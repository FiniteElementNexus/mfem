# Copyright (c) 2010-2024, Lawrence Livermore National Security, LLC. Produced
# at the Lawrence Livermore National Laboratory. All Rights reserved. See files
# LICENSE and NOTICE for details. LLNL-CODE-806117.
#
# This file is part of the MFEM library. For more information and source code
# availability visit https://mfem.org.
#
# MFEM is free software; you can redistribute it and/or modify it under the
# terms of the BSD-3 license. We welcome feedback and contributions, see file
# CONTRIBUTING.md for details.

# In this CI section, we build different variants of mfem and run test on them.
name: "Tests"

# Github actions can use the default "GITHUB_TOKEN". By default, this token
# is set to have permissive access. However, this is not a good practice
# security-wise. Here we use an external action, so we restrict the
# permission to the minimum required.
# When the 'permissions' is set, all the scopes not mentioned are set to the
# most restrictive setting. So the following is enough.
permissions:
  actions: write

on:
  push:
    branches:
      - master
      - next
  pull_request:
  workflow_dispatch:

env:
  HYPRE_ARCHIVE: v2.19.0.tar.gz
  HYPRE_TOP_DIR: hypre-2.19.0
  METIS_ARCHIVE: metis-4.0.3.tar.gz
  METIS_TOP_DIR: metis-4.0.3
  MFEM_TOP_DIR: mfem

# Note for future improvements:
#
# We cannot reuse cached dependencies and have to build them for each target
# although they could be shared sometimes. That's because Github cache Action
# has no read-only mode. But there is a PR ready for this
# (https://github.com/actions/cache/pull/489)

jobs:
  builds-and-tests:
    strategy:
      matrix:
        os: [ubuntu-latest, macos-latest, windows-latest]
        target: [dbg, opt]
        mpi: [seq, par]
        build-system: [make, cmake]
        hypre-target: [int32]
        exclude:
          - os: ubuntu-latest
            build-system: cmake
          - os: macos-latest
            build-system: cmake
          - os: windows-latest
            build-system: make
        # 'include' allows us to:
        # - Add a variable to all jobs without creating a new matrix dimension.
        #   Codecov is defined that way.
        # - Add a new combination.
        #   'build-system: cmake' and 'hypre-target: int64'
        #
        # Note: we will gather coverage info for any non-debug run except the
        # CMake build.
        include:
          - target: dbg
            codecov: NO
          - target: opt
            codecov: YES
          - os: ubuntu-latest
            target: dbg
            config-opts: 'CPPFLAGS+=-Og'
          - os: windows-latest
            codecov: NO
          - os: windows-latest
            target: opt
            mpi: par
            config-opts: '-DBUILD_SHARED_LIBS=ON'
          - os: ubuntu-latest
            target: opt
            codecov: NO
            mpi: par
            build-system: cmake
            hypre-target: int32
            # This option can be set to pass additional configuration options to
            # the MFEM configuration command.
            # config-opts: '-DCMAKE_VERBOSE_MAKEFILE=ON'
          - os: ubuntu-latest
            target: opt
            codecov: NO
            mpi: par
            build-system: make
            hypre-target: int64
    name: ${{ matrix.os }}-${{ matrix.build-system }}-${{ matrix.target }}-${{ matrix.mpi }}-${{ matrix.hypre-target }}

    runs-on: ${{ matrix.os }}

    steps:
      # This external action allows to interrupt a workflow already running on
      # the same branch to save resources.
      - name: Cancel Previous Runs
        uses: styfle/cancel-workflow-action@0.12.1
        with:
          access_token: ${{ github.token }}

      # Fix 'No space left on device' errors for Ubuntu builds.
      - name: Run Actions Cleaner
        if: matrix.os == 'ubuntu-latest'
        uses: easimon/maximize-build-space@v8
        with:
          overprovision-lvm: 'true'
          remove-android: 'true'

      # Checkout MFEM in "mfem" subdirectory. Final path:
      # /home/runner/work/mfem/mfem/mfem
      # Note: Done now to access "install-hypre" and "install-metis" actions.
      - name: checkout mfem
        uses: actions/checkout@v4
        with:
          path: ${{ env.MFEM_TOP_DIR }}
          # Fetch the complete history for codecov to access commits ID
          fetch-depth: 0

      # Only get MPI if defined for the job.
      # TODO: It would be nice to have only one step, e.g. with a dedicated
      # action, but I (@adrienbernede) don't see how at the moment.
      - name: get MPI (Linux)
        if: matrix.mpi == 'par' && matrix.os == 'ubuntu-latest'
        run: |
          sudo apt-get install mpich libmpich-dev

      - name: get lcov (Linux)
        if: matrix.codecov == 'YES' && matrix.os == 'ubuntu-latest'
        run: |
          sudo apt-get install lcov

      # Keep the following section in case we need it again in the future,
      # see: https://github.com/mfem/mfem/pull/3385#discussion_r1058013032
      # - name: Set up Homebrew
      #   if: ( matrix.mpi == 'par' || matrix.codecov == 'YES' ) && matrix.os == 'macos-latest'
      #   uses: Homebrew/actions/setup-homebrew@master

      - name: get MPI (MacOS)
        if: matrix.mpi == 'par' && matrix.os == 'macos-latest'
        run: |
          export HOMEBREW_NO_INSTALL_CLEANUP=1
          brew install openmpi

      - name: get lcov (MacOS)
        if: matrix.codecov == 'YES' && matrix.os == 'macos-latest'
        run: |
          export HOMEBREW_NO_INSTALL_CLEANUP=1
          brew install lcov

      - name: get MPI (Windows)
        if: matrix.mpi == 'par' && matrix.os == 'windows-latest'
        uses: mpi4py/setup-mpi@v1.1.4

      # Get Hypre through cache, or build it.
      # Install will only run on cache miss.
      - name: cache hypre
        id: hypre-cache
        if: matrix.mpi == 'par'
        uses: actions/cache@v4
        with:
          path: ${{ env.HYPRE_TOP_DIR }}
          key: ${{ runner.os }}-build-${{ env.HYPRE_TOP_DIR }}-${{ matrix.hypre-target }}-v2.2

      - name: get hypre
        if: matrix.mpi == 'par' && steps.hypre-cache.outputs.cache-hit != 'true' && matrix.os != 'windows-latest'
        uses: mfem/github-actions/build-hypre@v2.4
        with:
          archive: ${{ env.HYPRE_ARCHIVE }}
          dir: ${{ env.HYPRE_TOP_DIR }}
          target: ${{ matrix.hypre-target }}
          build-system: make

      - name: get hypre (Windows)
        if: matrix.mpi == 'par' && steps.hypre-cache.outputs.cache-hit != 'true' && matrix.os == 'windows-latest'
        uses: mfem/github-actions/build-hypre@v2.4
        with:
          archive: ${{ env.HYPRE_ARCHIVE }}
          dir: ${{ env.HYPRE_TOP_DIR }}
          target: ${{ matrix.hypre-target }}
          build-system: cmake

      # Get Metis through cache, or build it.
      # Install will only run on cache miss.
      - name: cache metis
        id: metis-cache
        if: matrix.mpi == 'par' && matrix.os != 'windows-latest'
        uses: actions/cache@v4
        with:
          path: ${{ env.METIS_TOP_DIR }}
          key: ${{ runner.os }}-build-${{ env.METIS_TOP_DIR }}-v2.2

      - name: install metis
        if: matrix.mpi == 'par' && matrix.os != 'windows-latest' && steps.metis-cache.outputs.cache-hit != 'true'
        uses: mfem/github-actions/build-metis@v2.4
        with:
          archive: ${{ env.METIS_ARCHIVE }}
          dir: ${{ env.METIS_TOP_DIR }}

      - name: cache vcpkg (Windows)
        id: vcpkg-cache
        if: matrix.os == 'windows-latest'
        uses: actions/cache@v4
        with:
          path: vcpkg_cache
          key: ${{ runner.os }}-${{ matrix.mpi }}-vcpkg-v1

      - name: prepare vcpkg binary cache location (Windows)
        if: matrix.os == 'windows-latest' && steps.vcpkg-cache.outputs.cache-hit != 'true'
        run: |
          mkdir -p vcpkg_cache

      - name: install metis (Windows)
        if: matrix.mpi == 'par' && matrix.os == 'windows-latest'
        env:
          VCPKG_DEFAULT_BINARY_CACHE: ${{ github.workspace }}/vcpkg_cache
        run: |
          vcpkg install metis-mfem --triplet=x64-windows-static --overlay-ports=${{ env.MFEM_TOP_DIR }}/config/vcpkg/ports

<<<<<<< HEAD
    # MFEM build and test
    - name: build
      uses: mfem/github-actions/build-mfem@v2.4
      env:
        VCPKG_DEFAULT_BINARY_CACHE: ${{ github.workspace }}/vcpkg_cache
      with:
        os: ${{ matrix.os }}
        target: ${{ matrix.target }}
        codecov: ${{ matrix.codecov }}
        mpi: ${{ matrix.mpi }}
        build-system: ${{ matrix.build-system }}
        hypre-dir: ${{ env.HYPRE_TOP_DIR }}
        metis-dir: ${{ env.METIS_TOP_DIR }}
        mfem-dir: ${{ env.MFEM_TOP_DIR }}
        config-options: ${{ matrix.config-opts }}
        library-only: ${{ matrix.target == 'dbg' && matrix.os != 'ubuntu-latest' }}
=======
      # MFEM build and test
      - name: build
        uses: mfem/github-actions/build-mfem@v2.4
        env:
          VCPKG_DEFAULT_BINARY_CACHE: ${{ github.workspace }}/vcpkg_cache
        with:
          os: ${{ matrix.os }}
          target: ${{ matrix.target }}
          codecov: ${{ matrix.codecov }}
          mpi: ${{ matrix.mpi }}
          build-system: ${{ matrix.build-system }}
          hypre-dir: ${{ env.HYPRE_TOP_DIR }}
          metis-dir: ${{ env.METIS_TOP_DIR }}
          mfem-dir: ${{ env.MFEM_TOP_DIR }}
          config-options: ${{ matrix.config-opts }}
          library-only: ${{ matrix.target == 'dbg' && matrix.os != 'ubuntu-latest' }}
>>>>>>> a36699b8

      # Run checks (and only checks) on debug targets
      - name: checks
        if: matrix.build-system == 'make' && matrix.target == 'dbg'
        run: |
          cd ${{ env.MFEM_TOP_DIR }}  && make check

<<<<<<< HEAD
    # Note: 'tests' include the unit tests
    - name: tests
      if: matrix.build-system == 'make' && (matrix.target == 'opt' || matrix.os == 'ubuntu-latest')
      run: |
        cd ${{ env.MFEM_TOP_DIR }} && make test
=======
      # Note: 'tests' include the unit tests
      - name: tests
        if: matrix.build-system == 'make' && (matrix.target == 'opt' || matrix.os == 'ubuntu-latest')
        run: |
          cd ${{ env.MFEM_TOP_DIR }} && make test
>>>>>>> a36699b8

      - name: cmake checks
        if: matrix.build-system == 'cmake' && matrix.target == 'dbg'
        run: |
          CTEST_CONFIG="Debug"
          cd ${{ env.MFEM_TOP_DIR }} && cmake --build build --target check --config ${CTEST_CONFIG}
        shell: bash

      - name: cmake unit tests (Ubuntu)
        if: matrix.build-system == 'cmake' && matrix.target == 'opt' && matrix.os == 'ubuntu-latest'
        run: |
          CTEST_CONFIG="Release"
          [[ ${{ matrix.target }} == 'dbg' ]] && CTEST_CONFIG="Debug"
          cd ${{ env.MFEM_TOP_DIR }}/build/tests/unit && ctest --output-on-failure -C ${CTEST_CONFIG}
        shell: bash

      - name: cmake tests
        if: matrix.build-system == 'cmake' && matrix.target == 'opt' && matrix.os != 'ubuntu-latest'
        run: |
          CTEST_CONFIG="Release"
          cd ${{ env.MFEM_TOP_DIR }}/build && \
          ctest --output-on-failure -C ${CTEST_CONFIG} || \
          ctest --rerun-failed --output-on-failure -C ${CTEST_CONFIG}
        shell: bash

      # Code coverage (process and upload reports)
      - name: codecov
        if: matrix.codecov == 'YES'
        uses: mfem/github-actions/upload-coverage@v2.4
        with:
          name: ${{ matrix.os }}-${{ matrix.build-system }}-${{ matrix.target }}-${{ matrix.mpi }}-${{ matrix.hypre-target }}
          project_dir: ${{ env.MFEM_TOP_DIR }}
          directories: "fem general linalg mesh"<|MERGE_RESOLUTION|>--- conflicted
+++ resolved
@@ -226,24 +226,6 @@
         run: |
           vcpkg install metis-mfem --triplet=x64-windows-static --overlay-ports=${{ env.MFEM_TOP_DIR }}/config/vcpkg/ports
 
-<<<<<<< HEAD
-    # MFEM build and test
-    - name: build
-      uses: mfem/github-actions/build-mfem@v2.4
-      env:
-        VCPKG_DEFAULT_BINARY_CACHE: ${{ github.workspace }}/vcpkg_cache
-      with:
-        os: ${{ matrix.os }}
-        target: ${{ matrix.target }}
-        codecov: ${{ matrix.codecov }}
-        mpi: ${{ matrix.mpi }}
-        build-system: ${{ matrix.build-system }}
-        hypre-dir: ${{ env.HYPRE_TOP_DIR }}
-        metis-dir: ${{ env.METIS_TOP_DIR }}
-        mfem-dir: ${{ env.MFEM_TOP_DIR }}
-        config-options: ${{ matrix.config-opts }}
-        library-only: ${{ matrix.target == 'dbg' && matrix.os != 'ubuntu-latest' }}
-=======
       # MFEM build and test
       - name: build
         uses: mfem/github-actions/build-mfem@v2.4
@@ -260,7 +242,6 @@
           mfem-dir: ${{ env.MFEM_TOP_DIR }}
           config-options: ${{ matrix.config-opts }}
           library-only: ${{ matrix.target == 'dbg' && matrix.os != 'ubuntu-latest' }}
->>>>>>> a36699b8
 
       # Run checks (and only checks) on debug targets
       - name: checks
@@ -268,19 +249,11 @@
         run: |
           cd ${{ env.MFEM_TOP_DIR }}  && make check
 
-<<<<<<< HEAD
-    # Note: 'tests' include the unit tests
-    - name: tests
-      if: matrix.build-system == 'make' && (matrix.target == 'opt' || matrix.os == 'ubuntu-latest')
-      run: |
-        cd ${{ env.MFEM_TOP_DIR }} && make test
-=======
       # Note: 'tests' include the unit tests
       - name: tests
         if: matrix.build-system == 'make' && (matrix.target == 'opt' || matrix.os == 'ubuntu-latest')
         run: |
           cd ${{ env.MFEM_TOP_DIR }} && make test
->>>>>>> a36699b8
 
       - name: cmake checks
         if: matrix.build-system == 'cmake' && matrix.target == 'dbg'
