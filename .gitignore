# ------------------------------------------------------------------------------
# Ignore files that are generated from the repository sources by either building
# the code or running it. These should be the same as the files erased by
# `make distclean`.
#
# Also ignore OS-specific files like .DS_Store on Mac
# ------------------------------------------------------------------------------

# Object and library files
*.o
/libmfem.*
/miniapps/common/libmfem-common.*

# CMake generated files
CMakeCache.txt
CMakeFiles/

# Backup files
*~

# Default install location
/mfem/

# Generated files in main directory, config/ and docs/
/deps.mk
config/_config.hpp
config/config.mk
config/sample-runs-build.log
config/user.mk
doc/CodeDocumentation.conf
doc/CodeDocumentation.html
doc/CodeDocumentation
doc/undoc.log
doc/warnings.log

# Temporary files created by the tests.
*.stderr

# Totalview breakpoint files
*.TVD.*breakpoints

# OS-specific: Mac
*.dSYM
.DS_Store

# Example and miniapp binaries and outputs

examples/ex[0-9]
examples/ex[0-9]p
examples/ex1[04-9]
examples/ex1[0-9]p
examples/ex2[0-9]
examples/ex2[0-9]p
examples/ex30
examples/ex30p

examples/refined.mesh
examples/displaced.mesh
examples/mesh.*
examples/ex5.mesh
examples/Example5*
examples/ParaView
examples/Example9*
examples/Example15*
examples/Example16*
examples/sphere_refined.*
examples/sol.*
examples/sol_u.*
examples/sol_p.*
examples/sol_r.*
examples/sol_i.*
examples/ex6p-checkpoint.*
examples/ex9.mesh
examples/ex9-mesh.*
examples/ex9-init.*
examples/ex9-final.*
examples/deformed.*
examples/velocity.*
examples/elastic_energy.*
examples/mode_*
examples/ex5-p-*.bp
examples/ex9-p-*.bp
examples/ex12-p-*.bp
examples/ex16-p-*.bp
examples/ex16.mesh
examples/ex16-mesh.*
examples/ex16-init.*
examples/ex16-final.*
examples/vortex-mesh.*
examples/vortex.mesh
examples/vortex-?-init.*
examples/vortex-?-final.*
examples/deformation.*
examples/pressure.*
examples/ex20.dat
examples/ex20p_?????.dat
examples/gnuplot_ex20.inp
examples/gnuplot_ex20p.inp
examples/ex21*.mesh
examples/ex21*.sol
examples/ex21p_*.*
examples/ex23-*.gf
examples/ex23*.mesh
examples/Example23*
examples/ex25.mesh
examples/ex25-*.gf
examples/ex25p-*.*
examples/ex28_*
examples/ex28p_*
examples/flux.*

examples/amgx/ex1
examples/amgx/ex1p
examples/amgx/.logamgx
examples/amgx/refined.mesh
examples/amgx/sol.gf
examples/amgx/mesh.*
examples/amgx/sol.*

examples/gingko/ex1
examples/gingko/refined.mesh
examples/gingko/sol.gf
examples/gingko/mesh.*
examples/gingko/sol.*

examples/hiop/ex9
examples/hiop/ex9p
examples/hiop/ex9.mesh
examples/hiop/ex9-mesh.*
examples/hiop/ex9-init.*
examples/hiop/ex9-final.*

examples/petsc/ex[1-69]p
examples/petsc/ex1[0-1]p
examples/petsc/mesh.*
examples/petsc/sol.*
examples/petsc/sol_p.*
examples/petsc/sol_u.*
examples/petsc/Example5*
examples/petsc/ex9.mesh
examples/petsc/ex9-mesh.*
examples/petsc/ex9-init.*
examples/petsc/ex9-final.*
examples/petsc/Example9*
examples/petsc/deformed.*
examples/petsc/velocity.*
examples/petsc/elastic_energy.*
examples/petsc/mode_*

examples/pumi/ex1
examples/pumi/ex[126]p
examples/pumi/refined.mesh
examples/pumi/sol.gf
examples/pumi/mesh.*
examples/pumi/sol.*
examples/pumi/displaced.mesh

examples/sundials/ex9
examples/sundials/ex1[06]
examples/sundials/ex9p
examples/sundials/ex1[06]p
examples/sundials/ex9.mesh
examples/sundials/ex9-mesh.*
examples/sundials/ex9-init.*
examples/sundials/ex9-final.*
examples/sundials/Example9*
examples/sundials/deformed.*
examples/sundials/velocity.*
examples/sundials/elastic_energy.*
examples/sundials/ex16.mesh
examples/sundials/ex16-mesh.*
examples/sundials/ex16-init.*
examples/sundials/ex16-final.*
examples/sundials/Example16*

examples/superlu/ex1p
examples/superlu/mesh.*
examples/superlu/sol.*

miniapps/adjoint/cvsRoberts_ASAi_dns
miniapps/adjoint/adjoint_advection_diffusion

miniapps/electromagnetics/volta
miniapps/electromagnetics/tesla
miniapps/electromagnetics/maxwell
miniapps/electromagnetics/joule
miniapps/electromagnetics/Volta-AMR*
miniapps/electromagnetics/Tesla-AMR*
miniapps/electromagnetics/Maxwell-Parallel*
miniapps/electromagnetics/Joule_*

miniapps/gslib/field-diff
miniapps/gslib/field-interp
miniapps/gslib/findpts
miniapps/gslib/pfindpts

miniapps/meshing/mobius-strip
miniapps/meshing/klein-bottle
miniapps/meshing/toroid
miniapps/meshing/twist
miniapps/meshing/mesh-explorer
miniapps/meshing/shaper
miniapps/meshing/extruder
miniapps/meshing/trimmer
miniapps/meshing/mesh-optimizer
miniapps/meshing/pmesh-optimizer
miniapps/meshing/minimal-surface
miniapps/meshing/pminimal-surface
miniapps/meshing/polar-nc
miniapps/meshing/mobius-strip.mesh
miniapps/meshing/klein-bottle.mesh
miniapps/meshing/toroid-*.mesh
miniapps/meshing/twist-*.mesh
miniapps/meshing/mesh-explorer.mesh
miniapps/meshing/partitioning.txt
miniapps/meshing/shaper.mesh
miniapps/meshing/extruder.mesh
miniapps/meshing/trimmer.mesh
miniapps/meshing/optimized*
miniapps/meshing/perturbed*
miniapps/meshing/polar-nc.mesh

miniapps/mtop/parheat
miniapps/mtop/ParHeat*
miniapps/mtop/seqheat
miniapps/mtop/SeqHeat*

miniapps/autodiff/paradiff
miniapps/autodiff/seqadiff
miniapps/autodiff/seqtest
miniapps/autodiff/par_example
miniapps/autodiff/seq_example
miniapps/autodiff/seq_test
miniapps/autodiff/Exampl*

miniapps/navier/navier_mms
miniapps/navier/navier_kovasznay
miniapps/navier/navier_kovasznay_vs
miniapps/navier/navier_tgv
miniapps/navier/navier_shear
miniapps/navier/navier_3dfoc
miniapps/navier/tgv_out*.txt
miniapps/navier/*_output

miniapps/nurbs/nurbs_ex1
miniapps/nurbs/nurbs_ex1p
miniapps/nurbs/nurbs_ex11p
miniapps/nurbs/refined.mesh
miniapps/nurbs/mesh.*
miniapps/nurbs/sol.*
miniapps/nurbs/mode_*
miniapps/nurbs/Example1*

miniapps/performance/ex1
miniapps/performance/ex1p
miniapps/performance/refined.mesh
miniapps/performance/mesh.*
miniapps/performance/sol.*

miniapps/shifted/distance
miniapps/shifted/ParaViewDistance
miniapps/shifted/extrapolate
miniapps/shifted/ParaViewExtrapolate
miniapps/shifted/diffusion
miniapps/shifted/diffusion.mesh
miniapps/shifted/diffusion.gf
miniapps/shifted/ParaViewDiffusion

miniapps/tools/display-basis
miniapps/tools/load-dc
miniapps/tools/convert-dc
miniapps/tools/lor-transfer
miniapps/tools/get-values

miniapps/toys/automata
miniapps/toys/life
miniapps/toys/mandel
miniapps/toys/rubik
miniapps/toys/snake
miniapps/toys/lissajous
miniapps/toys/mondrian
miniapps/toys/snake-init.mesh
miniapps/toys/snake-user.mesh
miniapps/toys/snake-joined.mesh
miniapps/toys/snake-c*.mesh
miniapps/toys/automata.gf
miniapps/toys/automata.mesh
miniapps/toys/rubik-init.mesh
miniapps/toys/mandel.mesh
miniapps/toys/life.gf
miniapps/toys/life.mesh
miniapps/toys/lissajous.mesh
miniapps/toys/lissajous.gf
miniapps/toys/mondrian.mesh

miniapps/solvers/block-solvers
miniapps/solvers/lor_solvers
miniapps/solvers/plor_solvers
miniapps/solvers/ParaView
miniapps/solvers/mesh.*
miniapps/solvers/sol.*

miniapps/parelag/MultilevelHcurlHdivSolver
miniapps/parelag/*.mesh

# Unit test binary and outputs
tests/unit/output_meshes
tests/unit/unit_tests
tests/unit/punit_tests
tests/unit/cunit_tests
tests/unit/pcunit_tests
tests/unit/sedov_tests_*
tests/unit/psedov_tests_*
tests/unit/tmop_pa_tests_*
tests/unit/ptmop_pa_tests_*
tests/unit/ceed_tests
tests/unit/debug_device_tests

# Benchmark binaries
tests/benchmarks/bench_ceed
tests/benchmarks/bench_tmop
tests/benchmarks/bench_vector
tests/benchmarks/bench_virtuals

# Test script output
tests/scripts/*.err
tests/scripts/*.out
tests/scripts/*.msg

# Other tests
tests/convergence/rates
tests/convergence/prates
tests/par-mesh-format/ex1p

# VPATH builds
build-*/*

<<<<<<< HEAD
*.user
*.obj
*.tlog
*.pdb
Win32/x64/*/*.log
=======
# PETSc automated build
petsc-build/*
pkg.gitcommit

# Jupyter Notebook Checkpoints
.ipynb_checkpoints
>>>>>>> baf9090c
<|MERGE_RESOLUTION|>--- conflicted
+++ resolved
@@ -335,17 +335,15 @@
 # VPATH builds
 build-*/*
 
-<<<<<<< HEAD
+# PETSc automated build
+petsc-build/*
+pkg.gitcommit
+
+# Jupyter Notebook Checkpoints
+.ipynb_checkpoints
+
 *.user
 *.obj
 *.tlog
 *.pdb
-Win32/x64/*/*.log
-=======
-# PETSc automated build
-petsc-build/*
-pkg.gitcommit
-
-# Jupyter Notebook Checkpoints
-.ipynb_checkpoints
->>>>>>> baf9090c
+Win32/x64/*/*.log