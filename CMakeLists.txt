--- conflicted
+++ resolved
@@ -374,13 +374,8 @@
 
 # CoDiPack package
 if (MFEM_USE_CODIPACK)
-<<<<<<< HEAD
-	find_package(CODIPACK REQUIRED)
-	# find_package updates CODIPACK_FOUND, CODIPACK_INCLUDE_DIRS, CODIPACK_LIBRARIES
-=======
   find_package(CODIPACK REQUIRED)
   # find_package updates CODIPACK_FOUND, CODIPACK_INCLUDE_DIRS, CODIPACK_LIBRARIES
->>>>>>> 6a86ca8d
 endif()
 
 # OCCA
