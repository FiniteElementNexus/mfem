# Copyright (c) 2010-2020, Lawrence Livermore National Security, LLC. Produced
# at the Lawrence Livermore National Laboratory. All Rights reserved. See files
# LICENSE and NOTICE for details. LLNL-CODE-806117.
#
# This file is part of the MFEM library. For more information and source code
# availability visit https://mfem.org.
#
# MFEM is free software; you can redistribute it and/or modify it under the
# terms of the BSD-3 license. We welcome feedback and contributions, see file
# CONTRIBUTING.md for details.

cmake_minimum_required(VERSION 2.8.11)
set(USER_CONFIG "${CMAKE_CURRENT_SOURCE_DIR}/config/user.cmake" CACHE PATH
  "Path to optional user configuration file.")

# Require C++11 and disable compiler-specific extensions
set(CMAKE_CXX_STANDARD 11)
set(CMAKE_CXX_STANDARD_REQUIRED ON)
set(CMAKE_CXX_EXTENSIONS OFF)

# Load user settings before the defaults - this way the defaults will not
# overwrite the user set options. If the user has not set all options, we still
# have the defaults.
message(STATUS "(optional) USER_CONFIG = ${USER_CONFIG}")
include("${USER_CONFIG}" OPTIONAL)
include("${CMAKE_CURRENT_SOURCE_DIR}/config/defaults.cmake")

# Allow overwriting of the compiler by setting CXX/MPICXX on the command line or
# in user.cmake.
if (NOT CMAKE_CXX_COMPILER)
  if (CXX)
    set(CMAKE_CXX_COMPILER ${CXX})
    # Avoid some issues when CXX is defined
    unset(CXX)
    unset(CXX CACHE)
  endif()
  if (MFEM_USE_MPI AND MPICXX)
    # In parallel MPICXX takes precedence, if defined.
    set(CMAKE_CXX_COMPILER ${MPICXX})
    # Setting the variables below circumvents autodetection, see FindMPI.cmake.
    set(MPI_CXX_INCLUDE_PATH "")
    set(MPI_CXX_LIBRARIES "")
  endif()
endif()

#-------------------------------------------------------------------------------
# Project name and version
#-------------------------------------------------------------------------------
project(mfem NONE)
# Current version of MFEM, see also `makefile`.
#   mfem_VERSION = (string)
#   MFEM_VERSION = (int)   [automatically derived from mfem_VERSION]
set(${PROJECT_NAME}_VERSION 4.1.1)

# Prohibit in-source build
if (${PROJECT_SOURCE_DIR} STREQUAL ${PROJECT_BINARY_DIR})
  message(FATAL_ERROR
    "MFEM does not support in-source CMake builds at this time.")
endif (${PROJECT_SOURCE_DIR} STREQUAL ${PROJECT_BINARY_DIR})

# Set xSDK defaults.
set(USE_XSDK_DEFAULTS_DEFAULT OFF)
set(XSDK_ENABLE_CXX ON)
set(XSDK_ENABLE_C OFF)
set(XSDK_ENABLE_Fortran OFF)

# Check if we need to enable C or Fortran.
if (CMAKE_VERSION VERSION_LESS 3.2 OR
    MFEM_USE_CONDUIT OR
    MFEM_USE_SIDRE OR
    MFEM_USE_PETSC)
   # This seems to be needed by:
   #  * find_package(BLAS REQUIRED) and
   #  * find_package(HDF5 REQUIRED) needed, in turn, by:
   #    - find_package(AXOM REQUIRED)
   #  * find_package(PETSc REQUIRED)
   set(XSDK_ENABLE_C ON)
endif()
if (MFEM_USE_STRUMPACK)
  # Just needed to find the MPI_Fortran libraries to link with
  set(XSDK_ENABLE_Fortran ON)
endif()

# Include xSDK default CMake file.
include("${CMAKE_CURRENT_SOURCE_DIR}/config/XSDKDefaults.cmake")

# Enable languages.
enable_language(CXX)
if (MFEM_USE_CUDA)
   # MFEM_USE_CUDA requires CMake 3.8 or newer (for direct CUDA support)
   cmake_minimum_required(VERSION 3.8 FATAL_ERROR)
   enable_language(CUDA)
   message(STATUS "Using CUDA architecture: ${CUDA_ARCH}")
endif()

if (XSDK_ENABLE_C)
   enable_language(C)
endif()
if (XSDK_ENABLE_Fortran)
   enable_language(Fortran)
endif()

# Suppress warnings about MACOSX_RPATH
set(CMAKE_MACOSX_RPATH OFF CACHE BOOL "")

# CMake needs to know where to find things
set(MFEM_CMAKE_PATH ${PROJECT_SOURCE_DIR}/config)
set(CMAKE_MODULE_PATH ${MFEM_CMAKE_PATH}/cmake/modules)

# Load MFEM CMake utilities.
include(MfemCmakeUtilities)

string(TOUPPER "${PROJECT_NAME}" PROJECT_NAME_UC)
mfem_version_to_int(${${PROJECT_NAME}_VERSION} ${PROJECT_NAME_UC}_VERSION)
set(${PROJECT_NAME_UC}_VERSION_STRING ${${PROJECT_NAME}_VERSION})
if (EXISTS ${PROJECT_SOURCE_DIR}/.git)
   execute_process(
     COMMAND git describe --all --long --abbrev=40 --dirty --always
     WORKING_DIRECTORY "${PROJECT_SOURCE_DIR}"
     OUTPUT_VARIABLE ${PROJECT_NAME_UC}_GIT_STRING
     ERROR_QUIET OUTPUT_STRIP_TRAILING_WHITESPACE)
endif()
if (NOT ${PROJECT_NAME_UC}_GIT_STRING)
   set(${PROJECT_NAME_UC}_GIT_STRING "(unknown)")
endif()

#-------------------------------------------------------------------------------
# Process configuration options
#-------------------------------------------------------------------------------

# MFEM_DEBUG
if (CMAKE_BUILD_TYPE MATCHES "Debug|debug|DEBUG")
  set(MFEM_DEBUG ON)
else()
  set(MFEM_DEBUG OFF)
endif()

# MPI -> hypre; PETSc (optional)
if (MFEM_USE_MPI)
  find_package(MPI REQUIRED)
  set(MPI_CXX_INCLUDE_DIRS ${MPI_CXX_INCLUDE_PATH})
  # Parallel MFEM depends on hypre
  find_package(HYPRE REQUIRED)
  set(MFEM_HYPRE_VERSION ${HYPRE_VERSION})
  if (MFEM_USE_PETSC)
    find_package(PETSc REQUIRED)
    message(STATUS "Found PETSc version ${PETSC_VERSION}")
    if (PETSC_VERSION AND (PETSC_VERSION VERSION_LESS 3.8.0))
      message(FATAL_ERROR "PETSc version >= 3.8.0 is required")
    endif()
    set(PETSC_INCLUDE_DIRS ${PETSC_INCLUDES})
  endif()
else()
  set(PKGS_NEED_MPI SUPERLU PETSC STRUMPACK PUMI)
  foreach(PKG IN LISTS PKGS_NEED_MPI)
    if (MFEM_USE_${PKG})
      message(STATUS "Disabling package ${PKG} - requires MPI")
      set(MFEM_USE_${PKG} OFF CACHE BOOL "Disabled - requires MPI" FORCE)
    endif()
  endforeach()
endif()

if (MFEM_USE_METIS)
  find_package(METIS REQUIRED)
endif()

if (MFEM_USE_GINKGO)
  find_package(Ginkgo REQUIRED)
  if (Ginkgo_FOUND)
    get_target_property(Ginkgo_INCLUDE_DIRS
      Ginkgo::ginkgo INTERFACE_INCLUDE_DIRECTORIES)
    set(Ginkgo_LIBRARIES Ginkgo::ginkgo)
  endif()
endif()

# zlib
if (MFEM_USE_ZLIB)
  find_package(ZLIB REQUIRED)
endif()

# Backtrace with libunwind
if (MFEM_USE_LIBUNWIND)
  set(MFEMBacktrace_REQUIRED_PACKAGES "Libunwind" "LIBDL" "CXXABIDemangle")
  find_package(MFEMBacktrace REQUIRED)
endif()

# BLAS, LAPACK
if (MFEM_USE_LAPACK)
  find_package(BLAS REQUIRED)
  find_package(LAPACK REQUIRED)
endif()

# OpenMP
if (MFEM_USE_OPENMP OR MFEM_USE_LEGACY_OPENMP)
  if (NOT MFEM_THREAD_SAFE AND MFEM_USE_LEGACY_OPENMP)
    message(FATAL_ERROR " *** MFEM_USE_LEGACY_OPENMP requires MFEM_THREAD_SAFE=ON.")
  endif()
  find_package(OpenMP REQUIRED)
endif()

# SuiteSparse (before SUNDIALS which may depend on KLU)
if (MFEM_USE_SUITESPARSE)
  find_package(SuiteSparse REQUIRED
    UMFPACK KLU AMD BTF CHOLMOD COLAMD CAMD CCOLAMD config)
endif()

# SUNDIALS
if (MFEM_USE_SUNDIALS)
  if (NOT MFEM_USE_MPI)
    find_package(SUNDIALS REQUIRED NVector_Serial CVODE ARKODE KINSOL)
  else()
    find_package(SUNDIALS REQUIRED
      NVector_Serial NVector_Parallel NVector_ParHyp CVODE ARKODE KINSOL)
  endif()
endif()

# Mesquite
if (MFEM_USE_MESQUITE)
  find_package(Mesquite REQUIRED)
endif()

# SuperLU_DIST can only be enabled in parallel
if (MFEM_USE_SUPERLU)
  if (MFEM_USE_MPI)
    find_package(SuperLUDist REQUIRED)
  else()
    message(FATAL_ERROR " *** SuperLU_DIST requires that MPI be enabled.")
  endif()
endif()

# STRUMPACK can only be enabled in parallel
if (MFEM_USE_STRUMPACK)
  if (MFEM_USE_MPI)
    find_package(STRUMPACK REQUIRED)
  else()
    message(FATAL_ERROR " *** STRUMPACK requires that MPI be enabled.")
  endif()
endif()

# GnuTLS
if (MFEM_USE_GNUTLS)
  find_package(_GnuTLS REQUIRED)
endif()

# GSLIB
if (MFEM_USE_GSLIB)
  find_package(GSLIB REQUIRED)
endif()

# NetCDF
if (MFEM_USE_NETCDF)
  find_package(NetCDF REQUIRED)
endif()

# MPFR
if (MFEM_USE_MPFR)
  find_package(MPFR REQUIRED)
endif()

if (MFEM_USE_CEED)
  find_package(libCEED REQUIRED)
endif()

if (MFEM_USE_CONDUIT)
    find_package(Conduit REQUIRED conduit relay blueprint )
endif()

# Axom/Sidre
if (MFEM_USE_SIDRE)
  find_package(Axom REQUIRED Axom)
endif()

# PUMI
if (MFEM_USE_PUMI)
  # If PUMI_DIR was specified, only link to that directory,
  # i.e. don't link to another installation in /usr/lib by mistake
  find_package(SCOREC 2.1.0 REQUIRED OPTIONAL_COMPONENTS gmi_sim
    CONFIG PATHS ${PUMI_DIR} NO_DEFAULT_PATH)
  if (SCOREC_FOUND)
    # Define a header file with the MFEM_USE_SIMMETRIX preprocessor variable
    set(MFEM_USE_SIMMETRIX ${SCOREC_gmi_sim_FOUND})
    set(PUMI_FOUND ${SCOREC_FOUND})
    get_target_property(PUMI_INCLUDE_DIRS
      SCOREC::apf INTERFACE_INCLUDE_DIRECTORIES)
    set(PUMI_LIBRARIES SCOREC::core)
  endif()
endif()

# HiOp optimizer
if (MFEM_USE_HIOP)
  find_package(HIOP REQUIRED)
  # find_package updates HIOP_FOUND, HIOP_INCLUDE_DIRS, HIOP_LIBRARIES
endif()

# CUDA
if (MFEM_USE_CUDA)
   set(CMAKE_CUDA_STANDARD 11)
   set(CMAKE_CUDA_STANDARD_REQUIRED ON)
   set(CMAKE_CUDA_EXTENSIONS OFF)
   set(CMAKE_CUDA_FLAGS "-arch=${CUDA_ARCH} --expt-extended-lambda"
       CACHE STRING "CUDA flags set for MFEM" FORCE)
   if (MFEM_USE_MPI)
      set(CUDA_CCBIN_COMPILER ${MPI_CXX_COMPILER})
   else()
      set(CUDA_CCBIN_COMPILER ${CMAKE_CXX_COMPILER})
   endif()
   string(APPEND CMAKE_CUDA_FLAGS " -ccbin ${CUDA_CCBIN_COMPILER}")
   set(CMAKE_CUDA_HOST_LINK_LAUNCHER ${CUDA_CCBIN_COMPILER})
endif()

# OCCA
if (MFEM_USE_OCCA)
   find_package(OCCA REQUIRED)
endif()

# RAJA
if (MFEM_USE_RAJA)
   find_package(RAJA REQUIRED)
endif()

# UMPIRE
if (MFEM_USE_UMPIRE)
   find_package(UMPIRE REQUIRED)
endif()

# MFEM_TIMER_TYPE
if (NOT DEFINED MFEM_TIMER_TYPE)
  if (APPLE)
    # use std::clock from <ctime> for UserTime and
    # use mach_absolute_time from <mach/mach_time.h> for RealTime
    set(MFEM_TIMER_TYPE 4)
  elseif (WIN32)
    set(MFEM_TIMER_TYPE 3) # QueryPerformanceCounter from <windows.h>
  else()
    find_package(POSIXClocks)
    if (POSIXCLOCKS_FOUND)
      set(MFEM_TIMER_TYPE 2) # use high-resolution POSIX clocks
    else()
      set(MFEM_TIMER_TYPE 0) # use std::clock from <ctime>
    endif()
  endif()
endif()

# List all possible libraries in order of dependencies.
# [METIS < SuiteSparse]:
#    With newer versions of SuiteSparse which include METIS header using 64-bit
#    integers, the METIS header (with 32-bit indices, as used by mfem) needs to
#    be before SuiteSparse.
set(MFEM_TPLS MPI_CXX OPENMP BLAS LAPACK METIS HYPRE SuiteSparse SUNDIALS PETSC
<<<<<<< HEAD
    MESQUITE SuperLUDist STRUMPACK AXOM CONDUIT Ginkgo GNUTLS NETCDF MPFR
    PUMI HIOP POSIXCLOCKS MFEMBacktrace ZLIB OCCA CEED RAJA)
=======
    MESQUITE SuperLUDist STRUMPACK AXOM CONDUIT GECKO Ginkgo GNUTLS GSLIB NETCDF
    MPFR PUMI HIOP POSIXCLOCKS MFEMBacktrace ZLIB OCCA CEED RAJA UMPIRE)
>>>>>>> db7fed5b
# Add all *_FOUND libraries in the variable TPL_LIBRARIES.
set(TPL_LIBRARIES "")
set(TPL_INCLUDE_DIRS "")
foreach(TPL IN LISTS MFEM_TPLS)
  if (${TPL}_FOUND)
    message(STATUS "MFEM: using package ${TPL}")
    list(APPEND TPL_LIBRARIES ${${TPL}_LIBRARIES})
    list(APPEND TPL_INCLUDE_DIRS ${${TPL}_INCLUDE_DIRS})
  endif()
endforeach(TPL)
list(REMOVE_DUPLICATES TPL_LIBRARIES)
list(REMOVE_DUPLICATES TPL_INCLUDE_DIRS)
# message(STATUS "TPL_INCLUDE_DIRS = ${TPL_INCLUDE_DIRS}")
include_directories(${TPL_INCLUDE_DIRS})

if (OPENMP_FOUND)
  message(STATUS "MFEM: using package OpenMP")
  set(CMAKE_CXX_FLAGS "${CMAKE_CXX_FLAGS} ${OpenMP_CXX_FLAGS}")
endif()

message(STATUS "MFEM build type: CMAKE_BUILD_TYPE = ${CMAKE_BUILD_TYPE}")
message(STATUS "MFEM version: v${MFEM_VERSION_STRING}")
message(STATUS "MFEM git string: ${MFEM_GIT_STRING}")

#-------------------------------------------------------------------------------
# Define and configure the MFEM library
#-------------------------------------------------------------------------------

# Headers and sources
set(SOURCES "")
set(HEADERS "")
set(MFEM_SOURCE_DIRS general linalg mesh fem)
foreach(DIR IN LISTS MFEM_SOURCE_DIRS)
  add_subdirectory(${DIR})
endforeach()

if (MFEM_USE_CUDA)
   foreach(file IN LISTS SOURCES)
      set_property(SOURCE ${file} PROPERTY LANGUAGE CUDA)
   endforeach()
endif()

add_subdirectory(config)
set(MASTER_HEADERS
  ${PROJECT_SOURCE_DIR}/mfem.hpp
  ${PROJECT_SOURCE_DIR}/mfem-performance.hpp)

set(_lib_path "${CMAKE_INSTALL_PREFIX}/lib")
set(CMAKE_INSTALL_RPATH_USE_LINK_PATH ON CACHE BOOL "")
set(CMAKE_INSTALL_RPATH "${_lib_path}" CACHE PATH "")
set(CMAKE_INSTALL_NAME_DIR "${_lib_path}" CACHE PATH "")

set(MFEM_SOURCE_DIR ${CMAKE_CURRENT_SOURCE_DIR} CACHE PATH
    "The MFEM source directory" FORCE)
set(MFEM_INSTALL_DIR ${CMAKE_INSTALL_PREFIX} CACHE PATH
    "The MFEM install directory" FORCE)

# Declaring the library
add_library(mfem ${SOURCES} ${HEADERS} ${MASTER_HEADERS})
# message(STATUS "TPL_LIBRARIES = ${TPL_LIBRARIES}")
if (CMAKE_VERSION VERSION_GREATER 2.8.11)
  target_link_libraries(mfem PUBLIC ${TPL_LIBRARIES})
else()
  target_link_libraries(mfem ${TPL_LIBRARIES})
endif()
if (MINGW)
  target_link_libraries(mfem ws2_32)
endif()
set_target_properties(mfem PROPERTIES VERSION "${mfem_VERSION}")
set_target_properties(mfem PROPERTIES SOVERSION "${mfem_VERSION}")

# If building out-of-source, define MFEM_CONFIG_FILE to point to the config file
# inside the build directory.
if (NOT ("${PROJECT_SOURCE_DIR}" STREQUAL "${PROJECT_BINARY_DIR}"))
  target_compile_definitions(mfem PRIVATE
    "MFEM_CONFIG_FILE=\"${PROJECT_BINARY_DIR}/config/_config.hpp\"")
endif()

# Generate configuration file in the build directory: config/_config.hpp.
configure_file(
  "${PROJECT_SOURCE_DIR}/config/cmake/config.hpp.in"
  "${PROJECT_BINARY_DIR}/config/_config.hpp")

# Create substitute mfem.hpp and mfem-performance.hpp in the build directory,
# if it is different from the source directory.
if (NOT ("${PROJECT_SOURCE_DIR}" STREQUAL "${PROJECT_BINARY_DIR}"))
  foreach(Header mfem.hpp mfem-performance.hpp)
    message(STATUS
      "Writing substitute header --> \"${Header}\"")
    file(WRITE "${PROJECT_BINARY_DIR}/${Header}"
"// Auto-generated file.
#define MFEM_CONFIG_FILE \"${PROJECT_BINARY_DIR}/config/_config.hpp\"
#include \"${PROJECT_SOURCE_DIR}/${Header}\"
")
    # This version will be installed in the top include directory:
    file(WRITE "${PROJECT_BINARY_DIR}/InstallHeaders/${Header}"
"// Auto-generated file.
#include \"mfem/${Header}\"
")
  endforeach()
endif()

#-------------------------------------------------------------------------------
# Examples, miniapps, and testing
#-------------------------------------------------------------------------------

# Enable testing if required
if (MFEM_ENABLE_TESTING)
  enable_testing()
  set(MFEM_ALL_TESTS_TARGET_NAME tests)
  add_mfem_target(${MFEM_ALL_TESTS_TARGET_NAME} OFF)
  add_subdirectory(tests EXCLUDE_FROM_ALL)
endif()

# Define a target that all examples and miniapps will depend on.
set(MFEM_EXEC_PREREQUISITES_TARGET_NAME exec_prerequisites)
add_custom_target(${MFEM_EXEC_PREREQUISITES_TARGET_NAME})

# Create a target for all examples and, optionally, enable it.
set(MFEM_ALL_EXAMPLES_TARGET_NAME examples)
add_mfem_target(${MFEM_ALL_EXAMPLES_TARGET_NAME} ${MFEM_ENABLE_EXAMPLES})
add_subdirectory(examples EXCLUDE_FROM_ALL)

# Create a target for all miniapps and, optionally, enable it.
set(MFEM_ALL_MINIAPPS_TARGET_NAME miniapps)
add_mfem_target(${MFEM_ALL_MINIAPPS_TARGET_NAME} ${MFEM_ENABLE_MINIAPPS})
add_subdirectory(miniapps EXCLUDE_FROM_ALL)

# Target to build all executables, i.e. everything.
add_custom_target(exec)
add_dependencies(exec
  ${MFEM_ALL_EXAMPLES_TARGET_NAME}
  ${MFEM_ALL_MINIAPPS_TARGET_NAME}
  ${MFEM_ALL_TESTS_TARGET_NAME})
# Here, we want to "add_dependencies(test exec)". However, dependencies for
# 'test' (and other built-in targets) can not be added with add_dependencies():
#  - https://gitlab.kitware.com/cmake/cmake/issues/8438
#  - https://cmake.org/Bug/view.php?id=8438

# Add a target to copy the mfem data directory to the build directory
add_custom_command(OUTPUT data_is_copied
  COMMAND ${CMAKE_COMMAND} -E copy_directory ${PROJECT_SOURCE_DIR}/data data
  COMMAND ${CMAKE_COMMAND} -E touch data_is_copied
  COMMENT "Copying the data directory ...")
add_custom_target(copy_data DEPENDS data_is_copied)
# Add 'copy_data' as a prerequisite for all executables, if the source and the
# build directories are not the same.
if (NOT ("${PROJECT_SOURCE_DIR}" STREQUAL "${PROJECT_BINARY_DIR}"))
  add_dependencies(${MFEM_EXEC_PREREQUISITES_TARGET_NAME} copy_data)
endif()

# Add 'check' target - quick test
if (NOT MFEM_USE_MPI)
  add_custom_target(check
    ${CMAKE_CTEST_COMMAND} -R \"^ex1_ser\" -C ${CMAKE_CFG_INTDIR}
    USES_TERMINAL)
  add_dependencies(check ex1)
else()
  add_custom_target(check
    ${CMAKE_CTEST_COMMAND} -R \"^ex1p\" -C ${CMAKE_CFG_INTDIR}
    USES_TERMINAL)
  add_dependencies(check ex1p)
endif()

#-------------------------------------------------------------------------------
# Documentation
#-------------------------------------------------------------------------------
add_subdirectory(doc)

#-------------------------------------------------------------------------------
# Installation
#-------------------------------------------------------------------------------

message(STATUS "CMAKE_INSTALL_PREFIX = ${CMAKE_INSTALL_PREFIX}")
set(INSTALL_INCLUDE_DIR include
  CACHE PATH "Relative path for installing header files.")
set(INSTALL_LIB_DIR lib
  CACHE PATH "Relative path for installing the library.")
# other options: "share/mfem/cmake", "lib/mfem/cmake"
set(INSTALL_CMAKE_DIR lib/cmake/mfem
  CACHE PATH "Relative path for installing cmake config files.")

# The 'install' target will not depend on 'all'.
# set(CMAKE_SKIP_INSTALL_ALL_DEPENDENCY TRUE)

set(CMAKE_INSTALL_DEFAULT_COMPONENT_NAME Development)

# Install the library
install(TARGETS ${PROJECT_NAME}
  EXPORT ${PROJECT_NAME_UC}Targets
  DESTINATION ${INSTALL_LIB_DIR})

# Install the master headers
foreach(Header mfem.hpp mfem-performance.hpp)
  install(FILES ${PROJECT_BINARY_DIR}/InstallHeaders/${Header}
    DESTINATION ${INSTALL_INCLUDE_DIR})
endforeach()
install(FILES ${MASTER_HEADERS} DESTINATION ${INSTALL_INCLUDE_DIR}/mfem)

# Install the headers; currently, the miniapps headers are excluded
install(DIRECTORY ${MFEM_SOURCE_DIRS}
  DESTINATION ${INSTALL_INCLUDE_DIR}/mfem
  FILES_MATCHING PATTERN "*.hpp")

# Install the okl files
if (MFEM_USE_OCCA)
  install(DIRECTORY ${MFEM_SOURCE_DIRS}
    DESTINATION ${INSTALL_INCLUDE_DIR}/mfem
    FILES_MATCHING PATTERN "*.okl")
endif()

# Install the libCEED files
if (MFEM_USE_CEED)
  install(DIRECTORY ${MFEM_SOURCE_DIRS}
    DESTINATION ${INSTALL_INCLUDE_DIR}/mfem
    FILES_MATCHING PATTERN "fem/libceed/*.h")
endif()

# Install ${HEADERS}
# ---
# foreach (HDR ${HEADERS})
#   file(RELATIVE_PATH REL_HDR ${PROJECT_SOURCE_DIR} ${HDR})
#   get_filename_component(DIR ${REL_HDR} PATH)
#   install(FILES ${REL_HDR} DESTINATION ${INSTALL_INCLUDE_DIR}/${DIR})
# endforeach()

# Install the configuration header files
install(FILES ${PROJECT_BINARY_DIR}/config/_config.hpp
  DESTINATION ${INSTALL_INCLUDE_DIR}/mfem/config
  RENAME config.hpp)

install(FILES ${PROJECT_SOURCE_DIR}/config/tconfig.hpp
  DESTINATION ${INSTALL_INCLUDE_DIR}/mfem/config)

# Package the whole thing up nicely
include(CMakePackageConfigHelpers)

# Add all targets to the build-tree export set
export(TARGETS ${PROJECT_NAME}
  FILE "${PROJECT_BINARY_DIR}/MFEMTargets.cmake")

# Export the package for use from the build-tree (this registers the build-tree
# with the CMake user package registry.)
# TODO: How do we register the install-tree? Replacing the build-tree?
export(PACKAGE ${PROJECT_NAME})

# Extract the include directories required to use MFEM
get_target_property(MFEM_TPL_INCLUDE_DIRS mfem INCLUDE_DIRECTORIES)
if (NOT MFEM_TPL_INCLUDE_DIRS)
  set(MFEM_TPL_INCLUDE_DIRS "")
endif()

# This is the build-tree version
set(INCLUDE_INSTALL_DIRS ${PROJECT_BINARY_DIR} ${MFEM_TPL_INCLUDE_DIRS})
set(LIB_INSTALL_DIR ${PROJECT_BINARY_DIR})
configure_package_config_file(config/cmake/MFEMConfig.cmake.in
  ${CMAKE_CURRENT_BINARY_DIR}/MFEMConfig.cmake
  INSTALL_DESTINATION ${CMAKE_CURRENT_BINARY_DIR}
  PATH_VARS INCLUDE_INSTALL_DIRS LIB_INSTALL_DIR)

# This is the version that will be installed
set(INCLUDE_INSTALL_DIRS ${INSTALL_INCLUDE_DIR}  ${MFEM_TPL_INCLUDE_DIRS})
set(LIB_INSTALL_DIR ${INSTALL_LIB_DIR})
configure_package_config_file(config/cmake/MFEMConfig.cmake.in
  ${CMAKE_CURRENT_BINARY_DIR}${CMAKE_FILES_DIRECTORY}/MFEMConfig.cmake
  INSTALL_DESTINATION ${INSTALL_CMAKE_DIR}
  PATH_VARS INCLUDE_INSTALL_DIRS LIB_INSTALL_DIR)

# Write the version file (same for build and install tree)
write_basic_package_version_file(
  ${CMAKE_CURRENT_BINARY_DIR}/MFEMConfigVersion.cmake
  VERSION ${${PROJECT_NAME}_VERSION}
  COMPATIBILITY SameMajorVersion )

# Install the config files
install(FILES
  ${CMAKE_CURRENT_BINARY_DIR}${CMAKE_FILES_DIRECTORY}/MFEMConfig.cmake
  ${CMAKE_CURRENT_BINARY_DIR}/MFEMConfigVersion.cmake
  DESTINATION ${INSTALL_CMAKE_DIR})

# Install the export set for use with the install-tree
install(EXPORT ${PROJECT_NAME_UC}Targets
    DESTINATION ${INSTALL_CMAKE_DIR})

#-------------------------------------------------------------------------------
# Create 'config.mk' from 'config.mk.in' for the build and install locations and
# define install rules for 'config.mk' and 'test.mk'
#-------------------------------------------------------------------------------

mfem_export_mk_files()<|MERGE_RESOLUTION|>--- conflicted
+++ resolved
@@ -347,13 +347,8 @@
 #    integers, the METIS header (with 32-bit indices, as used by mfem) needs to
 #    be before SuiteSparse.
 set(MFEM_TPLS MPI_CXX OPENMP BLAS LAPACK METIS HYPRE SuiteSparse SUNDIALS PETSC
-<<<<<<< HEAD
-    MESQUITE SuperLUDist STRUMPACK AXOM CONDUIT Ginkgo GNUTLS NETCDF MPFR
-    PUMI HIOP POSIXCLOCKS MFEMBacktrace ZLIB OCCA CEED RAJA)
-=======
-    MESQUITE SuperLUDist STRUMPACK AXOM CONDUIT GECKO Ginkgo GNUTLS GSLIB NETCDF
+    MESQUITE SuperLUDist STRUMPACK AXOM CONDUIT Ginkgo GNUTLS GSLIB NETCDF
     MPFR PUMI HIOP POSIXCLOCKS MFEMBacktrace ZLIB OCCA CEED RAJA UMPIRE)
->>>>>>> db7fed5b
 # Add all *_FOUND libraries in the variable TPL_LIBRARIES.
 set(TPL_LIBRARIES "")
 set(TPL_INCLUDE_DIRS "")
