// Copyright (c) 2010-2020, Lawrence Livermore National Security, LLC. Produced
// at the Lawrence Livermore National Laboratory. All Rights reserved. See files
// LICENSE and NOTICE for details. LLNL-CODE-806117.
//
// This file is part of the MFEM library. For more information and source code
// availability visit https://mfem.org.
//
// MFEM is free software; you can redistribute it and/or modify it under the
// terms of the BSD-3 license. We welcome feedback and contributions, see file
// CONTRIBUTING.md for details.


// Support out-of-source builds: if MFEM_CONFIG_FILE is defined, include it.
//
// Otherwise, use the local file: _config.hpp.

#ifndef MFEM_CONFIG_HPP
#define MFEM_CONFIG_HPP

#ifdef MFEM_CONFIG_FILE
#include MFEM_CONFIG_FILE
#else
#include "_config.hpp"
#endif

// Common configuration macros

#if (__GNUC__ > 4 || (__GNUC__ == 4 && __GNUC_MINOR__ >= 7)) || defined(__clang__)
#define MFEM_HAVE_GCC_PRAGMA_DIAGNOSTIC
#endif

// Windows specific options
#ifdef _WIN32
#ifndef _USE_MATH_DEFINES
// Macro needed to get defines like M_PI from <cmath>. (Visual Studio C++ only?)
#define _USE_MATH_DEFINES
#endif
<<<<<<< HEAD
// On Cygwin the option -std=c++11 prevents the definition of M_PI. Defining
// the following macro allows us to get M_PI and some needed functions, e.g.
// posix_memalign(), strdup(), strerror_r().
#ifdef __CYGWIN__
#define _XOPEN_SOURCE 600
=======
>>>>>>> 610d7e16
#endif

// Check dependencies:

// Options that require MPI
#ifndef MFEM_USE_MPI
#ifdef MFEM_USE_SUPERLU
#error Building with SuperLU_DIST (MFEM_USE_SUPERLU=YES) requires MPI (MFEM_USE_MPI=YES)
#endif
#ifdef MFEM_USE_MUMPS
#error Building with MUMPS (MFEM_USE_MUMPS=YES) requires MPI (MFEM_USE_MPI=YES)
#endif
#ifdef MFEM_USE_STRUMPACK
#error Building with STRUMPACK (MFEM_USE_STRUMPACK=YES) requires MPI (MFEM_USE_MPI=YES)
#endif
#ifdef MFEM_USE_MKL_CPARDISO
#error Building with MKL CPARDISO (MFEM_USE_MKL_CPARDISO=YES) requires MPI (MFEM_USE_MPI=YES)
#endif
#ifdef MFEM_USE_PETSC
#error Building with PETSc (MFEM_USE_PETSC=YES) requires MPI (MFEM_USE_MPI=YES)
#endif
#ifdef MFEM_USE_SLEPC
#error Building with SLEPc (MFEM_USE_SLEPC=YES) requires MPI (MFEM_USE_MPI=YES)
#endif
#ifdef MFEM_USE_PUMI
#error Building with PUMI (MFEM_USE_PUMI=YES) requires MPI (MFEM_USE_MPI=YES)
#endif
#endif // MFEM_USE_MPI not defined

#endif // MFEM_CONFIG_HPP<|MERGE_RESOLUTION|>--- conflicted
+++ resolved
@@ -35,14 +35,11 @@
 // Macro needed to get defines like M_PI from <cmath>. (Visual Studio C++ only?)
 #define _USE_MATH_DEFINES
 #endif
-<<<<<<< HEAD
 // On Cygwin the option -std=c++11 prevents the definition of M_PI. Defining
 // the following macro allows us to get M_PI and some needed functions, e.g.
 // posix_memalign(), strdup(), strerror_r().
 #ifdef __CYGWIN__
 #define _XOPEN_SOURCE 600
-=======
->>>>>>> 610d7e16
 #endif
 
 // Check dependencies:
