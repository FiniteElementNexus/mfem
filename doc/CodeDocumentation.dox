--- conflicted
+++ resolved
@@ -105,10 +105,6 @@
  * - <a class="el" href="ex32p_8cpp_source.html">Example 32p</a>: parallel anisotropic Maxwell eigensolver
  * - <a class="el" href="ex33_8cpp_source.html">Example 33</a>: nodal H1 FEM for the fractional Laplacian problem
  * - <a class="el" href="ex33p_8cpp_source.html">Example 33p</a>: parallel nodal H1 FEM for the fractional Laplacian problem
-<<<<<<< HEAD
- * - <a class="el" href="ex36_8cpp_source.html">Example 36</a>: Proximal Galerkin FEM for the obstacle problem
- * - <a class="el" href="ex36p_8cpp_source.html">Example 36p</a>: parallel Proximal Galerkin FEM for the obstacle problem
-=======
  * - <a class="el" href="ex34_8cpp_source.html">Example 34</a>: multi-domain magnetostatics
  * - <a class="el" href="ex34p_8cpp_source.html">Example 34p</a>: parallel multi-domain magnetostatics
  * - <a class="el" href="ex35p_8cpp_source.html">Example 35p</a>: parallel multi-domain damped harmonic oscillators
@@ -117,7 +113,6 @@
  * - <a class="el" href="ex37_8cpp_source.html">Example 37</a>: Topology optimization
  * - <a class="el" href="ex37p_8cpp_source.html">Example 37p</a>: parallel topology optimization
  * - <a class="el" href="ex38_8cpp_source.html">Example 38</a>: cut-surface and cut-volume integration
->>>>>>> a36699b8
  *
  * <H4>AmgX Examples</H4>
  * - Variants of Examples
