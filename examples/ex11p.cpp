--- conflicted
+++ resolved
@@ -72,11 +72,8 @@
    int seed = 75;
    bool slu_solver  = false;
    bool sp_solver = false;
-<<<<<<< HEAD
    bool psx_solver = false;
-=======
    bool cpardiso_solver = false;
->>>>>>> 7ae181ba
    bool visualization = 1;
 
    OptionsParser args(argc, argv);
@@ -101,15 +98,13 @@
    args.AddOption(&sp_solver, "-sp", "--strumpack", "-no-sp",
                   "--no-strumpack", "Use the STRUMPACK Solver.");
 #endif
-<<<<<<< HEAD
 #ifdef MFEM_USE_PASTIX
    args.AddOption(&psx_solver, "-psx", "--pastix", "-no-psx",
                   "--no-pastix", "Use the PaStiX Solver.");
-=======
+#endif
 #ifdef MFEM_USE_MKL_CPARDISO
    args.AddOption(&cpardiso_solver, "-cpardiso", "--cpardiso", "-no-cpardiso",
                   "--no-cpardiso", "Use the MKL CPardiso Solver.");
->>>>>>> 7ae181ba
 #endif
    args.AddOption(&visualization, "-vis", "--visualization", "-no-vis",
                   "--no-visualization",
@@ -257,11 +252,7 @@
    //    preconditioner for A to be used within the solver. Set the matrices
    //    which define the generalized eigenproblem A x = lambda M x.
    Solver * precond = NULL;
-<<<<<<< HEAD
-   if (!slu_solver && !sp_solver && !psx_solver)
-=======
-   if (!slu_solver && !sp_solver && !cpardiso_solver)
->>>>>>> 7ae181ba
+   if (!slu_solver && !sp_solver && !cpardiso_solver && !psx_solver)
    {
       HypreBoomerAMG * amg = new HypreBoomerAMG(*A);
       amg->SetPrintLevel(0);
@@ -294,7 +285,6 @@
          precond = strumpack;
       }
 #endif
-<<<<<<< HEAD
 #ifdef MFEM_USE_PASTIX
       if (psx_solver)
       {
@@ -302,7 +292,8 @@
          pastix->SetVerbosity(PastixVerboseYes);
          pastix->SetOperator(*Arow);
          precond = pastix;
-=======
+      }
+#endif
 #ifdef MFEM_USE_MKL_CPARDISO
       if (cpardiso_solver)
       {
@@ -311,7 +302,6 @@
          cpardiso->SetPrintLevel(1);
          cpardiso->SetOperator(*A);
          precond = cpardiso;
->>>>>>> 7ae181ba
       }
 #endif
    }
