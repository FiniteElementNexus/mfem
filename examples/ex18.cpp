--- conflicted
+++ resolved
@@ -168,7 +168,7 @@
    {
       ostringstream mesh_name;
       mesh_name << "euler-mesh.mesh";
-      ofstream mesh_ofs(mesh_name.str().c_str());
+      ofstream mesh_ofs(mesh_name.str());
       mesh_ofs.precision(precision);
       mesh_ofs << mesh;
 
@@ -176,13 +176,8 @@
       {
          GridFunction uk(&fes, sol.GetData() + k * fes.GetNDofs());
          ostringstream sol_name;
-<<<<<<< HEAD
-         sol_name << "vortex-" << k << "-init.gf";
+         sol_name << "euler-" << k << "-init.gf";
          ofstream sol_ofs(sol_name.str());
-=======
-         sol_name << "euler-" << k << "-init.gf";
-         ofstream sol_ofs(sol_name.str().c_str());
->>>>>>> 7e8fc14b
          sol_ofs.precision(precision);
          sol_ofs << uk;
       }
@@ -288,17 +283,9 @@
    // 9. Save the final solution. This output can be viewed later using GLVis:
    //    "glvis -m euler-mesh-final.mesh -g euler-1-final.gf" (for x-momentum).
    {
-<<<<<<< HEAD
-      GridFunction uk(&fes, u_block.GetBlock(k));
-      ostringstream sol_name;
-      sol_name << "vortex-" << k << "-final.gf";
-      ofstream sol_ofs(sol_name.str());
-      sol_ofs.precision(precision);
-      sol_ofs << uk;
-=======
       ostringstream mesh_name;
       mesh_name << "euler-mesh-final.mesh";
-      ofstream mesh_ofs(mesh_name.str().c_str());
+      ofstream mesh_ofs(mesh_name.str());
       mesh_ofs.precision(precision);
       mesh_ofs << mesh;
 
@@ -307,11 +294,10 @@
          GridFunction uk(&fes, sol.GetData() + k * fes.GetNDofs());
          ostringstream sol_name;
          sol_name << "euler-" << k << "-final.gf";
-         ofstream sol_ofs(sol_name.str().c_str());
+         ofstream sol_ofs(sol_name.str());
          sol_ofs.precision(precision);
          sol_ofs << uk;
       }
->>>>>>> 7e8fc14b
    }
 
    // 10. Compute the L2 solution error summed for all components.
