//                               MFEM Example 24
//
// Compile with: make ex24
//
// Sample runs:  ex24 -m ../data/star.mesh
//               ex24 -m ../data/square-disc.mesh -o 2
//               ex24 -m ../data/beam-tet.mesh
//               ex24 -m ../data/beam-hex.mesh -o 2 -pa
//               ex24 -m ../data/beam-hex.mesh -o 2 -pa -p 1
//               ex24 -m ../data/beam-hex.mesh -o 2 -pa -p 2
//               ex24 -m ../data/escher.mesh
//               ex24 -m ../data/escher.mesh -o 2
//               ex24 -m ../data/fichera.mesh
//               ex24 -m ../data/fichera-q2.vtk
//               ex24 -m ../data/fichera-q3.mesh
//               ex24 -m ../data/square-disc-nurbs.mesh
//               ex24 -m ../data/beam-hex-nurbs.mesh
//               ex24 -m ../data/amr-quad.mesh -o 2
//               ex24 -m ../data/amr-hex.mesh
//
// Device sample runs:
//               ex24 -m ../data/star.mesh -pa -d cuda
//               ex24 -m ../data/star.mesh -pa -d raja-cuda
//               ex24 -m ../data/star.mesh -pa -d raja-omp
//               ex24 -m ../data/beam-hex.mesh -pa -d cuda
//
// Description:  This example code illustrates usage of mixed finite element
//               spaces, with three variants:
//
//               1) (grad p, u) for p in H^1 tested against u in H(curl)
//               2) (curl v, u) for v in H(curl) tested against u in H(div), 3D
//               3) (div v, q) for v in H(div) tested against q in L_2
//
//               Using different approaches, we project the gradient, curl, or
//               divergence to the appropriate space.
//
//               We recommend viewing examples 1, 3, and 5 before viewing this
//               example.

#include "mfem.hpp"
#include <fstream>
#include <iostream>

using namespace std;
using namespace mfem;

double p_exact(const Vector &x);
void gradp_exact(const Vector &, Vector &);
double div_gradp_exact(const Vector &x);
void v_exact(const Vector &x, Vector &v);
void curlv_exact(const Vector &x, Vector &cv);

int dim;
double freq = 1.0, kappa;

int main(int argc, char *argv[])
{
   // 1. Parse command-line options.
   const char *mesh_file = "../data/beam-hex.mesh";
   int order = 1;
   int prob = 0;
   bool static_cond = false;
   bool pa = false;
   const char *device_config = "cpu";
   bool visualization = 1;

   OptionsParser args(argc, argv);
   args.AddOption(&mesh_file, "-m", "--mesh",
                  "Mesh file to use.");
   args.AddOption(&order, "-o", "--order",
                  "Finite element order (polynomial degree).");
   args.AddOption(&prob, "-p", "--problem-type",
                  "Choose between 0: H(Curl) or 1: H(Div)");
   args.AddOption(&static_cond, "-sc", "--static-condensation", "-no-sc",
                  "--no-static-condensation", "Enable static condensation.");
   args.AddOption(&pa, "-pa", "--partial-assembly", "-no-pa",
                  "--no-partial-assembly", "Enable Partial Assembly.");
   args.AddOption(&device_config, "-d", "--device",
                  "Device configuration string, see Device::Configure().");
   args.AddOption(&visualization, "-vis", "--visualization", "-no-vis",
                  "--no-visualization",
                  "Enable or disable GLVis visualization.");

   args.Parse();
   if (!args.Good())
   {
      args.PrintUsage(cout);
      return 1;
   }
   args.PrintOptions(cout);
   kappa = freq * M_PI;

   // 2. Enable hardware devices such as GPUs, and programming models such as
   //    CUDA, OCCA, RAJA and OpenMP based on command line options.
   Device device(device_config);
   device.Print();

   // 3. Read the mesh from the given mesh file. We can handle triangular,
   //    quadrilateral, tetrahedral, hexahedral, surface and volume meshes with
   //    the same code.
   Mesh *mesh = new Mesh(mesh_file, 1, 1);
   dim = mesh->Dimension();
   int sdim = mesh->SpaceDimension();

   // 4. Refine the mesh to increase the resolution. In this example we do
   //    'ref_levels' of uniform refinement. We choose 'ref_levels' to be the
   //    largest number that gives a final mesh with no more than 50,000
   //    elements.
   {
      int ref_levels = (int)floor(log(50000./mesh->GetNE())/log(2.)/dim);
      for (int l = 0; l < ref_levels; l++)
      {
         mesh->UniformRefinement();
      }
   }
   mesh->ReorientTetMesh();

   // 5. Define a finite element space on the mesh. Here we use Nedelec or
   //    Raviart-Thomas finite elements of the specified order.
   FiniteElementCollection *trial_fec = NULL;
   FiniteElementCollection *test_fec = NULL;

   if (prob == 0)
   {
      trial_fec = new H1_FECollection(order, dim);
      test_fec = new ND_FECollection(order, dim);
   }
   else if (prob == 1)
   {
      trial_fec = new ND_FECollection(order, dim);
<<<<<<< HEAD
      test_fec = new RT_FECollection(order - 1, dim);
=======
      test_fec = new RT_FECollection(order-1, dim);
>>>>>>> 7de90075
   }
   else
   {
      trial_fec = new RT_FECollection(order-1, dim);
      test_fec = new L2_FECollection(order-1, dim);
   }

   FiniteElementSpace trial_fes(mesh, trial_fec);
   FiniteElementSpace test_fes(mesh, test_fec);

   int trial_size = trial_fes.GetTrueVSize();
   int test_size = test_fes.GetTrueVSize();

   if (prob == 0)
   {
      cout << "Number of Nedelec finite element unknowns: " << test_size << endl;
      cout << "Number of H1 finite element unknowns: " << trial_size << endl;
   }
   else if (prob == 1)
   {
      cout << "Number of Nedelec finite element unknowns: " << trial_size << endl;
      cout << "Number of Raviart-Thomas finite element unknowns: " << test_size <<
           endl;
   }
   else
   {
      cout << "Number of Raviart-Thomas finite element unknowns: "
           << trial_size << endl;
      cout << "Number of L2 finite element unknowns: " << test_size << endl;
   }

   // 6. Define the solution vector as a finite element grid function
   //    corresponding to the trial fespace.
   GridFunction gftest(&test_fes);
   GridFunction gftrial(&trial_fes);
   GridFunction x(&test_fes);
   FunctionCoefficient p_coef(p_exact);
   VectorFunctionCoefficient gradp_coef(sdim, gradp_exact);
   VectorFunctionCoefficient v_coef(sdim, v_exact);
   VectorFunctionCoefficient curlv_coef(sdim, curlv_exact);
   FunctionCoefficient divgradp_coef(div_gradp_exact);

   if (prob == 0)
   {
      gftrial.ProjectCoefficient(p_coef);
   }
   else if (prob == 1)
   {
      gftrial.ProjectCoefficient(v_coef);
   }
   else
   {
      gftrial.ProjectCoefficient(gradp_coef);
   }

   gftrial.SetTrueVector();
   gftrial.SetFromTrueVector();

   // 7. Set up the bilinear forms for L2 projection.
   ConstantCoefficient one(1.0);
   BilinearForm a(&test_fes);
   MixedBilinearForm a_mixed(&trial_fes, &test_fes);
   if (pa)
   {
      a.SetAssemblyLevel(AssemblyLevel::PARTIAL);
      a_mixed.SetAssemblyLevel(AssemblyLevel::PARTIAL);
   }

   if (prob == 0)
   {
      a.AddDomainIntegrator(new VectorFEMassIntegrator(one));
      a_mixed.AddDomainIntegrator(new MixedVectorGradientIntegrator(one));
   }
   else if (prob == 1)
   {
      a.AddDomainIntegrator(new VectorFEMassIntegrator(one));
      a_mixed.AddDomainIntegrator(new MixedVectorCurlIntegrator(one));
   }
   else
   {
      a.AddDomainIntegrator(new MassIntegrator(one));
      a_mixed.AddDomainIntegrator(new VectorFEDivergenceIntegrator(one));
   }

   // 8. Assemble the bilinear form and the corresponding linear system,
   //    applying any necessary transformations such as: eliminating boundary
   //    conditions, applying conforming constraints for non-conforming AMR,
   //    static condensation, etc.
   if (static_cond) { a.EnableStaticCondensation(); }

   a.Assemble();
   if (!pa) { a.Finalize(); }

   a_mixed.Assemble();
   if (!pa) { a_mixed.Finalize(); }

   if (pa)
   {
      a_mixed.Mult(gftrial, x);
   }
   else
   {
      SparseMatrix& mixed = a_mixed.SpMat();
      mixed.Mult(gftrial, x);
   }

   // 9. Define and apply a PCG solver for Ax = b with Jacobi preconditioner.
   {
      GridFunction rhs(&test_fes);
      rhs = x;
      x = 0.0;

      CGSolver cg;
      cg.SetRelTol(1e-12);
      cg.SetMaxIter(1000);
      cg.SetPrintLevel(1);
      if (pa)
      {
         Array<int> ess_tdof_list; // empty
         OperatorJacobiSmoother Jacobi(a, ess_tdof_list);

         cg.SetOperator(a);
         cg.SetPreconditioner(Jacobi);
         cg.Mult(rhs, x);
      }
      else
      {
         SparseMatrix& Amat = a.SpMat();
         DSmoother Jacobi(Amat);

         cg.SetOperator(Amat);
         cg.SetPreconditioner(Jacobi);
         cg.Mult(rhs, x);
      }
   }

   // 10. Compute the same field by applying a DiscreteInterpolator.
   GridFunction discreteInterpolant(&test_fes);
   DiscreteLinearOperator dlo(&trial_fes, &test_fes);
   if (prob == 0)
   {
      dlo.AddDomainInterpolator(new GradientInterpolator());
   }
   else if (prob == 1)
   {
      dlo.AddDomainInterpolator(new CurlInterpolator());
   }
   else
   {
      dlo.AddDomainInterpolator(new DivergenceInterpolator());
   }

   dlo.Assemble();
   dlo.Mult(gftrial, discreteInterpolant);

   // 11. Compute the projection of the exact field.
   GridFunction exact_proj(&test_fes);
   if (prob == 0)
   {
      exact_proj.ProjectCoefficient(gradp_coef);
   }
   else if (prob == 1)
   {
      exact_proj.ProjectCoefficient(curlv_coef);
   }
   else
   {
      exact_proj.ProjectCoefficient(divgradp_coef);
   }

   exact_proj.SetTrueVector();
   exact_proj.SetFromTrueVector();

   // 12. Compute and print the L_2 norm of the error.
   if (prob == 0)
   {
      double errSol = x.ComputeL2Error(gradp_coef);
      double errInterp = discreteInterpolant.ComputeL2Error(gradp_coef);
      double errProj = exact_proj.ComputeL2Error(gradp_coef);

      cout << "\n Solution of (E_h,v) = (grad p_h,v) for E_h and v in H(curl): "
           "|| E_h - grad p ||_{L_2} = " << errSol << '\n' << endl;
      cout << " Gradient interpolant E_h = grad p_h in H(curl): || E_h - grad p"
           " ||_{L_2} = " << errInterp << '\n' << endl;
      cout << " Projection E_h of exact grad p in H(curl): || E_h - grad p "
           "||_{L_2} = " << errProj << '\n' << endl;
   }
   else if (prob == 1)
   {
      double errSol = x.ComputeL2Error(curlv_coef);
      double errInterp = discreteInterpolant.ComputeL2Error(curlv_coef);
      double errProj = exact_proj.ComputeL2Error(curlv_coef);

      cout << "\n Solution of (E_h,w) = (curl v_h,w) for E_h and w in H(div): "
           "|| E_h - curl v ||_{L_2} = " << errSol << '\n' << endl;
      cout << " Curl interpolant E_h = curl v_h in H(div): || E_h - curl v "
           "||_{L_2} = " << errInterp << '\n' << endl;
      cout << " Projection E_h of exact curl v in H(div): || E_h - curl v "
           "||_{L_2} = " << errProj << '\n' << endl;
   }
   else
   {
      int order_quad = max(2, 2*order+1);
      const IntegrationRule *irs[Geometry::NumGeom];
      for (int i=0; i < Geometry::NumGeom; ++i)
      {
         irs[i] = &(IntRules.Get(i, order_quad));
      }

      double errSol = x.ComputeL2Error(divgradp_coef, irs);
      double errInterp = discreteInterpolant.ComputeL2Error(divgradp_coef, irs);
      double errProj = exact_proj.ComputeL2Error(divgradp_coef, irs);

      cout << "\n Solution of (f_h,q) = (div v_h,q) for f_h and q in L_2: "
           "|| f_h - div v ||_{L_2} = " << errSol << '\n' << endl;
      cout << " Divergence interpolant f_h = div v_h in L_2: || f_h - div v "
           "||_{L_2} = " << errInterp << '\n' << endl;
      cout << " Projection f_h of exact div v in L_2: || f_h - div v "
           "||_{L_2} = " << errProj << '\n' << endl;
   }

   // 13. Save the refined mesh and the solution. This output can be viewed
   //     later using GLVis: "glvis -m refined.mesh -g sol.gf".
   ofstream mesh_ofs("refined.mesh");
   mesh_ofs.precision(8);
   mesh->Print(mesh_ofs);
   ofstream sol_ofs("sol.gf");
   sol_ofs.precision(8);
   x.Save(sol_ofs);

   // 14. Send the solution by socket to a GLVis server.
   if (visualization)
   {
      char vishost[] = "localhost";
      int  visport   = 19916;
      socketstream sol_sock(vishost, visport);
      sol_sock.precision(8);
      sol_sock << "solution\n" << *mesh << x << flush;
   }

   // 15. Free the used memory.
   delete trial_fec;
   delete test_fec;
   delete mesh;

   return 0;
}

double p_exact(const Vector &x)
{
   if (dim == 3)
   {
      return sin(x(0)) * sin(x(1)) * sin(x(2));
   }
   else if (dim == 2)
   {
      return sin(x(0)) * sin(x(1));
   }

   return 0.0;
}

void gradp_exact(const Vector &x, Vector &f)
{
   if (dim == 3)
   {
      f(0) = cos(x(0)) * sin(x(1)) * sin(x(2));
      f(1) = sin(x(0)) * cos(x(1)) * sin(x(2));
      f(2) = sin(x(0)) * sin(x(1)) * cos(x(2));
   }
   else
   {
      f(0) = cos(x(0)) * sin(x(1));
      f(1) = sin(x(0)) * cos(x(1));
      if (x.Size() == 3) { f(2) = 0.0; }
   }
}

double div_gradp_exact(const Vector &x)
{
   if (dim == 3)
   {
      return -3.0 * sin(x(0)) * sin(x(1)) * sin(x(2));
   }
   else if (dim == 2)
   {
      return -2.0 * sin(x(0)) * sin(x(1));
   }

   return 0.0;
}

void v_exact(const Vector &x, Vector &v)
{
   if (dim == 3)
   {
      v(0) = sin(kappa * x(1));
      v(1) = sin(kappa * x(2));
      v(2) = sin(kappa * x(0));
   }
   else
   {
      v(0) = sin(kappa * x(1));
      v(1) = sin(kappa * x(0));
      if (x.Size() == 3) { v(2) = 0.0; }
   }
}

void curlv_exact(const Vector &x, Vector &cv)
{
   if (dim == 3)
   {
      cv(0) = -kappa * cos(kappa * x(2));
      cv(1) = -kappa * cos(kappa * x(0));
      cv(2) = -kappa * cos(kappa * x(1));
   }
   else
   {
      cv = 0.0;
   }
}<|MERGE_RESOLUTION|>--- conflicted
+++ resolved
@@ -128,11 +128,7 @@
    else if (prob == 1)
    {
       trial_fec = new ND_FECollection(order, dim);
-<<<<<<< HEAD
-      test_fec = new RT_FECollection(order - 1, dim);
-=======
       test_fec = new RT_FECollection(order-1, dim);
->>>>>>> 7de90075
    }
    else
    {
