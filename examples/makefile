# Copyright (c) 2010, Lawrence Livermore National Security, LLC. Produced at the
# Lawrence Livermore National Laboratory. LLNL-CODE-443211. All Rights reserved.
# See file COPYRIGHT for details.
#
# This file is part of the MFEM library. For more information and source code
# availability see http://mfem.org.
#
# MFEM is free software; you can redistribute it and/or modify it under the
# terms of the GNU Lesser General Public License (as published by the Free
# Software Foundation) version 2.1 dated February 1999.

# Use the MFEM build directory
MFEM_DIR ?= ..
MFEM_BUILD_DIR ?= ..
SRC = $(if $(MFEM_DIR:..=),$(MFEM_DIR)/examples/,)
CONFIG_MK = $(MFEM_BUILD_DIR)/config/config.mk
# Use the MFEM install directory
# MFEM_INSTALL_DIR = ../mfem
# CONFIG_MK = $(MFEM_INSTALL_DIR)/share/mfem/config.mk

MFEM_LIB_FILE = mfem_is_not_built
-include $(CONFIG_MK)

SEQ_EXAMPLES = ex1 ex2 ex3 ex4 ex5 ex6 ex7 ex8 ex9 ex10 ex14 ex15 ex16 ex17 ex18
PAR_EXAMPLES = ex1p ex2p ex3p ex4p ex5p ex6p ex7p ex8p ex9p ex10p ex11p ex12p\
<<<<<<< HEAD
 ex13p ex14p ex15p ex16p ex17p ex19p
=======
 ex13p ex14p ex15p ex16p ex17p ex18p
>>>>>>> 08f204e1
ifeq ($(MFEM_USE_MPI),NO)
   EXAMPLES = $(SEQ_EXAMPLES)
else
   EXAMPLES = $(PAR_EXAMPLES) $(SEQ_EXAMPLES)
endif

.SUFFIXES:
.SUFFIXES: .o .cpp .mk
.PHONY: all clean clean-build clean-exec

# Remove built-in rule
%: %.cpp

# Replace the default implicit rule for *.cpp files
%: $(SRC)%.cpp $(MFEM_LIB_FILE) $(CONFIG_MK)
	$(MFEM_CXX) $(MFEM_FLAGS) $< -o $@ $(MFEM_LIBS)

all: $(EXAMPLES)

# Additional dependencies
ex18: ex18.hpp
ifeq ($(MFEM_USE_MPI),YES)
ex18p: ex18.hpp
endif

MFEM_TESTS = EXAMPLES
include $(MFEM_TEST_MK)

# Testing: Parallel vs. serial runs
RUN_MPI = $(MFEM_MPIEXEC) $(MFEM_MPIEXEC_NP) $(MFEM_MPI_NP)
%-test-par: %
	@$(call mfem-test,$<, $(RUN_MPI), Parallel example)
%-test-seq: %
	@$(call mfem-test,$<,, Serial example)

# Testing: Specific execution options
ex1-test-seq: ex1
	@$(call mfem-test,$<,, Serial example)
ex1p-test-par: ex1p
	@$(call mfem-test,$<, $(RUN_MPI), Parallel example)
ex10-test-seq: ex10
	@$(call mfem-test,$<,, Serial example,-tf 5)
ex10p-test-par: ex10p
	@$(call mfem-test,$<, $(RUN_MPI), Parallel example,-tf 5)
ex15-test-seq: ex15
	@$(call mfem-test,$<,, Serial example,-e 1)
ex15p-test-par: ex15p
	@$(call mfem-test,$<, $(RUN_MPI), Parallel example,-e 1)

# Testing: "test" target and mfem-test* variables are defined in config/test.mk

# Generate an error message if the MFEM library is not built and exit
$(MFEM_LIB_FILE):
	$(error The MFEM library is not built)

clean: clean-build clean-exec

clean-build:
	rm -f *.o *~ $(SEQ_EXAMPLES) $(PAR_EXAMPLES)
	rm -rf *.dSYM *.TVD.*breakpoints

clean-exec:
	@rm -f refined.mesh displaced.mesh mesh.* ex5.mesh
	@rm -rf Example5* Example9* Example15* Example16*
	@rm -f sphere_refined.* sol.* sol_u.* sol_p.* deformation.* pressure.*
	@rm -f ex9.mesh ex9-mesh.* ex9-init.* ex9-final.*
	@rm -f deformed.* velocity.* elastic_energy.* mode_*
<<<<<<< HEAD
	@rm -f ex16.mesh ex16-mesh.* ex16-init.* ex16-final.* *.core
=======
	@rm -f ex16.mesh ex16-mesh.* ex16-init.* ex16-final.*
	@rm -f vortex-mesh.* vortex.mesh vortex-?-init.* vortex-?-final.*
>>>>>>> 08f204e1
<|MERGE_RESOLUTION|>--- conflicted
+++ resolved
@@ -21,13 +21,9 @@
 MFEM_LIB_FILE = mfem_is_not_built
 -include $(CONFIG_MK)
 
-SEQ_EXAMPLES = ex1 ex2 ex3 ex4 ex5 ex6 ex7 ex8 ex9 ex10 ex14 ex15 ex16 ex17 ex18
+SEQ_EXAMPLES = ex1 ex2 ex3 ex4 ex5 ex6 ex7 ex8 ex9 ex10 ex14 ex15 ex16 ex17
 PAR_EXAMPLES = ex1p ex2p ex3p ex4p ex5p ex6p ex7p ex8p ex9p ex10p ex11p ex12p\
-<<<<<<< HEAD
- ex13p ex14p ex15p ex16p ex17p ex19p
-=======
- ex13p ex14p ex15p ex16p ex17p ex18p
->>>>>>> 08f204e1
+ ex13p ex14p ex15p ex16p ex17p ex18p ex19p
 ifeq ($(MFEM_USE_MPI),NO)
    EXAMPLES = $(SEQ_EXAMPLES)
 else
@@ -92,12 +88,7 @@
 clean-exec:
 	@rm -f refined.mesh displaced.mesh mesh.* ex5.mesh
 	@rm -rf Example5* Example9* Example15* Example16*
-	@rm -f sphere_refined.* sol.* sol_u.* sol_p.* deformation.* pressure.*
+	@rm -f sphere_refined.* sol.* sol_u.* sol_p.*
 	@rm -f ex9.mesh ex9-mesh.* ex9-init.* ex9-final.*
 	@rm -f deformed.* velocity.* elastic_energy.* mode_*
-<<<<<<< HEAD
-	@rm -f ex16.mesh ex16-mesh.* ex16-init.* ex16-final.* *.core
-=======
-	@rm -f ex16.mesh ex16-mesh.* ex16-init.* ex16-final.*
-	@rm -f vortex-mesh.* vortex.mesh vortex-?-init.* vortex-?-final.*
->>>>>>> 08f204e1
+	@rm -f ex16.mesh ex16-mesh.* ex16-init.* ex16-final.*