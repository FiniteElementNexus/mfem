--- conflicted
+++ resolved
@@ -23,19 +23,12 @@
 
 SEQ_EXAMPLES = ex0 ex1 ex2 ex3 ex4 ex5 ex6 ex7 ex8 ex9 ex10 ex14 ex15 ex16 \
   ex17 ex18 ex19 ex20 ex21 ex22 ex23 ex24 ex25 ex26 ex27 ex28 ex29 ex30 \
-<<<<<<< HEAD
-  ex31 ex33 ex34 ex35
+  ex31 ex33 ex34 ex36 ex37
 PAR_EXAMPLES = ex0p ex1p ex2p ex3p ex4p ex5p ex6p ex7p ex8p ex9p ex10p ex11p \
   ex12p ex13p ex14p ex15p ex16p ex17p ex18p ex19p ex20p ex21p ex22p ex24p \
-  ex25p ex26p ex27p ex28p ex29p ex30p ex31p ex32p ex33p ex34p ex35p
-SEQ_DEVICE_EXAMPLES = ex1 ex3 ex4 ex5 ex6 ex9 ex22 ex24 ex25 ex26
-=======
-  ex31 ex33 ex34 ex36
-PAR_EXAMPLES = ex0p ex1p ex2p ex3p ex4p ex5p ex6p ex7p ex8p ex9p ex10p ex11p \
-  ex12p ex13p ex14p ex15p ex16p ex17p ex18p ex19p ex20p ex21p ex22p ex24p \
-  ex25p ex26p ex27p ex28p ex29p ex30p ex31p ex32p ex33p ex34p ex35p ex36p
+  ex25p ex26p ex27p ex28p ex29p ex30p ex31p ex32p ex33p ex34p ex35p ex36p \
+	ex37p
 SEQ_DEVICE_EXAMPLES = ex1 ex3 ex4 ex5 ex6 ex9 ex22 ex24 ex25 ex26 ex34
->>>>>>> c72b2aa6
 PAR_DEVICE_EXAMPLES = ex1p ex2p ex3p ex4p ex5p ex6p ex7p ex9p ex13p ex22p \
   ex24p ex25p ex26p ex34p ex35p
 
@@ -100,12 +93,12 @@
 # Additional dependencies
 ex18: $(SRC)ex18.hpp
 ex33: $(SRC)ex33.hpp
-ex35: $(SRC)ex35.hpp
+ex37: $(SRC)ex37.hpp
 
 ifeq ($(MFEM_USE_MPI),YES)
 ex18p: $(SRC)ex18.hpp
 ex33p: $(SRC)ex33.hpp
-ex35p: $(SRC)ex35.hpp
+ex37p: $(SRC)ex37.hpp
 endif
 
 MFEM_TESTS = EXAMPLES
