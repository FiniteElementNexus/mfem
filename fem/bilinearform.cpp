// Copyright (c) 2010-2024, Lawrence Livermore National Security, LLC. Produced
// at the Lawrence Livermore National Laboratory. All Rights reserved. See files
// LICENSE and NOTICE for details. LLNL-CODE-806117.
//
// This file is part of the MFEM library. For more information and source code
// availability visit https://mfem.org.
//
// MFEM is free software; you can redistribute it and/or modify it under the
// terms of the BSD-3 license. We welcome feedback and contributions, see file
// CONTRIBUTING.md for details.

// Implementation of class BilinearForm

#include "fem.hpp"
#include "../general/device.hpp"
#include "../mesh/nurbs.hpp"
#include <cmath>

namespace mfem
{

void BilinearForm::AllocMat()
{
   if (static_cond) { return; }

   if (precompute_sparsity == 0 || fes->GetVDim() > 1)
   {
      mat = new SparseMatrix(height);
      return;
   }

   const Table &elem_dof = fes->GetElementToDofTable();
   Table dof_dof;

   if (interior_face_integs.Size() > 0)
   {
      // the sparsity pattern is defined from the map: face->element->dof
      Table face_dof, dof_face;
      {
         Table *face_elem = fes->GetMesh()->GetFaceToElementTable();
         mfem::Mult(*face_elem, elem_dof, face_dof);
         delete face_elem;
      }
      Transpose(face_dof, dof_face, height);
      mfem::Mult(dof_face, face_dof, dof_dof);
   }
   else
   {
      // the sparsity pattern is defined from the map: element->dof
      Table dof_elem;
      Transpose(elem_dof, dof_elem, height);
      mfem::Mult(dof_elem, elem_dof, dof_dof);
   }

   dof_dof.SortRows();

   int *I = dof_dof.GetI();
   int *J = dof_dof.GetJ();
   double *data = Memory<double>(I[height]);

   mat = new SparseMatrix(I, J, data, height, height, true, true, true);
   *mat = 0.0;

   dof_dof.LoseData();
}

BilinearForm::BilinearForm(FiniteElementSpace * f)
   : Matrix (f->GetVSize())
{
   fes = f;
   sequence = f->GetSequence();
   mat = mat_e = NULL;
   extern_bfs = 0;
   element_matrices = NULL;
   static_cond = NULL;
   hybridization = NULL;
   precompute_sparsity = 0;
   diag_policy = DIAG_KEEP;

   assembly = AssemblyLevel::LEGACY;
   batch = 1;
   ext = NULL;
}

BilinearForm::BilinearForm (FiniteElementSpace * f, BilinearForm * bf, int ps)
   : Matrix (f->GetVSize())
{
   fes = f;
   sequence = f->GetSequence();
   mat_e = NULL;
   extern_bfs = 1;
   element_matrices = NULL;
   static_cond = NULL;
   hybridization = NULL;
   precompute_sparsity = ps;
   diag_policy = DIAG_KEEP;

   assembly = AssemblyLevel::LEGACY;
   batch = 1;
   ext = NULL;

   // Copy the pointers to the integrators
   domain_integs = bf->domain_integs;
   domain_integs_marker = bf->domain_integs_marker;

   boundary_integs = bf->boundary_integs;
   boundary_integs_marker = bf->boundary_integs_marker;

   interior_face_integs = bf->interior_face_integs;

   boundary_face_integs = bf->boundary_face_integs;
   boundary_face_integs_marker = bf->boundary_face_integs_marker;

   AllocMat();
}

void BilinearForm::SetAssemblyLevel(AssemblyLevel assembly_level)
{
   if (ext)
   {
      MFEM_ABORT("the assembly level has already been set!");
   }
   assembly = assembly_level;
   switch (assembly)
   {
      case AssemblyLevel::LEGACY:
         break;
      case AssemblyLevel::FULL:
         SetDiagonalPolicy( DIAG_ONE ); // Only diagonal policy supported on device
         ext = new FABilinearFormExtension(this);
         break;
      case AssemblyLevel::ELEMENT:
         ext = new EABilinearFormExtension(this);
         break;
      case AssemblyLevel::PARTIAL:
         ext = new PABilinearFormExtension(this);
         break;
      case AssemblyLevel::NONE:
         ext = new MFBilinearFormExtension(this);
         break;
      default:
         MFEM_ABORT("BilinearForm: unknown assembly level");
   }
}

void BilinearForm::EnableStaticCondensation()
{
   delete static_cond;
   if (assembly != AssemblyLevel::LEGACY)
   {
      static_cond = NULL;
      MFEM_WARNING("Static condensation not supported for this assembly level");
      return;
   }
   static_cond = new StaticCondensation(fes);
   if (static_cond->ReducesTrueVSize())
   {
      bool symmetric = false;      // TODO
      bool block_diagonal = false; // TODO
      static_cond->Init(symmetric, block_diagonal);
   }
   else
   {
      delete static_cond;
      static_cond = NULL;
   }
}

void BilinearForm::EnableHybridization(FiniteElementSpace *constr_space,
                                       BilinearFormIntegrator *constr_integ,
                                       const Array<int> &ess_tdof_list)
{
   delete hybridization;
   if (assembly != AssemblyLevel::LEGACY)
   {
      delete constr_integ;
      hybridization = NULL;
      MFEM_WARNING("Hybridization not supported for this assembly level");
      return;
   }
   hybridization = new Hybridization(fes, constr_space);
   hybridization->SetConstraintIntegrator(constr_integ);
   hybridization->Init(ess_tdof_list);
}

void BilinearForm::UseSparsity(int *I, int *J, bool isSorted)
{
   if (static_cond) { return; }

   if (mat)
   {
      if (mat->Finalized() && mat->GetI() == I && mat->GetJ() == J)
      {
         return; // mat is already using the given sparsity
      }
      delete mat;
   }
   height = width = fes->GetVSize();
   mat = new SparseMatrix(I, J, NULL, height, width, false, true, isSorted);
}

void BilinearForm::UseSparsity(SparseMatrix &A)
{
   MFEM_ASSERT(A.Height() == fes->GetVSize() && A.Width() == fes->GetVSize(),
               "invalid matrix A dimensions: "
               << A.Height() << " x " << A.Width());
   MFEM_ASSERT(A.Finalized(), "matrix A must be Finalized");

   UseSparsity(A.GetI(), A.GetJ(), A.ColumnsAreSorted());
}

double& BilinearForm::Elem (int i, int j)
{
   return mat -> Elem(i,j);
}

const double& BilinearForm::Elem (int i, int j) const
{
   return mat -> Elem(i,j);
}

MatrixInverse * BilinearForm::Inverse() const
{
   return mat -> Inverse();
}

void BilinearForm::Finalize (int skip_zeros)
{
   if (assembly == AssemblyLevel::LEGACY)
   {
      if (!static_cond) { mat->Finalize(skip_zeros); }
      if (mat_e) { mat_e->Finalize(skip_zeros); }
      if (static_cond) { static_cond->Finalize(); }
      if (hybridization) { hybridization->Finalize(); }
   }
}

void BilinearForm::AddDomainIntegrator(BilinearFormIntegrator *bfi)
{
   domain_integs.Append(bfi);
   domain_integs_marker.Append(NULL); // NULL marker means apply everywhere
}

void BilinearForm::AddDomainIntegrator(BilinearFormIntegrator *bfi,
                                       Array<int> &elem_marker)
{
   domain_integs.Append(bfi);
   domain_integs_marker.Append(&elem_marker);
}

void BilinearForm::AddBoundaryIntegrator (BilinearFormIntegrator * bfi)
{
   boundary_integs.Append (bfi);
   boundary_integs_marker.Append(NULL); // NULL marker means apply everywhere
}

void BilinearForm::AddBoundaryIntegrator (BilinearFormIntegrator * bfi,
                                          Array<int> &bdr_marker)
{
   boundary_integs.Append (bfi);
   boundary_integs_marker.Append(&bdr_marker);
}

void BilinearForm::AddInteriorFaceIntegrator(BilinearFormIntegrator * bfi)
{
   interior_face_integs.Append (bfi);
}

void BilinearForm::AddBdrFaceIntegrator(BilinearFormIntegrator *bfi)
{
   boundary_face_integs.Append(bfi);
   // NULL marker means apply everywhere
   boundary_face_integs_marker.Append(NULL);
}

void BilinearForm::AddBdrFaceIntegrator(BilinearFormIntegrator *bfi,
                                        Array<int> &bdr_marker)
{
   boundary_face_integs.Append(bfi);
   boundary_face_integs_marker.Append(&bdr_marker);
}

void BilinearForm::ComputeElementMatrix(int i, DenseMatrix &elmat)
{
   if (element_matrices)
   {
      elmat.SetSize(element_matrices->SizeI(), element_matrices->SizeJ());
      elmat = element_matrices->GetData(i);
      return;
   }

   if (domain_integs.Size())
   {
      const FiniteElement &fe = *fes->GetFE(i);
      ElementTransformation *eltrans = fes->GetElementTransformation(i);
      domain_integs[0]->AssembleElementMatrix(fe, *eltrans, elmat);
      for (int k = 1; k < domain_integs.Size(); k++)
      {
         domain_integs[k]->AssembleElementMatrix(fe, *eltrans, elemmat);
         elmat += elemmat;
      }
   }
   else
   {
      fes->GetElementVDofs(i, vdofs);
      elmat.SetSize(vdofs.Size());
      elmat = 0.0;
   }
}

void BilinearForm::ComputeBdrElementMatrix(int i, DenseMatrix &elmat)
{
   if (boundary_integs.Size())
   {
      const FiniteElement &be = *fes->GetBE(i);
      ElementTransformation *eltrans = fes->GetBdrElementTransformation(i);
      boundary_integs[0]->AssembleElementMatrix(be, *eltrans, elmat);
      for (int k = 1; k < boundary_integs.Size(); k++)
      {
         boundary_integs[k]->AssembleElementMatrix(be, *eltrans, elemmat);
         elmat += elemmat;
      }
   }
   else
   {
      fes->GetBdrElementVDofs(i, vdofs);
      elmat.SetSize(vdofs.Size());
      elmat = 0.0;
   }
}

void BilinearForm::AssembleElementMatrix(
   int i, const DenseMatrix &elmat, int skip_zeros)
{
   AssembleElementMatrix(i, elmat, vdofs, skip_zeros);
}

void BilinearForm::AssembleElementMatrix(
   int i, const DenseMatrix &elmat, Array<int> &vdofs_, int skip_zeros)
{
   fes->GetElementVDofs(i, vdofs_);
   if (static_cond)
   {
      static_cond->AssembleMatrix(i, elmat);
   }
   else
   {
      if (mat == NULL)
      {
         AllocMat();
      }
      mat->AddSubMatrix(vdofs_, vdofs_, elmat, skip_zeros);
      if (hybridization)
      {
         hybridization->AssembleMatrix(i, elmat);
      }
   }
}

void BilinearForm::AssembleBdrElementMatrix(
   int i, const DenseMatrix &elmat, int skip_zeros)
{
   AssembleBdrElementMatrix(i, elmat, vdofs, skip_zeros);
}

void BilinearForm::AssembleBdrElementMatrix(
   int i, const DenseMatrix &elmat, Array<int> &vdofs_, int skip_zeros)
{
   fes->GetBdrElementVDofs(i, vdofs_);
   if (static_cond)
   {
      static_cond->AssembleBdrMatrix(i, elmat);
   }
   else
   {
      if (mat == NULL)
      {
         AllocMat();
      }
      mat->AddSubMatrix(vdofs_, vdofs_, elmat, skip_zeros);
      if (hybridization)
      {
         hybridization->AssembleBdrMatrix(i, elmat);
      }
   }
}

void BilinearForm::Assemble(int skip_zeros)
{
   if (ext)
   {
      ext->Assemble();
      return;
   }

   ElementTransformation *eltrans;
   DofTransformation * doftrans;
   Mesh *mesh = fes -> GetMesh();
   DenseMatrix elmat, *elmat_p;

   if (mat == NULL)
   {
      AllocMat();
   }

#ifdef MFEM_USE_LEGACY_OPENMP
   int free_element_matrices = 0;
   if (!element_matrices)
   {
      ComputeElementMatrices();
      free_element_matrices = 1;
   }
#endif

   if (domain_integs.Size())
   {
      for (int k = 0; k < domain_integs.Size(); k++)
      {
         if (domain_integs_marker[k] != NULL)
         {
            MFEM_VERIFY(domain_integs_marker[k]->Size() ==
                        (mesh->attributes.Size() ? mesh->attributes.Max() : 0),
                        "invalid element marker for domain integrator #"
                        << k << ", counting from zero");
         }

         if (domain_integs[k]->Patchwise())
         {
            MFEM_VERIFY(fes->GetNURBSext(), "Patchwise integration requires a "
                        << "NURBS FE space");
         }
      }

      // Element-wise integration
      for (int i = 0; i < fes -> GetNE(); i++)
      {
<<<<<<< HEAD
=======
         // Set both doftrans (potentially needed to assemble the element
         // matrix) and vdofs, which is also needed when the element matrices
         // are pre-assembled.
         doftrans = fes->GetElementVDofs(i, vdofs);
>>>>>>> a36699b8
         if (element_matrices)
         {
            elmat_p = &(*element_matrices)(i);
         }
         else
         {
            const int elem_attr = fes->GetMesh()->GetAttribute(i);
<<<<<<< HEAD
=======
            eltrans = fes->GetElementTransformation(i);

>>>>>>> a36699b8
            elmat.SetSize(0);
            for (int k = 0; k < domain_integs.Size(); k++)
            {
               if ((domain_integs_marker[k] == NULL ||
                    (*(domain_integs_marker[k]))[elem_attr-1] == 1)
                   && !domain_integs[k]->Patchwise())
               {
                  domain_integs[k]->AssembleElementMatrix(*fes->GetFE(i),
                                                          *eltrans, elemmat);
                  if (elmat.Size() == 0)
                  {
                     elmat = elemmat;
                  }
                  else
                  {
                     elmat += elemmat;
                  }
               }
            }
            if (elmat.Size() == 0)
            {
               continue;
            }
            else
            {
               elmat_p = &elmat;
            }
            doftrans = fes->GetElementVDofs(i, vdofs);
            if (doftrans)
            {
               doftrans->TransformDual(elmat);
            }
            elmat_p = &elmat;
         }
         if (static_cond)
         {
            static_cond->AssembleMatrix(i, *elmat_p);
         }
         else
         {
            mat->AddSubMatrix(vdofs, vdofs, *elmat_p, skip_zeros);
            if (hybridization)
            {
               hybridization->AssembleMatrix(i, *elmat_p);
            }
         }
      }

      // Patch-wise integration
      if (fes->GetNURBSext())
      {
         for (int p=0; p<mesh->NURBSext->GetNP(); ++p)
         {
            bool vdofsSet = false;
            for (int k = 0; k < domain_integs.Size(); k++)
            {
               if (domain_integs[k]->Patchwise())
               {
                  if (!vdofsSet)
                  {
                     fes->GetPatchVDofs(p, vdofs);
                     vdofsSet = true;
                  }

                  SparseMatrix* spmat = nullptr;
                  domain_integs[k]->AssemblePatchMatrix(p, *fes, spmat);
                  Array<int> cols;
                  Vector srow;

                  for (int r=0; r<spmat->Height(); ++r)
                  {
                     spmat->GetRow(r, cols, srow);
                     for (int i=0; i<cols.Size(); ++i)
                     {
                        cols[i] = vdofs[cols[i]];
                     }
                     mat->AddRow(vdofs[r], cols, srow);
                  }

                  delete spmat;
               }
            }
         }
      }
   }

   if (boundary_integs.Size())
   {
      // Which boundary attributes need to be processed?
      Array<int> bdr_attr_marker(mesh->bdr_attributes.Size() ?
                                 mesh->bdr_attributes.Max() : 0);
      bdr_attr_marker = 0;
      for (int k = 0; k < boundary_integs.Size(); k++)
      {
         if (boundary_integs_marker[k] == NULL)
         {
            bdr_attr_marker = 1;
            break;
         }
         Array<int> &bdr_marker = *boundary_integs_marker[k];
         MFEM_ASSERT(bdr_marker.Size() == bdr_attr_marker.Size(),
                     "invalid boundary marker for boundary integrator #"
                     << k << ", counting from zero");
         for (int i = 0; i < bdr_attr_marker.Size(); i++)
         {
            bdr_attr_marker[i] |= bdr_marker[i];
         }
      }

      for (int i = 0; i < fes -> GetNBE(); i++)
      {
         const int bdr_attr = mesh->GetBdrAttribute(i);
         if (bdr_attr_marker[bdr_attr-1] == 0) { continue; }

         const FiniteElement &be = *fes->GetBE(i);
         doftrans = fes -> GetBdrElementVDofs (i, vdofs);
         eltrans = fes -> GetBdrElementTransformation (i);
         int k = 0;
         for (; k < boundary_integs.Size(); k++)
         {
            if (boundary_integs_marker[k] &&
                (*boundary_integs_marker[k])[bdr_attr-1] == 0) { continue; }

            boundary_integs[k]->AssembleElementMatrix(be, *eltrans, elmat);
            k++;
            break;
         }
         for (; k < boundary_integs.Size(); k++)
         {
            if (boundary_integs_marker[k] &&
                (*boundary_integs_marker[k])[bdr_attr-1] == 0) { continue; }

            boundary_integs[k]->AssembleElementMatrix(be, *eltrans, elemmat);
            elmat += elemmat;
         }
         if (doftrans)
         {
            doftrans->TransformDual(elmat);
         }
         elmat_p = &elmat;
         if (!static_cond)
         {
            mat->AddSubMatrix(vdofs, vdofs, *elmat_p, skip_zeros);
            if (hybridization)
            {
               hybridization->AssembleBdrMatrix(i, *elmat_p);
            }
         }
         else
         {
            static_cond->AssembleBdrMatrix(i, *elmat_p);
         }
      }
   }

   if (interior_face_integs.Size())
   {
      FaceElementTransformations *tr;
      Array<int> vdofs2;

      int nfaces = mesh->GetNumFaces();
      for (int i = 0; i < nfaces; i++)
      {
         tr = mesh -> GetInteriorFaceTransformations (i);
         if (tr != NULL)
         {
            fes -> GetElementVDofs (tr -> Elem1No, vdofs);
            fes -> GetElementVDofs (tr -> Elem2No, vdofs2);
            vdofs.Append (vdofs2);
            for (int k = 0; k < interior_face_integs.Size(); k++)
            {
               interior_face_integs[k]->
               AssembleFaceMatrix(*fes->GetFE(tr->Elem1No),
                                  *fes->GetFE(tr->Elem2No),
                                  *tr, elemmat);
               mat -> AddSubMatrix (vdofs, vdofs, elemmat, skip_zeros);
            }
         }
      }
   }

   if (boundary_face_integs.Size())
   {
      FaceElementTransformations *tr;
      const FiniteElement *fe1, *fe2;

      // Which boundary attributes need to be processed?
      Array<int> bdr_attr_marker(mesh->bdr_attributes.Size() ?
                                 mesh->bdr_attributes.Max() : 0);
      bdr_attr_marker = 0;
      for (int k = 0; k < boundary_face_integs.Size(); k++)
      {
         if (boundary_face_integs_marker[k] == NULL)
         {
            bdr_attr_marker = 1;
            break;
         }
         Array<int> &bdr_marker = *boundary_face_integs_marker[k];
         MFEM_ASSERT(bdr_marker.Size() == bdr_attr_marker.Size(),
                     "invalid boundary marker for boundary face integrator #"
                     << k << ", counting from zero");
         for (int i = 0; i < bdr_attr_marker.Size(); i++)
         {
            bdr_attr_marker[i] |= bdr_marker[i];
         }
      }

      for (int i = 0; i < fes -> GetNBE(); i++)
      {
         const int bdr_attr = mesh->GetBdrAttribute(i);
         if (bdr_attr_marker[bdr_attr-1] == 0) { continue; }

         tr = mesh -> GetBdrFaceTransformations (i);
         if (tr != NULL)
         {
            fes -> GetElementVDofs (tr -> Elem1No, vdofs);
            fe1 = fes -> GetFE (tr -> Elem1No);
            // The fe2 object is really a dummy and not used on the boundaries,
            // but we can't dereference a NULL pointer, and we don't want to
            // actually make a fake element.
            fe2 = fe1;
            for (int k = 0; k < boundary_face_integs.Size(); k++)
            {
               if (boundary_face_integs_marker[k] &&
                   (*boundary_face_integs_marker[k])[bdr_attr-1] == 0)
               { continue; }

               boundary_face_integs[k] -> AssembleFaceMatrix (*fe1, *fe2, *tr,
                                                              elemmat);
               mat -> AddSubMatrix (vdofs, vdofs, elemmat, skip_zeros);
            }
         }
      }
   }

#ifdef MFEM_USE_LEGACY_OPENMP
   if (free_element_matrices)
   {
      FreeElementMatrices();
   }
#endif
}

void BilinearForm::ConformingAssemble()
{
   // Do not remove zero entries to preserve the symmetric structure of the
   // matrix which in turn will give rise to symmetric structure in the new
   // matrix. This ensures that subsequent calls to EliminateRowCol will work
   // correctly.
   Finalize(0);
   MFEM_ASSERT(mat, "the BilinearForm is not assembled");

   const SparseMatrix *P = fes->GetConformingProlongation();
   if (!P) { return; } // conforming mesh

   SparseMatrix *R = Transpose(*P);
   SparseMatrix *RA = mfem::Mult(*R, *mat);
   delete mat;
   if (mat_e)
   {
      SparseMatrix *RAe = mfem::Mult(*R, *mat_e);
      delete mat_e;
      mat_e = RAe;
   }
   delete R;
   mat = mfem::Mult(*RA, *P);
   delete RA;
   if (mat_e)
   {
      SparseMatrix *RAeP = mfem::Mult(*mat_e, *P);
      delete mat_e;
      mat_e = RAeP;
   }

   height = mat->Height();
   width = mat->Width();
}

void BilinearForm::AssembleDiagonal(Vector &diag) const
{
   MFEM_ASSERT(diag.Size() == fes->GetTrueVSize(),
               "Vector for holding diagonal has wrong size!");
   const SparseMatrix *cP = fes->GetConformingProlongation();
   if (!ext)
   {
      MFEM_ASSERT(mat, "the BilinearForm is not assembled!");
      MFEM_ASSERT(cP == nullptr || mat->Height() == cP->Width(),
                  "BilinearForm::ConformingAssemble() is not called!");
      mat->GetDiag(diag);
      return;
   }
   // Here, we have extension, ext.
   if (!cP)
   {
      ext->AssembleDiagonal(diag);
      return;
   }
   // Here, we have extension, ext, and conforming prolongation, cP.

   // For an AMR mesh, a convergent diagonal is assembled with |P^T| d_l,
   // where |P^T| has the entry-wise absolute values of the conforming
   // prolongation transpose operator.
   Vector local_diag(cP->Height());
   ext->AssembleDiagonal(local_diag);
   cP->AbsMultTranspose(local_diag, diag);
}

void BilinearForm::FormLinearSystem(const Array<int> &ess_tdof_list, Vector &x,
                                    Vector &b, OperatorHandle &A, Vector &X,
                                    Vector &B, int copy_interior)
{
   if (ext)
   {
      ext->FormLinearSystem(ess_tdof_list, x, b, A, X, B, copy_interior);
      return;
   }
   const SparseMatrix *P = fes->GetConformingProlongation();
   FormSystemMatrix(ess_tdof_list, A);

   // Transform the system and perform the elimination in B, based on the
   // essential BC values from x. Restrict the BC part of x in X, and set the
   // non-BC part to zero. Since there is no good initial guess for the Lagrange
   // multipliers, set X = 0.0 for hybridization.
   if (static_cond)
   {
      // Schur complement reduction to the exposed dofs
      static_cond->ReduceSystem(x, b, X, B, copy_interior);
   }
   else if (!P) // conforming space
   {
      if (hybridization)
      {
         // Reduction to the Lagrange multipliers system
         EliminateVDofsInRHS(ess_tdof_list, x, b);
         hybridization->ReduceRHS(b, B);
         X.SetSize(B.Size());
         X = 0.0;
      }
      else
      {
         // A, X and B point to the same data as mat, x and b
         EliminateVDofsInRHS(ess_tdof_list, x, b);
         X.MakeRef(x, 0, x.Size());
         B.MakeRef(b, 0, b.Size());
         if (!copy_interior) { X.SetSubVectorComplement(ess_tdof_list, 0.0); }
      }
   }
   else // non-conforming space
   {
      if (hybridization)
      {
         // Reduction to the Lagrange multipliers system
         const SparseMatrix *R = fes->GetConformingRestriction();
         Vector conf_b(P->Width()), conf_x(P->Width());
         P->MultTranspose(b, conf_b);
         R->Mult(x, conf_x);
         EliminateVDofsInRHS(ess_tdof_list, conf_x, conf_b);
         R->MultTranspose(conf_b, b); // store eliminated rhs in b
         hybridization->ReduceRHS(conf_b, B);
         X.SetSize(B.Size());
         X = 0.0;
      }
      else
      {
         // Variational restriction with P
         const SparseMatrix *R = fes->GetConformingRestriction();
         B.SetSize(P->Width());
         P->MultTranspose(b, B);
         X.SetSize(R->Height());
         R->Mult(x, X);
         EliminateVDofsInRHS(ess_tdof_list, X, B);
         if (!copy_interior) { X.SetSubVectorComplement(ess_tdof_list, 0.0); }
      }
   }
}

void BilinearForm::FormSystemMatrix(const Array<int> &ess_tdof_list,
                                    OperatorHandle &A)
{
   if (ext)
   {
      ext->FormSystemMatrix(ess_tdof_list, A);
      return;
   }

   // Finish the matrix assembly and perform BC elimination, storing the
   // eliminated part of the matrix.
   if (static_cond)
   {
      if (!static_cond->HasEliminatedBC())
      {
         static_cond->SetEssentialTrueDofs(ess_tdof_list);
         static_cond->Finalize(); // finalize Schur complement (to true dofs)
         static_cond->EliminateReducedTrueDofs(diag_policy);
         static_cond->Finalize(); // finalize eliminated part
      }
      A.Reset(&static_cond->GetMatrix(), false);
   }
   else
   {
      if (!mat_e)
      {
         const SparseMatrix *P = fes->GetConformingProlongation();
         if (P) { ConformingAssemble(); }
         EliminateVDofs(ess_tdof_list, diag_policy);
         const int remove_zeros = 0;
         Finalize(remove_zeros);
      }
      if (hybridization)
      {
         A.Reset(&hybridization->GetMatrix(), false);
      }
      else
      {
         A.Reset(mat, false);
      }
   }
}

void BilinearForm::RecoverFEMSolution(const Vector &X,
                                      const Vector &b, Vector &x)
{
   if (ext)
   {
      ext->RecoverFEMSolution(X, b, x);
      return;
   }

   const SparseMatrix *P = fes->GetConformingProlongation();
   if (!P) // conforming space
   {
      if (static_cond)
      {
         // Private dofs back solve
         static_cond->ComputeSolution(b, X, x);
      }
      else if (hybridization)
      {
         // Primal unknowns recovery
         hybridization->ComputeSolution(b, X, x);
      }
      else
      {
         // X and x point to the same data

         // If the validity flags of X's Memory were changed (e.g. if it was
         // moved to device memory) then we need to tell x about that.
         x.SyncMemory(X);
      }
   }
   else // non-conforming space
   {
      if (static_cond)
      {
         // Private dofs back solve
         static_cond->ComputeSolution(b, X, x);
      }
      else if (hybridization)
      {
         // Primal unknowns recovery
         Vector conf_b(P->Width()), conf_x(P->Width());
         P->MultTranspose(b, conf_b);
         const SparseMatrix *R = fes->GetConformingRestriction();
         R->Mult(x, conf_x); // get essential b.c. from x
         hybridization->ComputeSolution(conf_b, X, conf_x);
         x.SetSize(P->Height());
         P->Mult(conf_x, x);
      }
      else
      {
         // Apply conforming prolongation
         x.SetSize(P->Height());
         P->Mult(X, x);
      }
   }
}

void BilinearForm::ComputeElementMatrices()
{
   if (element_matrices || domain_integs.Size() == 0 || fes->GetNE() == 0)
   {
      return;
   }

   int num_elements = fes->GetNE();
   int num_dofs_per_el = fes->GetFE(0)->GetDof() * fes->GetVDim();

   element_matrices = new DenseTensor(num_dofs_per_el, num_dofs_per_el,
                                      num_elements);

   DenseMatrix tmp;
   IsoparametricTransformation eltrans;

#ifdef MFEM_USE_LEGACY_OPENMP
   #pragma omp parallel for private(tmp,eltrans)
#endif
   for (int i = 0; i < num_elements; i++)
   {
      DenseMatrix elmat(element_matrices->GetData(i),
                        num_dofs_per_el, num_dofs_per_el);
      const FiniteElement &fe = *fes->GetFE(i);
#ifdef MFEM_DEBUG
      if (num_dofs_per_el != fe.GetDof()*fes->GetVDim())
         mfem_error("BilinearForm::ComputeElementMatrices:"
                    " all elements must have same number of dofs");
#endif
      fes->GetElementTransformation(i, &eltrans);

      domain_integs[0]->AssembleElementMatrix(fe, eltrans, elmat);
      for (int k = 1; k < domain_integs.Size(); k++)
      {
         // note: some integrators may not be thread-safe
         domain_integs[k]->AssembleElementMatrix(fe, eltrans, tmp);
         elmat += tmp;
      }
      elmat.ClearExternalData();
   }
}

void BilinearForm::EliminateEssentialBC(const Array<int> &bdr_attr_is_ess,
                                        const Vector &sol, Vector &rhs,
                                        DiagonalPolicy dpolicy)
{
   Array<int> ess_dofs, conf_ess_dofs;
   fes->GetEssentialVDofs(bdr_attr_is_ess, ess_dofs);

   if (fes->GetVSize() == height)
   {
      EliminateEssentialBCFromDofs(ess_dofs, sol, rhs, dpolicy);
   }
   else
   {
      fes->GetRestrictionMatrix()->BooleanMult(ess_dofs, conf_ess_dofs);
      EliminateEssentialBCFromDofs(conf_ess_dofs, sol, rhs, dpolicy);
   }
}

void BilinearForm::EliminateEssentialBC(const Array<int> &bdr_attr_is_ess,
                                        DiagonalPolicy dpolicy)
{
   Array<int> ess_dofs, conf_ess_dofs;
   fes->GetEssentialVDofs(bdr_attr_is_ess, ess_dofs);

   if (fes->GetVSize() == height)
   {
      EliminateEssentialBCFromDofs(ess_dofs, dpolicy);
   }
   else
   {
      fes->GetRestrictionMatrix()->BooleanMult(ess_dofs, conf_ess_dofs);
      EliminateEssentialBCFromDofs(conf_ess_dofs, dpolicy);
   }
}

void BilinearForm::EliminateEssentialBCDiag (const Array<int> &bdr_attr_is_ess,
                                             double value)
{
   Array<int> ess_dofs, conf_ess_dofs;
   fes->GetEssentialVDofs(bdr_attr_is_ess, ess_dofs);

   if (fes->GetVSize() == height)
   {
      EliminateEssentialBCFromDofsDiag(ess_dofs, value);
   }
   else
   {
      fes->GetRestrictionMatrix()->BooleanMult(ess_dofs, conf_ess_dofs);
      EliminateEssentialBCFromDofsDiag(conf_ess_dofs, value);
   }
}

void BilinearForm::EliminateVDofs(const Array<int> &vdofs_,
                                  const Vector &sol, Vector &rhs,
                                  DiagonalPolicy dpolicy)
{
   vdofs_.HostRead();
   for (int i = 0; i < vdofs_.Size(); i++)
   {
      int vdof = vdofs_[i];
      if ( vdof >= 0 )
      {
         mat -> EliminateRowCol (vdof, sol(vdof), rhs, dpolicy);
      }
      else
      {
         mat -> EliminateRowCol (-1-vdof, sol(-1-vdof), rhs, dpolicy);
      }
   }
}

void BilinearForm::EliminateVDofs(const Array<int> &vdofs_,
                                  DiagonalPolicy dpolicy)
{
   if (mat_e == NULL)
   {
      mat_e = new SparseMatrix(height);
   }

   vdofs_.HostRead();
   for (int i = 0; i < vdofs_.Size(); i++)
   {
      int vdof = vdofs_[i];
      if ( vdof >= 0 )
      {
         mat -> EliminateRowCol (vdof, *mat_e, dpolicy);
      }
      else
      {
         mat -> EliminateRowCol (-1-vdof, *mat_e, dpolicy);
      }
   }
}

void BilinearForm::EliminateEssentialBCFromDofs(
   const Array<int> &ess_dofs, const Vector &sol, Vector &rhs,
   DiagonalPolicy dpolicy)
{
   MFEM_ASSERT(ess_dofs.Size() == height, "incorrect dof Array size");
   MFEM_ASSERT(sol.Size() == height, "incorrect sol Vector size");
   MFEM_ASSERT(rhs.Size() == height, "incorrect rhs Vector size");

   for (int i = 0; i < ess_dofs.Size(); i++)
      if (ess_dofs[i] < 0)
      {
         mat -> EliminateRowCol (i, sol(i), rhs, dpolicy);
      }
}

void BilinearForm::EliminateEssentialBCFromDofs (const Array<int> &ess_dofs,
                                                 DiagonalPolicy dpolicy)
{
   MFEM_ASSERT(ess_dofs.Size() == height,
               "incorrect dof Array size: " << ess_dofs.Size() << ' ' << height);

   for (int i = 0; i < ess_dofs.Size(); i++)
      if (ess_dofs[i] < 0)
      {
         mat -> EliminateRowCol (i, dpolicy);
      }
}

void BilinearForm::EliminateEssentialBCFromDofsDiag (const Array<int> &ess_dofs,
                                                     double value)
{
   MFEM_ASSERT(ess_dofs.Size() == height,
               "incorrect dof Array size: " << ess_dofs.Size() << ' ' << height);

   for (int i = 0; i < ess_dofs.Size(); i++)
      if (ess_dofs[i] < 0)
      {
         mat -> EliminateRowColDiag (i, value);
      }
}

void BilinearForm::EliminateVDofsInRHS(
   const Array<int> &vdofs_, const Vector &x, Vector &b)
{
   mat_e->AddMult(x, b, -1.);
   mat->PartMult(vdofs_, x, b);
}

void BilinearForm::Mult(const Vector &x, Vector &y) const
{
   if (ext)
   {
      ext->Mult(x, y);
   }
   else
   {
      mat->Mult(x, y);
   }
}

void BilinearForm::MultTranspose(const Vector & x, Vector & y) const
{
   if (ext)
   {
      ext->MultTranspose(x, y);
   }
   else
   {
      y = 0.0;
      AddMultTranspose (x, y);
   }
}

void BilinearForm::Update(FiniteElementSpace *nfes)
{
   bool full_update;

   if (nfes && nfes != fes)
   {
      full_update = true;
      fes = nfes;
   }
   else
   {
      // Check for different size (e.g. assembled form on non-conforming space)
      // or different sequence number.
      full_update = (fes->GetVSize() != Height() ||
                     sequence < fes->GetSequence());
   }

   delete mat_e;
   mat_e = NULL;
   FreeElementMatrices();
   delete static_cond;
   static_cond = NULL;

   if (full_update)
   {
      delete mat;
      mat = NULL;
      delete hybridization;
      hybridization = NULL;
      sequence = fes->GetSequence();
   }
   else
   {
      if (mat) { *mat = 0.0; }
      if (hybridization) { hybridization->Reset(); }
   }

   height = width = fes->GetVSize();

   if (ext) { ext->Update(); }
}

void BilinearForm::SetDiagonalPolicy(DiagonalPolicy policy)
{
   diag_policy = policy;
}

BilinearForm::~BilinearForm()
{
   delete mat_e;
   delete mat;
   delete element_matrices;
   delete static_cond;
   delete hybridization;

   if (!extern_bfs)
   {
      int k;
      for (k=0; k < domain_integs.Size(); k++) { delete domain_integs[k]; }
      for (k=0; k < boundary_integs.Size(); k++) { delete boundary_integs[k]; }
      for (k=0; k < interior_face_integs.Size(); k++)
      { delete interior_face_integs[k]; }
      for (k=0; k < boundary_face_integs.Size(); k++)
      { delete boundary_face_integs[k]; }
   }

   delete ext;
}


MixedBilinearForm::MixedBilinearForm (FiniteElementSpace *tr_fes,
                                      FiniteElementSpace *te_fes)
   : Matrix(te_fes->GetVSize(), tr_fes->GetVSize())
{
   trial_fes = tr_fes;
   test_fes = te_fes;
   mat = NULL;
   mat_e = NULL;
   extern_bfs = 0;
   assembly = AssemblyLevel::LEGACY;
   ext = NULL;
}

MixedBilinearForm::MixedBilinearForm (FiniteElementSpace *tr_fes,
                                      FiniteElementSpace *te_fes,
                                      MixedBilinearForm * mbf)
   : Matrix(te_fes->GetVSize(), tr_fes->GetVSize())
{
   trial_fes = tr_fes;
   test_fes = te_fes;
   mat = NULL;
   mat_e = NULL;
   extern_bfs = 1;
   ext = NULL;

   // Copy the pointers to the integrators
   domain_integs = mbf->domain_integs;
   domain_integs_marker = mbf->domain_integs_marker;

   boundary_integs = mbf->boundary_integs;
   boundary_integs_marker = mbf->boundary_integs_marker;

   trace_face_integs = mbf->trace_face_integs;

   boundary_trace_face_integs = mbf->boundary_trace_face_integs;
   boundary_trace_face_integs_marker = mbf->boundary_trace_face_integs_marker;

   assembly = AssemblyLevel::LEGACY;
   ext = NULL;
}

void MixedBilinearForm::SetAssemblyLevel(AssemblyLevel assembly_level)
{
   if (ext)
   {
      MFEM_ABORT("the assembly level has already been set!");
   }
   assembly = assembly_level;
   switch (assembly)
   {
      case AssemblyLevel::LEGACY:
         break;
      case AssemblyLevel::FULL:
         // ext = new FAMixedBilinearFormExtension(this);
         // Use the original BilinearForm implementation for now
         break;
      case AssemblyLevel::ELEMENT:
         mfem_error("Element assembly not supported yet... stay tuned!");
         // ext = new EAMixedBilinearFormExtension(this);
         break;
      case AssemblyLevel::PARTIAL:
         ext = new PAMixedBilinearFormExtension(this);
         break;
      case AssemblyLevel::NONE:
         mfem_error("Matrix-free action not supported yet... stay tuned!");
         // ext = new MFMixedBilinearFormExtension(this);
         break;
      default:
         mfem_error("Unknown assembly level");
   }
}

double & MixedBilinearForm::Elem (int i, int j)
{
   return (*mat)(i, j);
}

const double & MixedBilinearForm::Elem (int i, int j) const
{
   return (*mat)(i, j);
}

void MixedBilinearForm::Mult(const Vector & x, Vector & y) const
{
   y = 0.0;
   AddMult(x, y);
}

void MixedBilinearForm::AddMult(const Vector & x, Vector & y,
                                const double a) const
{
   if (ext)
   {
      ext->AddMult(x, y, a);
   }
   else
   {
      mat->AddMult(x, y, a);
   }
}

void MixedBilinearForm::MultTranspose(const Vector & x, Vector & y) const
{
   y = 0.0;
   AddMultTranspose(x, y);
}

void MixedBilinearForm::AddMultTranspose(const Vector & x, Vector & y,
                                         const double a) const
{
   if (ext)
   {
      ext->AddMultTranspose(x, y, a);
   }
   else
   {
      mat->AddMultTranspose(x, y, a);
   }
}

MatrixInverse * MixedBilinearForm::Inverse() const
{
   if (assembly != AssemblyLevel::LEGACY)
   {
      MFEM_WARNING("MixedBilinearForm::Inverse not possible with this "
                   "assembly level!");
      return NULL;
   }
   else
   {
      return mat -> Inverse ();
   }
}

void MixedBilinearForm::Finalize (int skip_zeros)
{
   if (assembly == AssemblyLevel::LEGACY)
   {
      mat -> Finalize (skip_zeros);
   }
}

void MixedBilinearForm::GetBlocks(Array2D<SparseMatrix *> &blocks) const
{
   MFEM_VERIFY(trial_fes->GetOrdering() == Ordering::byNODES &&
               test_fes->GetOrdering() == Ordering::byNODES,
               "MixedBilinearForm::GetBlocks: both trial and test spaces "
               "must use Ordering::byNODES!");

   blocks.SetSize(test_fes->GetVDim(), trial_fes->GetVDim());

   mat->GetBlocks(blocks);
}

void MixedBilinearForm::AddDomainIntegrator (BilinearFormIntegrator * bfi)
{
   domain_integs.Append (bfi);
   domain_integs_marker.Append(NULL); // NULL marker means apply everywhere
}

void MixedBilinearForm::AddDomainIntegrator (BilinearFormIntegrator * bfi,
                                             Array<int> &elem_marker)
{
   domain_integs.Append (bfi);
   domain_integs_marker.Append(&elem_marker);
}

void MixedBilinearForm::AddBoundaryIntegrator (BilinearFormIntegrator * bfi)
{
   boundary_integs.Append (bfi);
   boundary_integs_marker.Append(NULL); // NULL marker means apply everywhere
}

void MixedBilinearForm::AddBoundaryIntegrator (BilinearFormIntegrator * bfi,
                                               Array<int> &bdr_marker)
{
   boundary_integs.Append (bfi);
   boundary_integs_marker.Append(&bdr_marker);
}

void MixedBilinearForm::AddTraceFaceIntegrator (BilinearFormIntegrator * bfi)
{
   trace_face_integs.Append (bfi);
}

void MixedBilinearForm::AddBdrTraceFaceIntegrator(BilinearFormIntegrator *bfi)
{
   boundary_trace_face_integs.Append(bfi);
   // NULL marker means apply everywhere
   boundary_trace_face_integs_marker.Append(NULL);
}

void MixedBilinearForm::AddBdrTraceFaceIntegrator(BilinearFormIntegrator *bfi,
                                                  Array<int> &bdr_marker)
{
   boundary_trace_face_integs.Append(bfi);
   boundary_trace_face_integs_marker.Append(&bdr_marker);
}

void MixedBilinearForm::Assemble(int skip_zeros)
{
   if (ext)
   {
      ext->Assemble();
      return;
   }

   ElementTransformation *eltrans;
   DofTransformation * dom_dof_trans;
   DofTransformation * ran_dof_trans;
   DenseMatrix elmat;

   Mesh *mesh = test_fes -> GetMesh();

   if (mat == NULL)
   {
      mat = new SparseMatrix(height, width);
   }

   if (domain_integs.Size())
   {
      for (int k = 0; k < domain_integs.Size(); k++)
      {
         if (domain_integs_marker[k] != NULL)
         {
            MFEM_VERIFY(domain_integs_marker[k]->Size() ==
                        (mesh->attributes.Size() ? mesh->attributes.Max() : 0),
                        "invalid element marker for domain integrator #"
                        << k << ", counting from zero");
         }
      }

      for (int i = 0; i < test_fes -> GetNE(); i++)
      {
         const int elem_attr = mesh->GetAttribute(i);
         dom_dof_trans = trial_fes -> GetElementVDofs (i, trial_vdofs);
         ran_dof_trans = test_fes  -> GetElementVDofs (i, test_vdofs);
         eltrans = test_fes -> GetElementTransformation (i);

         elmat.SetSize(test_vdofs.Size(), trial_vdofs.Size());
         elmat = 0.0;
         for (int k = 0; k < domain_integs.Size(); k++)
         {
            if (domain_integs_marker[k] == NULL ||
                (*(domain_integs_marker[k]))[elem_attr-1] == 1)
            {
               domain_integs[k] -> AssembleElementMatrix2 (*trial_fes -> GetFE(i),
                                                           *test_fes  -> GetFE(i),
                                                           *eltrans, elemmat);
               elmat += elemmat;
            }
         }
         if (ran_dof_trans || dom_dof_trans)
         {
            TransformDual(ran_dof_trans, dom_dof_trans, elmat);
         }
         mat -> AddSubMatrix (test_vdofs, trial_vdofs, elmat, skip_zeros);
      }
   }

   if (boundary_integs.Size())
   {
      // Which boundary attributes need to be processed?
      Array<int> bdr_attr_marker(mesh->bdr_attributes.Size() ?
                                 mesh->bdr_attributes.Max() : 0);
      bdr_attr_marker = 0;
      for (int k = 0; k < boundary_integs.Size(); k++)
      {
         if (boundary_integs_marker[k] == NULL)
         {
            bdr_attr_marker = 1;
            break;
         }
         Array<int> &bdr_marker = *boundary_integs_marker[k];
         MFEM_ASSERT(bdr_marker.Size() == bdr_attr_marker.Size(),
                     "invalid boundary marker for boundary integrator #"
                     << k << ", counting from zero");
         for (int i = 0; i < bdr_attr_marker.Size(); i++)
         {
            bdr_attr_marker[i] |= bdr_marker[i];
         }
      }

      for (int i = 0; i < test_fes -> GetNBE(); i++)
      {
         const int bdr_attr = mesh->GetBdrAttribute(i);
         if (bdr_attr_marker[bdr_attr-1] == 0) { continue; }

         dom_dof_trans = trial_fes -> GetBdrElementVDofs (i, trial_vdofs);
         ran_dof_trans = test_fes  -> GetBdrElementVDofs (i, test_vdofs);
         eltrans = test_fes -> GetBdrElementTransformation (i);

         elmat.SetSize(test_vdofs.Size(), trial_vdofs.Size());
         elmat = 0.0;
         for (int k = 0; k < boundary_integs.Size(); k++)
         {
            if (boundary_integs_marker[k] &&
                (*boundary_integs_marker[k])[bdr_attr-1] == 0) { continue; }

            boundary_integs[k]->AssembleElementMatrix2 (*trial_fes -> GetBE(i),
                                                        *test_fes  -> GetBE(i),
                                                        *eltrans, elemmat);
            elmat += elemmat;
         }
         if (ran_dof_trans || dom_dof_trans)
         {
            TransformDual(ran_dof_trans, dom_dof_trans, elmat);
         }
         mat -> AddSubMatrix (test_vdofs, trial_vdofs, elmat, skip_zeros);
      }
   }

   if (trace_face_integs.Size())
   {
      FaceElementTransformations *ftr;
      Array<int> test_vdofs2;
      const FiniteElement *trial_face_fe, *test_fe1, *test_fe2;

      int nfaces = mesh->GetNumFaces();
      for (int i = 0; i < nfaces; i++)
      {
         ftr = mesh->GetFaceElementTransformations(i);
         trial_fes->GetFaceVDofs(i, trial_vdofs);
         test_fes->GetElementVDofs(ftr->Elem1No, test_vdofs);
         trial_face_fe = trial_fes->GetFaceElement(i);
         test_fe1 = test_fes->GetFE(ftr->Elem1No);
         if (ftr->Elem2No >= 0)
         {
            test_fes->GetElementVDofs(ftr->Elem2No, test_vdofs2);
            test_vdofs.Append(test_vdofs2);
            test_fe2 = test_fes->GetFE(ftr->Elem2No);
         }
         else
         {
            // The test_fe2 object is really a dummy and not used on the
            // boundaries, but we can't dereference a NULL pointer, and we don't
            // want to actually make a fake element.
            test_fe2 = test_fe1;
         }
         for (int k = 0; k < trace_face_integs.Size(); k++)
         {
            trace_face_integs[k]->AssembleFaceMatrix(*trial_face_fe, *test_fe1,
                                                     *test_fe2, *ftr, elemmat);
            mat->AddSubMatrix(test_vdofs, trial_vdofs, elemmat, skip_zeros);
         }
      }
   }

   if (boundary_trace_face_integs.Size())
   {
      FaceElementTransformations *ftr;
      Array<int> te_vdofs2;
      const FiniteElement *trial_face_fe, *test_fe1, *test_fe2;

      // Which boundary attributes need to be processed?
      Array<int> bdr_attr_marker(mesh->bdr_attributes.Size() ?
                                 mesh->bdr_attributes.Max() : 0);
      bdr_attr_marker = 0;
      for (int k = 0; k < boundary_trace_face_integs.Size(); k++)
      {
         if (boundary_trace_face_integs_marker[k] == NULL)
         {
            bdr_attr_marker = 1;
            break;
         }
         Array<int> &bdr_marker = *boundary_trace_face_integs_marker[k];
         MFEM_ASSERT(bdr_marker.Size() == bdr_attr_marker.Size(),
                     "invalid boundary marker for boundary trace face"
                     "integrator #" << k << ", counting from zero");
         for (int i = 0; i < bdr_attr_marker.Size(); i++)
         {
            bdr_attr_marker[i] |= bdr_marker[i];
         }
      }

      for (int i = 0; i < trial_fes -> GetNBE(); i++)
      {
         const int bdr_attr = mesh->GetBdrAttribute(i);
         if (bdr_attr_marker[bdr_attr-1] == 0) { continue; }

         ftr = mesh->GetBdrFaceTransformations(i);
         if (ftr)
         {
            trial_fes->GetFaceVDofs(ftr->ElementNo, trial_vdofs);
            test_fes->GetElementVDofs(ftr->Elem1No, test_vdofs);
            trial_face_fe = trial_fes->GetFaceElement(ftr->ElementNo);
            test_fe1 = test_fes->GetFE(ftr->Elem1No);
            // The test_fe2 object is really a dummy and not used on the
            // boundaries, but we can't dereference a NULL pointer, and we don't
            // want to actually make a fake element.
            test_fe2 = test_fe1;
            for (int k = 0; k < boundary_trace_face_integs.Size(); k++)
            {
               if (boundary_trace_face_integs_marker[k] &&
                   (*boundary_trace_face_integs_marker[k])[bdr_attr-1] == 0)
               { continue; }

               boundary_trace_face_integs[k]->AssembleFaceMatrix(*trial_face_fe,
                                                                 *test_fe1,
                                                                 *test_fe2,
                                                                 *ftr, elemmat);
               mat->AddSubMatrix(test_vdofs, trial_vdofs, elemmat, skip_zeros);
            }
         }
      }
   }
}

void MixedBilinearForm::AssembleDiagonal_ADAt(const Vector &D,
                                              Vector &diag) const
{
   if (ext)
   {
      MFEM_ASSERT(diag.Size() == test_fes->GetTrueVSize(),
                  "Vector for holding diagonal has wrong size!");
      MFEM_ASSERT(D.Size() == trial_fes->GetTrueVSize(),
                  "Vector for holding diagonal has wrong size!");
      const Operator *P_trial = trial_fes->GetProlongationMatrix();
      const Operator *P_test = test_fes->GetProlongationMatrix();
      if (!IsIdentityProlongation(P_trial))
      {
         Vector local_D(P_trial->Height());
         P_trial->Mult(D, local_D);

         if (!IsIdentityProlongation(P_test))
         {
            Vector local_diag(P_test->Height());
            ext->AssembleDiagonal_ADAt(local_D, local_diag);
            P_test->MultTranspose(local_diag, diag);
         }
         else
         {
            ext->AssembleDiagonal_ADAt(local_D, diag);
         }
      }
      else
      {
         if (!IsIdentityProlongation(P_test))
         {
            Vector local_diag(P_test->Height());
            ext->AssembleDiagonal_ADAt(D, local_diag);
            P_test->MultTranspose(local_diag, diag);
         }
         else
         {
            ext->AssembleDiagonal_ADAt(D, diag);
         }
      }
   }
   else
   {
      MFEM_ABORT("Not implemented. Maybe assemble your bilinear form into a "
                 "matrix and use SparseMatrix functions?");
   }
}

void MixedBilinearForm::ConformingAssemble()
{
   if (assembly != AssemblyLevel::LEGACY)
   {
      MFEM_WARNING("Conforming assemble not supported for this assembly level!");
      return;
   }

   Finalize();

   const SparseMatrix *P2 = test_fes->GetConformingProlongation();
   if (P2)
   {
      SparseMatrix *R = Transpose(*P2);
      SparseMatrix *RA = mfem::Mult(*R, *mat);
      delete R;
      delete mat;
      mat = RA;
   }

   const SparseMatrix *P1 = trial_fes->GetConformingProlongation();
   if (P1)
   {
      SparseMatrix *RAP = mfem::Mult(*mat, *P1);
      delete mat;
      mat = RAP;
   }

   height = mat->Height();
   width = mat->Width();
}


void MixedBilinearForm::ComputeElementMatrix(int i, DenseMatrix &elmat)
{
   if (domain_integs.Size())
   {
      const FiniteElement &trial_fe = *trial_fes->GetFE(i);
      const FiniteElement &test_fe = *test_fes->GetFE(i);
      ElementTransformation *eltrans = test_fes->GetElementTransformation(i);
      domain_integs[0]->AssembleElementMatrix2(trial_fe, test_fe, *eltrans,
                                               elmat);
      for (int k = 1; k < domain_integs.Size(); k++)
      {
         domain_integs[k]->AssembleElementMatrix2(trial_fe, test_fe, *eltrans,
                                                  elemmat);
         elmat += elemmat;
      }
   }
   else
   {
      trial_fes->GetElementVDofs(i, trial_vdofs);
      test_fes->GetElementVDofs(i, test_vdofs);
      elmat.SetSize(test_vdofs.Size(), trial_vdofs.Size());
      elmat = 0.0;
   }
}

void MixedBilinearForm::ComputeBdrElementMatrix(int i, DenseMatrix &elmat)
{
   if (boundary_integs.Size())
   {
      const FiniteElement &trial_be = *trial_fes->GetBE(i);
      const FiniteElement &test_be = *test_fes->GetBE(i);
      ElementTransformation *eltrans = test_fes->GetBdrElementTransformation(i);
      boundary_integs[0]->AssembleElementMatrix2(trial_be, test_be, *eltrans,
                                                 elmat);
      for (int k = 1; k < boundary_integs.Size(); k++)
      {
         boundary_integs[k]->AssembleElementMatrix2(trial_be, test_be, *eltrans,
                                                    elemmat);
         elmat += elemmat;
      }
   }
   else
   {
      trial_fes->GetBdrElementVDofs(i, trial_vdofs);
      test_fes->GetBdrElementVDofs(i, test_vdofs);
      elmat.SetSize(test_vdofs.Size(), trial_vdofs.Size());
      elmat = 0.0;
   }
}

void MixedBilinearForm::AssembleElementMatrix(
   int i, const DenseMatrix &elmat, int skip_zeros)
{
   AssembleElementMatrix(i, elmat, trial_vdofs, test_vdofs, skip_zeros);
}

void MixedBilinearForm::AssembleElementMatrix(
   int i, const DenseMatrix &elmat, Array<int> &trial_vdofs_,
   Array<int> &test_vdofs_, int skip_zeros)
{
   trial_fes->GetElementVDofs(i, trial_vdofs_);
   test_fes->GetElementVDofs(i, test_vdofs_);
   if (mat == NULL)
   {
      mat = new SparseMatrix(height, width);
   }
   mat->AddSubMatrix(test_vdofs_, trial_vdofs_, elmat, skip_zeros);
}

void MixedBilinearForm::AssembleBdrElementMatrix(
   int i, const DenseMatrix &elmat, int skip_zeros)
{
   AssembleBdrElementMatrix(i, elmat, trial_vdofs, test_vdofs, skip_zeros);
}

void MixedBilinearForm::AssembleBdrElementMatrix(
   int i, const DenseMatrix &elmat, Array<int> &trial_vdofs_,
   Array<int> &test_vdofs_, int skip_zeros)
{
   trial_fes->GetBdrElementVDofs(i, trial_vdofs_);
   test_fes->GetBdrElementVDofs(i, test_vdofs_);
   if (mat == NULL)
   {
      mat = new SparseMatrix(height, width);
   }
   mat->AddSubMatrix(test_vdofs_, trial_vdofs_, elmat, skip_zeros);
}

void MixedBilinearForm::EliminateTrialDofs (
   const Array<int> &bdr_attr_is_ess, const Vector &sol, Vector &rhs )
{
   int i, j, k;
   Array<int> tr_vdofs, cols_marker (trial_fes -> GetVSize());

   cols_marker = 0;
   for (i = 0; i < trial_fes -> GetNBE(); i++)
      if (bdr_attr_is_ess[trial_fes -> GetBdrAttribute (i)-1])
      {
         trial_fes -> GetBdrElementVDofs (i, tr_vdofs);
         for (j = 0; j < tr_vdofs.Size(); j++)
         {
            if ( (k = tr_vdofs[j]) < 0 )
            {
               k = -1-k;
            }
            cols_marker[k] = 1;
         }
      }
   mat -> EliminateCols (cols_marker, &sol, &rhs);
}

void MixedBilinearForm::EliminateEssentialBCFromTrialDofs (
   const Array<int> &marked_vdofs, const Vector &sol, Vector &rhs)
{
   mat -> EliminateCols (marked_vdofs, &sol, &rhs);
}

void MixedBilinearForm::EliminateTestDofs (const Array<int> &bdr_attr_is_ess)
{
   int i, j, k;
   Array<int> te_vdofs;

   for (i = 0; i < test_fes -> GetNBE(); i++)
      if (bdr_attr_is_ess[test_fes -> GetBdrAttribute (i)-1])
      {
         test_fes -> GetBdrElementVDofs (i, te_vdofs);
         for (j = 0; j < te_vdofs.Size(); j++)
         {
            if ( (k = te_vdofs[j]) < 0 )
            {
               k = -1-k;
            }
            mat -> EliminateRow (k);
         }
      }
}

void MixedBilinearForm::FormRectangularSystemMatrix(
   const Array<int> &trial_tdof_list,
   const Array<int> &test_tdof_list,
   OperatorHandle &A)

{
   if (ext)
   {
      ext->FormRectangularSystemOperator(trial_tdof_list, test_tdof_list, A);
      return;
   }

   const SparseMatrix *test_P = test_fes->GetConformingProlongation();
   const SparseMatrix *trial_P = trial_fes->GetConformingProlongation();

   mat->Finalize();

   if (test_P && trial_P)
   {
      SparseMatrix *m = RAP(*test_P, *mat, *trial_P);
      delete mat;
      mat = m;
   }
   else if (test_P)
   {
      SparseMatrix *m = TransposeMult(*test_P, *mat);
      delete mat;
      mat = m;
   }
   else if (trial_P)
   {
      SparseMatrix *m = mfem::Mult(*mat, *trial_P);
      delete mat;
      mat = m;
   }

   Array<int> ess_trial_tdof_marker, ess_test_tdof_marker;
   FiniteElementSpace::ListToMarker(trial_tdof_list, trial_fes->GetTrueVSize(),
                                    ess_trial_tdof_marker);
   FiniteElementSpace::ListToMarker(test_tdof_list, test_fes->GetTrueVSize(),
                                    ess_test_tdof_marker);

   mat_e = new SparseMatrix(mat->Height(), mat->Width());
   mat->EliminateCols(ess_trial_tdof_marker, *mat_e);

   for (int i=0; i<test_tdof_list.Size(); ++i)
   {
      mat->EliminateRow(test_tdof_list[i]);
   }
   mat_e->Finalize();
   A.Reset(mat, false);
}

void MixedBilinearForm::FormRectangularLinearSystem(
   const Array<int> &trial_tdof_list,
   const Array<int> &test_tdof_list,
   Vector &x, Vector &b,
   OperatorHandle &A,
   Vector &X, Vector &B)
{
   if (ext)
   {
      ext->FormRectangularLinearSystem(trial_tdof_list, test_tdof_list,
                                       x, b, A, X, B);
      return;
   }

   const Operator *Pi = this->GetProlongation();
   const Operator *Po = this->GetOutputProlongation();
   const Operator *Ri = this->GetRestriction();
   InitTVectors(Po, Ri, Pi, x, b, X, B);

   if (!mat_e)
   {
      FormRectangularSystemMatrix(trial_tdof_list, test_tdof_list,
                                  A); // Set A = mat_e
   }
   // Eliminate essential BCs with B -= Ab xb
   mat_e->AddMult(X, B, -1.0);

   B.SetSubVector(test_tdof_list, 0.0);
}

void MixedBilinearForm::Update()
{
   delete mat;
   mat = NULL;
   delete mat_e;
   mat_e = NULL;
   height = test_fes->GetVSize();
   width = trial_fes->GetVSize();
   if (ext) { ext->Update(); }
}

MixedBilinearForm::~MixedBilinearForm()
{
   if (mat) { delete mat; }
   if (mat_e) { delete mat_e; }
   if (!extern_bfs)
   {
      int i;
      for (i = 0; i < domain_integs.Size(); i++) { delete domain_integs[i]; }
      for (i = 0; i < boundary_integs.Size(); i++)
      { delete boundary_integs[i]; }
      for (i = 0; i < trace_face_integs.Size(); i++)
      { delete trace_face_integs[i]; }
      for (i = 0; i < boundary_trace_face_integs.Size(); i++)
      { delete boundary_trace_face_integs[i]; }
   }
   delete ext;
}

void DiscreteLinearOperator::SetAssemblyLevel(AssemblyLevel assembly_level)
{
   if (ext)
   {
      MFEM_ABORT("the assembly level has already been set!");
   }
   assembly = assembly_level;
   switch (assembly)
   {
      case AssemblyLevel::LEGACY:
      case AssemblyLevel::FULL:
         // Use the original implementation for now
         break;
      case AssemblyLevel::ELEMENT:
         mfem_error("Element assembly not supported yet... stay tuned!");
         break;
      case AssemblyLevel::PARTIAL:
         ext = new PADiscreteLinearOperatorExtension(this);
         break;
      case AssemblyLevel::NONE:
         mfem_error("Matrix-free action not supported yet... stay tuned!");
         break;
      default:
         mfem_error("Unknown assembly level");
   }
}

void DiscreteLinearOperator::Assemble(int skip_zeros)
{
   if (ext)
   {
      ext->Assemble();
      return;
   }

   ElementTransformation *eltrans;
   DofTransformation * dom_dof_trans;
   DofTransformation * ran_dof_trans;
   DenseMatrix elmat;

   Mesh *mesh = test_fes->GetMesh();

   if (mat == NULL)
   {
      mat = new SparseMatrix(height, width);
   }

   if (domain_integs.Size())
   {
      for (int k = 0; k < domain_integs.Size(); k++)
      {
         if (domain_integs_marker[k] != NULL)
         {
            MFEM_VERIFY(domain_integs_marker[k]->Size() ==
                        (mesh->attributes.Size() ? mesh->attributes.Max() : 0),
                        "invalid element marker for domain integrator #"
                        << k << ", counting from zero");
         }
      }

      for (int i = 0; i < test_fes->GetNE(); i++)
      {
         const int elem_attr = mesh->GetAttribute(i);
         dom_dof_trans = trial_fes->GetElementVDofs(i, trial_vdofs);
         ran_dof_trans = test_fes->GetElementVDofs(i, test_vdofs);
         eltrans = test_fes->GetElementTransformation(i);

         elmat.SetSize(test_vdofs.Size(), trial_vdofs.Size());
         elmat = 0.0;
         for (int k = 0; k < domain_integs.Size(); k++)
         {
            if (domain_integs_marker[k] == NULL ||
                (*(domain_integs_marker[k]))[elem_attr-1] == 1)
            {
               domain_integs[k]->AssembleElementMatrix2(*trial_fes->GetFE(i),
                                                        *test_fes->GetFE(i),
                                                        *eltrans, elemmat);
               elmat += elemmat;
            }
         }
         if (ran_dof_trans || dom_dof_trans)
         {
            TransformPrimal(ran_dof_trans, dom_dof_trans, elemmat);
         }
         mat->SetSubMatrix(test_vdofs, trial_vdofs, elemmat, skip_zeros);
      }
   }

   if (trace_face_integs.Size())
   {
      const int nfaces = test_fes->GetMesh()->GetNumFaces();
      for (int i = 0; i < nfaces; i++)
      {
         trial_fes->GetFaceVDofs(i, trial_vdofs);
         test_fes->GetFaceVDofs(i, test_vdofs);
         eltrans = test_fes->GetMesh()->GetFaceTransformation(i);

         elmat.SetSize(test_vdofs.Size(), trial_vdofs.Size());
         elmat = 0.0;
         for (int k = 0; k < trace_face_integs.Size(); k++)
         {
            trace_face_integs[k]->AssembleElementMatrix2(*trial_fes->GetFaceElement(i),
                                                         *test_fes->GetFaceElement(i),
                                                         *eltrans, elemmat);
            elmat += elemmat;
         }
         mat->SetSubMatrix(test_vdofs, trial_vdofs, elmat, skip_zeros);
      }
   }
}

}<|MERGE_RESOLUTION|>--- conflicted
+++ resolved
@@ -434,13 +434,10 @@
       // Element-wise integration
       for (int i = 0; i < fes -> GetNE(); i++)
       {
-<<<<<<< HEAD
-=======
          // Set both doftrans (potentially needed to assemble the element
          // matrix) and vdofs, which is also needed when the element matrices
          // are pre-assembled.
          doftrans = fes->GetElementVDofs(i, vdofs);
->>>>>>> a36699b8
          if (element_matrices)
          {
             elmat_p = &(*element_matrices)(i);
@@ -448,11 +445,8 @@
          else
          {
             const int elem_attr = fes->GetMesh()->GetAttribute(i);
-<<<<<<< HEAD
-=======
             eltrans = fes->GetElementTransformation(i);
 
->>>>>>> a36699b8
             elmat.SetSize(0);
             for (int k = 0; k < domain_integs.Size(); k++)
             {
@@ -480,7 +474,6 @@
             {
                elmat_p = &elmat;
             }
-            doftrans = fes->GetElementVDofs(i, vdofs);
             if (doftrans)
             {
                doftrans->TransformDual(elmat);
