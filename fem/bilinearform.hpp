--- conflicted
+++ resolved
@@ -369,19 +369,12 @@
    /** @brief Assemble the diagonal of the bilinear form into @a diag. Note that
        @a diag is a tdof Vector.
 
-<<<<<<< HEAD
-       For adaptively refined meshes, this returns P^T d_e, where d_e is the
-       locally assembled diagonal on each element and P^T is the transpose of
-       the conforming prolongation. In general this is not the correct diagonal
-       for an AMR mesh. */
-=======
        When the AssemblyLevel is not LEGACYFULL, and the mesh has hanging nodes,
        this method returns |P^T| d_l, where d_l is the diagonal of the form
        before applying conforming assembly, P^T is the transpose of the
        conforming prolongation, and |.| denotes the entry-wise absolute value.
        In general, this is just an approximation of the exact diagonal for this
        case. */
->>>>>>> 100446d5
    virtual void AssembleDiagonal(Vector &diag) const;
 
    /// Get the finite element space prolongation operator.
