// Copyright (c) 2010-2022, Lawrence Livermore National Security, LLC. Produced
// at the Lawrence Livermore National Laboratory. All Rights reserved. See files
// LICENSE and NOTICE for details. LLNL-CODE-806117.
//
// This file is part of the MFEM library. For more information and source code
// availability visit https://mfem.org.
//
// MFEM is free software; you can redistribute it and/or modify it under the
// terms of the BSD-3 license. We welcome feedback and contributions, see file
// CONTRIBUTING.md for details.

// Implementation of Bilinear Form Integrators

#include "fem.hpp"
#include <cmath>
#include <algorithm>

using namespace std;

namespace mfem
{

void BilinearFormIntegrator::AssemblePA(const FiniteElementSpace&)
{
   mfem_error ("BilinearFormIntegrator::AssemblePA(fes)\n"
               "   is not implemented for this class.");
}

void BilinearFormIntegrator::AssemblePA(const FiniteElementSpace&,
                                        const FiniteElementSpace&)
{
   mfem_error ("BilinearFormIntegrator::AssemblePA(fes, fes)\n"
               "   is not implemented for this class.");
}

void BilinearFormIntegrator::AssemblePAInteriorFaces(const FiniteElementSpace&)
{
   mfem_error ("BilinearFormIntegrator::AssemblePAInteriorFaces(...)\n"
               "   is not implemented for this class.");
}

void BilinearFormIntegrator::AssemblePABoundaryFaces(const FiniteElementSpace&)
{
   mfem_error ("BilinearFormIntegrator::AssemblePABoundaryFaces(...)\n"
               "   is not implemented for this class.");
}

void BilinearFormIntegrator::AssembleDiagonalPA(Vector &)
{
   mfem_error ("BilinearFormIntegrator::AssembleDiagonalPA(...)\n"
               "   is not implemented for this class.");
}

void BilinearFormIntegrator::AssembleEA(const FiniteElementSpace &fes,
                                        Vector &emat,
                                        const bool add)
{
   mfem_error ("BilinearFormIntegrator::AssembleEA(...)\n"
               "   is not implemented for this class.");
}

void BilinearFormIntegrator::AssembleEAInteriorFaces(const FiniteElementSpace
                                                     &fes,
                                                     Vector &ea_data_int,
                                                     Vector &ea_data_ext,
                                                     const bool add)
{
   mfem_error ("BilinearFormIntegrator::AssembleEAInteriorFaces(...)\n"
               "   is not implemented for this class.");
}

void BilinearFormIntegrator::AssembleEABoundaryFaces(const FiniteElementSpace
                                                     &fes,
                                                     Vector &ea_data_bdr,
                                                     const bool add)
{
   mfem_error ("BilinearFormIntegrator::AssembleEABoundaryFaces(...)\n"
               "   is not implemented for this class.");
}

void BilinearFormIntegrator::AssembleDiagonalPA_ADAt(const Vector &, Vector &)
{
   MFEM_ABORT("BilinearFormIntegrator::AssembleDiagonalPA_ADAt(...)\n"
              "   is not implemented for this class.");
}

void BilinearFormIntegrator::AddMultPA(const Vector &, Vector &) const
{
   mfem_error ("BilinearFormIntegrator::MultAssembled(...)\n"
               "   is not implemented for this class.");
}

void BilinearFormIntegrator::AddMultTransposePA(const Vector &, Vector &) const
{
   mfem_error ("BilinearFormIntegrator::AddMultTransposePA(...)\n"
               "   is not implemented for this class.");
}

void BilinearFormIntegrator::AssembleMF(const FiniteElementSpace &fes)
{
   mfem_error ("BilinearFormIntegrator::AssembleMF(...)\n"
               "   is not implemented for this class.");
}

void BilinearFormIntegrator::AddMultMF(const Vector &, Vector &) const
{
   mfem_error ("BilinearFormIntegrator::AddMultMF(...)\n"
               "   is not implemented for this class.");
}

void BilinearFormIntegrator::AddMultTransposeMF(const Vector &, Vector &) const
{
   mfem_error ("BilinearFormIntegrator::AddMultTransposeMF(...)\n"
               "   is not implemented for this class.");
}

void BilinearFormIntegrator::AssembleDiagonalMF(Vector &)
{
   mfem_error ("BilinearFormIntegrator::AssembleDiagonalMF(...)\n"
               "   is not implemented for this class.");
}

void BilinearFormIntegrator::AssembleElementMatrix (
   const FiniteElement &el, ElementTransformation &Trans,
   DenseMatrix &elmat )
{
   mfem_error ("BilinearFormIntegrator::AssembleElementMatrix(...)\n"
               "   is not implemented for this class.");
}

void BilinearFormIntegrator::AssembleElementMatrix2 (
   const FiniteElement &el1, const FiniteElement &el2,
   ElementTransformation &Trans, DenseMatrix &elmat )
{
   mfem_error ("BilinearFormIntegrator::AssembleElementMatrix2(...)\n"
               "   is not implemented for this class.");
}

void BilinearFormIntegrator::AssembleFaceMatrix (
   const FiniteElement &el1, const FiniteElement &el2,
   FaceElementTransformations &Trans, DenseMatrix &elmat)
{
   mfem_error ("BilinearFormIntegrator::AssembleFaceMatrix(...)\n"
               "   is not implemented for this class.");
}

void BilinearFormIntegrator::AssembleFaceMatrix(
   const FiniteElement &trial_face_fe, const FiniteElement &test_fe1,
   const FiniteElement &test_fe2, FaceElementTransformations &Trans,
   DenseMatrix &elmat)
{
   MFEM_ABORT("AssembleFaceMatrix (mixed form) is not implemented for this"
              " Integrator class.");
}

void BilinearFormIntegrator::AssembleElementVector(
   const FiniteElement &el, ElementTransformation &Tr, const Vector &elfun,
   Vector &elvect)
{
   // Note: This default implementation is general but not efficient
   DenseMatrix elmat;
   AssembleElementMatrix(el, Tr, elmat);
   elvect.SetSize(elmat.Height());
   elmat.Mult(elfun, elvect);
}

void BilinearFormIntegrator::AssembleFaceVector(
   const FiniteElement &el1, const FiniteElement &el2,
   FaceElementTransformations &Tr, const Vector &elfun, Vector &elvect)
{
   // Note: This default implementation is general but not efficient
   DenseMatrix elmat;
   AssembleFaceMatrix(el1, el2, Tr, elmat);
   elvect.SetSize(elmat.Height());
   elmat.Mult(elfun, elvect);
}

void TransposeIntegrator::SetIntRule(const IntegrationRule *ir)
{
   IntRule = ir;
   bfi->SetIntRule(ir);
}

void TransposeIntegrator::AssembleElementMatrix (
   const FiniteElement &el, ElementTransformation &Trans, DenseMatrix &elmat)
{
   bfi -> AssembleElementMatrix (el, Trans, bfi_elmat);
   // elmat = bfi_elmat^t
   elmat.Transpose (bfi_elmat);
}

void TransposeIntegrator::AssembleElementMatrix2 (
   const FiniteElement &trial_fe, const FiniteElement &test_fe,
   ElementTransformation &Trans, DenseMatrix &elmat)
{
   bfi -> AssembleElementMatrix2 (test_fe, trial_fe, Trans, bfi_elmat);
   // elmat = bfi_elmat^t
   elmat.Transpose (bfi_elmat);
}

void TransposeIntegrator::AssembleFaceMatrix (
   const FiniteElement &el1, const FiniteElement &el2,
   FaceElementTransformations &Trans, DenseMatrix &elmat)
{
   bfi -> AssembleFaceMatrix (el1, el2, Trans, bfi_elmat);
   // elmat = bfi_elmat^t
   elmat.Transpose (bfi_elmat);
}

void LumpedIntegrator::SetIntRule(const IntegrationRule *ir)
{
   IntRule = ir;
   bfi->SetIntRule(ir);
}

void LumpedIntegrator::AssembleElementMatrix (
   const FiniteElement &el, ElementTransformation &Trans, DenseMatrix &elmat)
{
   bfi -> AssembleElementMatrix (el, Trans, elmat);
   elmat.Lump();
}

void InverseIntegrator::SetIntRule(const IntegrationRule *ir)
{
   IntRule = ir;
   integrator->SetIntRule(ir);
}

void InverseIntegrator::AssembleElementMatrix(
   const FiniteElement &el, ElementTransformation &Trans, DenseMatrix &elmat)
{
   integrator->AssembleElementMatrix(el, Trans, elmat);
   elmat.Invert();
}

void SumIntegrator::SetIntRule(const IntegrationRule *ir)
{
   IntRule = ir;
   for (int i = 0; i < integrators.Size(); i++)
   {
      integrators[i]->SetIntRule(ir);
   }
}

void SumIntegrator::AssembleElementMatrix(
   const FiniteElement &el, ElementTransformation &Trans, DenseMatrix &elmat)
{
   MFEM_ASSERT(integrators.Size() > 0, "empty SumIntegrator.");

   integrators[0]->AssembleElementMatrix(el, Trans, elmat);
   for (int i = 1; i < integrators.Size(); i++)
   {
      integrators[i]->AssembleElementMatrix(el, Trans, elem_mat);
      elmat += elem_mat;
   }
}

void SumIntegrator::AssembleElementMatrix2(
   const FiniteElement &el1, const FiniteElement &el2,
   ElementTransformation &Trans, DenseMatrix &elmat)
{
   MFEM_ASSERT(integrators.Size() > 0, "empty SumIntegrator.");

   integrators[0]->AssembleElementMatrix2(el1, el2, Trans, elmat);
   for (int i = 1; i < integrators.Size(); i++)
   {
      integrators[i]->AssembleElementMatrix2(el1, el2, Trans, elem_mat);
      elmat += elem_mat;
   }
}

void SumIntegrator::AssembleFaceMatrix(
   const FiniteElement &el1, const FiniteElement &el2,
   FaceElementTransformations &Trans, DenseMatrix &elmat)
{
   MFEM_ASSERT(integrators.Size() > 0, "empty SumIntegrator.");

   integrators[0]->AssembleFaceMatrix(el1, el2, Trans, elmat);
   for (int i = 1; i < integrators.Size(); i++)
   {
      integrators[i]->AssembleFaceMatrix(el1, el2, Trans, elem_mat);
      elmat += elem_mat;
   }
}

void SumIntegrator::AssembleFaceMatrix(
   const FiniteElement &tr_fe,
   const FiniteElement &te_fe1, const FiniteElement &te_fe2,
   FaceElementTransformations &Trans, DenseMatrix &elmat)
{
   MFEM_ASSERT(integrators.Size() > 0, "empty SumIntegrator.");

   integrators[0]->AssembleFaceMatrix(tr_fe, te_fe1, te_fe2, Trans, elmat);
   for (int i = 1; i < integrators.Size(); i++)
   {
      integrators[i]->AssembleFaceMatrix(tr_fe, te_fe1, te_fe2, Trans, elem_mat);
      elmat += elem_mat;
   }
}

void SumIntegrator::AssemblePA(const FiniteElementSpace& fes)
{
   for (int i = 0; i < integrators.Size(); i++)
   {
      integrators[i]->AssemblePA(fes);
   }
}

void SumIntegrator::AssembleDiagonalPA(Vector &diag)
{
   for (int i = 0; i < integrators.Size(); i++)
   {
      integrators[i]->AssembleDiagonalPA(diag);
   }
}

void SumIntegrator::AssemblePAInteriorFaces(const FiniteElementSpace &fes)
{
   for (int i = 0; i < integrators.Size(); i++)
   {
      integrators[i]->AssemblePAInteriorFaces(fes);
   }
}

void SumIntegrator::AssemblePABoundaryFaces(const FiniteElementSpace &fes)
{
   for (int i = 0; i < integrators.Size(); i++)
   {
      integrators[i]->AssemblePABoundaryFaces(fes);
   }
}

void SumIntegrator::AddMultPA(const Vector& x, Vector& y) const
{
   for (int i = 0; i < integrators.Size(); i++)
   {
      integrators[i]->AddMultPA(x, y);
   }
}

void SumIntegrator::AddMultTransposePA(const Vector &x, Vector &y) const
{
   for (int i = 0; i < integrators.Size(); i++)
   {
      integrators[i]->AddMultTransposePA(x, y);
   }
}

void SumIntegrator::AssembleMF(const FiniteElementSpace &fes)
{
   for (int i = 0; i < integrators.Size(); i++)
   {
      integrators[i]->AssembleMF(fes);
   }
}

void SumIntegrator::AddMultMF(const Vector& x, Vector& y) const
{
   for (int i = 0; i < integrators.Size(); i++)
   {
      integrators[i]->AddMultTransposeMF(x, y);
   }
}

void SumIntegrator::AddMultTransposeMF(const Vector &x, Vector &y) const
{
   for (int i = 0; i < integrators.Size(); i++)
   {
      integrators[i]->AddMultMF(x, y);
   }
}

void SumIntegrator::AssembleDiagonalMF(Vector &diag)
{
   for (int i = 0; i < integrators.Size(); i++)
   {
      integrators[i]->AssembleDiagonalMF(diag);
   }
}

void SumIntegrator::AssembleEA(const FiniteElementSpace &fes, Vector &emat,
                               const bool add)
{
   for (int i = 0; i < integrators.Size(); i++)
   {
      integrators[i]->AssembleEA(fes, emat, add);
   }
}

void SumIntegrator::AssembleEAInteriorFaces(const FiniteElementSpace &fes,
                                            Vector &ea_data_int,
                                            Vector &ea_data_ext,
                                            const bool add)
{
   for (int i = 0; i < integrators.Size(); i++)
   {
      integrators[i]->AssembleEAInteriorFaces(fes,ea_data_int,ea_data_ext,add);
   }
}

void SumIntegrator::AssembleEABoundaryFaces(const FiniteElementSpace &fes,
                                            Vector &ea_data_bdr,
                                            const bool add)
{
   for (int i = 0; i < integrators.Size(); i++)
   {
      integrators[i]->AssembleEABoundaryFaces(fes, ea_data_bdr, add);
   }
}

SumIntegrator::~SumIntegrator()
{
   if (own_integrators)
   {
      for (int i = 0; i < integrators.Size(); i++)
      {
         delete integrators[i];
      }
   }
}

void MixedScalarIntegrator::AssembleElementMatrix2(
   const FiniteElement &trial_fe, const FiniteElement &test_fe,
   ElementTransformation &Trans, DenseMatrix &elmat)
{
   MFEM_ASSERT(this->VerifyFiniteElementTypes(trial_fe, test_fe),
               this->FiniteElementTypeFailureMessage());

   int trial_nd = trial_fe.GetDof(), test_nd = test_fe.GetDof(), i;
   bool same_shapes = same_calc_shape && (&trial_fe == &test_fe);

#ifdef MFEM_THREAD_SAFE
   Vector test_shape(test_nd);
   Vector trial_shape;
#else
   test_shape.SetSize(test_nd);
#endif
   if (same_shapes)
   {
      trial_shape.NewDataAndSize(test_shape.GetData(), trial_nd);
   }
   else
   {
      trial_shape.SetSize(trial_nd);
   }

   elmat.SetSize(test_nd, trial_nd);

   const IntegrationRule *ir = IntRule;
   if (ir == NULL)
   {
      int ir_order = this->GetIntegrationOrder(trial_fe, test_fe, Trans);
      ir = &IntRules.Get(trial_fe.GetGeomType(), ir_order);
   }

   elmat = 0.0;
   for (i = 0; i < ir->GetNPoints(); i++)
   {
      const IntegrationPoint &ip = ir->IntPoint(i);
      Trans.SetIntPoint(&ip);

      this->CalcTestShape(test_fe, Trans, test_shape);
      this->CalcTrialShape(trial_fe, Trans, trial_shape);

      double w = Trans.Weight() * ip.weight;

      if (Q)
      {
         w *= Q->Eval(Trans, ip);
      }
      AddMult_a_VWt(w, test_shape, trial_shape, elmat);
   }
#ifndef MFEM_THREAD_SAFE
   if (same_shapes)
   {
      trial_shape.SetDataAndSize(NULL, 0);
   }
#endif
}

void MixedVectorIntegrator::AssembleElementMatrix2(
   const FiniteElement &trial_fe, const FiniteElement &test_fe,
   ElementTransformation &Trans, DenseMatrix &elmat)
{
   MFEM_ASSERT(this->VerifyFiniteElementTypes(trial_fe, test_fe),
               this->FiniteElementTypeFailureMessage());

   space_dim = Trans.GetSpaceDim();
   int     trial_nd = trial_fe.GetDof(), test_nd = test_fe.GetDof(), i;
   int    test_vdim = GetTestVDim(test_fe);
   int   trial_vdim = GetTrialVDim(trial_fe);
   bool same_shapes = same_calc_shape && (&trial_fe == &test_fe);

   if (MQ)
   {
      MFEM_VERIFY(MQ->GetHeight() == test_vdim,
                  "Dimension mismatch in height of matrix coefficient.");
      MFEM_VERIFY(MQ->GetWidth() == trial_vdim,
                  "Dimension mismatch in width of matrix coefficient.");
   }
   if (DQ)
   {
      MFEM_VERIFY(trial_vdim == test_vdim,
                  "Diagonal matrix coefficient requires matching "
                  "test and trial vector dimensions.");
      MFEM_VERIFY(DQ->GetVDim() == trial_vdim,
                  "Dimension mismatch in diagonal matrix coefficient.");
   }
   if (VQ)
   {
      MFEM_VERIFY(VQ->GetVDim() == 3, "Vector coefficient must have "
                  "dimension equal to three.");
   }

#ifdef MFEM_THREAD_SAFE
   Vector V(VQ ? VQ->GetVDim() : 0);
   Vector D(DQ ? DQ->GetVDim() : 0);
   DenseMatrix M(MQ ? MQ->GetHeight() : 0, MQ ? MQ->GetWidth() : 0);
   DenseMatrix test_shape(test_nd, test_vdim);
   DenseMatrix trial_shape;
   DenseMatrix shape_tmp(test_nd, trial_vdim);
#else
   V.SetSize(VQ ? VQ->GetVDim() : 0);
   D.SetSize(DQ ? DQ->GetVDim() : 0);
   M.SetSize(MQ ? MQ->GetHeight() : 0, MQ ? MQ->GetWidth() : 0);
   test_shape.SetSize(test_nd, test_vdim);
   shape_tmp.SetSize(test_nd, trial_vdim);
#endif
   if (same_shapes)
   {
      trial_shape.Reset(test_shape.Data(), trial_nd, trial_vdim);
   }
   else
   {
      trial_shape.SetSize(trial_nd, trial_vdim);
   }

   elmat.SetSize(test_nd, trial_nd);

   const IntegrationRule *ir = IntRule;
   if (ir == NULL)
   {
      int ir_order = this->GetIntegrationOrder(trial_fe, test_fe, Trans);
      ir = &IntRules.Get(trial_fe.GetGeomType(), ir_order);
   }

   elmat = 0.0;
   for (i = 0; i < ir->GetNPoints(); i++)
   {
      const IntegrationPoint &ip = ir->IntPoint(i);
      Trans.SetIntPoint(&ip);

      this->CalcTestShape(test_fe, Trans, test_shape);
      if (!same_shapes)
      {
         this->CalcTrialShape(trial_fe, Trans, trial_shape);
      }

      double w = Trans.Weight() * ip.weight;

      if (MQ)
      {
         MQ->Eval(M, Trans, ip);
         M *= w;
         Mult(test_shape, M, shape_tmp);
         AddMultABt(shape_tmp, trial_shape, elmat);
      }
      else if (DQ)
      {
         DQ->Eval(D, Trans, ip);
         D *= w;
         AddMultADBt(test_shape, D, trial_shape, elmat);
      }
      else if (VQ)
      {
         VQ->Eval(V, Trans, ip);
         V *= w;

         for (int j=0; j<test_nd; j++)
         {
            // Compute shape_tmp = test_shape x V
            // V will always be of length 3
            // shape_dim and test_shape could have reduced dimension
            // i.e. 1D or 2D
            if (test_vdim == 3 && trial_vdim == 3)
            {
               shape_tmp(j,0) = test_shape(j,1) * V(2) -
                                test_shape(j,2) * V(1);
               shape_tmp(j,1) = test_shape(j,2) * V(0) -
                                test_shape(j,0) * V(2);
               shape_tmp(j,2) = test_shape(j,0) * V(1) -
                                test_shape(j,1) * V(0);
            }
            else if (test_vdim == 3 && trial_vdim == 2)
            {
               shape_tmp(j,0) = test_shape(j,1) * V(2) -
                                test_shape(j,2) * V(1);
               shape_tmp(j,1) = test_shape(j,2) * V(0) -
                                test_shape(j,0) * V(2);
            }
            else if (test_vdim == 3 && trial_vdim == 1)
            {
               shape_tmp(j,0) = test_shape(j,1) * V(2) -
                                test_shape(j,2) * V(1);
            }
            else if (test_vdim == 2 && trial_vdim == 3)
            {
               shape_tmp(j,0) = test_shape(j,1) * V(2);
               shape_tmp(j,1) = -test_shape(j,0) * V(2);
               shape_tmp(j,2) = test_shape(j,0) * V(1) -
                                test_shape(j,1) * V(0);
            }
            else if (test_vdim == 2 && trial_vdim == 2)
            {
               shape_tmp(j,0) = test_shape(j,1) * V(2);
               shape_tmp(j,1) = -test_shape(j,0) * V(2);
            }
            else if (test_vdim == 1 && trial_vdim == 3)
            {
               shape_tmp(j,0) = 0.0;
               shape_tmp(j,1) = -test_shape(j,0) * V(2);
               shape_tmp(j,2) = test_shape(j,0) * V(1);
            }
            else if (test_vdim == 1 && trial_vdim == 1)
            {
               shape_tmp(j,0) = 0.0;
            }
         }
         AddMultABt(shape_tmp, trial_shape, elmat);
      }
      else
      {
         if (Q)
         {
            w *= Q -> Eval (Trans, ip);
         }
         if (same_shapes)
         {
            AddMult_a_AAt (w, test_shape, elmat);
         }
         else
         {
            AddMult_a_ABt (w, test_shape, trial_shape, elmat);
         }
      }
   }
#ifndef MFEM_THREAD_SAFE
   if (same_shapes)
   {
      trial_shape.ClearExternalData();
   }
#endif
}

void MixedScalarVectorIntegrator::AssembleElementMatrix2(
   const FiniteElement &trial_fe, const FiniteElement &test_fe,
   ElementTransformation &Trans, DenseMatrix &elmat)
{
   MFEM_ASSERT(this->VerifyFiniteElementTypes(trial_fe, test_fe),
               this->FiniteElementTypeFailureMessage());

   MFEM_VERIFY(VQ, "MixedScalarVectorIntegrator: "
               "VectorCoefficient must be set");

   const FiniteElement * vec_fe = transpose?&trial_fe:&test_fe;
   const FiniteElement * sca_fe = transpose?&test_fe:&trial_fe;

   space_dim = Trans.GetSpaceDim();
   int trial_nd = trial_fe.GetDof(), test_nd = test_fe.GetDof(), i;
   int sca_nd = sca_fe->GetDof();
   int vec_nd = vec_fe->GetDof();
   int vdim = GetVDim(*vec_fe);
   double vtmp;

   MFEM_VERIFY(VQ->GetVDim() == vdim, "MixedScalarVectorIntegrator: "
               "Dimensions of VectorCoefficient and Vector-valued basis "
               "functions must match");

#ifdef MFEM_THREAD_SAFE
   Vector V(vdim);
   DenseMatrix vshape(vec_nd, vdim);
   Vector      shape(sca_nd);
   Vector      vshape_tmp(vec_nd);
#else
   V.SetSize(vdim);
   vshape.SetSize(vec_nd, vdim);
   shape.SetSize(sca_nd);
   vshape_tmp.SetSize(vec_nd);
#endif

   Vector V_test(transpose?shape.GetData():vshape_tmp.GetData(),test_nd);
   Vector W_trial(transpose?vshape_tmp.GetData():shape.GetData(),trial_nd);

   elmat.SetSize(test_nd, trial_nd);

   const IntegrationRule *ir = IntRule;
   if (ir == NULL)
   {
      int ir_order = this->GetIntegrationOrder(trial_fe, test_fe, Trans);
      ir = &IntRules.Get(trial_fe.GetGeomType(), ir_order);
   }

   elmat = 0.0;
   for (i = 0; i < ir->GetNPoints(); i++)
   {
      const IntegrationPoint &ip = ir->IntPoint(i);
      Trans.SetIntPoint(&ip);

      this->CalcShape(*sca_fe, Trans, shape);
      this->CalcVShape(*vec_fe, Trans, vshape);

      double w = Trans.Weight() * ip.weight;

      VQ->Eval(V, Trans, ip);
      V *= w;

      if ( vdim == 2 && cross_2d )
      {
         vtmp = V[0];
         V[0] = -V[1];
         V[1] = vtmp;
      }

      vshape.Mult(V,vshape_tmp);
      AddMultVWt(V_test, W_trial, elmat);
   }
}


void GradientIntegrator::AssembleElementMatrix2(
   const FiniteElement &trial_fe, const FiniteElement &test_fe,
   ElementTransformation &Trans,  DenseMatrix &elmat)
{
   dim = test_fe.GetDim();
   int trial_dof = trial_fe.GetDof();
   int test_dof = test_fe.GetDof();
   double c;
   Vector d_col;

   dshape.SetSize(trial_dof, dim);
   gshape.SetSize(trial_dof, dim);
   Jadj.SetSize(dim);
   shape.SetSize(test_dof);
   elmat.SetSize(dim * test_dof, trial_dof);

   const IntegrationRule *ir = IntRule ? IntRule : &GetRule(trial_fe, test_fe,
                                                            Trans);

   elmat = 0.0;
   elmat_comp.SetSize(test_dof, trial_dof);

   for (int i = 0; i < ir->GetNPoints(); i++)
   {
      const IntegrationPoint &ip = ir->IntPoint(i);

      trial_fe.CalcDShape(ip, dshape);
      test_fe.CalcShape(ip, shape);

      Trans.SetIntPoint(&ip);
      CalcAdjugate(Trans.Jacobian(), Jadj);

      Mult(dshape, Jadj, gshape);

      c = ip.weight;
      if (Q)
      {
         c *= Q->Eval(Trans, ip);
      }
      shape *= c;

      for (int d = 0; d < dim; ++d)
      {
         gshape.GetColumnReference(d, d_col);
         MultVWt(shape, d_col, elmat_comp);
         for (int jj = 0; jj < trial_dof; ++jj)
         {
            for (int ii = 0; ii < test_dof; ++ii)
            {
               elmat(d * test_dof + ii, jj) += elmat_comp(ii, jj);
            }
         }
      }
   }
}

const IntegrationRule &GradientIntegrator::GetRule(const FiniteElement
                                                   &trial_fe,
                                                   const FiniteElement &test_fe,
                                                   ElementTransformation &Trans)
{
   int order = Trans.OrderGrad(&trial_fe) + test_fe.GetOrder() + Trans.OrderJ();
   return IntRules.Get(trial_fe.GetGeomType(), order);
}


void DiffusionIntegrator::AssembleElementMatrix
( const FiniteElement &el, ElementTransformation &Trans,
  DenseMatrix &elmat )
{
   int nd = el.GetDof();
   dim = el.GetDim();
   int spaceDim = Trans.GetSpaceDim();
   bool square = (dim == spaceDim);
   double w;

   if (VQ)
   {
      MFEM_VERIFY(VQ->GetVDim() == spaceDim,
                  "Unexpected dimension for VectorCoefficient");
   }
   if (MQ)
   {
      MFEM_VERIFY(MQ->GetWidth() == spaceDim,
                  "Unexpected width for MatrixCoefficient");
      MFEM_VERIFY(MQ->GetHeight() == spaceDim,
                  "Unexpected height for MatrixCoefficient");
   }

#ifdef MFEM_THREAD_SAFE
   DenseMatrix dshape(nd, dim), dshapedxt(nd, spaceDim);
   DenseMatrix dshapedxt_m(nd, MQ ? spaceDim : 0);
   DenseMatrix M(MQ ? spaceDim : 0);
   Vector D(VQ ? VQ->GetVDim() : 0);
#else
   dshape.SetSize(nd, dim);
   dshapedxt.SetSize(nd, spaceDim);
   dshapedxt_m.SetSize(nd, MQ ? spaceDim : 0);
   M.SetSize(MQ ? spaceDim : 0);
   D.SetSize(VQ ? VQ->GetVDim() : 0);
#endif
   elmat.SetSize(nd);

   const IntegrationRule *ir = IntRule ? IntRule : &GetRule(el, el);

   elmat = 0.0;
   for (int i = 0; i < ir->GetNPoints(); i++)
   {
      const IntegrationPoint &ip = ir->IntPoint(i);
      el.CalcDShape(ip, dshape);

      Trans.SetIntPoint(&ip);
      w = Trans.Weight();
      w = ip.weight / (square ? w : w*w*w);
      // AdjugateJacobian = / adj(J),         if J is square
      //                    \ adj(J^t.J).J^t, otherwise
      Mult(dshape, Trans.AdjugateJacobian(), dshapedxt);
      if (MQ)
      {
         MQ->Eval(M, Trans, ip);
         M *= w;
         Mult(dshapedxt, M, dshapedxt_m);
         AddMultABt(dshapedxt_m, dshapedxt, elmat);
      }
      else if (VQ)
      {
         VQ->Eval(D, Trans, ip);
         D *= w;
         AddMultADAt(dshapedxt, D, elmat);
      }
      else
      {
         if (Q)
         {
            w *= Q->Eval(Trans, ip);
         }
         AddMult_a_AAt(w, dshapedxt, elmat);
      }
   }
}

void DiffusionIntegrator::AssembleElementMatrix2(
   const FiniteElement &trial_fe, const FiniteElement &test_fe,
   ElementTransformation &Trans, DenseMatrix &elmat)
{
   int tr_nd = trial_fe.GetDof();
   int te_nd = test_fe.GetDof();
   dim = trial_fe.GetDim();
   int spaceDim = Trans.GetSpaceDim();
   bool square = (dim == spaceDim);
   double w;

   if (VQ)
   {
      MFEM_VERIFY(VQ->GetVDim() == spaceDim,
                  "Unexpected dimension for VectorCoefficient");
   }
   if (MQ)
   {
      MFEM_VERIFY(MQ->GetWidth() == spaceDim,
                  "Unexpected width for MatrixCoefficient");
      MFEM_VERIFY(MQ->GetHeight() == spaceDim,
                  "Unexpected height for MatrixCoefficient");
   }

#ifdef MFEM_THREAD_SAFE
   DenseMatrix dshape(tr_nd, dim), dshapedxt(tr_nd, spaceDim);
   DenseMatrix te_dshape(te_nd, dim), te_dshapedxt(te_nd, spaceDim);
   DenseMatrix invdfdx(dim, spaceDim);
   DenseMatrix dshapedxt_m(te_nd, MQ ? spaceDim : 0);
   DenseMatrix M(MQ ? spaceDim : 0);
   Vector D(VQ ? VQ->GetVDim() : 0);
#else
   dshape.SetSize(tr_nd, dim);
   dshapedxt.SetSize(tr_nd, spaceDim);
   te_dshape.SetSize(te_nd, dim);
   te_dshapedxt.SetSize(te_nd, spaceDim);
   invdfdx.SetSize(dim, spaceDim);
   dshapedxt_m.SetSize(te_nd, MQ ? spaceDim : 0);
   M.SetSize(MQ ? spaceDim : 0);
   D.SetSize(VQ ? VQ->GetVDim() : 0);
#endif
   elmat.SetSize(te_nd, tr_nd);

   const IntegrationRule *ir = IntRule ? IntRule : &GetRule(trial_fe, test_fe);

   elmat = 0.0;
   for (int i = 0; i < ir->GetNPoints(); i++)
   {
      const IntegrationPoint &ip = ir->IntPoint(i);
      trial_fe.CalcDShape(ip, dshape);
      test_fe.CalcDShape(ip, te_dshape);

      Trans.SetIntPoint(&ip);
      CalcAdjugate(Trans.Jacobian(), invdfdx);
      w = Trans.Weight();
      w = ip.weight / (square ? w : w*w*w);
      Mult(dshape, invdfdx, dshapedxt);
      Mult(te_dshape, invdfdx, te_dshapedxt);
      // invdfdx, dshape, and te_dshape no longer needed
      if (MQ)
      {
         MQ->Eval(M, Trans, ip);
         M *= w;
         Mult(te_dshapedxt, M, dshapedxt_m);
         AddMultABt(dshapedxt_m, dshapedxt, elmat);
      }
      else if (VQ)
      {
         VQ->Eval(D, Trans, ip);
         D *= w;
         AddMultADAt(dshapedxt, D, elmat);
      }
      else
      {
         if (Q)
         {
            w *= Q->Eval(Trans, ip);
         }
         dshapedxt *= w;
         AddMultABt(te_dshapedxt, dshapedxt, elmat);
      }
   }
}

void DiffusionIntegrator::AssembleElementVector(
   const FiniteElement &el, ElementTransformation &Tr, const Vector &elfun,
   Vector &elvect)
{
   int nd = el.GetDof();
   dim = el.GetDim();
   int spaceDim = Tr.GetSpaceDim();
   double w;

   if (VQ)
   {
      MFEM_VERIFY(VQ->GetVDim() == spaceDim,
                  "Unexpected dimension for VectorCoefficient");
   }
   if (MQ)
   {
      MFEM_VERIFY(MQ->GetWidth() == spaceDim,
                  "Unexpected width for MatrixCoefficient");
      MFEM_VERIFY(MQ->GetHeight() == spaceDim,
                  "Unexpected height for MatrixCoefficient");
   }

#ifdef MFEM_THREAD_SAFE
   DenseMatrix dshape(nd,dim), invdfdx(dim, spaceDim), M(MQ ? spaceDim : 0);
   Vector D(VQ ? VQ->GetVDim() : 0);
#else
   dshape.SetSize(nd,dim);
   invdfdx.SetSize(dim, spaceDim);
   M.SetSize(MQ ? spaceDim : 0);
   D.SetSize(VQ ? VQ->GetVDim() : 0);
#endif
   vec.SetSize(dim);
   vecdxt.SetSize((VQ || MQ) ? spaceDim : 0);
   pointflux.SetSize(spaceDim);

   elvect.SetSize(nd);

   const IntegrationRule *ir = IntRule ? IntRule : &GetRule(el, el);

   elvect = 0.0;
   for (int i = 0; i < ir->GetNPoints(); i++)
   {
      const IntegrationPoint &ip = ir->IntPoint(i);
      el.CalcDShape(ip, dshape);

      Tr.SetIntPoint(&ip);
      CalcAdjugate(Tr.Jacobian(), invdfdx); // invdfdx = adj(J)
      w = ip.weight / Tr.Weight();

      if (!MQ && !VQ)
      {
         dshape.MultTranspose(elfun, vec);
         invdfdx.MultTranspose(vec, pointflux);
         if (Q)
         {
            w *= Q->Eval(Tr, ip);
         }
      }
      else
      {
         dshape.MultTranspose(elfun, vec);
         invdfdx.MultTranspose(vec, vecdxt);
         if (MQ)
         {
            MQ->Eval(M, Tr, ip);
            M.Mult(vecdxt, pointflux);
         }
         else
         {
            VQ->Eval(D, Tr, ip);
            for (int j=0; j<spaceDim; ++j)
            {
               pointflux[j] = D[j] * vecdxt[j];
            }
         }
      }
      pointflux *= w;
      invdfdx.Mult(pointflux, vec);
      dshape.AddMult(vec, elvect);
   }
}

void DiffusionIntegrator::ComputeElementFlux
( const FiniteElement &el, ElementTransformation &Trans,
  Vector &u, const FiniteElement &fluxelem, Vector &flux, bool with_coef )
{
   int nd, spaceDim, fnd;

   nd = el.GetDof();
   dim = el.GetDim();
   spaceDim = Trans.GetSpaceDim();

   if (VQ)
   {
      MFEM_VERIFY(VQ->GetVDim() == spaceDim,
                  "Unexpected dimension for VectorCoefficient");
   }
   if (MQ)
   {
      MFEM_VERIFY(MQ->GetWidth() == spaceDim,
                  "Unexpected width for MatrixCoefficient");
      MFEM_VERIFY(MQ->GetHeight() == spaceDim,
                  "Unexpected height for MatrixCoefficient");
   }

   MFEM_VERIFY(!SMQ, "SymmetricMatrixCoefficient not supported here");

#ifdef MFEM_THREAD_SAFE
   DenseMatrix dshape(nd,dim), invdfdx(dim, spaceDim);
   DenseMatrix M(MQ ? spaceDim : 0);
   Vector D(VQ ? VQ->GetVDim() : 0);
#else
   dshape.SetSize(nd,dim);
   invdfdx.SetSize(dim, spaceDim);
   M.SetSize(MQ ? spaceDim : 0);
   D.SetSize(VQ ? VQ->GetVDim() : 0);
#endif
   vec.SetSize(dim);
   vecdxt.SetSize(spaceDim);
   pointflux.SetSize(MQ || VQ ? spaceDim : 0);

   const IntegrationRule &ir = fluxelem.GetNodes();
   fnd = ir.GetNPoints();
   flux.SetSize( fnd * spaceDim );

   for (int i = 0; i < fnd; i++)
   {
      const IntegrationPoint &ip = ir.IntPoint(i);
      el.CalcDShape(ip, dshape);
      dshape.MultTranspose(u, vec);

      Trans.SetIntPoint (&ip);
      CalcInverse(Trans.Jacobian(), invdfdx);
      invdfdx.MultTranspose(vec, vecdxt);

      if (with_coef)
      {
         if (!MQ && !VQ)
         {
            if (Q)
            {
               vecdxt *= Q->Eval(Trans,ip);
            }
            for (int j = 0; j < spaceDim; j++)
            {
               flux(fnd*j+i) = vecdxt(j);
            }
         }
         else
         {
            if (MQ)
            {
               MQ->Eval(M, Trans, ip);
               M.Mult(vecdxt, pointflux);
            }
            else
            {
               VQ->Eval(D, Trans, ip);
               for (int j=0; j<spaceDim; ++j)
               {
                  pointflux[j] = D[j] * vecdxt[j];
               }
            }
            for (int j = 0; j < spaceDim; j++)
            {
               flux(fnd*j+i) = pointflux(j);
            }
         }
      }
      else
      {
         for (int j = 0; j < spaceDim; j++)
         {
            flux(fnd*j+i) = vecdxt(j);
         }
      }
   }
}

double DiffusionIntegrator::ComputeFluxEnergy
( const FiniteElement &fluxelem, ElementTransformation &Trans,
  Vector &flux, Vector* d_energy)
{
   int nd = fluxelem.GetDof();
   dim = fluxelem.GetDim();
   int spaceDim = Trans.GetSpaceDim();

#ifdef MFEM_THREAD_SAFE
   DenseMatrix M;
   Vector D(VQ ? VQ->GetVDim() : 0);
#else
   D.SetSize(VQ ? VQ->GetVDim() : 0);
#endif

   MFEM_VERIFY(!SMQ, "SymmetricMatrixCoefficient not supported here");

   shape.SetSize(nd);
   pointflux.SetSize(spaceDim);
   if (d_energy) { vec.SetSize(spaceDim); }
   if (MQ) { M.SetSize(spaceDim); }

   int order = 2 * fluxelem.GetOrder(); // <--
   const IntegrationRule *ir = &IntRules.Get(fluxelem.GetGeomType(), order);

   double energy = 0.0;
   if (d_energy) { *d_energy = 0.0; }

   for (int i = 0; i < ir->GetNPoints(); i++)
   {
      const IntegrationPoint &ip = ir->IntPoint(i);
      fluxelem.CalcShape(ip, shape);

      pointflux = 0.0;
      for (int k = 0; k < spaceDim; k++)
      {
         for (int j = 0; j < nd; j++)
         {
            pointflux(k) += flux(k*nd+j)*shape(j);
         }
      }

      Trans.SetIntPoint(&ip);
      double w = Trans.Weight() * ip.weight;

      if (MQ)
      {
         MQ->Eval(M, Trans, ip);
         energy += w * M.InnerProduct(pointflux, pointflux);
      }
      else if (VQ)
      {
         VQ->Eval(D, Trans, ip);
         D *= pointflux;
         energy += w * (D * pointflux);
      }
      else
      {
         double e = (pointflux * pointflux);
         if (Q) { e *= Q->Eval(Trans, ip); }
         energy += w * e;
      }

      if (d_energy)
      {
         // transform pointflux to the ref. domain and integrate the components
         Trans.Jacobian().MultTranspose(pointflux, vec);
         for (int k = 0; k < dim; k++)
         {
            (*d_energy)[k] += w * vec[k] * vec[k];
         }
         // TODO: Q, VQ, MQ
      }
   }

   return energy;
}

const IntegrationRule &DiffusionIntegrator::GetRule(
   const FiniteElement &trial_fe, const FiniteElement &test_fe)
{
   int order;
   if (trial_fe.Space() == FunctionSpace::Pk)
   {
      order = trial_fe.GetOrder() + test_fe.GetOrder() - 2;
   }
   else
   {
      // order = 2*el.GetOrder() - 2;  // <-- this seems to work fine too
      order = trial_fe.GetOrder() + test_fe.GetOrder() + trial_fe.GetDim() - 1;
   }

   if (trial_fe.Space() == FunctionSpace::rQk)
   {
      return RefinedIntRules.Get(trial_fe.GetGeomType(), order);
   }
   return IntRules.Get(trial_fe.GetGeomType(), order);
}


void MassIntegrator::AssembleElementMatrix
( const FiniteElement &el, ElementTransformation &Trans,
  DenseMatrix &elmat )
{
   int nd = el.GetDof();
   // int dim = el.GetDim();
   double w;

#ifdef MFEM_THREAD_SAFE
   Vector shape;
#endif
   elmat.SetSize(nd);
   shape.SetSize(nd);

   const IntegrationRule *ir = IntRule ? IntRule : &GetRule(el, el, Trans);

   elmat = 0.0;
   for (int i = 0; i < ir->GetNPoints(); i++)
   {
      const IntegrationPoint &ip = ir->IntPoint(i);
      Trans.SetIntPoint (&ip);

      el.CalcPhysShape(Trans, shape);

      w = Trans.Weight() * ip.weight;
      if (Q)
      {
         w *= Q -> Eval(Trans, ip);
      }

      AddMult_a_VVt(w, shape, elmat);
   }
}

void MassIntegrator::AssembleElementMatrix2(
   const FiniteElement &trial_fe, const FiniteElement &test_fe,
   ElementTransformation &Trans, DenseMatrix &elmat)
{
   int tr_nd = trial_fe.GetDof();
   int te_nd = test_fe.GetDof();
   double w;

#ifdef MFEM_THREAD_SAFE
   Vector shape, te_shape;
#endif
   elmat.SetSize(te_nd, tr_nd);
   shape.SetSize(tr_nd);
   te_shape.SetSize(te_nd);

   const IntegrationRule *ir = IntRule ? IntRule :
                               &GetRule(trial_fe, test_fe, Trans);

   elmat = 0.0;
   for (int i = 0; i < ir->GetNPoints(); i++)
   {
      const IntegrationPoint &ip = ir->IntPoint(i);
      Trans.SetIntPoint (&ip);

      trial_fe.CalcPhysShape(Trans, shape);
      test_fe.CalcPhysShape(Trans, te_shape);

      w = Trans.Weight() * ip.weight;
      if (Q)
      {
         w *= Q -> Eval(Trans, ip);
      }

      te_shape *= w;
      AddMultVWt(te_shape, shape, elmat);
   }
}

const IntegrationRule &MassIntegrator::GetRule(const FiniteElement &trial_fe,
                                               const FiniteElement &test_fe,
                                               ElementTransformation &Trans)
{
   // int order = trial_fe.GetOrder() + test_fe.GetOrder();
   const int order = trial_fe.GetOrder() + test_fe.GetOrder() + Trans.OrderW();

   if (trial_fe.Space() == FunctionSpace::rQk)
   {
      return RefinedIntRules.Get(trial_fe.GetGeomType(), order);
   }
   return IntRules.Get(trial_fe.GetGeomType(), order);
}


void BoundaryMassIntegrator::AssembleFaceMatrix(
   const FiniteElement &el1, const FiniteElement &el2,
   FaceElementTransformations &Trans, DenseMatrix &elmat)
{
   MFEM_ASSERT(Trans.Elem2No < 0,
               "support for interior faces is not implemented");

   int nd1 = el1.GetDof();
   double w;

#ifdef MFEM_THREAD_SAFE
   Vector shape;
#endif
   elmat.SetSize(nd1);
   shape.SetSize(nd1);

   const IntegrationRule *ir = IntRule;
   if (ir == NULL)
   {
      int order = 2 * el1.GetOrder();

      ir = &IntRules.Get(Trans.GetGeometryType(), order);
   }

   elmat = 0.0;
   for (int i = 0; i < ir->GetNPoints(); i++)
   {
      const IntegrationPoint &ip = ir->IntPoint(i);

      // Set the integration point in the face and the neighboring element
      Trans.SetAllIntPoints(&ip);

      // Access the neighboring element's integration point
      const IntegrationPoint &eip = Trans.GetElement1IntPoint();
      el1.CalcShape(eip, shape);

      w = Trans.Weight() * ip.weight;
      if (Q)
      {
         w *= Q -> Eval(Trans, ip);
      }

      AddMult_a_VVt(w, shape, elmat);
   }
}

void ConvectionIntegrator::AssembleElementMatrix(
   const FiniteElement &el, ElementTransformation &Trans, DenseMatrix &elmat)
{
   int nd = el.GetDof();
   dim = el.GetDim();

#ifdef MFEM_THREAD_SAFE
   DenseMatrix dshape, adjJ, Q_ir;
   Vector shape, vec2, BdFidxT;
#endif
   elmat.SetSize(nd);
   dshape.SetSize(nd,dim);
   adjJ.SetSize(dim);
   shape.SetSize(nd);
   vec2.SetSize(dim);
   BdFidxT.SetSize(nd);

   Vector vec1;

   const IntegrationRule *ir = IntRule;
   if (ir == NULL)
   {
      int order = Trans.OrderGrad(&el) + Trans.Order() + el.GetOrder();
      ir = &IntRules.Get(el.GetGeomType(), order);
   }

   Q->Eval(Q_ir, Trans, *ir);

   elmat = 0.0;
   for (int i = 0; i < ir->GetNPoints(); i++)
   {
      const IntegrationPoint &ip = ir->IntPoint(i);
      el.CalcDShape(ip, dshape);
      el.CalcShape(ip, shape);

      Trans.SetIntPoint(&ip);
      CalcAdjugate(Trans.Jacobian(), adjJ);
      Q_ir.GetColumnReference(i, vec1);
      vec1 *= alpha * ip.weight;

      adjJ.Mult(vec1, vec2);
      dshape.Mult(vec2, BdFidxT);

      AddMultVWt(shape, BdFidxT, elmat);
   }
}


void GroupConvectionIntegrator::AssembleElementMatrix(
   const FiniteElement &el, ElementTransformation &Trans, DenseMatrix &elmat)
{
   int nd = el.GetDof();
   int dim = el.GetDim();

   elmat.SetSize(nd);
   dshape.SetSize(nd,dim);
   adjJ.SetSize(dim);
   shape.SetSize(nd);
   grad.SetSize(nd,dim);

   const IntegrationRule *ir = IntRule;
   if (ir == NULL)
   {
      int order = Trans.OrderGrad(&el) + el.GetOrder();
      ir = &IntRules.Get(el.GetGeomType(), order);
   }

   Q->Eval(Q_nodal, Trans, el.GetNodes()); // sets the size of Q_nodal

   elmat = 0.0;
   for (int i = 0; i < ir->GetNPoints(); i++)
   {
      const IntegrationPoint &ip = ir->IntPoint(i);
      el.CalcDShape(ip, dshape);
      el.CalcShape(ip, shape);

      Trans.SetIntPoint(&ip);
      CalcAdjugate(Trans.Jacobian(), adjJ);

      Mult(dshape, adjJ, grad);

      double w = alpha * ip.weight;

      // elmat(k,l) += \sum_s w*shape(k)*Q_nodal(s,k)*grad(l,s)
      for (int k = 0; k < nd; k++)
      {
         double wsk = w*shape(k);
         for (int l = 0; l < nd; l++)
         {
            double a = 0.0;
            for (int s = 0; s < dim; s++)
            {
               a += Q_nodal(s,k)*grad(l,s);
            }
            elmat(k,l) += wsk*a;
         }
      }
   }
}

const IntegrationRule &ConvectionIntegrator::GetRule(
   const FiniteElement &trial_fe, const FiniteElement &test_fe,
   ElementTransformation &Trans)
{
   int order = Trans.OrderGrad(&trial_fe) + Trans.Order() + test_fe.GetOrder();

   return IntRules.Get(trial_fe.GetGeomType(), order);
}

const IntegrationRule &ConvectionIntegrator::GetRule(
   const FiniteElement &el, ElementTransformation &Trans)
{
   return GetRule(el,el,Trans);
}

void VectorMassIntegrator::AssembleElementMatrix
( const FiniteElement &el, ElementTransformation &Trans,
  DenseMatrix &elmat )
{
   int nd = el.GetDof();
   int spaceDim = Trans.GetSpaceDim();

   double norm;

   // If vdim is not set, set it to the space dimension
   vdim = (vdim == -1) ? spaceDim : vdim;

   elmat.SetSize(nd*vdim);
   shape.SetSize(nd);
   partelmat.SetSize(nd);
   if (VQ)
   {
      vec.SetSize(vdim);
   }
   else if (MQ)
   {
      mcoeff.SetSize(vdim);
   }

   const IntegrationRule *ir = IntRule;
   if (ir == NULL)
   {
      int order = 2 * el.GetOrder() + Trans.OrderW() + Q_order;

      if (el.Space() == FunctionSpace::rQk)
      {
         ir = &RefinedIntRules.Get(el.GetGeomType(), order);
      }
      else
      {
         ir = &IntRules.Get(el.GetGeomType(), order);
      }
   }

   elmat = 0.0;
   for (int s = 0; s < ir->GetNPoints(); s++)
   {
      const IntegrationPoint &ip = ir->IntPoint(s);
      el.CalcShape(ip, shape);

      Trans.SetIntPoint (&ip);
      norm = ip.weight * Trans.Weight();

      MultVVt(shape, partelmat);

      if (VQ)
      {
         VQ->Eval(vec, Trans, ip);
         for (int k = 0; k < vdim; k++)
         {
            elmat.AddMatrix(norm*vec(k), partelmat, nd*k, nd*k);
         }
      }
      else if (MQ)
      {
         MQ->Eval(mcoeff, Trans, ip);
         for (int i = 0; i < vdim; i++)
            for (int j = 0; j < vdim; j++)
            {
               elmat.AddMatrix(norm*mcoeff(i,j), partelmat, nd*i, nd*j);
            }
      }
      else
      {
         if (Q)
         {
            norm *= Q->Eval(Trans, ip);
         }
         partelmat *= norm;
         for (int k = 0; k < vdim; k++)
         {
            elmat.AddMatrix(partelmat, nd*k, nd*k);
         }
      }
   }
}

void VectorMassIntegrator::AssembleElementMatrix2(
   const FiniteElement &trial_fe, const FiniteElement &test_fe,
   ElementTransformation &Trans, DenseMatrix &elmat)
{
   int tr_nd = trial_fe.GetDof();
   int te_nd = test_fe.GetDof();

   double norm;

   // If vdim is not set, set it to the space dimension
   vdim = (vdim == -1) ? Trans.GetSpaceDim() : vdim;

   elmat.SetSize(te_nd*vdim, tr_nd*vdim);
   shape.SetSize(tr_nd);
   te_shape.SetSize(te_nd);
   partelmat.SetSize(te_nd, tr_nd);
   if (VQ)
   {
      vec.SetSize(vdim);
   }
   else if (MQ)
   {
      mcoeff.SetSize(vdim);
   }

   const IntegrationRule *ir = IntRule;
   if (ir == NULL)
   {
      int order = (trial_fe.GetOrder() + test_fe.GetOrder() +
                   Trans.OrderW() + Q_order);

      if (trial_fe.Space() == FunctionSpace::rQk)
      {
         ir = &RefinedIntRules.Get(trial_fe.GetGeomType(), order);
      }
      else
      {
         ir = &IntRules.Get(trial_fe.GetGeomType(), order);
      }
   }

   elmat = 0.0;
   for (int s = 0; s < ir->GetNPoints(); s++)
   {
      const IntegrationPoint &ip = ir->IntPoint(s);
      trial_fe.CalcShape(ip, shape);
      test_fe.CalcShape(ip, te_shape);

      Trans.SetIntPoint(&ip);
      norm = ip.weight * Trans.Weight();

      MultVWt(te_shape, shape, partelmat);

      if (VQ)
      {
         VQ->Eval(vec, Trans, ip);
         for (int k = 0; k < vdim; k++)
         {
            elmat.AddMatrix(norm*vec(k), partelmat, te_nd*k, tr_nd*k);
         }
      }
      else if (MQ)
      {
         MQ->Eval(mcoeff, Trans, ip);
         for (int i = 0; i < vdim; i++)
            for (int j = 0; j < vdim; j++)
            {
               elmat.AddMatrix(norm*mcoeff(i,j), partelmat, te_nd*i, tr_nd*j);
            }
      }
      else
      {
         if (Q)
         {
            norm *= Q->Eval(Trans, ip);
         }
         partelmat *= norm;
         for (int k = 0; k < vdim; k++)
         {
            elmat.AddMatrix(partelmat, te_nd*k, tr_nd*k);
         }
      }
   }
}

void VectorFEDivergenceIntegrator::AssembleElementMatrix2(
   const FiniteElement &trial_fe, const FiniteElement &test_fe,
   ElementTransformation &Trans, DenseMatrix &elmat)
{
   int trial_nd = trial_fe.GetDof(), test_nd = test_fe.GetDof(), i;

#ifdef MFEM_THREAD_SAFE
   Vector divshape(trial_nd), shape(test_nd);
#else
   divshape.SetSize(trial_nd);
   shape.SetSize(test_nd);
#endif

   elmat.SetSize(test_nd, trial_nd);

   const IntegrationRule *ir = IntRule;
   if (ir == NULL)
   {
      int order = trial_fe.GetOrder() + test_fe.GetOrder() - 1; // <--
      ir = &IntRules.Get(trial_fe.GetGeomType(), order);
   }

   elmat = 0.0;
   for (i = 0; i < ir->GetNPoints(); i++)
   {
      const IntegrationPoint &ip = ir->IntPoint(i);
      trial_fe.CalcDivShape(ip, divshape);
      test_fe.CalcShape(ip, shape);
      double w = ip.weight;
      if (Q)
      {
         Trans.SetIntPoint(&ip);
         w *= Q->Eval(Trans, ip);
      }
      shape *= w;
      AddMultVWt(shape, divshape, elmat);
   }
}

void VectorFEWeakDivergenceIntegrator::AssembleElementMatrix2(
   const FiniteElement &trial_fe, const FiniteElement &test_fe,
   ElementTransformation &Trans, DenseMatrix &elmat)
{
   int trial_nd = trial_fe.GetDof(), test_nd = test_fe.GetDof(), i;
   int dim = trial_fe.GetDim();

   MFEM_ASSERT(test_fe.GetRangeType() == mfem::FiniteElement::SCALAR &&
               test_fe.GetMapType()   == mfem::FiniteElement::VALUE &&
               trial_fe.GetMapType()  == mfem::FiniteElement::H_CURL,
               "Trial space must be H(Curl) and test space must be H_1");

#ifdef MFEM_THREAD_SAFE
   DenseMatrix dshape(test_nd, dim);
   DenseMatrix dshapedxt(test_nd, dim);
   DenseMatrix vshape(trial_nd, dim);
   DenseMatrix invdfdx(dim);
#else
   dshape.SetSize(test_nd, dim);
   dshapedxt.SetSize(test_nd, dim);
   vshape.SetSize(trial_nd, dim);
   invdfdx.SetSize(dim);
#endif

   elmat.SetSize(test_nd, trial_nd);

   const IntegrationRule *ir = IntRule;
   if (ir == NULL)
   {
      // The integrand on the reference element is:
      //    -( Q/det(J) ) u_hat^T adj(J) adj(J)^T grad_hat(v_hat).
      //
      // For Trans in (P_k)^d, v_hat in P_l, u_hat in ND_m, and dim=sdim=d>=1
      // - J_{ij} is in P_{k-1}, so adj(J)_{ij} is in P_{(d-1)*(k-1)}
      // - so adj(J)^T grad_hat(v_hat) is in (P_{(d-1)*(k-1)+(l-1)})^d
      // - u_hat is in (P_m)^d
      // - adj(J)^T u_hat is in (P_{(d-1)*(k-1)+m})^d
      // - and u_hat^T adj(J) adj(J)^T grad_hat(v_hat) is in P_n with
      //   n = 2*(d-1)*(k-1)+(l-1)+m
      //
      // For Trans in (Q_k)^d, v_hat in Q_l, u_hat in ND_m, and dim=sdim=d>1
      // - J_{i*}, J's i-th row, is in ( Q_{k-1,k,k}, Q_{k,k-1,k}, Q_{k,k,k-1} )
      // - adj(J)_{*j} is in ( Q_{s,s-1,s-1}, Q_{s-1,s,s-1}, Q_{s-1,s-1,s} )
      //   with s = (d-1)*k
      // - adj(J)^T grad_hat(v_hat) is in Q_{(d-1)*k+(l-1)}
      // - u_hat is in ( Q_{m-1,m,m}, Q_{m,m-1,m}, Q_{m,m,m-1} )
      // - adj(J)^T u_hat is in Q_{(d-1)*k+(m-1)}
      // - and u_hat^T adj(J) adj(J)^T grad_hat(v_hat) is in Q_n with
      //   n = 2*(d-1)*k+(l-1)+(m-1)
      //
      // In the next formula we use the expressions for n with k=1, which means
      // that the term Q/det(J) is disregarded:
      int ir_order = (trial_fe.Space() == FunctionSpace::Pk) ?
                     (trial_fe.GetOrder() + test_fe.GetOrder() - 1) :
                     (trial_fe.GetOrder() + test_fe.GetOrder() + 2*(dim-2));
      ir = &IntRules.Get(trial_fe.GetGeomType(), ir_order);
   }

   elmat = 0.0;
   for (i = 0; i < ir->GetNPoints(); i++)
   {
      const IntegrationPoint &ip = ir->IntPoint(i);
      test_fe.CalcDShape(ip, dshape);

      Trans.SetIntPoint(&ip);
      CalcAdjugate(Trans.Jacobian(), invdfdx);
      Mult(dshape, invdfdx, dshapedxt);

      trial_fe.CalcVShape(Trans, vshape);

      double w = ip.weight;

      if (Q)
      {
         w *= Q->Eval(Trans, ip);
      }
      dshapedxt *= -w;

      AddMultABt(dshapedxt, vshape, elmat);
   }
}

void VectorFECurlIntegrator::AssembleElementMatrix2(
   const FiniteElement &trial_fe, const FiniteElement &test_fe,
   ElementTransformation &Trans, DenseMatrix &elmat)
{
   int trial_nd = trial_fe.GetDof(), test_nd = test_fe.GetDof(), i;
   int dim = trial_fe.GetDim();
   int dimc = (dim == 3) ? 3 : 1;

   MFEM_ASSERT(trial_fe.GetMapType() == mfem::FiniteElement::H_CURL ||
               test_fe.GetMapType() == mfem::FiniteElement::H_CURL,
               "At least one of the finite elements must be in H(Curl)");

   int curl_nd, vec_nd;
   if ( trial_fe.GetMapType() == mfem::FiniteElement::H_CURL )
   {
      curl_nd = trial_nd;
      vec_nd  = test_nd;
   }
   else
   {
      curl_nd = test_nd;
      vec_nd  = trial_nd;
   }

#ifdef MFEM_THREAD_SAFE
   DenseMatrix curlshapeTrial(curl_nd, dimc);
   DenseMatrix curlshapeTrial_dFT(curl_nd, dimc);
   DenseMatrix vshapeTest(vec_nd, dimc);
#else
   curlshapeTrial.SetSize(curl_nd, dimc);
   curlshapeTrial_dFT.SetSize(curl_nd, dimc);
   vshapeTest.SetSize(vec_nd, dimc);
#endif
   Vector shapeTest(vshapeTest.GetData(), vec_nd);

   elmat.SetSize(test_nd, trial_nd);

   const IntegrationRule *ir = IntRule;
   if (ir == NULL)
   {
      int order = trial_fe.GetOrder() + test_fe.GetOrder() - 1; // <--
      ir = &IntRules.Get(trial_fe.GetGeomType(), order);
   }

   elmat = 0.0;
   for (i = 0; i < ir->GetNPoints(); i++)
   {
      const IntegrationPoint &ip = ir->IntPoint(i);

      Trans.SetIntPoint(&ip);
      if (dim == 3)
      {
         if ( trial_fe.GetMapType() == mfem::FiniteElement::H_CURL )
         {
            trial_fe.CalcCurlShape(ip, curlshapeTrial);
            test_fe.CalcVShape(Trans, vshapeTest);
         }
         else
         {
            test_fe.CalcCurlShape(ip, curlshapeTrial);
            trial_fe.CalcVShape(Trans, vshapeTest);
         }
         MultABt(curlshapeTrial, Trans.Jacobian(), curlshapeTrial_dFT);
      }
      else
      {
         if ( trial_fe.GetMapType() == mfem::FiniteElement::H_CURL )
         {
            trial_fe.CalcCurlShape(ip, curlshapeTrial_dFT);
            test_fe.CalcShape(ip, shapeTest);
         }
         else
         {
            test_fe.CalcCurlShape(ip, curlshapeTrial_dFT);
            trial_fe.CalcShape(ip, shapeTest);
         }
      }

      double w = ip.weight;

      if (Q)
      {
         w *= Q->Eval(Trans, ip);
      }
      // Note: shapeTest points to the same data as vshapeTest
      vshapeTest *= w;
      if ( trial_fe.GetMapType() == mfem::FiniteElement::H_CURL )
      {
         AddMultABt(vshapeTest, curlshapeTrial_dFT, elmat);
      }
      else
      {
         AddMultABt(curlshapeTrial_dFT, vshapeTest, elmat);
      }
   }
}

void DerivativeIntegrator::AssembleElementMatrix2 (
   const FiniteElement &trial_fe,
   const FiniteElement &test_fe,
   ElementTransformation &Trans,
   DenseMatrix &elmat)
{
   int dim = trial_fe.GetDim();
   int trial_nd = trial_fe.GetDof();
   int test_nd = test_fe.GetDof();
   int spaceDim = Trans.GetSpaceDim();

   int i, l;
   double det;

   elmat.SetSize (test_nd,trial_nd);
   dshape.SetSize (trial_nd,dim);
   dshapedxt.SetSize(trial_nd, spaceDim);
   dshapedxi.SetSize(trial_nd);
   invdfdx.SetSize(dim, spaceDim);
   shape.SetSize (test_nd);

   const IntegrationRule *ir = IntRule;
   if (ir == NULL)
   {
      int order;
      if (trial_fe.Space() == FunctionSpace::Pk)
      {
         order = trial_fe.GetOrder() + test_fe.GetOrder() - 1;
      }
      else
      {
         order = trial_fe.GetOrder() + test_fe.GetOrder() + dim;
      }

      if (trial_fe.Space() == FunctionSpace::rQk)
      {
         ir = &RefinedIntRules.Get(trial_fe.GetGeomType(), order);
      }
      else
      {
         ir = &IntRules.Get(trial_fe.GetGeomType(), order);
      }
   }

   elmat = 0.0;
   for (i = 0; i < ir->GetNPoints(); i++)
   {
      const IntegrationPoint &ip = ir->IntPoint(i);

      trial_fe.CalcDShape(ip, dshape);

      Trans.SetIntPoint (&ip);
      CalcInverse (Trans.Jacobian(), invdfdx);
      det = Trans.Weight();
      Mult (dshape, invdfdx, dshapedxt);

      test_fe.CalcShape(ip, shape);

      for (l = 0; l < trial_nd; l++)
      {
         dshapedxi(l) = dshapedxt(l,xi);
      }

      shape *= Q->Eval(Trans,ip) * det * ip.weight;
      AddMultVWt (shape, dshapedxi, elmat);
   }
}

void CurlCurlIntegrator::AssembleElementMatrix
( const FiniteElement &el, ElementTransformation &Trans,
  DenseMatrix &elmat )
{
   int nd = el.GetDof();
   dim = el.GetDim();
<<<<<<< HEAD
   int dimc = (dim == 3) ? 3 : 1;
=======
   int dimc = el.GetCurlDim();
>>>>>>> ec5ce4b5
   double w;

#ifdef MFEM_THREAD_SAFE
   Vector D;
   DenseMatrix curlshape(nd,dimc), curlshape_dFt(nd,dimc), M;
#else
   curlshape.SetSize(nd,dimc);
   curlshape_dFt.SetSize(nd,dimc);
#endif
   elmat.SetSize(nd);
   if (MQ) { M.SetSize(dimc); }
   if (DQ) { D.SetSize(dimc); }

   const IntegrationRule *ir = IntRule;
   if (ir == NULL)
   {
      int order;
      if (el.Space() == FunctionSpace::Pk)
      {
         order = 2*el.GetOrder() - 2;
      }
      else
      {
         order = 2*el.GetOrder();
      }

      ir = &IntRules.Get(el.GetGeomType(), order);
   }

   elmat = 0.0;
   for (int i = 0; i < ir->GetNPoints(); i++)
   {
      const IntegrationPoint &ip = ir->IntPoint(i);

      Trans.SetIntPoint (&ip);

      w = ip.weight * Trans.Weight();
      el.CalcPhysCurlShape(Trans, curlshape_dFt);

      if (MQ)
      {
         MQ->Eval(M, Trans, ip);
         M *= w;
         Mult(curlshape_dFt, M, curlshape);
         AddMultABt(curlshape, curlshape_dFt, elmat);
      }
      else if (DQ)
      {
         DQ->Eval(D, Trans, ip);
         D *= w;
         AddMultADAt(curlshape_dFt, D, elmat);
      }
      else if (Q)
      {
         w *= Q->Eval(Trans, ip);
         AddMult_a_AAt(w, curlshape_dFt, elmat);
      }
      else
      {
         AddMult_a_AAt(w, curlshape_dFt, elmat);
      }
   }
}

void CurlCurlIntegrator
::ComputeElementFlux(const FiniteElement &el, ElementTransformation &Trans,
                     Vector &u, const FiniteElement &fluxelem, Vector &flux,
                     bool with_coef)
{
#ifdef MFEM_THREAD_SAFE
   DenseMatrix projcurl;
#endif

   fluxelem.ProjectCurl(el, Trans, projcurl);

   flux.SetSize(projcurl.Height());
   projcurl.Mult(u, flux);

   // TODO: Q, wcoef?
}

double CurlCurlIntegrator::ComputeFluxEnergy(const FiniteElement &fluxelem,
                                             ElementTransformation &Trans,
                                             Vector &flux, Vector *d_energy)
{
   int nd = fluxelem.GetDof();
   dim = fluxelem.GetDim();

#ifdef MFEM_THREAD_SAFE
   DenseMatrix vshape;
#endif
   vshape.SetSize(nd, dim);
   pointflux.SetSize(dim);
   if (d_energy) { vec.SetSize(dim); }

   int order = 2 * fluxelem.GetOrder(); // <--
   const IntegrationRule &ir = IntRules.Get(fluxelem.GetGeomType(), order);

   double energy = 0.0;
   if (d_energy) { *d_energy = 0.0; }

   Vector* pfluxes = NULL;
   if (d_energy)
   {
      pfluxes = new Vector[ir.GetNPoints()];
   }

   for (int i = 0; i < ir.GetNPoints(); i++)
   {
      const IntegrationPoint &ip = ir.IntPoint(i);
      Trans.SetIntPoint(&ip);

      fluxelem.CalcVShape(Trans, vshape);
      // fluxelem.CalcVShape(ip, vshape);
      vshape.MultTranspose(flux, pointflux);

      double w = Trans.Weight() * ip.weight;

      double e = w * (pointflux * pointflux);

      if (Q)
      {
         // TODO
      }

      energy += e;

#if ANISO_EXPERIMENTAL
      if (d_energy)
      {
         pfluxes[i].SetSize(dim);
         Trans.Jacobian().MultTranspose(pointflux, pfluxes[i]);

         /*
           DenseMatrix Jadj(dim, dim);
           CalcAdjugate(Trans.Jacobian(), Jadj);
           pfluxes[i].SetSize(dim);
           Jadj.Mult(pointflux, pfluxes[i]);
         */

         // pfluxes[i] = pointflux;
      }
#endif
   }

   if (d_energy)
   {
#if ANISO_EXPERIMENTAL
      *d_energy = 0.0;
      Vector tmp;

      int n = (int) round(pow(ir.GetNPoints(), 1.0/3.0));
      MFEM_ASSERT(n*n*n == ir.GetNPoints(), "");

      // hack: get total variation of 'pointflux' in the x,y,z directions
      for (int k = 0; k < n; k++)
         for (int l = 0; l < n; l++)
            for (int m = 0; m < n; m++)
            {
               Vector &vec = pfluxes[(k*n + l)*n + m];
               if (m > 0)
               {
                  tmp = vec; tmp -= pfluxes[(k*n + l)*n + (m-1)];
                  (*d_energy)[0] += (tmp * tmp);
               }
               if (l > 0)
               {
                  tmp = vec; tmp -= pfluxes[(k*n + (l-1))*n + m];
                  (*d_energy)[1] += (tmp * tmp);
               }
               if (k > 0)
               {
                  tmp = vec; tmp -= pfluxes[((k-1)*n + l)*n + m];
                  (*d_energy)[2] += (tmp * tmp);
               }
            }
#else
      *d_energy = 1.0;
#endif

      delete [] pfluxes;
   }

   return energy;
}

void VectorCurlCurlIntegrator::AssembleElementMatrix(
   const FiniteElement &el, ElementTransformation &Trans, DenseMatrix &elmat)
{
   int dim = el.GetDim();
   int dof = el.GetDof();
   int cld = (dim*(dim-1))/2;

#ifdef MFEM_THREAD_SAFE
   DenseMatrix dshape_hat(dof, dim), dshape(dof, dim);
   DenseMatrix curlshape(dim*dof, cld), Jadj(dim);
#else
   dshape_hat.SetSize(dof, dim);
   dshape.SetSize(dof, dim);
   curlshape.SetSize(dim*dof, cld);
   Jadj.SetSize(dim);
#endif

   const IntegrationRule *ir = IntRule;
   if (ir == NULL)
   {
      // use the same integration rule as diffusion
      int order = 2 * Trans.OrderGrad(&el);
      ir = &IntRules.Get(el.GetGeomType(), order);
   }

   elmat.SetSize(dof*dim);
   elmat = 0.0;
   for (int i = 0; i < ir->GetNPoints(); i++)
   {
      const IntegrationPoint &ip = ir->IntPoint(i);
      el.CalcDShape(ip, dshape_hat);

      Trans.SetIntPoint(&ip);
      CalcAdjugate(Trans.Jacobian(), Jadj);
      double w = ip.weight / Trans.Weight();

      Mult(dshape_hat, Jadj, dshape);
      dshape.GradToCurl(curlshape);

      if (Q)
      {
         w *= Q->Eval(Trans, ip);
      }

      AddMult_a_AAt(w, curlshape, elmat);
   }
}

double VectorCurlCurlIntegrator::GetElementEnergy(
   const FiniteElement &el, ElementTransformation &Tr, const Vector &elfun)
{
   int dim = el.GetDim();
   int dof = el.GetDof();

#ifdef MFEM_THREAD_SAFE
   DenseMatrix dshape_hat(dof, dim), Jadj(dim), grad_hat(dim), grad(dim);
#else
   dshape_hat.SetSize(dof, dim);

   Jadj.SetSize(dim);
   grad_hat.SetSize(dim);
   grad.SetSize(dim);
#endif
   DenseMatrix elfun_mat(elfun.GetData(), dof, dim);

   const IntegrationRule *ir = IntRule;
   if (ir == NULL)
   {
      // use the same integration rule as diffusion
      int order = 2 * Tr.OrderGrad(&el);
      ir = &IntRules.Get(el.GetGeomType(), order);
   }

   double energy = 0.;
   for (int i = 0; i < ir->GetNPoints(); i++)
   {
      const IntegrationPoint &ip = ir->IntPoint(i);
      el.CalcDShape(ip, dshape_hat);

      MultAtB(elfun_mat, dshape_hat, grad_hat);

      Tr.SetIntPoint(&ip);
      CalcAdjugate(Tr.Jacobian(), Jadj);
      double w = ip.weight / Tr.Weight();

      Mult(grad_hat, Jadj, grad);

      if (dim == 2)
      {
         double curl = grad(0,1) - grad(1,0);
         w *= curl * curl;
      }
      else
      {
         double curl_x = grad(2,1) - grad(1,2);
         double curl_y = grad(0,2) - grad(2,0);
         double curl_z = grad(1,0) - grad(0,1);
         w *= curl_x * curl_x + curl_y * curl_y + curl_z * curl_z;
      }

      if (Q)
      {
         w *= Q->Eval(Tr, ip);
      }

      energy += w;
   }

   elfun_mat.ClearExternalData();

   return 0.5 * energy;
}


void VectorFEMassIntegrator::AssembleElementMatrix(
   const FiniteElement &el,
   ElementTransformation &Trans,
   DenseMatrix &elmat)
{
   int dof = el.GetDof();
   int spaceDim = Trans.GetSpaceDim();
   int vdim = std::max(spaceDim, el.GetVDim());

   double w;

#ifdef MFEM_THREAD_SAFE
   Vector D(DQ ? DQ->GetVDim() : 0);
   DenseMatrix trial_vshape(dof, vdim);
   DenseMatrix K(MQ ? MQ->GetVDim() : 0, MQ ? MQ->GetVDim() : 0);
#else
   trial_vshape.SetSize(dof, vdim);
   D.SetSize(DQ ? DQ->GetVDim() : 0);
   K.SetSize(MQ ? MQ->GetVDim() : 0, MQ ? MQ->GetVDim() : 0);
#endif
   DenseMatrix tmp(trial_vshape.Height(), K.Width());

   elmat.SetSize(dof);
   elmat = 0.0;

   const IntegrationRule *ir = IntRule;
   if (ir == NULL)
   {
      // int order = 2 * el.GetOrder();
      int order = Trans.OrderW() + 2 * el.GetOrder();
      ir = &IntRules.Get(el.GetGeomType(), order);
   }

   for (int i = 0; i < ir->GetNPoints(); i++)
   {
      const IntegrationPoint &ip = ir->IntPoint(i);

      Trans.SetIntPoint (&ip);

      el.CalcVShape(Trans, trial_vshape);

      w = ip.weight * Trans.Weight();
      if (MQ)
      {
         MQ->Eval(K, Trans, ip);
         K *= w;
         Mult(trial_vshape,K,tmp);
         AddMultABt(tmp,trial_vshape,elmat);
      }
      else if (DQ)
      {
         DQ->Eval(D, Trans, ip);
         D *= w;
         AddMultADAt(trial_vshape, D, elmat);
      }
      else
      {
         if (Q)
         {
            w *= Q -> Eval (Trans, ip);
         }
         AddMult_a_AAt (w, trial_vshape, elmat);
      }
   }
}

void VectorFEMassIntegrator::AssembleElementMatrix2(
   const FiniteElement &trial_fe, const FiniteElement &test_fe,
   ElementTransformation &Trans, DenseMatrix &elmat)
{
   if (test_fe.GetRangeType() == FiniteElement::SCALAR
       && trial_fe.GetRangeType() == FiniteElement::VECTOR)
   {
      // assume test_fe is scalar FE and trial_fe is vector FE
      int spaceDim = Trans.GetSpaceDim();
      int vdim = std::max(spaceDim, trial_fe.GetVDim());
      int trial_dof = trial_fe.GetDof();
      int test_dof = test_fe.GetDof();
      double w;

#ifdef MFEM_THREAD_SAFE
      DenseMatrix trial_vshape(trial_dof, spaceDim);
      Vector shape(test_dof);
      Vector D(DQ ? DQ->GetVDim() : 0);
      DenseMatrix K(MQ ? MQ->GetVDim() : 0, MQ ? MQ->GetVDim() : 0);
#else
      trial_vshape.SetSize(trial_dof, spaceDim);
      shape.SetSize(test_dof);
      D.SetSize(DQ ? DQ->GetVDim() : 0);
      K.SetSize(MQ ? MQ->GetVDim() : 0, MQ ? MQ->GetVDim() : 0);
#endif

      elmat.SetSize(vdim*test_dof, trial_dof);

      const IntegrationRule *ir = IntRule;
      if (ir == NULL)
      {
         int order = (Trans.OrderW() + test_fe.GetOrder() + trial_fe.GetOrder());
         ir = &IntRules.Get(test_fe.GetGeomType(), order);
      }

      elmat = 0.0;
      for (int i = 0; i < ir->GetNPoints(); i++)
      {
         const IntegrationPoint &ip = ir->IntPoint(i);

         Trans.SetIntPoint (&ip);

         trial_fe.CalcVShape(Trans, trial_vshape);
         test_fe.CalcShape(ip, shape);

         w = ip.weight * Trans.Weight();
         if (DQ)
         {
            DQ->Eval(D, Trans, ip);
            D *= w;
            for (int d = 0; d < vdim; d++)
            {
               for (int j = 0; j < test_dof; j++)
               {
                  for (int k = 0; k < trial_dof; k++)
                  {
                     elmat(d * test_dof + j, k) +=
                        shape(j) * D(d) * trial_vshape(k, d);
                  }
               }
            }
         }
         else if (MQ)
         {
            MQ->Eval(K, Trans, ip);
            K *= w;
            for (int d = 0; d < vdim; d++)
            {
               for (int j = 0; j < test_dof; j++)
               {
                  for (int k = 0; k < trial_dof; k++)
                  {
                     double Kv = 0.0;
                     for (int vd = 0; vd < spaceDim; vd++)
                     {
                        Kv += K(d, vd) * trial_vshape(k, vd);
                     }
                     elmat(d * test_dof + j, k) += shape(j) * Kv;
                  }
               }
            }
         }
         else
         {
            if (Q)
            {
               w *= Q->Eval(Trans, ip);
            }
            for (int d = 0; d < vdim; d++)
            {
               for (int j = 0; j < test_dof; j++)
               {
                  for (int k = 0; k < trial_dof; k++)
                  {
                     elmat(d * test_dof + j, k) +=
                        w * shape(j) * trial_vshape(k, d);
                  }
               }
            }
         }
      }
   }
   else if (test_fe.GetRangeType() == FiniteElement::VECTOR
            && trial_fe.GetRangeType() == FiniteElement::VECTOR)
   {
      // assume both test_fe and trial_fe are vector FE
      int spaceDim = Trans.GetSpaceDim();
      int trial_vdim = std::max(spaceDim, trial_fe.GetVDim());
      int test_vdim = std::max(spaceDim, test_fe.GetVDim());
      int trial_dof = trial_fe.GetDof();
      int test_dof = test_fe.GetDof();
      double w;

#ifdef MFEM_THREAD_SAFE
      DenseMatrix trial_vshape(trial_dof,trial_vdim);
      DenseMatrix test_vshape(test_dof,test_vdim);
      Vector D(DQ ? DQ->GetVDim() : 0);
      DenseMatrix K(MQ ? MQ->GetVDim() : 0, MQ ? MQ->GetVDim() : 0);
#else
      trial_vshape.SetSize(trial_dof,trial_vdim);
      test_vshape.SetSize(test_dof,test_vdim);
      D.SetSize(DQ ? DQ->GetVDim() : 0);
      K.SetSize(MQ ? MQ->GetVDim() : 0, MQ ? MQ->GetVDim() : 0);
#endif
      DenseMatrix tmp(test_vshape.Height(), K.Width());

      elmat.SetSize (test_dof, trial_dof);

      const IntegrationRule *ir = IntRule;
      if (ir == NULL)
      {
         int order = (Trans.OrderW() + test_fe.GetOrder() + trial_fe.GetOrder());
         ir = &IntRules.Get(test_fe.GetGeomType(), order);
      }

      elmat = 0.0;
      for (int i = 0; i < ir->GetNPoints(); i++)
      {
         const IntegrationPoint &ip = ir->IntPoint(i);

         Trans.SetIntPoint (&ip);

         trial_fe.CalcVShape(Trans, trial_vshape);
         test_fe.CalcVShape(Trans, test_vshape);

         w = ip.weight * Trans.Weight();
         if (MQ)
         {
            MQ->Eval(K, Trans, ip);
            K *= w;
            Mult(test_vshape,K,tmp);
            AddMultABt(tmp,trial_vshape,elmat);
         }
         else if (DQ)
         {
            DQ->Eval(D, Trans, ip);
            D *= w;
            AddMultADBt(test_vshape,D,trial_vshape,elmat);
         }
         else
         {
            if (Q)
            {
               w *= Q -> Eval (Trans, ip);
            }
            AddMult_a_ABt(w,test_vshape,trial_vshape,elmat);
         }
      }
   }
   else
   {
      mfem_error("VectorFEMassIntegrator::AssembleElementMatrix2(...)\n"
                 "   is not implemented for given trial and test bases.");
   }
}

void VectorDivergenceIntegrator::AssembleElementMatrix2(
   const FiniteElement &trial_fe,
   const FiniteElement &test_fe,
   ElementTransformation &Trans,
   DenseMatrix &elmat)
{
   dim  = trial_fe.GetDim();
   int trial_dof = trial_fe.GetDof();
   int test_dof = test_fe.GetDof();
   double c;

   dshape.SetSize (trial_dof, dim);
   gshape.SetSize (trial_dof, dim);
   Jadj.SetSize (dim);
   divshape.SetSize (dim*trial_dof);
   shape.SetSize (test_dof);

   elmat.SetSize (test_dof, dim*trial_dof);

   const IntegrationRule *ir = IntRule ? IntRule : &GetRule(trial_fe, test_fe,
                                                            Trans);

   elmat = 0.0;

   for (int i = 0; i < ir -> GetNPoints(); i++)
   {
      const IntegrationPoint &ip = ir->IntPoint(i);

      trial_fe.CalcDShape (ip, dshape);
      test_fe.CalcShape (ip, shape);

      Trans.SetIntPoint (&ip);
      CalcAdjugate(Trans.Jacobian(), Jadj);

      Mult (dshape, Jadj, gshape);

      gshape.GradToDiv (divshape);

      c = ip.weight;
      if (Q)
      {
         c *= Q -> Eval (Trans, ip);
      }

      // elmat += c * shape * divshape ^ t
      shape *= c;
      AddMultVWt (shape, divshape, elmat);
   }
}

const IntegrationRule &VectorDivergenceIntegrator::GetRule(
   const FiniteElement &trial_fe,
   const FiniteElement &test_fe,
   ElementTransformation &Trans)
{
   int order = Trans.OrderGrad(&trial_fe) + test_fe.GetOrder() + Trans.OrderJ();
   return IntRules.Get(trial_fe.GetGeomType(), order);
}


void DivDivIntegrator::AssembleElementMatrix(
   const FiniteElement &el,
   ElementTransformation &Trans,
   DenseMatrix &elmat)
{
   int dof = el.GetDof();
   double c;

#ifdef MFEM_THREAD_SAFE
   Vector divshape(dof);
#else
   divshape.SetSize(dof);
#endif
   elmat.SetSize(dof);

   const IntegrationRule *ir = IntRule;
   if (ir == NULL)
   {
      int order = 2 * el.GetOrder() - 2; // <--- OK for RTk
      ir = &IntRules.Get(el.GetGeomType(), order);
   }

   elmat = 0.0;

   for (int i = 0; i < ir -> GetNPoints(); i++)
   {
      const IntegrationPoint &ip = ir->IntPoint(i);

      el.CalcDivShape (ip, divshape);

      Trans.SetIntPoint (&ip);
      c = ip.weight / Trans.Weight();

      if (Q)
      {
         c *= Q -> Eval (Trans, ip);
      }

      // elmat += c * divshape * divshape ^ t
      AddMult_a_VVt (c, divshape, elmat);
   }
}


void VectorDiffusionIntegrator::AssembleElementMatrix(
   const FiniteElement &el,
   ElementTransformation &Trans,
   DenseMatrix &elmat)
{
   const int dof = el.GetDof();
   dim = el.GetDim();
   sdim = Trans.GetSpaceDim();

   // If vdim is not set, set it to the space dimension;
   vdim = (vdim <= 0) ? sdim : vdim;
   const bool square = (dim == sdim);

   if (VQ)
   {
      vcoeff.SetSize(vdim);
   }
   else if (MQ)
   {
      mcoeff.SetSize(vdim);
   }

   dshape.SetSize(dof, dim);
   dshapedxt.SetSize(dof, sdim);

   elmat.SetSize(vdim * dof);
   pelmat.SetSize(dof);

   const IntegrationRule *ir = IntRule;
   if (ir == NULL)
   {
      ir = &DiffusionIntegrator::GetRule(el,el);
   }

   elmat = 0.0;

   for (int i = 0; i < ir -> GetNPoints(); i++)
   {

      const IntegrationPoint &ip = ir->IntPoint(i);
      el.CalcDShape(ip, dshape);

      Trans.SetIntPoint(&ip);
      double w = Trans.Weight();
      w = ip.weight / (square ? w : w*w*w);
      // AdjugateJacobian = / adj(J),         if J is square
      //                    \ adj(J^t.J).J^t, otherwise
      Mult(dshape, Trans.AdjugateJacobian(), dshapedxt);

      if (VQ)
      {
         VQ->Eval(vcoeff, Trans, ip);
         for (int k = 0; k < vdim; ++k)
         {
            Mult_a_AAt(w*vcoeff(k), dshapedxt, pelmat);
            elmat.AddMatrix(pelmat, dof*k, dof*k);
         }
      }
      else if (MQ)
      {
         MQ->Eval(mcoeff, Trans, ip);
         for (int ii = 0; ii < vdim; ++ii)
         {
            for (int jj = 0; jj < vdim; ++jj)
            {
               Mult_a_AAt(w*mcoeff(ii,jj), dshapedxt, pelmat);
               elmat.AddMatrix(pelmat, dof*ii, dof*jj);
            }
         }
      }
      else
      {
         if (Q) { w *= Q->Eval(Trans, ip); }
         Mult_a_AAt(w, dshapedxt, pelmat);
         for (int k = 0; k < vdim; ++k)
         {
            elmat.AddMatrix(pelmat, dof*k, dof*k);
         }
      }
   }
}

void VectorDiffusionIntegrator::AssembleElementVector(
   const FiniteElement &el, ElementTransformation &Tr,
   const Vector &elfun, Vector &elvect)
{
   const int dof = el.GetDof();
   dim = el.GetDim();
   sdim = Tr.GetSpaceDim();

   // If vdim is not set, set it to the space dimension;
   vdim = (vdim <= 0) ? sdim : vdim;
   const bool square = (dim == sdim);

   if (VQ)
   {
      vcoeff.SetSize(vdim);
   }
   else if (MQ)
   {
      mcoeff.SetSize(vdim);
   }

   dshape.SetSize(dof, dim);
   dshapedxt.SetSize(dof, dim);
   // pelmat.SetSize(dim);

   elvect.SetSize(dim*dof);

   // NOTE: DenseMatrix is in column-major order. This is consistent with
   // vectors ordered byNODES. In the resulting DenseMatrix, each column
   // corresponds to a particular vdim.
   DenseMatrix mat_in(elfun.GetData(), dof, dim);
   DenseMatrix mat_out(elvect.GetData(), dof, dim);

   const IntegrationRule *ir = IntRule;
   if (ir == NULL)
   {
      ir = &DiffusionIntegrator::GetRule(el,el);
   }

   elvect = 0.0;
   for (int i = 0; i < ir->GetNPoints(); i++)
   {
      const IntegrationPoint &ip = ir->IntPoint(i);
      el.CalcDShape(ip, dshape);

      Tr.SetIntPoint(&ip);
      double w = Tr.Weight();
      w = ip.weight / (square ? w : w*w*w);
      Mult(dshape, Tr.AdjugateJacobian(), dshapedxt);
      MultAAt(dshapedxt, pelmat);

      if (VQ)
      {
         VQ->Eval(vcoeff, Tr, ip);
         for (int k = 0; k < vdim; ++k)
         {
            pelmat *= w*vcoeff(k);
            const Vector vec_in(mat_in.GetColumn(k), dof);
            Vector vec_out(mat_out.GetColumn(k), dof);
            pelmat.AddMult(vec_in, vec_out);
         }
      }
      else if (MQ)
      {
         MQ->Eval(mcoeff, Tr, ip);
         for (int ii = 0; ii < vdim; ++ii)
         {
            Vector vec_out(mat_out.GetColumn(ii), dof);
            for (int jj = 0; jj < vdim; ++jj)
            {
               pelmat *= w*mcoeff(ii,jj);
               const Vector vec_in(mat_in.GetColumn(jj), dof);
               pelmat.Mult(vec_in, vec_out);
            }
         }
      }
      else
      {
         if (Q) { w *= Q->Eval(Tr, ip); }
         pelmat *= w;
         for (int k = 0; k < vdim; ++k)
         {
            const Vector vec_in(mat_in.GetColumn(k), dof);
            Vector vec_out(mat_out.GetColumn(k), dof);
            pelmat.AddMult(vec_in, vec_out);
         }
      }
   }
}


void ElasticityIntegrator::AssembleElementMatrix(
   const FiniteElement &el, ElementTransformation &Trans, DenseMatrix &elmat)
{
   int dof = el.GetDof();
   int dim = el.GetDim();
   double w, L, M;

   MFEM_ASSERT(dim == Trans.GetSpaceDim(), "");

#ifdef MFEM_THREAD_SAFE
   DenseMatrix dshape(dof, dim), gshape(dof, dim), pelmat(dof);
   Vector divshape(dim*dof);
#else
   dshape.SetSize(dof, dim);
   gshape.SetSize(dof, dim);
   pelmat.SetSize(dof);
   divshape.SetSize(dim*dof);
#endif

   elmat.SetSize(dof * dim);

   const IntegrationRule *ir = IntRule;
   if (ir == NULL)
   {
      int order = 2 * Trans.OrderGrad(&el); // correct order?
      ir = &IntRules.Get(el.GetGeomType(), order);
   }

   elmat = 0.0;

   for (int i = 0; i < ir -> GetNPoints(); i++)
   {
      const IntegrationPoint &ip = ir->IntPoint(i);

      el.CalcDShape(ip, dshape);

      Trans.SetIntPoint(&ip);
      w = ip.weight * Trans.Weight();
      Mult(dshape, Trans.InverseJacobian(), gshape);
      MultAAt(gshape, pelmat);
      gshape.GradToDiv (divshape);

      M = mu->Eval(Trans, ip);
      if (lambda)
      {
         L = lambda->Eval(Trans, ip);
      }
      else
      {
         L = q_lambda * M;
         M = q_mu * M;
      }

      if (L != 0.0)
      {
         AddMult_a_VVt(L * w, divshape, elmat);
      }

      if (M != 0.0)
      {
         for (int d = 0; d < dim; d++)
         {
            for (int k = 0; k < dof; k++)
               for (int l = 0; l < dof; l++)
               {
                  elmat (dof*d+k, dof*d+l) += (M * w) * pelmat(k, l);
               }
         }
         for (int ii = 0; ii < dim; ii++)
            for (int jj = 0; jj < dim; jj++)
            {
               for (int kk = 0; kk < dof; kk++)
                  for (int ll = 0; ll < dof; ll++)
                  {
                     elmat(dof*ii+kk, dof*jj+ll) +=
                        (M * w) * gshape(kk, jj) * gshape(ll, ii);
                  }
            }
      }
   }
}

void ElasticityIntegrator::ComputeElementFlux(
   const mfem::FiniteElement &el, ElementTransformation &Trans,
   Vector &u, const mfem::FiniteElement &fluxelem, Vector &flux,
   bool with_coef)
{
   const int dof = el.GetDof();
   const int dim = el.GetDim();
   const int tdim = dim*(dim+1)/2; // num. entries in a symmetric tensor
   double L, M;

   MFEM_ASSERT(dim == 2 || dim == 3,
               "dimension is not supported: dim = " << dim);
   MFEM_ASSERT(dim == Trans.GetSpaceDim(), "");
   MFEM_ASSERT(fluxelem.GetMapType() == FiniteElement::VALUE, "");
   MFEM_ASSERT(dynamic_cast<const NodalFiniteElement*>(&fluxelem), "");

#ifdef MFEM_THREAD_SAFE
   DenseMatrix dshape(dof, dim);
#else
   dshape.SetSize(dof, dim);
#endif

   double gh_data[9], grad_data[9];
   DenseMatrix gh(gh_data, dim, dim);
   DenseMatrix grad(grad_data, dim, dim);

   const IntegrationRule &ir = fluxelem.GetNodes();
   const int fnd = ir.GetNPoints();
   flux.SetSize(fnd * tdim);

   DenseMatrix loc_data_mat(u.GetData(), dof, dim);
   for (int i = 0; i < fnd; i++)
   {
      const IntegrationPoint &ip = ir.IntPoint(i);
      el.CalcDShape(ip, dshape);
      MultAtB(loc_data_mat, dshape, gh);

      Trans.SetIntPoint(&ip);
      Mult(gh, Trans.InverseJacobian(), grad);

      M = mu->Eval(Trans, ip);
      if (lambda)
      {
         L = lambda->Eval(Trans, ip);
      }
      else
      {
         L = q_lambda * M;
         M = q_mu * M;
      }

      // stress = 2*M*e(u) + L*tr(e(u))*I, where
      //   e(u) = (1/2)*(grad(u) + grad(u)^T)
      const double M2 = 2.0*M;
      if (dim == 2)
      {
         L *= (grad(0,0) + grad(1,1));
         // order of the stress entries: s_xx, s_yy, s_xy
         flux(i+fnd*0) = M2*grad(0,0) + L;
         flux(i+fnd*1) = M2*grad(1,1) + L;
         flux(i+fnd*2) = M*(grad(0,1) + grad(1,0));
      }
      else if (dim == 3)
      {
         L *= (grad(0,0) + grad(1,1) + grad(2,2));
         // order of the stress entries: s_xx, s_yy, s_zz, s_xy, s_xz, s_yz
         flux(i+fnd*0) = M2*grad(0,0) + L;
         flux(i+fnd*1) = M2*grad(1,1) + L;
         flux(i+fnd*2) = M2*grad(2,2) + L;
         flux(i+fnd*3) = M*(grad(0,1) + grad(1,0));
         flux(i+fnd*4) = M*(grad(0,2) + grad(2,0));
         flux(i+fnd*5) = M*(grad(1,2) + grad(2,1));
      }
   }
}

double ElasticityIntegrator::ComputeFluxEnergy(const FiniteElement &fluxelem,
                                               ElementTransformation &Trans,
                                               Vector &flux, Vector *d_energy)
{
   const int dof = fluxelem.GetDof();
   const int dim = fluxelem.GetDim();
   const int tdim = dim*(dim+1)/2; // num. entries in a symmetric tensor
   double L, M;

   // The MFEM_ASSERT constraints in ElasticityIntegrator::ComputeElementFlux
   // are assumed here too.
   MFEM_ASSERT(d_energy == NULL, "anisotropic estimates are not supported");
   MFEM_ASSERT(flux.Size() == dof*tdim, "invalid 'flux' vector");

#ifndef MFEM_THREAD_SAFE
   shape.SetSize(dof);
#else
   Vector shape(dof);
#endif
   double pointstress_data[6];
   Vector pointstress(pointstress_data, tdim);

   // View of the 'flux' vector as a (dof x tdim) matrix
   DenseMatrix flux_mat(flux.GetData(), dof, tdim);

   // Use the same integration rule as in AssembleElementMatrix, replacing 'el'
   // with 'fluxelem' when 'IntRule' is not set.
   // Should we be using a different (more accurate) rule here?
   const IntegrationRule *ir = IntRule;
   if (ir == NULL)
   {
      int order = 2 * Trans.OrderGrad(&fluxelem);
      ir = &IntRules.Get(fluxelem.GetGeomType(), order);
   }

   double energy = 0.0;

   for (int i = 0; i < ir->GetNPoints(); i++)
   {
      const IntegrationPoint &ip = ir->IntPoint(i);
      fluxelem.CalcShape(ip, shape);

      flux_mat.MultTranspose(shape, pointstress);

      Trans.SetIntPoint(&ip);
      double w = Trans.Weight() * ip.weight;

      M = mu->Eval(Trans, ip);
      if (lambda)
      {
         L = lambda->Eval(Trans, ip);
      }
      else
      {
         L = q_lambda * M;
         M = q_mu * M;
      }

      // The strain energy density at a point is given by (1/2)*(s : e) where s
      // and e are the stress and strain tensors, respectively. Since we only
      // have the stress, we need to compute the strain from the stress:
      //    s = 2*mu*e + lambda*tr(e)*I
      // Taking trace on both sides we find:
      //    tr(s) = 2*mu*tr(e) + lambda*tr(e)*dim = (2*mu + dim*lambda)*tr(e)
      // which gives:
      //    tr(e) = tr(s)/(2*mu + dim*lambda)
      // Then from the first identity above we can find the strain:
      //    e = (1/(2*mu))*(s - lambda*tr(e)*I)

      double pt_e; // point strain energy density
      const double *s = pointstress_data;
      if (dim == 2)
      {
         // s entries: s_xx, s_yy, s_xy
         const double tr_e = (s[0] + s[1])/(2*(M + L));
         L *= tr_e;
         pt_e = (0.25/M)*(s[0]*(s[0] - L) + s[1]*(s[1] - L) + 2*s[2]*s[2]);
      }
      else // (dim == 3)
      {
         // s entries: s_xx, s_yy, s_zz, s_xy, s_xz, s_yz
         const double tr_e = (s[0] + s[1] + s[2])/(2*M + 3*L);
         L *= tr_e;
         pt_e = (0.25/M)*(s[0]*(s[0] - L) + s[1]*(s[1] - L) + s[2]*(s[2] - L) +
                          2*(s[3]*s[3] + s[4]*s[4] + s[5]*s[5]));
      }

      energy += w * pt_e;
   }

   return energy;
}

void DGTraceIntegrator::AssembleFaceMatrix(const FiniteElement &el1,
                                           const FiniteElement &el2,
                                           FaceElementTransformations &Trans,
                                           DenseMatrix &elmat)
{
   int ndof1, ndof2;

   double un, a, b, w;

   dim = el1.GetDim();
   ndof1 = el1.GetDof();
   Vector vu(dim), nor(dim);

   if (Trans.Elem2No >= 0)
   {
      ndof2 = el2.GetDof();
   }
   else
   {
      ndof2 = 0;
   }

   shape1.SetSize(ndof1);
   shape2.SetSize(ndof2);
   elmat.SetSize(ndof1 + ndof2);
   elmat = 0.0;

   const IntegrationRule *ir = IntRule;
   if (ir == NULL)
   {
      int order;
      // Assuming order(u)==order(mesh)
      if (Trans.Elem2No >= 0)
         order = (min(Trans.Elem1->OrderW(), Trans.Elem2->OrderW()) +
                  2*max(el1.GetOrder(), el2.GetOrder()));
      else
      {
         order = Trans.Elem1->OrderW() + 2*el1.GetOrder();
      }
      if (el1.Space() == FunctionSpace::Pk)
      {
         order++;
      }
      ir = &IntRules.Get(Trans.GetGeometryType(), order);
   }

   for (int p = 0; p < ir->GetNPoints(); p++)
   {
      const IntegrationPoint &ip = ir->IntPoint(p);

      // Set the integration point in the face and the neighboring elements
      Trans.SetAllIntPoints(&ip);

      // Access the neighboring elements' integration points
      // Note: eip2 will only contain valid data if Elem2 exists
      const IntegrationPoint &eip1 = Trans.GetElement1IntPoint();
      const IntegrationPoint &eip2 = Trans.GetElement2IntPoint();

      el1.CalcShape(eip1, shape1);

      u->Eval(vu, *Trans.Elem1, eip1);

      if (dim == 1)
      {
         nor(0) = 2*eip1.x - 1.0;
      }
      else
      {
         CalcOrtho(Trans.Jacobian(), nor);
      }

      un = vu * nor;
      a = 0.5 * alpha * un;
      b = beta * fabs(un);
      // note: if |alpha/2|==|beta| then |a|==|b|, i.e. (a==b) or (a==-b)
      //       and therefore two blocks in the element matrix contribution
      //       (from the current quadrature point) are 0

      if (rho)
      {
         double rho_p;
         if (un >= 0.0 && ndof2)
         {
            rho_p = rho->Eval(*Trans.Elem2, eip2);
         }
         else
         {
            rho_p = rho->Eval(*Trans.Elem1, eip1);
         }
         a *= rho_p;
         b *= rho_p;
      }

      w = ip.weight * (a+b);
      if (w != 0.0)
      {
         for (int i = 0; i < ndof1; i++)
            for (int j = 0; j < ndof1; j++)
            {
               elmat(i, j) += w * shape1(i) * shape1(j);
            }
      }

      if (ndof2)
      {
         el2.CalcShape(eip2, shape2);

         if (w != 0.0)
            for (int i = 0; i < ndof2; i++)
               for (int j = 0; j < ndof1; j++)
               {
                  elmat(ndof1+i, j) -= w * shape2(i) * shape1(j);
               }

         w = ip.weight * (b-a);
         if (w != 0.0)
         {
            for (int i = 0; i < ndof2; i++)
               for (int j = 0; j < ndof2; j++)
               {
                  elmat(ndof1+i, ndof1+j) += w * shape2(i) * shape2(j);
               }

            for (int i = 0; i < ndof1; i++)
               for (int j = 0; j < ndof2; j++)
               {
                  elmat(i, ndof1+j) -= w * shape1(i) * shape2(j);
               }
         }
      }
   }
}


const IntegrationRule &DGTraceIntegrator::GetRule(
   Geometry::Type geom, int order, FaceElementTransformations &T)
{
   int int_order = T.Elem1->OrderW() + 2*order;
   return IntRules.Get(geom, int_order);
}

void DGDiffusionIntegrator::AssembleFaceMatrix(
   const FiniteElement &el1, const FiniteElement &el2,
   FaceElementTransformations &Trans, DenseMatrix &elmat)
{
   int dim, ndof1, ndof2, ndofs;
   bool kappa_is_nonzero = (kappa != 0.);
   double w, wq = 0.0;

   dim = el1.GetDim();
   ndof1 = el1.GetDof();

   nor.SetSize(dim);
   nh.SetSize(dim);
   ni.SetSize(dim);
   adjJ.SetSize(dim);
   if (MQ)
   {
      mq.SetSize(dim);
   }

   shape1.SetSize(ndof1);
   dshape1.SetSize(ndof1, dim);
   dshape1dn.SetSize(ndof1);
   if (Trans.Elem2No >= 0)
   {
      ndof2 = el2.GetDof();
      shape2.SetSize(ndof2);
      dshape2.SetSize(ndof2, dim);
      dshape2dn.SetSize(ndof2);
   }
   else
   {
      ndof2 = 0;
   }

   ndofs = ndof1 + ndof2;
   elmat.SetSize(ndofs);
   elmat = 0.0;
   if (kappa_is_nonzero)
   {
      jmat.SetSize(ndofs);
      jmat = 0.;
   }

   const IntegrationRule *ir = IntRule;
   if (ir == NULL)
   {
      // a simple choice for the integration order; is this OK?
      int order;
      if (ndof2)
      {
         order = 2*max(el1.GetOrder(), el2.GetOrder());
      }
      else
      {
         order = 2*el1.GetOrder();
      }
      ir = &IntRules.Get(Trans.GetGeometryType(), order);
   }

   // assemble: < {(Q \nabla u).n},[v] >      --> elmat
   //           kappa < {h^{-1} Q} [u],[v] >  --> jmat
   for (int p = 0; p < ir->GetNPoints(); p++)
   {
      const IntegrationPoint &ip = ir->IntPoint(p);

      // Set the integration point in the face and the neighboring elements
      Trans.SetAllIntPoints(&ip);

      // Access the neighboring elements' integration points
      // Note: eip2 will only contain valid data if Elem2 exists
      const IntegrationPoint &eip1 = Trans.GetElement1IntPoint();
      const IntegrationPoint &eip2 = Trans.GetElement2IntPoint();

      if (dim == 1)
      {
         nor(0) = 2*eip1.x - 1.0;
      }
      else
      {
         CalcOrtho(Trans.Jacobian(), nor);
      }

      el1.CalcShape(eip1, shape1);
      el1.CalcDShape(eip1, dshape1);
      w = ip.weight/Trans.Elem1->Weight();
      if (ndof2)
      {
         w /= 2;
      }
      if (!MQ)
      {
         if (Q)
         {
            w *= Q->Eval(*Trans.Elem1, eip1);
         }
         ni.Set(w, nor);
      }
      else
      {
         nh.Set(w, nor);
         MQ->Eval(mq, *Trans.Elem1, eip1);
         mq.MultTranspose(nh, ni);
      }
      CalcAdjugate(Trans.Elem1->Jacobian(), adjJ);
      adjJ.Mult(ni, nh);
      if (kappa_is_nonzero)
      {
         wq = ni * nor;
      }
      // Note: in the jump term, we use 1/h1 = |nor|/det(J1) which is
      // independent of Loc1 and always gives the size of element 1 in
      // direction perpendicular to the face. Indeed, for linear transformation
      //     |nor|=measure(face)/measure(ref. face),
      //   det(J1)=measure(element)/measure(ref. element),
      // and the ratios measure(ref. element)/measure(ref. face) are
      // compatible for all element/face pairs.
      // For example: meas(ref. tetrahedron)/meas(ref. triangle) = 1/3, and
      // for any tetrahedron vol(tet)=(1/3)*height*area(base).
      // For interior faces: q_e/h_e=(q1/h1+q2/h2)/2.

      dshape1.Mult(nh, dshape1dn);
      for (int i = 0; i < ndof1; i++)
         for (int j = 0; j < ndof1; j++)
         {
            elmat(i, j) += shape1(i) * dshape1dn(j);
         }

      if (ndof2)
      {
         el2.CalcShape(eip2, shape2);
         el2.CalcDShape(eip2, dshape2);
         w = ip.weight/2/Trans.Elem2->Weight();
         if (!MQ)
         {
            if (Q)
            {
               w *= Q->Eval(*Trans.Elem2, eip2);
            }
            ni.Set(w, nor);
         }
         else
         {
            nh.Set(w, nor);
            MQ->Eval(mq, *Trans.Elem2, eip2);
            mq.MultTranspose(nh, ni);
         }
         CalcAdjugate(Trans.Elem2->Jacobian(), adjJ);
         adjJ.Mult(ni, nh);
         if (kappa_is_nonzero)
         {
            wq += ni * nor;
         }

         dshape2.Mult(nh, dshape2dn);

         for (int i = 0; i < ndof1; i++)
            for (int j = 0; j < ndof2; j++)
            {
               elmat(i, ndof1 + j) += shape1(i) * dshape2dn(j);
            }

         for (int i = 0; i < ndof2; i++)
            for (int j = 0; j < ndof1; j++)
            {
               elmat(ndof1 + i, j) -= shape2(i) * dshape1dn(j);
            }

         for (int i = 0; i < ndof2; i++)
            for (int j = 0; j < ndof2; j++)
            {
               elmat(ndof1 + i, ndof1 + j) -= shape2(i) * dshape2dn(j);
            }
      }

      if (kappa_is_nonzero)
      {
         // only assemble the lower triangular part of jmat
         wq *= kappa;
         for (int i = 0; i < ndof1; i++)
         {
            const double wsi = wq*shape1(i);
            for (int j = 0; j <= i; j++)
            {
               jmat(i, j) += wsi * shape1(j);
            }
         }
         if (ndof2)
         {
            for (int i = 0; i < ndof2; i++)
            {
               const int i2 = ndof1 + i;
               const double wsi = wq*shape2(i);
               for (int j = 0; j < ndof1; j++)
               {
                  jmat(i2, j) -= wsi * shape1(j);
               }
               for (int j = 0; j <= i; j++)
               {
                  jmat(i2, ndof1 + j) += wsi * shape2(j);
               }
            }
         }
      }
   }

   // elmat := -elmat + sigma*elmat^t + jmat
   if (kappa_is_nonzero)
   {
      for (int i = 0; i < ndofs; i++)
      {
         for (int j = 0; j < i; j++)
         {
            double aij = elmat(i,j), aji = elmat(j,i), mij = jmat(i,j);
            elmat(i,j) = sigma*aji - aij + mij;
            elmat(j,i) = sigma*aij - aji + mij;
         }
         elmat(i,i) = (sigma - 1.)*elmat(i,i) + jmat(i,i);
      }
   }
   else
   {
      for (int i = 0; i < ndofs; i++)
      {
         for (int j = 0; j < i; j++)
         {
            double aij = elmat(i,j), aji = elmat(j,i);
            elmat(i,j) = sigma*aji - aij;
            elmat(j,i) = sigma*aij - aji;
         }
         elmat(i,i) *= (sigma - 1.);
      }
   }
}


// static method
void DGElasticityIntegrator::AssembleBlock(
   const int dim, const int row_ndofs, const int col_ndofs,
   const int row_offset, const int col_offset,
   const double jmatcoef, const Vector &col_nL, const Vector &col_nM,
   const Vector &row_shape, const Vector &col_shape,
   const Vector &col_dshape_dnM, const DenseMatrix &col_dshape,
   DenseMatrix &elmat, DenseMatrix &jmat)
{
   for (int jm = 0, j = col_offset; jm < dim; ++jm)
   {
      for (int jdof = 0; jdof < col_ndofs; ++jdof, ++j)
      {
         const double t2 = col_dshape_dnM(jdof);
         for (int im = 0, i = row_offset; im < dim; ++im)
         {
            const double t1 = col_dshape(jdof, jm) * col_nL(im);
            const double t3 = col_dshape(jdof, im) * col_nM(jm);
            const double tt = t1 + ((im == jm) ? t2 : 0.0) + t3;
            for (int idof = 0; idof < row_ndofs; ++idof, ++i)
            {
               elmat(i, j) += row_shape(idof) * tt;
            }
         }
      }
   }

   if (jmatcoef == 0.0) { return; }

   for (int d = 0; d < dim; ++d)
   {
      const int jo = col_offset + d*col_ndofs;
      const int io = row_offset + d*row_ndofs;
      for (int jdof = 0, j = jo; jdof < col_ndofs; ++jdof, ++j)
      {
         const double sj = jmatcoef * col_shape(jdof);
         for (int i = max(io,j), idof = i - io; idof < row_ndofs; ++idof, ++i)
         {
            jmat(i, j) += row_shape(idof) * sj;
         }
      }
   }
}

void DGElasticityIntegrator::AssembleFaceMatrix(
   const FiniteElement &el1, const FiniteElement &el2,
   FaceElementTransformations &Trans, DenseMatrix &elmat)
{
#ifdef MFEM_THREAD_SAFE
   // For descriptions of these variables, see the class declaration.
   Vector shape1, shape2;
   DenseMatrix dshape1, dshape2;
   DenseMatrix adjJ;
   DenseMatrix dshape1_ps, dshape2_ps;
   Vector nor;
   Vector nL1, nL2;
   Vector nM1, nM2;
   Vector dshape1_dnM, dshape2_dnM;
   DenseMatrix jmat;
#endif

   const int dim = el1.GetDim();
   const int ndofs1 = el1.GetDof();
   const int ndofs2 = (Trans.Elem2No >= 0) ? el2.GetDof() : 0;
   const int nvdofs = dim*(ndofs1 + ndofs2);

   // Initially 'elmat' corresponds to the term:
   //    < { sigma(u) . n }, [v] > =
   //    < { (lambda div(u) I + mu (grad(u) + grad(u)^T)) . n }, [v] >
   // But eventually, it's going to be replaced by:
   //    elmat := -elmat + alpha*elmat^T + jmat
   elmat.SetSize(nvdofs);
   elmat = 0.;

   const bool kappa_is_nonzero = (kappa != 0.0);
   if (kappa_is_nonzero)
   {
      jmat.SetSize(nvdofs);
      jmat = 0.;
   }

   adjJ.SetSize(dim);
   shape1.SetSize(ndofs1);
   dshape1.SetSize(ndofs1, dim);
   dshape1_ps.SetSize(ndofs1, dim);
   nor.SetSize(dim);
   nL1.SetSize(dim);
   nM1.SetSize(dim);
   dshape1_dnM.SetSize(ndofs1);

   if (ndofs2)
   {
      shape2.SetSize(ndofs2);
      dshape2.SetSize(ndofs2, dim);
      dshape2_ps.SetSize(ndofs2, dim);
      nL2.SetSize(dim);
      nM2.SetSize(dim);
      dshape2_dnM.SetSize(ndofs2);
   }

   const IntegrationRule *ir = IntRule;
   if (ir == NULL)
   {
      // a simple choice for the integration order; is this OK?
      const int order = 2 * max(el1.GetOrder(), ndofs2 ? el2.GetOrder() : 0);
      ir = &IntRules.Get(Trans.GetGeometryType(), order);
   }

   for (int pind = 0; pind < ir->GetNPoints(); ++pind)
   {
      const IntegrationPoint &ip = ir->IntPoint(pind);

      // Set the integration point in the face and the neighboring elements
      Trans.SetAllIntPoints(&ip);

      // Access the neighboring elements' integration points
      // Note: eip2 will only contain valid data if Elem2 exists
      const IntegrationPoint &eip1 = Trans.GetElement1IntPoint();
      const IntegrationPoint &eip2 = Trans.GetElement2IntPoint();

      el1.CalcShape(eip1, shape1);
      el1.CalcDShape(eip1, dshape1);

      CalcAdjugate(Trans.Elem1->Jacobian(), adjJ);
      Mult(dshape1, adjJ, dshape1_ps);

      if (dim == 1)
      {
         nor(0) = 2*eip1.x - 1.0;
      }
      else
      {
         CalcOrtho(Trans.Jacobian(), nor);
      }

      double w, wLM;
      if (ndofs2)
      {
         el2.CalcShape(eip2, shape2);
         el2.CalcDShape(eip2, dshape2);
         CalcAdjugate(Trans.Elem2->Jacobian(), adjJ);
         Mult(dshape2, adjJ, dshape2_ps);

         w = ip.weight/2;
         const double w2 = w / Trans.Elem2->Weight();
         const double wL2 = w2 * lambda->Eval(*Trans.Elem2, eip2);
         const double wM2 = w2 * mu->Eval(*Trans.Elem2, eip2);
         nL2.Set(wL2, nor);
         nM2.Set(wM2, nor);
         wLM = (wL2 + 2.0*wM2);
         dshape2_ps.Mult(nM2, dshape2_dnM);
      }
      else
      {
         w = ip.weight;
         wLM = 0.0;
      }

      {
         const double w1 = w / Trans.Elem1->Weight();
         const double wL1 = w1 * lambda->Eval(*Trans.Elem1, eip1);
         const double wM1 = w1 * mu->Eval(*Trans.Elem1, eip1);
         nL1.Set(wL1, nor);
         nM1.Set(wM1, nor);
         wLM += (wL1 + 2.0*wM1);
         dshape1_ps.Mult(nM1, dshape1_dnM);
      }

      const double jmatcoef = kappa * (nor*nor) * wLM;

      // (1,1) block
      AssembleBlock(
         dim, ndofs1, ndofs1, 0, 0, jmatcoef, nL1, nM1,
         shape1, shape1, dshape1_dnM, dshape1_ps, elmat, jmat);

      if (ndofs2 == 0) { continue; }

      // In both elmat and jmat, shape2 appears only with a minus sign.
      shape2.Neg();

      // (1,2) block
      AssembleBlock(
         dim, ndofs1, ndofs2, 0, dim*ndofs1, jmatcoef, nL2, nM2,
         shape1, shape2, dshape2_dnM, dshape2_ps, elmat, jmat);
      // (2,1) block
      AssembleBlock(
         dim, ndofs2, ndofs1, dim*ndofs1, 0, jmatcoef, nL1, nM1,
         shape2, shape1, dshape1_dnM, dshape1_ps, elmat, jmat);
      // (2,2) block
      AssembleBlock(
         dim, ndofs2, ndofs2, dim*ndofs1, dim*ndofs1, jmatcoef, nL2, nM2,
         shape2, shape2, dshape2_dnM, dshape2_ps, elmat, jmat);
   }

   // elmat := -elmat + alpha*elmat^t + jmat
   if (kappa_is_nonzero)
   {
      for (int i = 0; i < nvdofs; ++i)
      {
         for (int j = 0; j < i; ++j)
         {
            double aij = elmat(i,j), aji = elmat(j,i), mij = jmat(i,j);
            elmat(i,j) = alpha*aji - aij + mij;
            elmat(j,i) = alpha*aij - aji + mij;
         }
         elmat(i,i) = (alpha - 1.)*elmat(i,i) + jmat(i,i);
      }
   }
   else
   {
      for (int i = 0; i < nvdofs; ++i)
      {
         for (int j = 0; j < i; ++j)
         {
            double aij = elmat(i,j), aji = elmat(j,i);
            elmat(i,j) = alpha*aji - aij;
            elmat(j,i) = alpha*aij - aji;
         }
         elmat(i,i) *= (alpha - 1.);
      }
   }
}


void TraceJumpIntegrator::AssembleFaceMatrix(
   const FiniteElement &trial_face_fe, const FiniteElement &test_fe1,
   const FiniteElement &test_fe2, FaceElementTransformations &Trans,
   DenseMatrix &elmat)
{
   int i, j, face_ndof, ndof1, ndof2;
   int order;

   double w;

   face_ndof = trial_face_fe.GetDof();
   ndof1 = test_fe1.GetDof();

   face_shape.SetSize(face_ndof);
   shape1.SetSize(ndof1);

   if (Trans.Elem2No >= 0)
   {
      ndof2 = test_fe2.GetDof();
      shape2.SetSize(ndof2);
   }
   else
   {
      ndof2 = 0;
   }

   elmat.SetSize(ndof1 + ndof2, face_ndof);
   elmat = 0.0;

   const IntegrationRule *ir = IntRule;
   if (ir == NULL)
   {
      if (Trans.Elem2No >= 0)
      {
         order = max(test_fe1.GetOrder(), test_fe2.GetOrder());
      }
      else
      {
         order = test_fe1.GetOrder();
      }
      order += trial_face_fe.GetOrder();
      if (trial_face_fe.GetMapType() == FiniteElement::VALUE)
      {
         order += Trans.OrderW();
      }
      ir = &IntRules.Get(Trans.GetGeometryType(), order);
   }

   for (int p = 0; p < ir->GetNPoints(); p++)
   {
      const IntegrationPoint &ip = ir->IntPoint(p);

      // Set the integration point in the face and the neighboring elements
      Trans.SetAllIntPoints(&ip);

      // Access the neighboring elements' integration points
      // Note: eip2 will only contain valid data if Elem2 exists
      const IntegrationPoint &eip1 = Trans.GetElement1IntPoint();
      const IntegrationPoint &eip2 = Trans.GetElement2IntPoint();

      // Trace finite element shape function
      trial_face_fe.CalcShape(ip, face_shape);
      // Side 1 finite element shape function
      test_fe1.CalcShape(eip1, shape1);
      if (ndof2)
      {
         // Side 2 finite element shape function
         test_fe2.CalcShape(eip2, shape2);
      }
      w = ip.weight;
      if (trial_face_fe.GetMapType() == FiniteElement::VALUE)
      {
         w *= Trans.Weight();
      }
      face_shape *= w;
      for (i = 0; i < ndof1; i++)
         for (j = 0; j < face_ndof; j++)
         {
            elmat(i, j) += shape1(i) * face_shape(j);
         }
      if (ndof2)
      {
         // Subtract contribution from side 2
         for (i = 0; i < ndof2; i++)
            for (j = 0; j < face_ndof; j++)
            {
               elmat(ndof1+i, j) -= shape2(i) * face_shape(j);
            }
      }
   }
}

void NormalTraceJumpIntegrator::AssembleFaceMatrix(
   const FiniteElement &trial_face_fe, const FiniteElement &test_fe1,
   const FiniteElement &test_fe2, FaceElementTransformations &Trans,
   DenseMatrix &elmat)
{
   int i, j, face_ndof, ndof1, ndof2, dim;
   int order;

   MFEM_VERIFY(trial_face_fe.GetMapType() == FiniteElement::VALUE, "");

   face_ndof = trial_face_fe.GetDof();
   ndof1 = test_fe1.GetDof();
   dim = test_fe1.GetDim();

   face_shape.SetSize(face_ndof);
   normal.SetSize(dim);
   shape1.SetSize(ndof1,dim);
   shape1_n.SetSize(ndof1);

   if (Trans.Elem2No >= 0)
   {
      ndof2 = test_fe2.GetDof();
      shape2.SetSize(ndof2,dim);
      shape2_n.SetSize(ndof2);
   }
   else
   {
      ndof2 = 0;
   }

   elmat.SetSize(ndof1 + ndof2, face_ndof);
   elmat = 0.0;

   const IntegrationRule *ir = IntRule;
   if (ir == NULL)
   {
      if (Trans.Elem2No >= 0)
      {
         order = max(test_fe1.GetOrder(), test_fe2.GetOrder()) - 1;
      }
      else
      {
         order = test_fe1.GetOrder() - 1;
      }
      order += trial_face_fe.GetOrder();
      ir = &IntRules.Get(Trans.GetGeometryType(), order);
   }

   for (int p = 0; p < ir->GetNPoints(); p++)
   {
      const IntegrationPoint &ip = ir->IntPoint(p);
      IntegrationPoint eip1, eip2;
      // Trace finite element shape function
      trial_face_fe.CalcShape(ip, face_shape);
      Trans.Loc1.Transf.SetIntPoint(&ip);
      CalcOrtho(Trans.Loc1.Transf.Jacobian(), normal);
      // Side 1 finite element shape function
      Trans.Loc1.Transform(ip, eip1);
      test_fe1.CalcVShape(eip1, shape1);
      shape1.Mult(normal, shape1_n);
      if (ndof2)
      {
         // Side 2 finite element shape function
         Trans.Loc2.Transform(ip, eip2);
         test_fe2.CalcVShape(eip2, shape2);
         Trans.Loc2.Transf.SetIntPoint(&ip);
         CalcOrtho(Trans.Loc2.Transf.Jacobian(), normal);
         shape2.Mult(normal, shape2_n);
      }
      face_shape *= ip.weight;
      for (i = 0; i < ndof1; i++)
         for (j = 0; j < face_ndof; j++)
         {
            elmat(i, j) -= shape1_n(i) * face_shape(j);
         }
      if (ndof2)
      {
         // Subtract contribution from side 2
         for (i = 0; i < ndof2; i++)
            for (j = 0; j < face_ndof; j++)
            {
               elmat(ndof1+i, j) += shape2_n(i) * face_shape(j);
            }
      }
   }
}


void NormalInterpolator::AssembleElementMatrix2(
   const FiniteElement &dom_fe, const FiniteElement &ran_fe,
   ElementTransformation &Trans, DenseMatrix &elmat)
{
   int spaceDim = Trans.GetSpaceDim();
   elmat.SetSize(ran_fe.GetDof(), spaceDim*dom_fe.GetDof());
   Vector n(spaceDim), shape(dom_fe.GetDof());

   const IntegrationRule &ran_nodes = ran_fe.GetNodes();
   for (int i = 0; i < ran_nodes.Size(); i++)
   {
      const IntegrationPoint &ip = ran_nodes.IntPoint(i);
      Trans.SetIntPoint(&ip);
      CalcOrtho(Trans.Jacobian(), n);
      dom_fe.CalcShape(ip, shape);
      for (int j = 0; j < shape.Size(); j++)
      {
         for (int d = 0; d < spaceDim; d++)
         {
            elmat(i, j+d*shape.Size()) = shape(j)*n(d);
         }
      }
   }
}


namespace internal
{

// Scalar shape functions scaled by scalar coefficient.
// Used in the implementation of class ScalarProductInterpolator below.
struct ShapeCoefficient : public VectorCoefficient
{
   Coefficient &Q;
   const FiniteElement &fe;

   ShapeCoefficient(Coefficient &q, const FiniteElement &fe_)
      : VectorCoefficient(fe_.GetDof()), Q(q), fe(fe_) { }

   using VectorCoefficient::Eval;
   virtual void Eval(Vector &V, ElementTransformation &T,
                     const IntegrationPoint &ip)
   {
      V.SetSize(vdim);
      fe.CalcPhysShape(T, V);
      V *= Q.Eval(T, ip);
   }
};

}

void
ScalarProductInterpolator::AssembleElementMatrix2(const FiniteElement &dom_fe,
                                                  const FiniteElement &ran_fe,
                                                  ElementTransformation &Trans,
                                                  DenseMatrix &elmat)
{
   internal::ShapeCoefficient dom_shape_coeff(*Q, dom_fe);

   elmat.SetSize(ran_fe.GetDof(),dom_fe.GetDof());

   Vector elmat_as_vec(elmat.Data(), ran_fe.GetDof()*dom_fe.GetDof());

   ran_fe.Project(dom_shape_coeff, Trans, elmat_as_vec);
}


void
ScalarVectorProductInterpolator::AssembleElementMatrix2(
   const FiniteElement &dom_fe,
   const FiniteElement &ran_fe,
   ElementTransformation &Trans,
   DenseMatrix &elmat)
{
   // Vector shape functions scaled by scalar coefficient
   struct VShapeCoefficient : public MatrixCoefficient
   {
      Coefficient &Q;
      const FiniteElement &fe;

      VShapeCoefficient(Coefficient &q, const FiniteElement &fe_, int sdim)
         : MatrixCoefficient(fe_.GetDof(), sdim), Q(q), fe(fe_) { }

      virtual void Eval(DenseMatrix &M, ElementTransformation &T,
                        const IntegrationPoint &ip)
      {
         M.SetSize(height, width);
         fe.CalcPhysVShape(T, M);
         M *= Q.Eval(T, ip);
      }
   };

   VShapeCoefficient dom_shape_coeff(*Q, dom_fe, Trans.GetSpaceDim());

   elmat.SetSize(ran_fe.GetDof(),dom_fe.GetDof());

   Vector elmat_as_vec(elmat.Data(), ran_fe.GetDof()*dom_fe.GetDof());

   ran_fe.ProjectMatrixCoefficient(dom_shape_coeff, Trans, elmat_as_vec);
}


void
VectorScalarProductInterpolator::AssembleElementMatrix2(
   const FiniteElement &dom_fe,
   const FiniteElement &ran_fe,
   ElementTransformation &Trans,
   DenseMatrix &elmat)
{
   // Scalar shape functions scaled by vector coefficient
   struct VecShapeCoefficient : public MatrixCoefficient
   {
      VectorCoefficient &VQ;
      const FiniteElement &fe;
      Vector vc, shape;

      VecShapeCoefficient(VectorCoefficient &vq, const FiniteElement &fe_)
         : MatrixCoefficient(fe_.GetDof(), vq.GetVDim()), VQ(vq), fe(fe_),
           vc(width), shape(height) { }

      virtual void Eval(DenseMatrix &M, ElementTransformation &T,
                        const IntegrationPoint &ip)
      {
         M.SetSize(height, width);
         VQ.Eval(vc, T, ip);
         fe.CalcPhysShape(T, shape);
         MultVWt(shape, vc, M);
      }
   };

   VecShapeCoefficient dom_shape_coeff(*VQ, dom_fe);

   elmat.SetSize(ran_fe.GetDof(),dom_fe.GetDof());

   Vector elmat_as_vec(elmat.Data(), ran_fe.GetDof()*dom_fe.GetDof());

   ran_fe.ProjectMatrixCoefficient(dom_shape_coeff, Trans, elmat_as_vec);
}


void
ScalarCrossProductInterpolator::AssembleElementMatrix2(
   const FiniteElement &dom_fe,
   const FiniteElement &ran_fe,
   ElementTransformation &Trans,
   DenseMatrix &elmat)
{
   // Vector coefficient product with vector shape functions
   struct VCrossVShapeCoefficient : public VectorCoefficient
   {
      VectorCoefficient &VQ;
      const FiniteElement &fe;
      DenseMatrix vshape;
      Vector vc;

      VCrossVShapeCoefficient(VectorCoefficient &vq, const FiniteElement &fe_)
         : VectorCoefficient(fe_.GetDof()), VQ(vq), fe(fe_),
           vshape(vdim, vq.GetVDim()), vc(vq.GetVDim()) { }

      using VectorCoefficient::Eval;
      virtual void Eval(Vector &V, ElementTransformation &T,
                        const IntegrationPoint &ip)
      {
         V.SetSize(vdim);
         VQ.Eval(vc, T, ip);
         fe.CalcPhysVShape(T, vshape);
         for (int k = 0; k < vdim; k++)
         {
            V(k) = vc(0) * vshape(k,1) - vc(1) * vshape(k,0);
         }
      }
   };

   VCrossVShapeCoefficient dom_shape_coeff(*VQ, dom_fe);

   elmat.SetSize(ran_fe.GetDof(),dom_fe.GetDof());

   Vector elmat_as_vec(elmat.Data(), elmat.Height()*elmat.Width());

   ran_fe.Project(dom_shape_coeff, Trans, elmat_as_vec);
}

void
VectorCrossProductInterpolator::AssembleElementMatrix2(
   const FiniteElement &dom_fe,
   const FiniteElement &ran_fe,
   ElementTransformation &Trans,
   DenseMatrix &elmat)
{
   // Vector coefficient product with vector shape functions
   struct VCrossVShapeCoefficient : public MatrixCoefficient
   {
      VectorCoefficient &VQ;
      const FiniteElement &fe;
      DenseMatrix vshape;
      Vector vc;

      VCrossVShapeCoefficient(VectorCoefficient &vq, const FiniteElement &fe_)
         : MatrixCoefficient(fe_.GetDof(), vq.GetVDim()), VQ(vq), fe(fe_),
           vshape(height, width), vc(width)
      {
         MFEM_ASSERT(width == 3, "");
      }

      virtual void Eval(DenseMatrix &M, ElementTransformation &T,
                        const IntegrationPoint &ip)
      {
         M.SetSize(height, width);
         VQ.Eval(vc, T, ip);
         fe.CalcPhysVShape(T, vshape);
         for (int k = 0; k < height; k++)
         {
            M(k,0) = vc(1) * vshape(k,2) - vc(2) * vshape(k,1);
            M(k,1) = vc(2) * vshape(k,0) - vc(0) * vshape(k,2);
            M(k,2) = vc(0) * vshape(k,1) - vc(1) * vshape(k,0);
         }
      }
   };

   VCrossVShapeCoefficient dom_shape_coeff(*VQ, dom_fe);

   if (ran_fe.GetRangeType() == FiniteElement::SCALAR)
   {
      elmat.SetSize(ran_fe.GetDof()*VQ->GetVDim(),dom_fe.GetDof());
   }
   else
   {
      elmat.SetSize(ran_fe.GetDof(),dom_fe.GetDof());
   }

   Vector elmat_as_vec(elmat.Data(), elmat.Height()*elmat.Width());

   ran_fe.ProjectMatrixCoefficient(dom_shape_coeff, Trans, elmat_as_vec);
}


namespace internal
{

// Vector shape functions dot product with a vector coefficient.
// Used in the implementation of class VectorInnerProductInterpolator below.
struct VDotVShapeCoefficient : public VectorCoefficient
{
   VectorCoefficient &VQ;
   const FiniteElement &fe;
   DenseMatrix vshape;
   Vector vc;

   VDotVShapeCoefficient(VectorCoefficient &vq, const FiniteElement &fe_)
      : VectorCoefficient(fe_.GetDof()), VQ(vq), fe(fe_),
        vshape(vdim, vq.GetVDim()), vc(vq.GetVDim()) { }

   using VectorCoefficient::Eval;
   virtual void Eval(Vector &V, ElementTransformation &T,
                     const IntegrationPoint &ip)
   {
      V.SetSize(vdim);
      VQ.Eval(vc, T, ip);
      fe.CalcPhysVShape(T, vshape);
      vshape.Mult(vc, V);
   }
};

}

void
VectorInnerProductInterpolator::AssembleElementMatrix2(
   const FiniteElement &dom_fe,
   const FiniteElement &ran_fe,
   ElementTransformation &Trans,
   DenseMatrix &elmat)
{
   internal::VDotVShapeCoefficient dom_shape_coeff(*VQ, dom_fe);

   elmat.SetSize(ran_fe.GetDof(),dom_fe.GetDof());

   Vector elmat_as_vec(elmat.Data(), elmat.Height()*elmat.Width());

   ran_fe.Project(dom_shape_coeff, Trans, elmat_as_vec);
}

}<|MERGE_RESOLUTION|>--- conflicted
+++ resolved
@@ -1287,11 +1287,10 @@
    for (int i = 0; i < ir->GetNPoints(); i++)
    {
       const IntegrationPoint &ip = ir->IntPoint(i);
+      trial_fe.CalcShape(ip, shape);
+      test_fe.CalcShape(ip, te_shape);
+
       Trans.SetIntPoint (&ip);
-
-      trial_fe.CalcPhysShape(Trans, shape);
-      test_fe.CalcPhysShape(Trans, te_shape);
-
       w = Trans.Weight() * ip.weight;
       if (Q)
       {
@@ -1938,11 +1937,7 @@
 {
    int nd = el.GetDof();
    dim = el.GetDim();
-<<<<<<< HEAD
-   int dimc = (dim == 3) ? 3 : 1;
-=======
    int dimc = el.GetCurlDim();
->>>>>>> ec5ce4b5
    double w;
 
 #ifdef MFEM_THREAD_SAFE
