// Copyright (c) 2010-2020, Lawrence Livermore National Security, LLC. Produced
// at the Lawrence Livermore National Laboratory. All Rights reserved. See files
// LICENSE and NOTICE for details. LLNL-CODE-806117.
//
// This file is part of the MFEM library. For more information and source code
// availability visit https://mfem.org.
//
// MFEM is free software; you can redistribute it and/or modify it under the
// terms of the BSD-3 license. We welcome feedback and contributions, see file
// CONTRIBUTING.md for details.

#include "../general/forall.hpp"
#include "bilininteg.hpp"
#include "gridfunc.hpp"
#include "libceed/diffusion.hpp"

using namespace std;

namespace mfem
{

// PA Diffusion Integrator

// OCCA 2D Assemble kernel
#ifdef MFEM_USE_OCCA
static void OccaPADiffusionSetup2D(const int D1D,
                                   const int Q1D,
                                   const int NE,
                                   const Array<double> &W,
                                   const Vector &J,
                                   const Vector &C,
                                   Vector &op)
{
   occa::properties props;
   props["defines/D1D"] = D1D;
   props["defines/Q1D"] = Q1D;
   const occa::memory o_W = OccaMemoryRead(W.GetMemory(), W.Size());
   const occa::memory o_J = OccaMemoryRead(J.GetMemory(), J.Size());
   const occa::memory o_C = OccaMemoryRead(C.GetMemory(), C.Size());
   occa::memory o_op = OccaMemoryWrite(op.GetMemory(), op.Size());
   const bool const_c = C.Size() == 1;
   const occa_id_t id = std::make_pair(D1D,Q1D);
   static occa_kernel_t OccaDiffSetup2D_ker;
   if (OccaDiffSetup2D_ker.find(id) == OccaDiffSetup2D_ker.end())
   {
      const occa::kernel DiffusionSetup2D =
         mfem::OccaDev().buildKernel("occa://mfem/fem/occa.okl",
                                     "DiffusionSetup2D", props);
      OccaDiffSetup2D_ker.emplace(id, DiffusionSetup2D);
   }
   OccaDiffSetup2D_ker.at(id)(NE, o_W, o_J, o_C, o_op, const_c);
}

static void OccaPADiffusionSetup3D(const int D1D,
                                   const int Q1D,
                                   const int NE,
                                   const Array<double> &W,
                                   const Vector &J,
                                   const Vector &C,
                                   Vector &op)
{
   occa::properties props;
   props["defines/D1D"] = D1D;
   props["defines/Q1D"] = Q1D;
   const occa::memory o_W = OccaMemoryRead(W.GetMemory(), W.Size());
   const occa::memory o_J = OccaMemoryRead(J.GetMemory(), J.Size());
   const occa::memory o_C = OccaMemoryRead(C.GetMemory(), C.Size());
   occa::memory o_op = OccaMemoryWrite(op.GetMemory(), op.Size());
   const bool const_c = C.Size() == 1;
   const occa_id_t id = std::make_pair(D1D,Q1D);
   static occa_kernel_t OccaDiffSetup3D_ker;
   if (OccaDiffSetup3D_ker.find(id) == OccaDiffSetup3D_ker.end())
   {
      const occa::kernel DiffusionSetup3D =
         mfem::OccaDev().buildKernel("occa://mfem/fem/occa.okl",
                                     "DiffusionSetup3D", props);
      OccaDiffSetup3D_ker.emplace(id, DiffusionSetup3D);
   }
   OccaDiffSetup3D_ker.at(id)(NE, o_W, o_J, o_C, o_op, const_c);
}
#endif // MFEM_USE_OCCA

// PA Diffusion Assemble 2D kernel
template<const int T_SDIM>
static void PADiffusionSetup2D(const int Q1D,
                               const int NE,
                               const Array<double> &w,
                               const Vector &j,
                               const Vector &c,
                               Vector &d);
template<>
void PADiffusionSetup2D<2>(const int Q1D,
                           const int NE,
                           const Array<double> &w,
                           const Vector &j,
                           const Vector &c,
                           Vector &d)
{
   const int NQ = Q1D*Q1D;
   const bool const_c = c.Size() == 1;
   auto W = w.Read();
   auto J = Reshape(j, NQ, 2, 2, NE);
   auto C = const_c ? Reshape(c, 1, 1) : Reshape(c, NQ, NE);
   auto D = Reshape(d.Write(), NQ, 3, NE);

   MFEM_FORALL(e, NE,
   {
      for (int q = 0; q < NQ; ++q)
      {
         const double J11 = J(q,0,0,e);
         const double J21 = J(q,1,0,e);
         const double J12 = J(q,0,1,e);
         const double J22 = J(q,1,1,e);
         const double coeff = const_c ? C(0,0) : C(q,e);
         const double c_detJ = W[q] * coeff / ((J11*J22)-(J21*J12));
         D(q,0,e) =  c_detJ * (J12*J12 + J22*J22); // 1,1
         D(q,1,e) = -c_detJ * (J12*J11 + J22*J21); // 1,2
         D(q,2,e) =  c_detJ * (J11*J11 + J21*J21); // 2,2
      }
   });
}

// PA Diffusion Assemble 2D kernel with 3D node coords
template<>
void PADiffusionSetup2D<3>(const int Q1D,
                           const int NE,
                           const Array<double> &w,
                           const Vector &j,
                           const Vector &c,
                           Vector &d)
{
   constexpr int DIM = 2;
   constexpr int SDIM = 3;
   const int NQ = Q1D*Q1D;
   const bool const_c = c.Size() == 1;

   auto W = w.Read();
   auto J = Reshape(j, NQ, SDIM, DIM, NE);
   auto C = const_c ? Reshape(c, 1, 1) : Reshape(c, NQ, NE);
   auto D = Reshape(d.Write(), NQ, 3, NE);
   MFEM_FORALL(e, NE,
   {
      for (int q = 0; q < NQ; ++q)
      {
         const double wq = W[q];
         const double J11 = J(q,0,0,e);
         const double J21 = J(q,1,0,e);
         const double J31 = J(q,2,0,e);
         const double J12 = J(q,0,1,e);
         const double J22 = J(q,1,1,e);
         const double J32 = J(q,2,1,e);
         const double E = J11*J11 + J21*J21 + J31*J31;
         const double G = J12*J12 + J22*J22 + J32*J32;
         const double F = J11*J12 + J21*J22 + J31*J32;
         const double iw = 1.0 / sqrt(E*G - F*F);
         const double coeff = const_c ? C(0,0) : C(q,e);
         const double alpha = wq * coeff * iw;
         D(q,0,e) =  alpha * G; // 1,1
         D(q,1,e) = -alpha * F; // 1,2
         D(q,2,e) =  alpha * E; // 2,2
      }
   });
}

// PA Diffusion Assemble 3D kernel
static void PADiffusionSetup3D(const int Q1D,
                               const int NE,
                               const Array<double> &w,
                               const Vector &j,
                               const Vector &c,
                               Vector &d)
{
   const int NQ = Q1D*Q1D*Q1D;
   const bool const_c = c.Size() == 1;
   auto W = w.Read();
   auto J = Reshape(j, NQ, 3, 3, NE);
   auto C = const_c ? Reshape(c, 1, 1) : Reshape(c, NQ, NE);
   auto D = Reshape(d.Write(), NQ, 6, NE);
   MFEM_FORALL(e, NE,
   {
      for (int q = 0; q < NQ; ++q)
      {
         const double J11 = J(q,0,0,e);
         const double J21 = J(q,1,0,e);
         const double J31 = J(q,2,0,e);
         const double J12 = J(q,0,1,e);
         const double J22 = J(q,1,1,e);
         const double J32 = J(q,2,1,e);
         const double J13 = J(q,0,2,e);
         const double J23 = J(q,1,2,e);
         const double J33 = J(q,2,2,e);
         const double detJ = J11 * (J22 * J33 - J32 * J23) -
         /* */               J21 * (J12 * J33 - J32 * J13) +
         /* */               J31 * (J12 * J23 - J22 * J13);
         const double coeff = const_c ? C(0,0) : C(q,e);
         const double c_detJ = W[q] * coeff / detJ;
         // adj(J)
         const double A11 = (J22 * J33) - (J23 * J32);
         const double A12 = (J32 * J13) - (J12 * J33);
         const double A13 = (J12 * J23) - (J22 * J13);
         const double A21 = (J31 * J23) - (J21 * J33);
         const double A22 = (J11 * J33) - (J13 * J31);
         const double A23 = (J21 * J13) - (J11 * J23);
         const double A31 = (J21 * J32) - (J31 * J22);
         const double A32 = (J31 * J12) - (J11 * J32);
         const double A33 = (J11 * J22) - (J12 * J21);
         // detJ J^{-1} J^{-T} = (1/detJ) adj(J) adj(J)^T
         D(q,0,e) = c_detJ * (A11*A11 + A12*A12 + A13*A13); // 1,1
         D(q,1,e) = c_detJ * (A11*A21 + A12*A22 + A13*A23); // 2,1
         D(q,2,e) = c_detJ * (A11*A31 + A12*A32 + A13*A33); // 3,1
         D(q,3,e) = c_detJ * (A21*A21 + A22*A22 + A23*A23); // 2,2
         D(q,4,e) = c_detJ * (A21*A31 + A22*A32 + A23*A33); // 3,2
         D(q,5,e) = c_detJ * (A31*A31 + A32*A32 + A33*A33); // 3,3
      }
   });
}

static void PADiffusionSetup(const int dim,
                             const int sdim,
                             const int D1D,
                             const int Q1D,
                             const int NE,
                             const Array<double> &W,
                             const Vector &J,
                             const Vector &C,
                             Vector &D)
{
   if (dim == 1) { MFEM_ABORT("dim==1 not supported in PADiffusionSetup"); }
   if (dim == 2)
   {
#ifdef MFEM_USE_OCCA
      if (DeviceCanUseOcca())
      {
         OccaPADiffusionSetup2D(D1D, Q1D, NE, W, J, C, D);
         return;
      }
#else
      MFEM_CONTRACT_VAR(D1D);
#endif // MFEM_USE_OCCA
      if (sdim == 2) { PADiffusionSetup2D<2>(Q1D, NE, W, J, C, D); }
      if (sdim == 3) { PADiffusionSetup2D<3>(Q1D, NE, W, J, C, D); }
   }
   if (dim == 3)
   {
#ifdef MFEM_USE_OCCA
      if (DeviceCanUseOcca())
      {
         OccaPADiffusionSetup3D(D1D, Q1D, NE, W, J, C, D);
         return;
      }
#endif // MFEM_USE_OCCA
      PADiffusionSetup3D(Q1D, NE, W, J, C, D);
   }
}

void DiffusionIntegrator::SetupPA(const FiniteElementSpace &fes,
                                  const bool force)
{
   // Assuming the same element type
   fespace = &fes;
   Mesh *mesh = fes.GetMesh();
   if (mesh->GetNE() == 0) { return; }
   const FiniteElement &el = *fes.GetFE(0);
   const IntegrationRule *ir = IntRule ? IntRule : &GetRule(el, el);
#ifdef MFEM_USE_CEED
   if (DeviceCanUseCeed() && !force)
   {
      if (ceedDataPtr) { delete ceedDataPtr; }
      CeedData* ptr = new CeedData();
      ceedDataPtr = ptr;
      InitCeedCoeff(Q, ptr);
      return CeedPADiffusionAssemble(fes, *ir, *ptr);
   }
#else
   MFEM_CONTRACT_VAR(force);
#endif
   const int dims = el.GetDim();
   const int symmDims = (dims * (dims + 1)) / 2; // 1x1: 1, 2x2: 3, 3x3: 6
   const int nq = ir->GetNPoints();
   dim = mesh->Dimension();
   ne = fes.GetNE();
   geom = mesh->GetGeometricFactors(*ir, GeometricFactors::JACOBIANS);
   const int sdim = mesh->SpaceDimension();
   maps = &el.GetDofToQuad(*ir, DofToQuad::TENSOR);
   dofs1D = maps->ndof;
   quad1D = maps->nqpt;
   pa_data.SetSize(symmDims * nq * ne, Device::GetDeviceMemoryType());
   Vector coeff;
   if (Q == nullptr)
   {
      coeff.SetSize(1);
      coeff(0) = 1.0;
   }
   else if (ConstantCoefficient* cQ = dynamic_cast<ConstantCoefficient*>(Q))
   {
      coeff.SetSize(1);
      coeff(0) = cQ->constant;
   }
   else
   {
      coeff.SetSize(nq * ne);
      auto C = Reshape(coeff.HostWrite(), nq, ne);
      for (int e = 0; e < ne; ++e)
      {
         ElementTransformation& T = *fes.GetElementTransformation(e);
         for (int q = 0; q < nq; ++q)
         {
            C(q,e) = Q->Eval(T, ir->IntPoint(q));
         }
      }
   }
   PADiffusionSetup(dim, sdim, dofs1D, quad1D, ne, ir->GetWeights(), geom->J,
                    coeff, pa_data);
}

void DiffusionIntegrator::AssemblePA(const FiniteElementSpace &fes)
{
   SetupPA(fes);
}


template<int T_D1D = 0, int T_Q1D = 0>
static void PADiffusionDiagonal2D(const int NE,
                                  const Array<double> &b,
                                  const Array<double> &g,
                                  const Vector &d,
                                  Vector &y,
                                  const int d1d = 0,
                                  const int q1d = 0)
{
   const int D1D = T_D1D ? T_D1D : d1d;
   const int Q1D = T_Q1D ? T_Q1D : q1d;
   MFEM_VERIFY(D1D <= MAX_D1D, "");
   MFEM_VERIFY(Q1D <= MAX_Q1D, "");
   auto B = Reshape(b, Q1D, D1D);
   auto G = Reshape(g, Q1D, D1D);
   // note the different shape for D, this is a (symmetric) matrix so we only
   // store necessary entries
   auto D = Reshape(d, Q1D*Q1D, 3, NE);
   auto Y = Reshape(y, D1D, D1D, NE);
   MFEM_FORALL(e, NE,
   {
      const int D1D = T_D1D ? T_D1D : d1d;
      const int Q1D = T_Q1D ? T_Q1D : q1d;
      constexpr int MD1 = T_D1D ? T_D1D : MAX_D1D;
      constexpr int MQ1 = T_Q1D ? T_Q1D : MAX_Q1D;
      // gradphi \cdot Q \gradphi has four terms
      double QD0[MQ1][MD1];
      double QD1[MQ1][MD1];
      double QD2[MQ1][MD1];
      for (int qx = 0; qx < Q1D; ++qx)
      {
         for (int dy = 0; dy < D1D; ++dy)
         {
            QD0[qx][dy] = 0.0;
            QD1[qx][dy] = 0.0;
            QD2[qx][dy] = 0.0;
            for (int qy = 0; qy < Q1D; ++qy)
            {
               const int q = qx + qy * Q1D;
               const double D0 = D(q,0,e);
               const double D1 = D(q,1,e);
               const double D2 = D(q,2,e);
               QD0[qx][dy] += B(qy, dy) * B(qy, dy) * D0;
               QD1[qx][dy] += B(qy, dy) * G(qy, dy) * D1;
               QD2[qx][dy] += G(qy, dy) * G(qy, dy) * D2;
            }
         }
      }
      for (int dy = 0; dy < D1D; ++dy)
      {
         for (int dx = 0; dx < D1D; ++dx)
         {
            for (int qx = 0; qx < Q1D; ++qx)
            {
               Y(dx,dy,e) += G(qx, dx) * G(qx, dx) * QD0[qx][dy];
               Y(dx,dy,e) += G(qx, dx) * B(qx, dx) * QD1[qx][dy];
               Y(dx,dy,e) += B(qx, dx) * G(qx, dx) * QD1[qx][dy];
               Y(dx,dy,e) += B(qx, dx) * B(qx, dx) * QD2[qx][dy];
            }
         }
      }
   });
}

// Shared memory PA Diffusion Diagonal 2D kernel
template<int T_D1D = 0, int T_Q1D = 0, int T_NBZ = 0>
static void SmemPADiffusionDiagonal2D(const int NE,
                                      const Array<double> &b_,
                                      const Array<double> &g_,
                                      const Vector &d_,
                                      Vector &y_,
                                      const int d1d = 0,
                                      const int q1d = 0)
{
   const int D1D = T_D1D ? T_D1D : d1d;
   const int Q1D = T_Q1D ? T_Q1D : q1d;
   constexpr int NBZ = T_NBZ ? T_NBZ : 1;
   constexpr int MQ1 = T_Q1D ? T_Q1D : MAX_Q1D;
   constexpr int MD1 = T_D1D ? T_D1D : MAX_D1D;
   MFEM_VERIFY(D1D <= MD1, "");
   MFEM_VERIFY(Q1D <= MQ1, "");
   auto b = Reshape(b_, Q1D, D1D);
   auto g = Reshape(g_, Q1D, D1D);
   auto D = Reshape(d_, Q1D*Q1D, 3, NE);
   auto Y = Reshape(y_, D1D, D1D, NE);
   MFEM_FORALL_2D(e, NE, Q1D, Q1D, NBZ,
   {
      const int tidz = MFEM_THREAD_ID(z);
      const int D1D = T_D1D ? T_D1D : d1d;
      const int Q1D = T_Q1D ? T_Q1D : q1d;
      constexpr int NBZ = T_NBZ ? T_NBZ : 1;
      constexpr int MQ1 = T_Q1D ? T_Q1D : MAX_Q1D;
      constexpr int MD1 = T_D1D ? T_D1D : MAX_D1D;
      MFEM_SHARED double BG[2][MQ1*MD1];
      double (*B)[MD1] = (double (*)[MD1]) (BG+0);
      double (*G)[MD1] = (double (*)[MD1]) (BG+1);
      MFEM_SHARED double QD[4][NBZ][MD1][MQ1];
      double (*QD0)[MD1] = (double (*)[MD1])(QD[0] + tidz);
      double (*QD1)[MD1] = (double (*)[MD1])(QD[1] + tidz);
      double (*QD2)[MD1] = (double (*)[MD1])(QD[3] + tidz);
      if (tidz == 0)
      {
         MFEM_FOREACH_THREAD(d,y,D1D)
         {
            MFEM_FOREACH_THREAD(q,x,Q1D)
            {
               B[q][d] = b(q,d);
               G[q][d] = g(q,d);
            }
         }
      }
      MFEM_SYNC_THREAD;
      MFEM_FOREACH_THREAD(qx,x,Q1D)
      {
         MFEM_FOREACH_THREAD(dy,y,D1D)
         {
            QD0[qx][dy] = 0.0;
            QD1[qx][dy] = 0.0;
            QD2[qx][dy] = 0.0;
            for (int qy = 0; qy < Q1D; ++qy)
            {
               const int q = qx + qy * Q1D;
               const double D0 = D(q,0,e);
               const double D1 = D(q,1,e);
               const double D2 = D(q,2,e);
               const double By = B[qy][dy];
               const double Gy = G[qy][dy];
               const double BB = By * By;
               const double BG = By * Gy;
               const double GG = Gy * Gy;
               QD0[qx][dy] += BB * D0;
               QD1[qx][dy] += BG * D1;
               QD2[qx][dy] += GG * D2;
            }
         }
      }
      MFEM_SYNC_THREAD;
      MFEM_FOREACH_THREAD(dy,y,D1D)
      {
         MFEM_FOREACH_THREAD(dx,x,D1D)
         {
            for (int qx = 0; qx < Q1D; ++qx)
            {
               const double Bx = B[qx][dx];
               const double Gx = G[qx][dx];
               const double BB = Bx * Bx;
               const double BG = Bx * Gx;
               const double GG = Gx * Gx;
               Y(dx,dy,e) += GG * QD0[qx][dy];
               Y(dx,dy,e) += BG * QD1[qx][dy];
               Y(dx,dy,e) += BG * QD1[qx][dy];
               Y(dx,dy,e) += BB * QD2[qx][dy];
            }
         }
      }
   });
}

template<int T_D1D = 0, int T_Q1D = 0>
static void PADiffusionDiagonal3D(const int NE,
                                  const Array<double> &b,
                                  const Array<double> &g,
                                  const Vector &d,
                                  Vector &y,
                                  const int d1d = 0,
                                  const int q1d = 0)
{
   constexpr int DIM = 3;
   const int D1D = T_D1D ? T_D1D : d1d;
   const int Q1D = T_Q1D ? T_Q1D : q1d;
   constexpr int MQ1 = T_Q1D ? T_Q1D : MAX_Q1D;
   constexpr int MD1 = T_D1D ? T_D1D : MAX_D1D;
   MFEM_VERIFY(D1D <= MD1, "");
   MFEM_VERIFY(Q1D <= MQ1, "");
   auto B = Reshape(b, Q1D, D1D);
   auto G = Reshape(g, Q1D, D1D);
   auto Q = Reshape(d, Q1D*Q1D*Q1D, 6, NE);
   auto Y = Reshape(y, D1D, D1D, D1D, NE);
   MFEM_FORALL(e, NE,
   {
      const int D1D = T_D1D ? T_D1D : d1d;
      const int Q1D = T_Q1D ? T_Q1D : q1d;
      constexpr int MD1 = T_D1D ? T_D1D : MAX_D1D;
      constexpr int MQ1 = T_Q1D ? T_Q1D : MAX_Q1D;
      double QQD[MQ1][MQ1][MD1];
      double QDD[MQ1][MD1][MD1];
      for (int i = 0; i < DIM; ++i)
      {
         for (int j = 0; j < DIM; ++j)
         {
            // first tensor contraction, along z direction
            for (int qx = 0; qx < Q1D; ++qx)
            {
               for (int qy = 0; qy < Q1D; ++qy)
               {
                  for (int dz = 0; dz < D1D; ++dz)
                  {
                     QQD[qx][qy][dz] = 0.0;
                     for (int qz = 0; qz < Q1D; ++qz)
                     {
                        const int q = qx + (qy + qz * Q1D) * Q1D;
                        const int k = j >= i ?
                        3 - (3-i)*(2-i)/2 + j:
                        3 - (3-j)*(2-j)/2 + i;
                        const double O = Q(q,k,e);
                        const double Bz = B(qz,dz);
                        const double Gz = G(qz,dz);
                        const double L = i==2 ? Gz : Bz;
                        const double R = j==2 ? Gz : Bz;
                        QQD[qx][qy][dz] += L * O * R;
                     }
                  }
               }
            }
            // second tensor contraction, along y direction
            for (int qx = 0; qx < Q1D; ++qx)
            {
               for (int dz = 0; dz < D1D; ++dz)
               {
                  for (int dy = 0; dy < D1D; ++dy)
                  {
                     QDD[qx][dy][dz] = 0.0;
                     for (int qy = 0; qy < Q1D; ++qy)
                     {
                        const double By = B(qy,dy);
                        const double Gy = G(qy,dy);
                        const double L = i==1 ? Gy : By;
                        const double R = j==1 ? Gy : By;
                        QDD[qx][dy][dz] += L * QQD[qx][qy][dz] * R;
                     }
                  }
               }
            }
            // third tensor contraction, along x direction
            for (int dz = 0; dz < D1D; ++dz)
            {
               for (int dy = 0; dy < D1D; ++dy)
               {
                  for (int dx = 0; dx < D1D; ++dx)
                  {
                     for (int qx = 0; qx < Q1D; ++qx)
                     {
                        const double Bx = B(qx,dx);
                        const double Gx = G(qx,dx);
                        const double L = i==0 ? Gx : Bx;
                        const double R = j==0 ? Gx : Bx;
                        Y(dx, dy, dz, e) += L * QDD[qx][dy][dz] * R;
                     }
                  }
               }
            }
         }
      }
   });
}

// Shared memory PA Diffusion Diagonal 3D kernel
template<int T_D1D = 0, int T_Q1D = 0>
static void SmemPADiffusionDiagonal3D(const int NE,
                                      const Array<double> &b_,
                                      const Array<double> &g_,
                                      const Vector &d_,
                                      Vector &y_,
                                      const int d1d = 0,
                                      const int q1d = 0)
{
   constexpr int DIM = 3;
   const int D1D = T_D1D ? T_D1D : d1d;
   const int Q1D = T_Q1D ? T_Q1D : q1d;
   constexpr int MQ1 = T_Q1D ? T_Q1D : MAX_Q1D;
   constexpr int MD1 = T_D1D ? T_D1D : MAX_D1D;
   MFEM_VERIFY(D1D <= MD1, "");
   MFEM_VERIFY(Q1D <= MQ1, "");
   auto b = Reshape(b_, Q1D, D1D);
   auto g = Reshape(g_, Q1D, D1D);
   auto D = Reshape(d_, Q1D*Q1D*Q1D, 6, NE);
   auto Y = Reshape(y_, D1D, D1D, D1D, NE);
   MFEM_FORALL_3D(e, NE, Q1D, Q1D, Q1D,
   {
      const int tidz = MFEM_THREAD_ID(z);
      const int D1D = T_D1D ? T_D1D : d1d;
      const int Q1D = T_Q1D ? T_Q1D : q1d;
      constexpr int MQ1 = T_Q1D ? T_Q1D : MAX_Q1D;
      constexpr int MD1 = T_D1D ? T_D1D : MAX_D1D;
      MFEM_SHARED double BG[2][MQ1*MD1];
      double (*B)[MD1] = (double (*)[MD1]) (BG+0);
      double (*G)[MD1] = (double (*)[MD1]) (BG+1);
      MFEM_SHARED double QQD[MQ1][MQ1][MD1];
      MFEM_SHARED double QDD[MQ1][MD1][MD1];
      if (tidz == 0)
      {
         MFEM_FOREACH_THREAD(d,y,D1D)
         {
            MFEM_FOREACH_THREAD(q,x,Q1D)
            {
               B[q][d] = b(q,d);
               G[q][d] = g(q,d);
            }
         }
      }
      MFEM_SYNC_THREAD;
      for (int i = 0; i < DIM; ++i)
      {
         for (int j = 0; j < DIM; ++j)
         {
            // first tensor contraction, along z direction
            MFEM_FOREACH_THREAD(qx,x,Q1D)
            {
               MFEM_FOREACH_THREAD(qy,y,Q1D)
               {
                  MFEM_FOREACH_THREAD(dz,z,D1D)
                  {
                     QQD[qx][qy][dz] = 0.0;
                     for (int qz = 0; qz < Q1D; ++qz)
                     {
                        const int q = qx + (qy + qz * Q1D) * Q1D;
                        const int k = j >= i ?
                                      3 - (3-i)*(2-i)/2 + j:
                                      3 - (3-j)*(2-j)/2 + i;
                        const double O = D(q,k,e);
                        const double Bz = B[qz][dz];
                        const double Gz = G[qz][dz];
                        const double L = i==2 ? Gz : Bz;
                        const double R = j==2 ? Gz : Bz;
                        QQD[qx][qy][dz] += L * O * R;
                     }
                  }
               }
            }
            MFEM_SYNC_THREAD;
            // second tensor contraction, along y direction
            MFEM_FOREACH_THREAD(qx,x,Q1D)
            {
               MFEM_FOREACH_THREAD(dz,z,D1D)
               {
                  MFEM_FOREACH_THREAD(dy,y,D1D)
                  {
                     QDD[qx][dy][dz] = 0.0;
                     for (int qy = 0; qy < Q1D; ++qy)
                     {
                        const double By = B[qy][dy];
                        const double Gy = G[qy][dy];
                        const double L = i==1 ? Gy : By;
                        const double R = j==1 ? Gy : By;
                        QDD[qx][dy][dz] += L * QQD[qx][qy][dz] * R;
                     }
                  }
               }
            }
            MFEM_SYNC_THREAD;
            // third tensor contraction, along x direction
            MFEM_FOREACH_THREAD(dz,z,D1D)
            {
               MFEM_FOREACH_THREAD(dy,y,D1D)
               {
                  MFEM_FOREACH_THREAD(dx,x,D1D)
                  {
                     for (int qx = 0; qx < Q1D; ++qx)
                     {
                        const double Bx = B[qx][dx];
                        const double Gx = G[qx][dx];
                        const double L = i==0 ? Gx : Bx;
                        const double R = j==0 ? Gx : Bx;
                        Y(dx, dy, dz, e) += L * QDD[qx][dy][dz] * R;
                     }
                  }
               }
            }
         }
      }
   });
}

static void PADiffusionAssembleDiagonal(const int dim,
                                        const int D1D,
                                        const int Q1D,
                                        const int NE,
                                        const Array<double> &B,
                                        const Array<double> &G,
                                        const Vector &D,
                                        Vector &Y)
{
   if (dim == 2)
   {
      switch ((D1D << 4 ) | Q1D)
      {
         case 0x22: return SmemPADiffusionDiagonal2D<2,2,8>(NE,B,G,D,Y);
         case 0x33: return SmemPADiffusionDiagonal2D<3,3,8>(NE,B,G,D,Y);
         case 0x44: return SmemPADiffusionDiagonal2D<4,4,4>(NE,B,G,D,Y);
         case 0x55: return SmemPADiffusionDiagonal2D<5,5,4>(NE,B,G,D,Y);
         case 0x66: return SmemPADiffusionDiagonal2D<6,6,2>(NE,B,G,D,Y);
         case 0x77: return SmemPADiffusionDiagonal2D<7,7,2>(NE,B,G,D,Y);
         case 0x88: return SmemPADiffusionDiagonal2D<8,8,1>(NE,B,G,D,Y);
         case 0x99: return SmemPADiffusionDiagonal2D<9,9,1>(NE,B,G,D,Y);
         default: return PADiffusionDiagonal2D(NE,B,G,D,Y,D1D,Q1D);
      }
   }
   else if (dim == 3)
   {
      switch ((D1D << 4 ) | Q1D)
      {
         case 0x23: return SmemPADiffusionDiagonal3D<2,3>(NE,B,G,D,Y);
         case 0x34: return SmemPADiffusionDiagonal3D<3,4>(NE,B,G,D,Y);
         case 0x45: return SmemPADiffusionDiagonal3D<4,5>(NE,B,G,D,Y);
         case 0x56: return SmemPADiffusionDiagonal3D<5,6>(NE,B,G,D,Y);
         case 0x67: return SmemPADiffusionDiagonal3D<6,7>(NE,B,G,D,Y);
         case 0x78: return SmemPADiffusionDiagonal3D<7,8>(NE,B,G,D,Y);
         case 0x89: return SmemPADiffusionDiagonal3D<8,9>(NE,B,G,D,Y);
         case 0x9A: return SmemPADiffusionDiagonal3D<9,10>(NE,B,G,D,Y);
         default: return PADiffusionDiagonal3D(NE,B,G,D,Y,D1D,Q1D);
      }
   }
   MFEM_ABORT("Unknown kernel.");
}

void DiffusionIntegrator::AssembleDiagonalPA(Vector &diag)
{
   if (pa_data.Size()==0) { SetupPA(*fespace, true); }
   PADiffusionAssembleDiagonal(dim, dofs1D, quad1D, ne,
                               maps->B, maps->G, pa_data, diag);
}


#ifdef MFEM_USE_OCCA
// OCCA PA Diffusion Apply 2D kernel
static void OccaPADiffusionApply2D(const int D1D,
                                   const int Q1D,
                                   const int NE,
                                   const Array<double> &B,
                                   const Array<double> &G,
                                   const Array<double> &Bt,
                                   const Array<double> &Gt,
                                   const Vector &D,
                                   const Vector &X,
                                   Vector &Y)
{
   occa::properties props;
   props["defines/D1D"] = D1D;
   props["defines/Q1D"] = Q1D;
   const occa::memory o_B = OccaMemoryRead(B.GetMemory(), B.Size());
   const occa::memory o_G = OccaMemoryRead(G.GetMemory(), G.Size());
   const occa::memory o_Bt = OccaMemoryRead(Bt.GetMemory(), Bt.Size());
   const occa::memory o_Gt = OccaMemoryRead(Gt.GetMemory(), Gt.Size());
   const occa::memory o_D = OccaMemoryRead(D.GetMemory(), D.Size());
   const occa::memory o_X = OccaMemoryRead(X.GetMemory(), X.Size());
   occa::memory o_Y = OccaMemoryReadWrite(Y.GetMemory(), Y.Size());
   const occa_id_t id = std::make_pair(D1D,Q1D);
   if (!Device::Allows(Backend::OCCA_CUDA))
   {
      static occa_kernel_t OccaDiffApply2D_cpu;
      if (OccaDiffApply2D_cpu.find(id) == OccaDiffApply2D_cpu.end())
      {
         const occa::kernel DiffusionApply2D_CPU =
            mfem::OccaDev().buildKernel("occa://mfem/fem/occa.okl",
                                        "DiffusionApply2D_CPU", props);
         OccaDiffApply2D_cpu.emplace(id, DiffusionApply2D_CPU);
      }
      OccaDiffApply2D_cpu.at(id)(NE, o_B, o_G, o_Bt, o_Gt, o_D, o_X, o_Y);
   }
   else
   {
      static occa_kernel_t OccaDiffApply2D_gpu;
      if (OccaDiffApply2D_gpu.find(id) == OccaDiffApply2D_gpu.end())
      {
         const occa::kernel DiffusionApply2D_GPU =
            mfem::OccaDev().buildKernel("occa://mfem/fem/occa.okl",
                                        "DiffusionApply2D_GPU", props);
         OccaDiffApply2D_gpu.emplace(id, DiffusionApply2D_GPU);
      }
      OccaDiffApply2D_gpu.at(id)(NE, o_B, o_G, o_Bt, o_Gt, o_D, o_X, o_Y);
   }
}

// OCCA PA Diffusion Apply 3D kernel
static void OccaPADiffusionApply3D(const int D1D,
                                   const int Q1D,
                                   const int NE,
                                   const Array<double> &B,
                                   const Array<double> &G,
                                   const Array<double> &Bt,
                                   const Array<double> &Gt,
                                   const Vector &D,
                                   const Vector &X,
                                   Vector &Y)
{
   occa::properties props;
   props["defines/D1D"] = D1D;
   props["defines/Q1D"] = Q1D;
   const occa::memory o_B = OccaMemoryRead(B.GetMemory(), B.Size());
   const occa::memory o_G = OccaMemoryRead(G.GetMemory(), G.Size());
   const occa::memory o_Bt = OccaMemoryRead(Bt.GetMemory(), Bt.Size());
   const occa::memory o_Gt = OccaMemoryRead(Gt.GetMemory(), Gt.Size());
   const occa::memory o_D = OccaMemoryRead(D.GetMemory(), D.Size());
   const occa::memory o_X = OccaMemoryRead(X.GetMemory(), X.Size());
   occa::memory o_Y = OccaMemoryReadWrite(Y.GetMemory(), Y.Size());
   const occa_id_t id = std::make_pair(D1D,Q1D);
   if (!Device::Allows(Backend::OCCA_CUDA))
   {
      static occa_kernel_t OccaDiffApply3D_cpu;
      if (OccaDiffApply3D_cpu.find(id) == OccaDiffApply3D_cpu.end())
      {
         const occa::kernel DiffusionApply3D_CPU =
            mfem::OccaDev().buildKernel("occa://mfem/fem/occa.okl",
                                        "DiffusionApply3D_CPU", props);
         OccaDiffApply3D_cpu.emplace(id, DiffusionApply3D_CPU);
      }
      OccaDiffApply3D_cpu.at(id)(NE, o_B, o_G, o_Bt, o_Gt, o_D, o_X, o_Y);
   }
   else
   {
      static occa_kernel_t OccaDiffApply3D_gpu;
      if (OccaDiffApply3D_gpu.find(id) == OccaDiffApply3D_gpu.end())
      {
         const occa::kernel DiffusionApply3D_GPU =
            mfem::OccaDev().buildKernel("occa://mfem/fem/occa.okl",
                                        "DiffusionApply3D_GPU", props);
         OccaDiffApply3D_gpu.emplace(id, DiffusionApply3D_GPU);
      }
      OccaDiffApply3D_gpu.at(id)(NE, o_B, o_G, o_Bt, o_Gt, o_D, o_X, o_Y);
   }
}
#endif // MFEM_USE_OCCA

// PA Diffusion Apply 2D kernel
template<int T_D1D = 0, int T_Q1D = 0>
static void PADiffusionApply2D(const int NE,
                               const Array<double> &b_,
                               const Array<double> &g_,
                               const Array<double> &bt_,
                               const Array<double> &gt_,
                               const Vector &d_,
                               const Vector &x_,
                               Vector &y_,
                               const int d1d = 0,
                               const int q1d = 0)
{
   const int D1D = T_D1D ? T_D1D : d1d;
   const int Q1D = T_Q1D ? T_Q1D : q1d;
   MFEM_VERIFY(D1D <= MAX_D1D, "");
   MFEM_VERIFY(Q1D <= MAX_Q1D, "");
   auto B = Reshape(b_, Q1D, D1D);
   auto G = Reshape(g_, Q1D, D1D);
   auto Bt = Reshape(bt_, D1D, Q1D);
   auto Gt = Reshape(gt_, D1D, Q1D);
   auto D = Reshape(d_, Q1D*Q1D, 3, NE);
   auto X = Reshape(x_, D1D, D1D, NE);
   auto Y = Reshape(y_, D1D, D1D, NE);
   MFEM_FORALL(e, NE,
   {
      const int D1D = T_D1D ? T_D1D : d1d;
      const int Q1D = T_Q1D ? T_Q1D : q1d;
      // the following variables are evaluated at compile time
      constexpr int max_D1D = T_D1D ? T_D1D : MAX_D1D;
      constexpr int max_Q1D = T_Q1D ? T_Q1D : MAX_Q1D;

      double grad[max_Q1D][max_Q1D][2];
      for (int qy = 0; qy < Q1D; ++qy)
      {
         for (int qx = 0; qx < Q1D; ++qx)
         {
            grad[qy][qx][0] = 0.0;
            grad[qy][qx][1] = 0.0;
         }
      }
      for (int dy = 0; dy < D1D; ++dy)
      {
         double gradX[max_Q1D][2];
         for (int qx = 0; qx < Q1D; ++qx)
         {
            gradX[qx][0] = 0.0;
            gradX[qx][1] = 0.0;
         }
         for (int dx = 0; dx < D1D; ++dx)
         {
            const double s = X(dx,dy,e);
            for (int qx = 0; qx < Q1D; ++qx)
            {
               gradX[qx][0] += s * B(qx,dx);
               gradX[qx][1] += s * G(qx,dx);
            }
         }
         for (int qy = 0; qy < Q1D; ++qy)
         {
            const double wy  = B(qy,dy);
            const double wDy = G(qy,dy);
            for (int qx = 0; qx < Q1D; ++qx)
            {
               grad[qy][qx][0] += gradX[qx][1] * wy;
               grad[qy][qx][1] += gradX[qx][0] * wDy;
            }
         }
      }
      // Calculate Dxy, xDy in plane
      for (int qy = 0; qy < Q1D; ++qy)
      {
         for (int qx = 0; qx < Q1D; ++qx)
         {
            const int q = qx + qy * Q1D;

            const double O11 = D(q,0,e);
            const double O12 = D(q,1,e);
            const double O22 = D(q,2,e);

            const double gradX = grad[qy][qx][0];
            const double gradY = grad[qy][qx][1];

            grad[qy][qx][0] = (O11 * gradX) + (O12 * gradY);
            grad[qy][qx][1] = (O12 * gradX) + (O22 * gradY);
         }
      }
      for (int qy = 0; qy < Q1D; ++qy)
      {
         double gradX[max_D1D][2];
         for (int dx = 0; dx < D1D; ++dx)
         {
            gradX[dx][0] = 0;
            gradX[dx][1] = 0;
         }
         for (int qx = 0; qx < Q1D; ++qx)
         {
            const double gX = grad[qy][qx][0];
            const double gY = grad[qy][qx][1];
            for (int dx = 0; dx < D1D; ++dx)
            {
               const double wx  = Bt(dx,qx);
               const double wDx = Gt(dx,qx);
               gradX[dx][0] += gX * wDx;
               gradX[dx][1] += gY * wx;
            }
         }
         for (int dy = 0; dy < D1D; ++dy)
         {
            const double wy  = Bt(dy,qy);
            const double wDy = Gt(dy,qy);
            for (int dx = 0; dx < D1D; ++dx)
            {
               Y(dx,dy,e) += ((gradX[dx][0] * wy) + (gradX[dx][1] * wDy));
            }
         }
      }
   });
}

// Shared memory PA Diffusion Apply 2D kernel
template<int T_D1D = 0, int T_Q1D = 0, int T_NBZ = 0>
static void SmemPADiffusionApply2D(const int NE,
                                   const Array<double> &b_,
                                   const Array<double> &g_,
                                   const Vector &d_,
                                   const Vector &x_,
                                   Vector &y_,
                                   const int d1d = 0,
                                   const int q1d = 0)
{
   const int D1D = T_D1D ? T_D1D : d1d;
   const int Q1D = T_Q1D ? T_Q1D : q1d;
   constexpr int NBZ = T_NBZ ? T_NBZ : 1;
   constexpr int MQ1 = T_Q1D ? T_Q1D : MAX_Q1D;
   constexpr int MD1 = T_D1D ? T_D1D : MAX_D1D;
   MFEM_VERIFY(D1D <= MD1, "");
   MFEM_VERIFY(Q1D <= MQ1, "");
   auto b = Reshape(b_, Q1D, D1D);
   auto g = Reshape(g_, Q1D, D1D);
   auto D = Reshape(d_, Q1D*Q1D, 3, NE);
   auto x = Reshape(x_, D1D, D1D, NE);
   auto Y = Reshape(y_, D1D, D1D, NE);
   MFEM_FORALL_2D(e, NE, Q1D, Q1D, NBZ,
   {
      const int tidz = MFEM_THREAD_ID(z);
      const int D1D = T_D1D ? T_D1D : d1d;
      const int Q1D = T_Q1D ? T_Q1D : q1d;
      constexpr int NBZ = T_NBZ ? T_NBZ : 1;
      constexpr int MQ1 = T_Q1D ? T_Q1D : MAX_Q1D;
      constexpr int MD1 = T_D1D ? T_D1D : MAX_D1D;
      MFEM_SHARED double sBG[2][MQ1*MD1];
      double (*B)[MD1] = (double (*)[MD1]) (sBG+0);
      double (*G)[MD1] = (double (*)[MD1]) (sBG+1);
      double (*Bt)[MQ1] = (double (*)[MQ1]) (sBG+0);
      double (*Gt)[MQ1] = (double (*)[MQ1]) (sBG+1);
      MFEM_SHARED double Xz[NBZ][MD1][MD1];
      MFEM_SHARED double GD[2][NBZ][MD1][MQ1];
      MFEM_SHARED double GQ[2][NBZ][MD1][MQ1];
      double (*X)[MD1] = (double (*)[MD1])(Xz + tidz);
      double (*DQ0)[MD1] = (double (*)[MD1])(GD[0] + tidz);
      double (*DQ1)[MD1] = (double (*)[MD1])(GD[1] + tidz);
      double (*QQ0)[MD1] = (double (*)[MD1])(GQ[0] + tidz);
      double (*QQ1)[MD1] = (double (*)[MD1])(GQ[1] + tidz);
      MFEM_FOREACH_THREAD(dy,y,D1D)
      {
         MFEM_FOREACH_THREAD(dx,x,D1D)
         {
            X[dy][dx] = x(dx,dy,e);
         }
      }
      if (tidz == 0)
      {
         MFEM_FOREACH_THREAD(dy,y,D1D)
         {
            MFEM_FOREACH_THREAD(q,x,Q1D)
            {
               B[q][dy] = b(q,dy);
               G[q][dy] = g(q,dy);
            }
         }
      }
      MFEM_SYNC_THREAD;
      MFEM_FOREACH_THREAD(dy,y,D1D)
      {
         MFEM_FOREACH_THREAD(qx,x,Q1D)
         {
            double u = 0.0;
            double v = 0.0;
            for (int dx = 0; dx < D1D; ++dx)
            {
               const double coords = X[dy][dx];
               u += B[qx][dx] * coords;
               v += G[qx][dx] * coords;
            }
            DQ0[dy][qx] = u;
            DQ1[dy][qx] = v;
         }
      }
      MFEM_SYNC_THREAD;
      MFEM_FOREACH_THREAD(qy,y,Q1D)
      {
         MFEM_FOREACH_THREAD(qx,x,Q1D)
         {
            double u = 0.0;
            double v = 0.0;
            for (int dy = 0; dy < D1D; ++dy)
            {
               u += DQ1[dy][qx] * B[qy][dy];
               v += DQ0[dy][qx] * G[qy][dy];
            }
            QQ0[qy][qx] = u;
            QQ1[qy][qx] = v;
         }
      }
      MFEM_SYNC_THREAD;
      MFEM_FOREACH_THREAD(qy,y,Q1D)
      {
         MFEM_FOREACH_THREAD(qx,x,Q1D)
         {
            const int q = (qx + ((qy) * Q1D));
            const double O11 = D(q,0,e);
            const double O12 = D(q,1,e);
            const double O22 = D(q,2,e);
            const double gX = QQ0[qy][qx];
            const double gY = QQ1[qy][qx];
            QQ0[qy][qx] = (O11 * gX) + (O12 * gY);
            QQ1[qy][qx] = (O12 * gX) + (O22 * gY);
         }
      }
      MFEM_SYNC_THREAD;
      if (tidz == 0)
      {
         MFEM_FOREACH_THREAD(dy,y,D1D)
         {
            MFEM_FOREACH_THREAD(q,x,Q1D)
            {
               Bt[dy][q] = b(q,dy);
               Gt[dy][q] = g(q,dy);
            }
         }
      }
      MFEM_SYNC_THREAD;
      MFEM_FOREACH_THREAD(qy,y,Q1D)
      {
         MFEM_FOREACH_THREAD(dx,x,D1D)
         {
            double u = 0.0;
            double v = 0.0;
            for (int qx = 0; qx < Q1D; ++qx)
            {
               u += Gt[dx][qx] * QQ0[qy][qx];
               v += Bt[dx][qx] * QQ1[qy][qx];
            }
            DQ0[qy][dx] = u;
            DQ1[qy][dx] = v;
         }
      }
      MFEM_SYNC_THREAD;
      MFEM_FOREACH_THREAD(dy,y,D1D)
      {
         MFEM_FOREACH_THREAD(dx,x,D1D)
         {
            double u = 0.0;
            double v = 0.0;
            for (int qy = 0; qy < Q1D; ++qy)
            {
               u += DQ0[qy][dx] * Bt[dy][qy];
               v += DQ1[qy][dx] * Gt[dy][qy];
            }
            Y(dx,dy,e) += (u + v);
         }
      }
   });
}

// PA Diffusion Apply 3D kernel
template<int T_D1D = 0, int T_Q1D = 0>
static void PADiffusionApply3D(const int NE,
                               const Array<double> &b,
                               const Array<double> &g,
                               const Array<double> &bt,
                               const Array<double> &gt,
                               const Vector &d_,
                               const Vector &x_,
                               Vector &y_,
                               int d1d = 0, int q1d = 0)
{
   const int D1D = T_D1D ? T_D1D : d1d;
   const int Q1D = T_Q1D ? T_Q1D : q1d;
   MFEM_VERIFY(D1D <= MAX_D1D, "");
   MFEM_VERIFY(Q1D <= MAX_Q1D, "");
   auto B = Reshape(b, Q1D, D1D);
   auto G = Reshape(g, Q1D, D1D);
   auto Bt = Reshape(bt, D1D, Q1D);
   auto Gt = Reshape(gt, D1D, Q1D);
   auto D = Reshape(d_, Q1D*Q1D*Q1D, 6, NE);
   auto X = Reshape(x_, D1D, D1D, D1D, NE);
   auto Y = Reshape(y_, D1D, D1D, D1D, NE);
   MFEM_FORALL(e, NE,
   {
      const int D1D = T_D1D ? T_D1D : d1d;
      const int Q1D = T_Q1D ? T_Q1D : q1d;
      constexpr int max_D1D = T_D1D ? T_D1D : MAX_D1D;
      constexpr int max_Q1D = T_Q1D ? T_Q1D : MAX_Q1D;
      double grad[max_Q1D][max_Q1D][max_Q1D][3];
      for (int qz = 0; qz < Q1D; ++qz)
      {
         for (int qy = 0; qy < Q1D; ++qy)
         {
            for (int qx = 0; qx < Q1D; ++qx)
            {
               grad[qz][qy][qx][0] = 0.0;
               grad[qz][qy][qx][1] = 0.0;
               grad[qz][qy][qx][2] = 0.0;
            }
         }
      }
      for (int dz = 0; dz < D1D; ++dz)
      {
         double gradXY[max_Q1D][max_Q1D][3];
         for (int qy = 0; qy < Q1D; ++qy)
         {
            for (int qx = 0; qx < Q1D; ++qx)
            {
               gradXY[qy][qx][0] = 0.0;
               gradXY[qy][qx][1] = 0.0;
               gradXY[qy][qx][2] = 0.0;
            }
         }
         for (int dy = 0; dy < D1D; ++dy)
         {
            double gradX[max_Q1D][2];
            for (int qx = 0; qx < Q1D; ++qx)
            {
               gradX[qx][0] = 0.0;
               gradX[qx][1] = 0.0;
            }
            for (int dx = 0; dx < D1D; ++dx)
            {
               const double s = X(dx,dy,dz,e);
               for (int qx = 0; qx < Q1D; ++qx)
               {
                  gradX[qx][0] += s * B(qx,dx);
                  gradX[qx][1] += s * G(qx,dx);
               }
            }
            for (int qy = 0; qy < Q1D; ++qy)
            {
               const double wy  = B(qy,dy);
               const double wDy = G(qy,dy);
               for (int qx = 0; qx < Q1D; ++qx)
               {
                  const double wx  = gradX[qx][0];
                  const double wDx = gradX[qx][1];
                  gradXY[qy][qx][0] += wDx * wy;
                  gradXY[qy][qx][1] += wx  * wDy;
                  gradXY[qy][qx][2] += wx  * wy;
               }
            }
         }
         for (int qz = 0; qz < Q1D; ++qz)
         {
            const double wz  = B(qz,dz);
            const double wDz = G(qz,dz);
            for (int qy = 0; qy < Q1D; ++qy)
            {
               for (int qx = 0; qx < Q1D; ++qx)
               {
                  grad[qz][qy][qx][0] += gradXY[qy][qx][0] * wz;
                  grad[qz][qy][qx][1] += gradXY[qy][qx][1] * wz;
                  grad[qz][qy][qx][2] += gradXY[qy][qx][2] * wDz;
               }
            }
         }
      }
      // Calculate Dxyz, xDyz, xyDz in plane
      for (int qz = 0; qz < Q1D; ++qz)
      {
         for (int qy = 0; qy < Q1D; ++qy)
         {
            for (int qx = 0; qx < Q1D; ++qx)
            {
               const int q = qx + (qy + qz * Q1D) * Q1D;
               const double O11 = D(q,0,e);
               const double O12 = D(q,1,e);
               const double O13 = D(q,2,e);
               const double O22 = D(q,3,e);
               const double O23 = D(q,4,e);
               const double O33 = D(q,5,e);
               const double gradX = grad[qz][qy][qx][0];
               const double gradY = grad[qz][qy][qx][1];
               const double gradZ = grad[qz][qy][qx][2];
               grad[qz][qy][qx][0] = (O11*gradX)+(O12*gradY)+(O13*gradZ);
               grad[qz][qy][qx][1] = (O12*gradX)+(O22*gradY)+(O23*gradZ);
               grad[qz][qy][qx][2] = (O13*gradX)+(O23*gradY)+(O33*gradZ);
            }
         }
      }
      for (int qz = 0; qz < Q1D; ++qz)
      {
         double gradXY[max_D1D][max_D1D][3];
         for (int dy = 0; dy < D1D; ++dy)
         {
            for (int dx = 0; dx < D1D; ++dx)
            {
               gradXY[dy][dx][0] = 0;
               gradXY[dy][dx][1] = 0;
               gradXY[dy][dx][2] = 0;
            }
         }
         for (int qy = 0; qy < Q1D; ++qy)
         {
            double gradX[max_D1D][3];
            for (int dx = 0; dx < D1D; ++dx)
            {
               gradX[dx][0] = 0;
               gradX[dx][1] = 0;
               gradX[dx][2] = 0;
            }
            for (int qx = 0; qx < Q1D; ++qx)
            {
               const double gX = grad[qz][qy][qx][0];
               const double gY = grad[qz][qy][qx][1];
               const double gZ = grad[qz][qy][qx][2];
               for (int dx = 0; dx < D1D; ++dx)
               {
                  const double wx  = Bt(dx,qx);
                  const double wDx = Gt(dx,qx);
                  gradX[dx][0] += gX * wDx;
                  gradX[dx][1] += gY * wx;
                  gradX[dx][2] += gZ * wx;
               }
            }
            for (int dy = 0; dy < D1D; ++dy)
            {
               const double wy  = Bt(dy,qy);
               const double wDy = Gt(dy,qy);
               for (int dx = 0; dx < D1D; ++dx)
               {
                  gradXY[dy][dx][0] += gradX[dx][0] * wy;
                  gradXY[dy][dx][1] += gradX[dx][1] * wDy;
                  gradXY[dy][dx][2] += gradX[dx][2] * wy;
               }
            }
         }
         for (int dz = 0; dz < D1D; ++dz)
         {
            const double wz  = Bt(dz,qz);
            const double wDz = Gt(dz,qz);
            for (int dy = 0; dy < D1D; ++dy)
            {
               for (int dx = 0; dx < D1D; ++dx)
               {
                  Y(dx,dy,dz,e) +=
                     ((gradXY[dy][dx][0] * wz) +
                      (gradXY[dy][dx][1] * wz) +
                      (gradXY[dy][dx][2] * wDz));
               }
            }
         }
      }
   });
}

// Half of B and G are stored in shared to get B, Bt, G and Gt.
// Indices computation for SmemPADiffusionApply3D.
static MFEM_HOST_DEVICE inline int qi(const int q, const int d, const int Q)
{
   return (q<=d) ? q : Q-1-q;
}

static MFEM_HOST_DEVICE inline int dj(const int q, const int d, const int D)
{
   return (q<=d) ? d : D-1-d;
}

static MFEM_HOST_DEVICE inline int qk(const int q, const int d, const int Q)
{
   return (q<=d) ? Q-1-q : q;
}

static MFEM_HOST_DEVICE inline int dl(const int q, const int d, const int D)
{
   return (q<=d) ? D-1-d : d;
}

static MFEM_HOST_DEVICE inline double sign(const int q, const int d)
{
   return (q<=d) ? -1.0 : 1.0;
}

template<int T_D1D = 0, int T_Q1D = 0>
static void SmemPADiffusionApply3D(const int NE,
                                   const Array<double> &b_,
                                   const Array<double> &g_,
                                   const Vector &d_,
                                   const Vector &x_,
                                   Vector &y_,
                                   const int d1d = 0,
                                   const int q1d = 0)
{
   const int D1D = T_D1D ? T_D1D : d1d;
   const int Q1D = T_Q1D ? T_Q1D : q1d;
<<<<<<< HEAD
   constexpr int MQ1 = T_Q1D ? T_Q1D : MAX_Q1D;
   constexpr int MD1 = T_D1D ? T_D1D : MAX_D1D;
   MFEM_VERIFY(D1D <= MD1, "");
   MFEM_VERIFY(Q1D <= MQ1, "");
   auto b = Reshape(b_, Q1D, D1D);
   auto g = Reshape(g_, Q1D, D1D);
   auto d = Reshape(d_, Q1D*Q1D*Q1D, 6, NE);
   auto x = Reshape(x_, D1D, D1D, D1D, NE);
   auto y = Reshape(y_, D1D, D1D, D1D, NE);
   MFEM_FORALL_3D(e, NE, Q1D, Q1D, Q1D,
=======
   constexpr int M1Q = T_Q1D ? T_Q1D : MAX_Q1D;
   constexpr int M1D = T_D1D ? T_D1D : MAX_D1D;
   MFEM_VERIFY(D1D <= M1D, "");
   MFEM_VERIFY(Q1D <= M1Q, "");
   auto b = Reshape(b_.Read(), Q1D, D1D);
   auto g = Reshape(g_.Read(), Q1D, D1D);
   auto d = Reshape(d_.Read(), Q1D, Q1D, Q1D, 6, NE);
   auto x = Reshape(x_.Read(), D1D, D1D, D1D, NE);
   auto y = Reshape(y_.ReadWrite(), D1D, D1D, D1D, NE);
   MFEM_FORALL_3D(e, NE, Q1D, Q1D, 1,
>>>>>>> 5457d033
   {
      const int D1D = T_D1D ? T_D1D : d1d;
      const int Q1D = T_Q1D ? T_Q1D : q1d;
      constexpr int MQ1 = T_Q1D ? T_Q1D : MAX_Q1D;
      constexpr int MD1 = T_D1D ? T_D1D : MAX_D1D;
      constexpr int MDQ = (MQ1 > MD1) ? MQ1 : MD1;
      MFEM_SHARED double sBG[MQ1*MD1];
      double (*B)[MD1] = (double (*)[MD1]) sBG;
      double (*G)[MD1] = (double (*)[MD1]) sBG;
      double (*Bt)[MQ1] = (double (*)[MQ1]) sBG;
      double (*Gt)[MQ1] = (double (*)[MQ1]) sBG;
      MFEM_SHARED double sm0[3][MDQ*MDQ*MDQ];
      MFEM_SHARED double sm1[3][MDQ*MDQ*MDQ];
      double (*X)[MD1][MD1]    = (double (*)[MD1][MD1]) (sm0+2);
      double (*DDQ0)[MD1][MQ1] = (double (*)[MD1][MQ1]) (sm0+0);
      double (*DDQ1)[MD1][MQ1] = (double (*)[MD1][MQ1]) (sm0+1);
      double (*DQQ0)[MQ1][MQ1] = (double (*)[MQ1][MQ1]) (sm1+0);
      double (*DQQ1)[MQ1][MQ1] = (double (*)[MQ1][MQ1]) (sm1+1);
      double (*DQQ2)[MQ1][MQ1] = (double (*)[MQ1][MQ1]) (sm1+2);
      double (*QQQ0)[MQ1][MQ1] = (double (*)[MQ1][MQ1]) (sm0+0);
      double (*QQQ1)[MQ1][MQ1] = (double (*)[MQ1][MQ1]) (sm0+1);
      double (*QQQ2)[MQ1][MQ1] = (double (*)[MQ1][MQ1]) (sm0+2);
      double (*QQD0)[MQ1][MD1] = (double (*)[MQ1][MD1]) (sm1+0);
      double (*QQD1)[MQ1][MD1] = (double (*)[MQ1][MD1]) (sm1+1);
      double (*QQD2)[MQ1][MD1] = (double (*)[MQ1][MD1]) (sm1+2);
      double (*QDD0)[MD1][MD1] = (double (*)[MD1][MD1]) (sm0+0);
      double (*QDD1)[MD1][MD1] = (double (*)[MD1][MD1]) (sm0+1);
      double (*QDD2)[MD1][MD1] = (double (*)[MD1][MD1]) (sm0+2);
      MFEM_FOREACH_THREAD(dy,y,D1D)
      {
         MFEM_FOREACH_THREAD(dx,x,D1D)
         {
            MFEM_UNROLL(MD1)
            for (int dz = 0; dz < D1D; ++dz)
            {
               X[dz][dy][dx] = x(dx,dy,dz,e);
            }
         }
         MFEM_FOREACH_THREAD(qx,x,Q1D)
         {
            const int i = qi(qx,dy,Q1D);
            const int j = dj(qx,dy,D1D);
            const int k = qk(qx,dy,Q1D);
            const int l = dl(qx,dy,D1D);
            B[i][j] = b(qx,dy);
            G[k][l] = g(qx,dy) * sign(qx,dy);
         }
      }
      MFEM_SYNC_THREAD;
      MFEM_FOREACH_THREAD(dy,y,D1D)
      {
         MFEM_FOREACH_THREAD(qx,x,Q1D)
         {
            double u[D1D], v[D1D];
            MFEM_UNROLL(MD1)
            for (int dz = 0; dz < D1D; dz++) { u[dz] = v[dz] = 0.0; }
            MFEM_UNROLL(MD1)
            for (int dx = 0; dx < D1D; ++dx)
            {
               const int i = qi(qx,dx,Q1D);
               const int j = dj(qx,dx,D1D);
               const int k = qk(qx,dx,Q1D);
               const int l = dl(qx,dx,D1D);
               const double s = sign(qx,dx);
               MFEM_UNROLL(MD1)
               for (int dz = 0; dz < D1D; ++dz)
               {
                  const double coords = X[dz][dy][dx];
                  u[dz] += coords * B[i][j];
                  v[dz] += coords * G[k][l] * s;
               }
            }
            MFEM_UNROLL(MD1)
            for (int dz = 0; dz < D1D; ++dz)
            {
               DDQ0[dz][dy][qx] = u[dz];
               DDQ1[dz][dy][qx] = v[dz];
            }
         }
      }
      MFEM_SYNC_THREAD;
      MFEM_FOREACH_THREAD(qy,y,Q1D)
      {
         MFEM_FOREACH_THREAD(qx,x,Q1D)
         {
            double u[D1D], v[D1D], w[D1D];
            MFEM_UNROLL(MD1)
            for (int dz = 0; dz < D1D; dz++) { u[dz] = v[dz] = w[dz] = 0.0; }
            MFEM_UNROLL(MD1)
            for (int dy = 0; dy < D1D; ++dy)
            {
               const int i = qi(qy,dy,Q1D);
               const int j = dj(qy,dy,D1D);
               const int k = qk(qy,dy,Q1D);
               const int l = dl(qy,dy,D1D);
               const double s = sign(qy,dy);
               MFEM_UNROLL(MD1)
               for (int dz = 0; dz < D1D; dz++)
               {
                  u[dz] += DDQ1[dz][dy][qx] * B[i][j];
                  v[dz] += DDQ0[dz][dy][qx] * G[k][l] * s;
                  w[dz] += DDQ0[dz][dy][qx] * B[i][j];
               }
            }
            MFEM_UNROLL(MD1)
            for (int dz = 0; dz < D1D; dz++)
            {
               DQQ0[dz][qy][qx] = u[dz];
               DQQ1[dz][qy][qx] = v[dz];
               DQQ2[dz][qy][qx] = w[dz];
            }
         }
      }
      MFEM_SYNC_THREAD;
      MFEM_FOREACH_THREAD(qy,y,Q1D)
      {
         MFEM_FOREACH_THREAD(qx,x,Q1D)
         {
            double u[Q1D], v[Q1D], w[Q1D];
            MFEM_UNROLL(MQ1)
            for (int qz = 0; qz < Q1D; qz++) { u[qz] = v[qz] = w[qz] = 0.0; }
            MFEM_UNROLL(MD1)
            for (int dz = 0; dz < D1D; ++dz)
            {
               MFEM_UNROLL(MQ1)
               for (int qz = 0; qz < Q1D; qz++)
               {
                  const int i = qi(qz,dz,Q1D);
                  const int j = dj(qz,dz,D1D);
                  const int k = qk(qz,dz,Q1D);
                  const int l = dl(qz,dz,D1D);
                  const double s = sign(qz,dz);
                  u[qz] += DQQ0[dz][qy][qx] * B[i][j];
                  v[qz] += DQQ1[dz][qy][qx] * B[i][j];
                  w[qz] += DQQ2[dz][qy][qx] * G[k][l] * s;
               }
            }
            MFEM_UNROLL(MQ1)
            for (int qz = 0; qz < Q1D; qz++)
            {
               const double O11 = d(qx,qy,qz,0,e);
               const double O12 = d(qx,qy,qz,1,e);
               const double O13 = d(qx,qy,qz,2,e);
               const double O22 = d(qx,qy,qz,3,e);
               const double O23 = d(qx,qy,qz,4,e);
               const double O33 = d(qx,qy,qz,5,e);
               const double gX = u[qz];
               const double gY = v[qz];
               const double gZ = w[qz];
               QQQ0[qz][qy][qx] = (O11*gX) + (O12*gY) + (O13*gZ);
               QQQ1[qz][qy][qx] = (O12*gX) + (O22*gY) + (O23*gZ);
               QQQ2[qz][qy][qx] = (O13*gX) + (O23*gY) + (O33*gZ);
            }
         }
      }
      MFEM_SYNC_THREAD;
      MFEM_FOREACH_THREAD(d,y,D1D)
      {
         MFEM_FOREACH_THREAD(q,x,Q1D)
         {
            const int i = qi(q,d,Q1D);
            const int j = dj(q,d,D1D);
            const int k = qk(q,d,Q1D);
            const int l = dl(q,d,D1D);
            Bt[j][i] = b(q,d);
            Gt[l][k] = g(q,d) * sign(q,d);
         }
      }
      MFEM_SYNC_THREAD;
      MFEM_FOREACH_THREAD(qy,y,Q1D)
      {
         MFEM_FOREACH_THREAD(dx,x,D1D)
         {
            double u[Q1D], v[Q1D], w[Q1D];
            MFEM_UNROLL(MQ1)
            for (int qz = 0; qz < Q1D; ++qz) { u[qz] = v[qz] = w[qz] = 0.0; }
            MFEM_UNROLL(MQ1)
            for (int qx = 0; qx < Q1D; ++qx)
            {
               const int i = qi(qx,dx,Q1D);
               const int j = dj(qx,dx,D1D);
               const int k = qk(qx,dx,Q1D);
               const int l = dl(qx,dx,D1D);
               const double s = sign(qx,dx);
               MFEM_UNROLL(MQ1)
               for (int qz = 0; qz < Q1D; ++qz)
               {
                  u[qz] += QQQ0[qz][qy][qx] * Gt[l][k] * s;
                  v[qz] += QQQ1[qz][qy][qx] * Bt[j][i];
                  w[qz] += QQQ2[qz][qy][qx] * Bt[j][i];
               }
            }
            MFEM_UNROLL(MQ1)
            for (int qz = 0; qz < Q1D; ++qz)
            {
               QQD0[qz][qy][dx] = u[qz];
               QQD1[qz][qy][dx] = v[qz];
               QQD2[qz][qy][dx] = w[qz];
            }
         }
      }
      MFEM_SYNC_THREAD;
      MFEM_FOREACH_THREAD(dy,y,D1D)
      {
         MFEM_FOREACH_THREAD(dx,x,D1D)
         {
            double u[Q1D], v[Q1D], w[Q1D];
            MFEM_UNROLL(MQ1)
            for (int qz = 0; qz < Q1D; ++qz) { u[qz] = v[qz] = w[qz] = 0.0; }
            MFEM_UNROLL(MQ1)
            for (int qy = 0; qy < Q1D; ++qy)
            {
               const int i = qi(qy,dy,Q1D);
               const int j = dj(qy,dy,D1D);
               const int k = qk(qy,dy,Q1D);
               const int l = dl(qy,dy,D1D);
               const double s = sign(qy,dy);
               MFEM_UNROLL(MQ1)
               for (int qz = 0; qz < Q1D; ++qz)
               {
                  u[qz] += QQD0[qz][qy][dx] * Bt[j][i];
                  v[qz] += QQD1[qz][qy][dx] * Gt[l][k] * s;
                  w[qz] += QQD2[qz][qy][dx] * Bt[j][i];
               }
            }
            MFEM_UNROLL(MQ1)
            for (int qz = 0; qz < Q1D; ++qz)
            {
               QDD0[qz][dy][dx] = u[qz];
               QDD1[qz][dy][dx] = v[qz];
               QDD2[qz][dy][dx] = w[qz];
            }
         }
      }
      MFEM_SYNC_THREAD;
      MFEM_FOREACH_THREAD(dy,y,D1D)
      {
         MFEM_FOREACH_THREAD(dx,x,D1D)
         {
            double u[D1D], v[D1D], w[D1D];
            MFEM_UNROLL(MD1)
            for (int dz = 0; dz < D1D; ++dz) { u[dz] = v[dz] = w[dz] = 0.0; }
            MFEM_UNROLL(MQ1)
            for (int qz = 0; qz < Q1D; ++qz)
            {
               MFEM_UNROLL(MD1)
               for (int dz = 0; dz < D1D; ++dz)
               {
                  const int i = qi(qz,dz,Q1D);
                  const int j = dj(qz,dz,D1D);
                  const int k = qk(qz,dz,Q1D);
                  const int l = dl(qz,dz,D1D);
                  const double s = sign(qz,dz);
                  u[dz] += QDD0[qz][dy][dx] * Bt[j][i];
                  v[dz] += QDD1[qz][dy][dx] * Bt[j][i];
                  w[dz] += QDD2[qz][dy][dx] * Gt[l][k] * s;
               }
            }
            MFEM_UNROLL(MD1)
            for (int dz = 0; dz < D1D; ++dz)
            {
               y(dx,dy,dz,e) += (u[dz] + v[dz] + w[dz]);
            }
         }
      }
   });
}

static void PADiffusionApply(const int dim,
                             const int D1D,
                             const int Q1D,
                             const int NE,
                             const Array<double> &B,
                             const Array<double> &G,
                             const Array<double> &Bt,
                             const Array<double> &Gt,
                             const Vector &D,
                             const Vector &X,
                             Vector &Y)
{
#ifdef MFEM_USE_OCCA
   if (DeviceCanUseOcca())
   {
      if (dim == 2)
      {
         OccaPADiffusionApply2D(D1D,Q1D,NE,B,G,Bt,Gt,D,X,Y);
         return;
      }
      if (dim == 3)
      {
         OccaPADiffusionApply3D(D1D,Q1D,NE,B,G,Bt,Gt,D,X,Y);
         return;
      }
      MFEM_ABORT("OCCA PADiffusionApply unknown kernel!");
   }
#endif // MFEM_USE_OCCA
   const int ID = (D1D << 4 ) | Q1D;

   if (dim == 2)
   {
      switch (ID)
      {
         case 0x22: return SmemPADiffusionApply2D<2,2,16>(NE,B,G,D,X,Y);
         case 0x33: return SmemPADiffusionApply2D<3,3,16>(NE,B,G,D,X,Y);
         case 0x44: return SmemPADiffusionApply2D<4,4,8>(NE,B,G,D,X,Y);
         case 0x55: return SmemPADiffusionApply2D<5,5,8>(NE,B,G,D,X,Y);
         case 0x66: return SmemPADiffusionApply2D<6,6,4>(NE,B,G,D,X,Y);
         case 0x77: return SmemPADiffusionApply2D<7,7,4>(NE,B,G,D,X,Y);
         case 0x88: return SmemPADiffusionApply2D<8,8,2>(NE,B,G,D,X,Y);
         case 0x99: return SmemPADiffusionApply2D<9,9,2>(NE,B,G,D,X,Y);
         default:   return PADiffusionApply2D(NE,B,G,Bt,Gt,D,X,Y,D1D,Q1D);
      }
   }

   if (dim == 3)
   {
      switch (ID)
      {
         case 0x23: return SmemPADiffusionApply3D<2,3>(NE,B,G,D,X,Y);
         case 0x34: return SmemPADiffusionApply3D<3,4>(NE,B,G,D,X,Y);
         case 0x45: return SmemPADiffusionApply3D<4,5>(NE,B,G,D,X,Y);
         case 0x46: return SmemPADiffusionApply3D<4,6>(NE,B,G,D,X,Y);
         case 0x56: return SmemPADiffusionApply3D<5,6>(NE,B,G,D,X,Y);
         case 0x58: return SmemPADiffusionApply3D<5,8>(NE,B,G,D,X,Y);
         case 0x67: return SmemPADiffusionApply3D<6,7>(NE,B,G,D,X,Y);
         case 0x78: return SmemPADiffusionApply3D<7,8>(NE,B,G,D,X,Y);
         case 0x89: return SmemPADiffusionApply3D<8,9>(NE,B,G,D,X,Y);
         default:   return PADiffusionApply3D(NE,B,G,Bt,Gt,D,X,Y,D1D,Q1D);
      }
   }
   MFEM_ABORT("Unknown kernel.");
}

// PA Diffusion Apply kernel
void DiffusionIntegrator::AddMultPA(const Vector &x, Vector &y) const
{
#ifdef MFEM_USE_CEED
   if (DeviceCanUseCeed())
   {
      const CeedScalar *x_ptr;
      CeedScalar *y_ptr;
      CeedMemType mem;
      CeedGetPreferredMemType(internal::ceed, &mem);
      if ( Device::Allows(Backend::CUDA) && mem==CEED_MEM_DEVICE )
      {
         x_ptr = x.Read();
         y_ptr = y.ReadWrite();
      }
      else
      {
         x_ptr = x.HostRead();
         y_ptr = y.HostReadWrite();
         mem = CEED_MEM_HOST;
      }
      CeedVectorSetArray(ceedDataPtr->u, mem, CEED_USE_POINTER,
                         const_cast<CeedScalar*>(x_ptr));
      CeedVectorSetArray(ceedDataPtr->v, mem, CEED_USE_POINTER, y_ptr);

      CeedOperatorApplyAdd(ceedDataPtr->oper, ceedDataPtr->u, ceedDataPtr->v,
                           CEED_REQUEST_IMMEDIATE);

      CeedVectorSyncArray(ceedDataPtr->v, mem);
   }
   else
#endif
   {
      PADiffusionApply(dim, dofs1D, quad1D, ne,
                       maps->B, maps->G, maps->Bt, maps->Gt,
                       pa_data, x, y);
   }
}

} // namespace mfem<|MERGE_RESOLUTION|>--- conflicted
+++ resolved
@@ -1346,29 +1346,16 @@
 {
    const int D1D = T_D1D ? T_D1D : d1d;
    const int Q1D = T_Q1D ? T_Q1D : q1d;
-<<<<<<< HEAD
    constexpr int MQ1 = T_Q1D ? T_Q1D : MAX_Q1D;
    constexpr int MD1 = T_D1D ? T_D1D : MAX_D1D;
    MFEM_VERIFY(D1D <= MD1, "");
    MFEM_VERIFY(Q1D <= MQ1, "");
    auto b = Reshape(b_, Q1D, D1D);
    auto g = Reshape(g_, Q1D, D1D);
-   auto d = Reshape(d_, Q1D*Q1D*Q1D, 6, NE);
+   auto d = Reshape(d_, Q1D, Q1D, Q1D, 6, NE);
    auto x = Reshape(x_, D1D, D1D, D1D, NE);
    auto y = Reshape(y_, D1D, D1D, D1D, NE);
-   MFEM_FORALL_3D(e, NE, Q1D, Q1D, Q1D,
-=======
-   constexpr int M1Q = T_Q1D ? T_Q1D : MAX_Q1D;
-   constexpr int M1D = T_D1D ? T_D1D : MAX_D1D;
-   MFEM_VERIFY(D1D <= M1D, "");
-   MFEM_VERIFY(Q1D <= M1Q, "");
-   auto b = Reshape(b_.Read(), Q1D, D1D);
-   auto g = Reshape(g_.Read(), Q1D, D1D);
-   auto d = Reshape(d_.Read(), Q1D, Q1D, Q1D, 6, NE);
-   auto x = Reshape(x_.Read(), D1D, D1D, D1D, NE);
-   auto y = Reshape(y_.ReadWrite(), D1D, D1D, D1D, NE);
    MFEM_FORALL_3D(e, NE, Q1D, Q1D, 1,
->>>>>>> 5457d033
    {
       const int D1D = T_D1D ? T_D1D : d1d;
       const int Q1D = T_Q1D ? T_Q1D : q1d;
