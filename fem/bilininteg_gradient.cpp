--- conflicted
+++ resolved
@@ -144,11 +144,7 @@
    quad1D = trial_maps->nqpt;
    test_maps  = &test_fe.GetDofToQuad(*ir, DofToQuad::TENSOR);
    test_dofs1D = test_maps->ndof;
-<<<<<<< HEAD
    MFEM_ASSERT(quad1D == test_maps->nqpt,
-=======
-   MFEM_ASSERT(quad1D == test_quad1D,
->>>>>>> 5c7804e9
                "PA requires test and trial space to have same number of quadrature points!");
    pa_data.SetSize(nq * dimsToStore * ne, Device::GetMemoryType());
    double coeff = 1.0;
