--- conflicted
+++ resolved
@@ -123,9 +123,9 @@
 
 template<int T_D1D = 0, int T_Q1D = 0>
 static void PAMassAssembleDiagonal2D(const int NE,
-                                     const double *b,
-                                     const double *d,
-                                     double *y,
+                                     ConstDeviceMatrix &B,
+                                     ConstDeviceCube &D,
+                                     DeviceCube &Y,
                                      const int d1d = 0,
                                      const int q1d = 0)
 {
@@ -133,17 +133,7 @@
    const int Q1D = T_Q1D ? T_Q1D : q1d;
    MFEM_VERIFY(D1D <= MAX_D1D, "");
    MFEM_VERIFY(Q1D <= MAX_Q1D, "");
-<<<<<<< HEAD
-   auto B = Reshape(b, Q1D, D1D);
-   auto D = Reshape(d, Q1D, Q1D, NE);
-   auto Y = Reshape(y, D1D, D1D, NE);
-   MFEM_FORALL(e, NE,
-=======
-   auto B = Reshape(b.Read(), Q1D, D1D);
-   auto D = Reshape(d.Read(), Q1D, Q1D, NE);
-   auto Y = Reshape(y.ReadWrite(), D1D, D1D, NE);
    mfem::forall(NE, [=] MFEM_HOST_DEVICE (int e)
->>>>>>> 1ee0e3b3
    {
       const int D1D = T_D1D ? T_D1D : d1d;
       const int Q1D = T_Q1D ? T_Q1D : q1d;
@@ -191,15 +181,7 @@
    constexpr int MD1 = T_D1D ? T_D1D : MAX_D1D;
    MFEM_VERIFY(D1D <= MD1, "");
    MFEM_VERIFY(Q1D <= MQ1, "");
-<<<<<<< HEAD
-
-   MFEM_FORALL_2D(e, NE, Q1D, Q1D, NBZ,
-=======
-   auto b = Reshape(b_.Read(), Q1D, D1D);
-   auto D = Reshape(d_.Read(), Q1D, Q1D, NE);
-   auto Y = Reshape(y_.ReadWrite(), D1D, D1D, NE);
    mfem::forall_2D_batch(NE, Q1D, Q1D, NBZ, [=] MFEM_HOST_DEVICE (int e)
->>>>>>> 1ee0e3b3
    {
       const int tidz = MFEM_THREAD_ID(z);
       const int D1D = T_D1D ? T_D1D : d1d;
@@ -249,9 +231,9 @@
 
 template<int T_D1D = 0, int T_Q1D = 0>
 static void PAMassAssembleDiagonal3D(const int NE,
-                                     const double *b,
-                                     const double *d,
-                                     double *y,
+                                     ConstDeviceMatrix &B,
+                                     DeviceTensor<4,const double> &D,
+                                     DeviceTensor<4,double> &Y,
                                      const int d1d = 0,
                                      const int q1d = 0)
 {
@@ -259,17 +241,7 @@
    const int Q1D = T_Q1D ? T_Q1D : q1d;
    MFEM_VERIFY(D1D <= MAX_D1D, "");
    MFEM_VERIFY(Q1D <= MAX_Q1D, "");
-<<<<<<< HEAD
-   auto B = Reshape(b, Q1D, D1D);
-   auto D = Reshape(d, Q1D, Q1D, Q1D, NE);
-   auto Y = Reshape(y, D1D, D1D, D1D, NE);
-   MFEM_FORALL(e, NE,
-=======
-   auto B = Reshape(b.Read(), Q1D, D1D);
-   auto D = Reshape(d.Read(), Q1D, Q1D, Q1D, NE);
-   auto Y = Reshape(y.ReadWrite(), D1D, D1D, D1D, NE);
    mfem::forall(NE, [=] MFEM_HOST_DEVICE (int e)
->>>>>>> 1ee0e3b3
    {
       const int D1D = T_D1D ? T_D1D : d1d;
       const int Q1D = T_Q1D ? T_Q1D : q1d;
@@ -337,15 +309,7 @@
    constexpr int MD1 = T_D1D ? T_D1D : MAX_D1D;
    MFEM_VERIFY(D1D <= MD1, "");
    MFEM_VERIFY(Q1D <= MQ1, "");
-<<<<<<< HEAD
-
-   MFEM_FORALL_3D(e, NE, Q1D, Q1D, Q1D,
-=======
-   auto b = Reshape(b_.Read(), Q1D, D1D);
-   auto D = Reshape(d_.Read(), Q1D, Q1D, Q1D, NE);
-   auto Y = Reshape(y_.ReadWrite(), D1D, D1D, D1D, NE);
    mfem::forall_3D(NE, Q1D, Q1D, Q1D, [=] MFEM_HOST_DEVICE (int e)
->>>>>>> 1ee0e3b3
    {
       const int tidz = MFEM_THREAD_ID(z);
       const int D1D = T_D1D ? T_D1D : d1d;
@@ -612,21 +576,9 @@
    constexpr int MD1 = T_D1D ? T_D1D : MAX_D1D;
    MFEM_VERIFY(D1D <= MD1, "");
    MFEM_VERIFY(Q1D <= MQ1, "");
-<<<<<<< HEAD
-
-   MFEM_FORALL_2D(e, NE, Q1D, Q1D, NBZ,
+   mfem::forall_2D_batch(NE, Q1D, Q1D, NBZ, [=] MFEM_HOST_DEVICE (int e)
    {
       internal::SmemPAMassApply2D_Element<T_D1D,T_Q1D,T_NBZ>(e,NE,B,D,X,Y,d1d,q1d);
-=======
-   const auto b = b_.Read();
-   const auto D = d_.Read();
-   const auto x = x_.Read();
-   auto Y = y_.ReadWrite();
-   mfem::forall_2D_batch(NE, Q1D, Q1D, NBZ, [=] MFEM_HOST_DEVICE (int e)
-   {
-      internal::SmemPAMassApply2D_Element<T_D1D,T_Q1D,T_NBZ>(e, NE, b, D, x, Y, d1d,
-                                                             q1d);
->>>>>>> 1ee0e3b3
    });
 }
 
@@ -640,8 +592,8 @@
                           const int d1d = 0,
                           const int q1d = 0)
 {
-   MFEM_VERIFY((T_D1D ? T_D1D : d1d) <= MAX_D1D, "");
-   MFEM_VERIFY((T_Q1D ? T_Q1D : q1d) <= MAX_Q1D, "");
+   MFEM_VERIFY(T_D1D ? T_D1D : d1d <= MAX_D1D, "");
+   MFEM_VERIFY(T_Q1D ? T_Q1D : q1d <= MAX_Q1D, "");
 
    mfem::forall(NE, [=] MFEM_HOST_DEVICE (int e)
    {
@@ -664,16 +616,7 @@
    constexpr int M1D = T_D1D ? T_D1D : MAX_D1D;
    MFEM_VERIFY(D1D <= M1D, "");
    MFEM_VERIFY(Q1D <= M1Q, "");
-<<<<<<< HEAD
-
-   MFEM_FORALL_3D(e, NE, Q1D, Q1D, 1,
-=======
-   auto b = b_.Read();
-   auto d = d_.Read();
-   auto x = x_.Read();
-   auto y = y_.ReadWrite();
    mfem::forall_2D(NE, Q1D, Q1D, [=] MFEM_HOST_DEVICE (int e)
->>>>>>> 1ee0e3b3
    {
       internal::SmemPAMassApply3D_Element<T_D1D,T_Q1D>(e,NE,b,D,x,Y,D1D,Q1D);
    });
