// Copyright (c) 2010-2020, Lawrence Livermore National Security, LLC. Produced
// at the Lawrence Livermore National Laboratory. All Rights reserved. See files
// LICENSE and NOTICE for details. LLNL-CODE-806117.
//
// This file is part of the MFEM library. For more information and source code
// availability visit https://mfem.org.
//
// MFEM is free software; you can redistribute it and/or modify it under the
// terms of the BSD-3 license. We welcome feedback and contributions, see file
// CONTRIBUTING.md for details.

#ifndef MFEM_COMPLEX_FEM
#define MFEM_COMPLEX_FEM

#include "../linalg/complex_operator.hpp"
#include "gridfunc.hpp"
#include "linearform.hpp"
#include "bilinearform.hpp"
#ifdef MFEM_USE_MPI
#include "pgridfunc.hpp"
#include "plinearform.hpp"
#include "pbilinearform.hpp"
#endif
#include <complex>

namespace mfem
{

/// Class for complex-valued grid function - real + imaginary part Vector with
/// associated FE space.
class ComplexGridFunction : public Vector
{
private:
   GridFunction * gfr;
   GridFunction * gfi;

protected:
   void Destroy() { delete gfr; delete gfi; }

public:
   /* @brief Construct a ComplexGridFunction associated with the
      FiniteElementSpace @a *f. */
   ComplexGridFunction(FiniteElementSpace *f);

   void Update();

   /// Assign constant values to the ComplexGridFunction data.
   ComplexGridFunction &operator=(const std::complex<double> & value)
   { *gfr = value.real(); *gfi = value.imag(); return *this; }

   virtual void ProjectCoefficient(Coefficient &real_coeff,
                                   Coefficient &imag_coeff);
   virtual void ProjectCoefficient(VectorCoefficient &real_vcoeff,
                                   VectorCoefficient &imag_vcoeff);

   virtual void ProjectBdrCoefficient(Coefficient &real_coeff,
                                      Coefficient &imag_coeff,
                                      Array<int> &attr);
   virtual void ProjectBdrCoefficientNormal(VectorCoefficient &real_coeff,
                                            VectorCoefficient &imag_coeff,
                                            Array<int> &attr);
   virtual void ProjectBdrCoefficientTangent(VectorCoefficient &real_coeff,
                                             VectorCoefficient &imag_coeff,
                                             Array<int> &attr);

   FiniteElementSpace *FESpace() { return gfr->FESpace(); }
   const FiniteElementSpace *FESpace() const { return gfr->FESpace(); }

   GridFunction & real() { return *gfr; }
   GridFunction & imag() { return *gfi; }
   const GridFunction & real() const { return *gfr; }
   const GridFunction & imag() const { return *gfi; }

   /// Destroys the grid function.
   virtual ~ComplexGridFunction() { Destroy(); }

};

/** Class for a complex-valued linear form

    The @a convention argument in the class's constructor is documented in the
    mfem::ComplexOperator class found in linalg/complex_operator.hpp.

    When supplying integrators to the ComplexLinearForm either the real or
    imaginary integrator can be NULL. This indicates that the corresponding
    portion of the complex-valued field is equal to zero.
 */
class ComplexLinearForm : public Vector
{
private:
   ComplexOperator::Convention conv;

protected:
   LinearForm * lfr;
   LinearForm * lfi;

public:
   ComplexLinearForm(FiniteElementSpace *fes,
                     ComplexOperator::Convention
                     convention = ComplexOperator::HERMITIAN);

   /** @brief Create a ComplexLinearForm on the FiniteElementSpace @a fes, using
       the same integrators as the LinearForms @a lf_r (real) and @a lf_i (imag).

       The pointer @a fes is not owned by the newly constructed object.

       The integrators are copied as pointers and they are not owned by the
       newly constructed ComplexLinearForm. */
   ComplexLinearForm(FiniteElementSpace *fes, LinearForm *lf_r, LinearForm *lf_i,
                     ComplexOperator::Convention
                     convention = ComplexOperator::HERMITIAN);

   virtual ~ComplexLinearForm();

   ComplexOperator::Convention GetConvention() const { return conv; }
   void SetConvention(const ComplexOperator::Convention &
                      convention) { conv = convention; }

   /// Adds new Domain Integrator.
   void AddDomainIntegrator(LinearFormIntegrator *lfi_real,
                            LinearFormIntegrator *lfi_imag);

   /// Adds new Boundary Integrator.
   void AddBoundaryIntegrator(LinearFormIntegrator *lfi_real,
                              LinearFormIntegrator *lfi_imag);

   /** @brief Add new Boundary Integrator, restricted to the given boundary
       attributes.

       Assumes ownership of @a lfi_real and @a lfi_imag.

       The array @a bdr_attr_marker is stored internally as a pointer to the
       given Array<int> object. */
   void AddBoundaryIntegrator(LinearFormIntegrator *lfi_real,
                              LinearFormIntegrator *lfi_imag,
                              Array<int> &bdr_attr_marker);

   /// Adds new Boundary Face Integrator. Assumes ownership of @a lfi.
   void AddBdrFaceIntegrator(LinearFormIntegrator *lfi_real,
                             LinearFormIntegrator *lfi_imag);

   /** @brief Add new Boundary Face Integrator, restricted to the given boundary
       attributes.

       Assumes ownership of @a lfi_real and @a lfi_imag.

       The array @a bdr_attr_marker is stored internally as a pointer to the
       given Array<int> object. */
   void AddBdrFaceIntegrator(LinearFormIntegrator *lfi_real,
                             LinearFormIntegrator *lfi_imag,
                             Array<int> &bdr_attr_marker);

   FiniteElementSpace *FESpace() const { return lfr->FESpace(); }

   LinearForm & real() { return *lfr; }
   LinearForm & imag() { return *lfi; }
   const LinearForm & real() const { return *lfr; }
   const LinearForm & imag() const { return *lfi; }

   void Update();
   void Update(FiniteElementSpace *f);

   /// Assembles the linear form i.e. sums over all domain/bdr integrators.
   void Assemble();

   std::complex<double> operator()(const ComplexGridFunction &gf) const;
};


/** Class for sesquilinear form

    A sesquilinear form is a generalization of a bilinear form to complex-valued
    fields. Sesquilinear forms are linear in the second argument but the first
    argument involves a complex conjugate in the sense that:

                a(alpha u, beta v) = conj(alpha) beta a(u, v)

    The @a convention argument in the class's constructor is documented in the
    mfem::ComplexOperator class found in linalg/complex_operator.hpp.

    When supplying integrators to the SesquilinearForm either the real or
    imaginary integrator can be NULL. This indicates that the corresponding
    portion of the complex-valued material coefficient is equal to zero.
*/
class SesquilinearForm
{
private:
   ComplexOperator::Convention conv;

   /** This data member allows one to specify what should be done to the
       diagonal matrix entries and corresponding RHS values upon elimination of
       the constrained DoFs. */
   mfem::Matrix::DiagonalPolicy diag_policy = mfem::Matrix::DIAG_ONE;

   BilinearForm *blfr;
   BilinearForm *blfi;

   /* These methods check if the real/imag parts of the sesquilinear form are
      not empty */
   bool RealInteg();
   bool ImagInteg();

public:
   SesquilinearForm(FiniteElementSpace *fes,
                    ComplexOperator::Convention
                    convention = ComplexOperator::HERMITIAN);
   /** @brief Create a SesquilinearForm on the FiniteElementSpace @a fes, using
       the same integrators as the BilinearForms @a bfr and @a bfi .

       The pointer @a fes is not owned by the newly constructed object.

       The integrators are copied as pointers and they are not owned by the
       newly constructed SesquilinearForm. */
   SesquilinearForm(FiniteElementSpace *fes, BilinearForm *bfr, BilinearForm *bfi,
                    ComplexOperator::Convention
                    convention = ComplexOperator::HERMITIAN);

   ComplexOperator::Convention GetConvention() const { return conv; }
   void SetConvention(const ComplexOperator::Convention &
                      convention) { conv = convention; }

   /// Set the desired assembly level.
   /** Valid choices are:

       - AssemblyLevel::FULL  (default)
       - AssemblyLevel::PARTIAL
       - AssemblyLevel::ELEMENT
       - AssemblyLevel::NONE

       This method must be called before assembly. */
   void SetAssemblyLevel(AssemblyLevel assembly_level)
   {
      blfr->SetAssemblyLevel(assembly_level);
      blfi->SetAssemblyLevel(assembly_level);
   }

   BilinearForm & real() { return *blfr; }
   BilinearForm & imag() { return *blfi; }
   const BilinearForm & real() const { return *blfr; }
   const BilinearForm & imag() const { return *blfi; }

   /// Adds new Domain Integrator.
   void AddDomainIntegrator(BilinearFormIntegrator *bfi_real,
                            BilinearFormIntegrator *bfi_imag);

   /// Adds new Boundary Integrator.
   void AddBoundaryIntegrator(BilinearFormIntegrator *bfi_real,
                              BilinearFormIntegrator *bfi_imag);

   /// Adds new Boundary Integrator, restricted to specific boundary attributes.
   void AddBoundaryIntegrator(BilinearFormIntegrator *bfi_real,
                              BilinearFormIntegrator *bfi_imag,
                              Array<int> &bdr_marker);

   /// Adds new interior Face Integrator. Assumes ownership of @a bfi.
   void AddInteriorFaceIntegrator(BilinearFormIntegrator *bfi_real,
                                  BilinearFormIntegrator *bfi_imag);

   /// Adds new boundary Face Integrator. Assumes ownership of @a bfi.
   void AddBdrFaceIntegrator(BilinearFormIntegrator *bfi_real,
                             BilinearFormIntegrator *bfi_imag);

   /** @brief Adds new boundary Face Integrator, restricted to specific boundary
       attributes.

       Assumes ownership of @a bfi.

       The array @a bdr_marker is stored internally as a pointer to the given
       Array<int> object. */
   void AddBdrFaceIntegrator(BilinearFormIntegrator *bfi_real,
                             BilinearFormIntegrator *bfi_imag,
                             Array<int> &bdr_marker);

   /// Assemble the local matrix
   void Assemble(int skip_zeros = 1);

   /// Finalizes the matrix initialization.
   void Finalize(int skip_zeros = 1);

   /// Returns the matrix assembled on the true dofs, i.e. P^t A P.
   /** The returned matrix has to be deleted by the caller. */
   ComplexSparseMatrix *AssembleComplexSparseMatrix();

   /// Return the parallel FE space associated with the ParBilinearForm.
   FiniteElementSpace *FESpace() const { return blfr->FESpace(); }

   void FormLinearSystem(const Array<int> &ess_tdof_list, Vector &x, Vector &b,
                         OperatorHandle &A, Vector &X, Vector &B,
                         int copy_interior = 0);

   void FormSystemMatrix(const Array<int> &ess_tdof_list,
                         OperatorHandle &A);

   /** Call this method after solving a linear system constructed using the
       FormLinearSystem method to recover the solution as a ParGridFunction-size
       vector in x. Use the same arguments as in the FormLinearSystem call. */
   virtual void RecoverFEMSolution(const Vector &X, const Vector &b, Vector &x);

   virtual void Update(FiniteElementSpace *nfes = NULL);

   /// Sets diagonal policy used upon construction of the linear system
   void SetDiagonalPolicy(mfem::Matrix::DiagonalPolicy dpolicy);

   /// Returns the diagonal policy of the sesquilinear form
   Matrix::DiagonalPolicy GetDiagonalPolicy() const {return diag_policy;}

   virtual ~SesquilinearForm();
};

#ifdef MFEM_USE_MPI

/// Class for parallel complex-valued grid function - real + imaginary part
/// Vector with associated parallel FE space.
class ParComplexGridFunction : public Vector
{
private:

   ParGridFunction * pgfr;
   ParGridFunction * pgfi;

protected:
   void Destroy() { delete pgfr; delete pgfi; }

public:

   /* @brief Construct a ParComplexGridFunction associated with the
      ParFiniteElementSpace @a *pf. */
   ParComplexGridFunction(ParFiniteElementSpace *pf);

   void Update();

   /// Assign constant values to the ParComplexGridFunction data.
   ParComplexGridFunction &operator=(const std::complex<double> & value)
   { *pgfr = value.real(); *pgfi = value.imag(); return *this; }

   virtual void ProjectCoefficient(Coefficient &real_coeff,
                                   Coefficient &imag_coeff);
   virtual void ProjectCoefficient(VectorCoefficient &real_vcoeff,
                                   VectorCoefficient &imag_vcoeff);

   virtual void ProjectBdrCoefficient(Coefficient &real_coeff,
                                      Coefficient &imag_coeff,
                                      Array<int> &attr);
   virtual void ProjectBdrCoefficientNormal(VectorCoefficient &real_coeff,
                                            VectorCoefficient &imag_coeff,
                                            Array<int> &attr);
   virtual void ProjectBdrCoefficientTangent(VectorCoefficient &real_coeff,
                                             VectorCoefficient &imag_coeff,
                                             Array<int> &attr);

   void Distribute(const Vector *tv);
   void Distribute(const Vector &tv) { Distribute(&tv); }

   /// Returns the vector restricted to the true dofs.
   void ParallelProject(Vector &tv) const;

   FiniteElementSpace *FESpace() { return pgfr->FESpace(); }
   const FiniteElementSpace *FESpace() const { return pgfr->FESpace(); }

   ParFiniteElementSpace *ParFESpace() { return pgfr->ParFESpace(); }
   const ParFiniteElementSpace *ParFESpace() const { return pgfr->ParFESpace(); }

   ParGridFunction & real() { return *pgfr; }
   ParGridFunction & imag() { return *pgfi; }
   const ParGridFunction & real() const { return *pgfr; }
   const ParGridFunction & imag() const { return *pgfi; }

   virtual double ComputeL2Error(Coefficient &exsolr, Coefficient &exsoli,
                                 const IntegrationRule *irs[] = NULL) const
   {
      double err_r = pgfr->ComputeL2Error(exsolr, irs);
      double err_i = pgfi->ComputeL2Error(exsoli, irs);
      return sqrt(err_r * err_r + err_i * err_i);
   }

   virtual double ComputeL2Error(VectorCoefficient &exsolr,
                                 VectorCoefficient &exsoli,
                                 const IntegrationRule *irs[] = NULL,
                                 Array<int> *elems = NULL) const
   {
      double err_r = pgfr->ComputeL2Error(exsolr, irs, elems);
      double err_i = pgfi->ComputeL2Error(exsoli, irs, elems);
      return sqrt(err_r * err_r + err_i * err_i);
   }


   /// Destroys grid function.
   virtual ~ParComplexGridFunction() { Destroy(); }

};

/** Class for a complex-valued, parallel linear form

    The @a convention argument in the class's constructor is documented in the
    mfem::ComplexOperator class found in linalg/complex_operator.hpp.

    When supplying integrators to the ParComplexLinearForm either the real or
    imaginary integrator can be NULL.  This indicates that the corresponding
    portion of the complex-valued field is equal to zero.
 */
class ParComplexLinearForm : public Vector
{
private:
   ComplexOperator::Convention conv;

protected:
   ParLinearForm * plfr;
   ParLinearForm * plfi;

   HYPRE_Int * tdof_offsets;

public:

   ParComplexLinearForm(ParFiniteElementSpace *pf,
                        ComplexOperator::Convention
                        convention = ComplexOperator::HERMITIAN);

   /** @brief Create a ParComplexLinearForm on the ParFiniteElementSpace @a pf,
       using the same integrators as the LinearForms @a plf_r (real) and
       @a plf_i (imag).

      The pointer @a fes is not owned by the newly constructed object.

      The integrators are copied as pointers and they are not owned by the newly
      constructed ParComplexLinearForm. */
   ParComplexLinearForm(ParFiniteElementSpace *pf, ParLinearForm *plf_r,
                        ParLinearForm *plf_i,
                        ComplexOperator::Convention
                        convention = ComplexOperator::HERMITIAN);

   virtual ~ParComplexLinearForm();

   ComplexOperator::Convention GetConvention() const { return conv; }
   void SetConvention(const ComplexOperator::Convention &
                      convention) { conv = convention; }

   /// Adds new Domain Integrator.
   void AddDomainIntegrator(LinearFormIntegrator *lfi_real,
                            LinearFormIntegrator *lfi_imag);

   /// Adds new Boundary Integrator.
   void AddBoundaryIntegrator(LinearFormIntegrator *lfi_real,
                              LinearFormIntegrator *lfi_imag);

   /** @brief Add new Boundary Integrator, restricted to the given boundary
       attributes.

       Assumes ownership of @a lfi_real and @a lfi_imag.

       The array @a bdr_attr_marker is stored internally as a pointer to the
       given Array<int> object. */
   void AddBoundaryIntegrator(LinearFormIntegrator *lfi_real,
                              LinearFormIntegrator *lfi_imag,
                              Array<int> &bdr_attr_marker);

   /// Adds new Boundary Face Integrator. Assumes ownership of @a lfi.
   void AddBdrFaceIntegrator(LinearFormIntegrator *lfi_real,
                             LinearFormIntegrator *lfi_imag);

   /** @brief Add new Boundary Face Integrator, restricted to the given boundary
       attributes.

       Assumes ownership of @a lfi_real and @a lfi_imag.

       The array @a bdr_attr_marker is stored internally as a pointer to the
       given Array<int> object. */
   void AddBdrFaceIntegrator(LinearFormIntegrator *lfi_real,
                             LinearFormIntegrator *lfi_imag,
                             Array<int> &bdr_attr_marker);

   ParFiniteElementSpace *ParFESpace() const { return plfr->ParFESpace(); }

   ParLinearForm & real() { return *plfr; }
   ParLinearForm & imag() { return *plfi; }
   const ParLinearForm & real() const { return *plfr; }
   const ParLinearForm & imag() const { return *plfi; }

   void Update(ParFiniteElementSpace *pf = NULL);

   /// Assembles the linear form i.e. sums over all domain/bdr integrators.
   void Assemble();

   /// Assemble the vector on the true dofs, i.e. P^t v.
   void ParallelAssemble(Vector &tv);

   /// Returns the vector assembled on the true dofs, i.e. P^t v.
   HypreParVector *ParallelAssemble();

   std::complex<double> operator()(const ParComplexGridFunction &gf) const;

};

/** Class for a parallel sesquilinear form

    A sesquilinear form is a generalization of a bilinear form to complex-valued
<<<<<<< HEAD
    fields. Sesquilinear forms are linear in the second argument but the first
    argument involves a complex conjugate in the sense that:
=======
    fields. Sesquilinear forms are linear in the second argument but the
    first argument involves a complex conjugate in the sense that:
>>>>>>> 80681fa5

                a(alpha u, beta v) = conj(alpha) beta a(u, v)

    The @a convention argument in the class's constructor is documented in the
    mfem::ComplexOperator class found in linalg/complex_operator.hpp.

    When supplying integrators to the ParSesquilinearForm either the real or
    imaginary integrator can be NULL. This indicates that the corresponding
    portion of the complex-valued material coefficient is equal to zero.
*/
class ParSesquilinearForm
{
private:
   ComplexOperator::Convention conv;

   ParBilinearForm *pblfr;
   ParBilinearForm *pblfi;

   /* These methods check if the real/imag parts of the sesqulinear form are not
      empty */
   bool RealInteg();
   bool ImagInteg();

public:
   ParSesquilinearForm(ParFiniteElementSpace *pf,
                       ComplexOperator::Convention
                       convention = ComplexOperator::HERMITIAN);

   /** @brief Create a ParSesquilinearForm on the ParFiniteElementSpace @a pf,
       using the same integrators as the ParBilinearForms @a pbfr and @a pbfi .

       The pointer @a pf is not owned by the newly constructed object.

       The integrators are copied as pointers and they are not owned by the
       newly constructed ParSesquilinearForm. */
   ParSesquilinearForm(ParFiniteElementSpace *pf, ParBilinearForm *pbfr,
                       ParBilinearForm *pbfi,
                       ComplexOperator::Convention
                       convention = ComplexOperator::HERMITIAN);

   ComplexOperator::Convention GetConvention() const { return conv; }
   void SetConvention(const ComplexOperator::Convention &
                      convention) { conv = convention; }

   /// Set the desired assembly level.
   /** Valid choices are:

       - AssemblyLevel::FULL  (default)
       - AssemblyLevel::PARTIAL
       - AssemblyLevel::ELEMENT
       - AssemblyLevel::NONE

       This method must be called before assembly. */
   void SetAssemblyLevel(AssemblyLevel assembly_level)
   {
      pblfr->SetAssemblyLevel(assembly_level);
      pblfi->SetAssemblyLevel(assembly_level);
   }

   ParBilinearForm & real() { return *pblfr; }
   ParBilinearForm & imag() { return *pblfi; }
   const ParBilinearForm & real() const { return *pblfr; }
   const ParBilinearForm & imag() const { return *pblfi; }

   /// Adds new Domain Integrator.
   void AddDomainIntegrator(BilinearFormIntegrator *bfi_real,
                            BilinearFormIntegrator *bfi_imag);

   /// Adds new Boundary Integrator.
   void AddBoundaryIntegrator(BilinearFormIntegrator *bfi_real,
                              BilinearFormIntegrator *bfi_imag);

   /** @brief Adds new boundary Integrator, restricted to specific boundary
       attributes.

       Assumes ownership of @a bfi.

       The array @a bdr_marker is stored internally as a pointer to the given
       Array<int> object. */
   void AddBoundaryIntegrator(BilinearFormIntegrator *bfi_real,
                              BilinearFormIntegrator *bfi_imag,
                              Array<int> &bdr_marker);

   /// Adds new interior Face Integrator. Assumes ownership of @a bfi.
   void AddInteriorFaceIntegrator(BilinearFormIntegrator *bfi_real,
                                  BilinearFormIntegrator *bfi_imag);

   /// Adds new boundary Face Integrator. Assumes ownership of @a bfi.
   void AddBdrFaceIntegrator(BilinearFormIntegrator *bfi_real,
                             BilinearFormIntegrator *bfi_imag);

   /** @brief Adds new boundary Face Integrator, restricted to specific boundary
       attributes.

       Assumes ownership of @a bfi.

       The array @a bdr_marker is stored internally as a pointer to the given
       Array<int> object. */
   void AddBdrFaceIntegrator(BilinearFormIntegrator *bfi_real,
                             BilinearFormIntegrator *bfi_imag,
                             Array<int> &bdr_marker);

   /// Assemble the local matrix
   void Assemble(int skip_zeros = 1);

   /// Finalizes the matrix initialization.
   void Finalize(int skip_zeros = 1);

   /// Returns the matrix assembled on the true dofs, i.e. P^t A P.
   /** The returned matrix has to be deleted by the caller. */
   ComplexHypreParMatrix *ParallelAssemble();

   /// Return the parallel FE space associated with the ParBilinearForm.
   ParFiniteElementSpace *ParFESpace() const { return pblfr->ParFESpace(); }

   void FormLinearSystem(const Array<int> &ess_tdof_list, Vector &x, Vector &b,
                         OperatorHandle &A, Vector &X, Vector &B,
                         int copy_interior = 0);

   void FormSystemMatrix(const Array<int> &ess_tdof_list,
                         OperatorHandle &A);

   /** Call this method after solving a linear system constructed using the
       FormLinearSystem method to recover the solution as a ParGridFunction-size
       vector in x. Use the same arguments as in the FormLinearSystem call. */
   virtual void RecoverFEMSolution(const Vector &X, const Vector &b, Vector &x);

   virtual void Update(FiniteElementSpace *nfes = NULL);

   virtual ~ParSesquilinearForm();
};

#endif // MFEM_USE_MPI

}

#endif // MFEM_COMPLEX_FEM<|MERGE_RESOLUTION|>--- conflicted
+++ resolved
@@ -493,13 +493,8 @@
 /** Class for a parallel sesquilinear form
 
     A sesquilinear form is a generalization of a bilinear form to complex-valued
-<<<<<<< HEAD
-    fields. Sesquilinear forms are linear in the second argument but the first
-    argument involves a complex conjugate in the sense that:
-=======
     fields. Sesquilinear forms are linear in the second argument but the
     first argument involves a complex conjugate in the sense that:
->>>>>>> 80681fa5
 
                 a(alpha u, beta v) = conj(alpha) beta a(u, v)
 
