--- conflicted
+++ resolved
@@ -80,12 +80,9 @@
    inline int Width() const { return size_; }
    inline int NumCols() const { return size_; }
 
-<<<<<<< HEAD
-=======
    /// If the DofTransformation performs no transformation
    virtual bool IsIdentity() const = 0;
 
->>>>>>> a36699b8
    /** Transform local DoFs to align with the global DoFs. For example, this
        transformation can be used to map the local vector computed by
        FiniteElement::Project() to the transformed vector stored within a
@@ -121,11 +118,8 @@
    inline void InvTransformDual(const Array<int> & face_orientation,
                                 Vector &v) const
    { InvTransformDual(face_orientation, v.GetData()); }
-<<<<<<< HEAD
-=======
 
    virtual ~StatelessDofTransformation() = default;
->>>>>>> a36699b8
 };
 
 /** The DofTransformation class is an extension of the
@@ -136,11 +130,7 @@
     DofTransformation objects are provided by the FiniteElementSpace which has
     access to the mesh and can therefore provide the face orientations. This is
     convenient when working with GridFunction, LinearForm, or BilinearForm
-<<<<<<< HEAD
-    obejcts or their parallel counterparts.
-=======
     objects or their parallel counterparts.
->>>>>>> a36699b8
 
     StatelessDofTransformation objects are provided by FiniteElement or
     FiniteElementCollection objects which do not have access to face
@@ -148,17 +138,6 @@
     transferring finite element degrees of freedom between different meshes.
     For examples of its use see the TransferMap used by the SubMesh class.
    */
-<<<<<<< HEAD
-class DofTransformation : virtual public StatelessDofTransformation
-{
-protected:
-   Array<int> Fo;
-
-   DofTransformation(int size)
-      : StatelessDofTransformation(size) {}
-
-public:
-=======
 class DofTransformation
 {
 protected:
@@ -183,7 +162,6 @@
       , vdim_(vdim)
       , ordering_(ordering)
    {}
->>>>>>> a36699b8
 
    /** @brief Configure the transformation using face orientations for the
        current element. */
@@ -225,21 +203,11 @@
    inline int NumCols() const { return dof_trans_->NumCols(); }
    inline bool IsIdentity() const { return dof_trans_->IsIdentity(); }
 
-   using StatelessDofTransformation::TransformPrimal;
-   using StatelessDofTransformation::InvTransformPrimal;
-   using StatelessDofTransformation::TransformDual;
-   using StatelessDofTransformation::InvTransformDual;
-
    /** Transform local DoFs to align with the global DoFs. For example, this
        transformation can be used to map the local vector computed by
        FiniteElement::Project() to the transformed vector stored within a
        GridFunction object. */
-<<<<<<< HEAD
-   inline void TransformPrimal(double *v) const
-   { TransformPrimal(Fo, v); }
-=======
    void TransformPrimal(double *v) const;
->>>>>>> a36699b8
    inline void TransformPrimal(Vector &v) const
    { TransformPrimal(v.GetData()); }
 
@@ -257,33 +225,18 @@
        transform the vector obtained using GridFunction::GetSubVector before it
        can be used to compute a local interpolation.
    */
-<<<<<<< HEAD
-   inline void InvTransformPrimal(double *v) const
-   { InvTransformPrimal(Fo, v); }
-=======
    void InvTransformPrimal(double *v) const;
->>>>>>> a36699b8
    inline void InvTransformPrimal(Vector &v) const
    { InvTransformPrimal(v.GetData()); }
 
    /** Transform dual DoFs as computed by a LinearFormIntegrator before summing
        into a LinearForm object. */
-<<<<<<< HEAD
-   inline void TransformDual(double *v) const
-   { TransformDual(Fo, v); }
-=======
    void TransformDual(double *v) const;
->>>>>>> a36699b8
    inline void TransformDual(Vector &v) const
    { TransformDual(v.GetData()); }
 
    /** Inverse Transform dual DoFs */
-<<<<<<< HEAD
-   inline void InvTransformDual(double *v) const
-   { InvTransformDual(Fo, v); }
-=======
    void InvTransformDual(double *v) const;
->>>>>>> a36699b8
    inline void InvTransformDual(Vector &v) const
    { InvTransformDual(v.GetData()); }
 
@@ -315,11 +268,6 @@
          TransformDual(V.GetColumn(c));
       }
    }
-<<<<<<< HEAD
-
-   virtual ~DofTransformation() = default;
-=======
->>>>>>> a36699b8
 };
 
 /** Transform a matrix of DoFs entries from different finite element spaces as
@@ -338,148 +286,6 @@
                    const DofTransformation *dom_dof_trans,
                    DenseMatrix &elmat);
 
-<<<<<<< HEAD
-/** The StatelessVDofTransformation class implements a nested transformation
-    where an arbitrary StatelessDofTransformation is replicated with a
-    vdim >= 1.
-*/
-class StatelessVDofTransformation : virtual public StatelessDofTransformation
-{
-protected:
-   int vdim_;
-   int ordering_;
-   StatelessDofTransformation * sdoftrans_;
-
-public:
-   /** @brief Default constructor which requires that SetDofTransformation be
-       called before use. */
-   StatelessVDofTransformation(int vdim = 1, int ordering = 0)
-      : StatelessDofTransformation(0)
-      , vdim_(vdim)
-      , ordering_(ordering)
-      , sdoftrans_(NULL)
-   {}
-
-   /// Constructor with a known StatelessDofTransformation
-   StatelessVDofTransformation(StatelessDofTransformation & doftrans,
-                               int vdim = 1,
-                               int ordering = 0)
-      : StatelessDofTransformation(vdim * doftrans.Size())
-      , vdim_(vdim)
-      , ordering_(ordering)
-      , sdoftrans_(&doftrans)
-   {}
-
-   /// Set or change the vdim parameter
-   inline void SetVDim(int vdim)
-   {
-      vdim_ = vdim;
-      if (sdoftrans_)
-      {
-         size_ = vdim_ * sdoftrans_->Size();
-      }
-   }
-
-   /// Return the current vdim value
-   inline int GetVDim() const { return vdim_; }
-
-   /// Set or change the nested StatelessDofTransformation object
-   inline void SetDofTransformation(StatelessDofTransformation & doftrans)
-   {
-      size_ = vdim_ * doftrans.Size();
-      sdoftrans_ = &doftrans;
-   }
-
-   /// Return the nested StatelessDofTransformation object
-   inline StatelessDofTransformation * GetDofTransformation() const
-   { return sdoftrans_; }
-
-   using StatelessDofTransformation::TransformPrimal;
-   using StatelessDofTransformation::InvTransformPrimal;
-   using StatelessDofTransformation::TransformDual;
-   using StatelessDofTransformation::InvTransformDual;
-
-   /** Specializations of these base class methods which account for the vdim
-       and ordering of the full set of DoFs.
-   */
-   void TransformPrimal(const Array<int> & face_ori, double *v) const;
-   void InvTransformPrimal(const Array<int> & face_ori, double *v) const;
-   void TransformDual(const Array<int> & face_ori, double *v) const;
-   void InvTransformDual(const Array<int> & face_ori, double *v) const;
-};
-
-/** The VDofTransformation class implements a nested transformation where an
-    arbitrary DofTransformation is replicated with a vdim >= 1.
-*/
-class VDofTransformation : public StatelessVDofTransformation,
-   public DofTransformation
-{
-protected:
-   DofTransformation * doftrans_;
-
-public:
-   /** @brief Default constructor which requires that SetDofTransformation be
-       called before use. */
-   VDofTransformation(int vdim = 1, int ordering = 0)
-      : StatelessDofTransformation(0)
-      , StatelessVDofTransformation(vdim, ordering)
-      , DofTransformation(0)
-      , doftrans_(NULL)
-   {}
-
-   /// Constructor with a known DofTransformation
-   /// @note The face orientations in @a doftrans will be copied into the
-   /// new VDofTransformation object.
-   VDofTransformation(DofTransformation & doftrans, int vdim = 1,
-                      int ordering = 0)
-      : StatelessDofTransformation(vdim * doftrans.Size())
-      , StatelessVDofTransformation(doftrans, vdim, ordering)
-      , DofTransformation(vdim * doftrans.Size())
-      , doftrans_(&doftrans)
-   {
-      DofTransformation::SetFaceOrientations(doftrans.GetFaceOrientations());
-   }
-
-   using StatelessVDofTransformation::SetDofTransformation;
-
-   /// Set or change the nested DofTransformation object
-   /// @note The face orientations in @a doftrans will be copied into the
-   /// VDofTransformation object.
-   void SetDofTransformation(DofTransformation & doftrans)
-   {
-      doftrans_ = &doftrans;
-      StatelessVDofTransformation::SetDofTransformation(doftrans);
-      DofTransformation::SetFaceOrientations(doftrans.GetFaceOrientations());
-   }
-
-   /// Return the nested DofTransformation object
-   inline DofTransformation * GetDofTransformation() const { return doftrans_; }
-
-   /// Set new face orientations in both the VDofTransformation and the
-   /// DofTransformation contained within (if there is one).
-   inline void SetFaceOrientations(const Array<int> & face_orientation)
-   {
-      DofTransformation::SetFaceOrientations(face_orientation);
-      if (doftrans_) { doftrans_->SetFaceOrientations(face_orientation); }
-   }
-
-   using DofTransformation::TransformPrimal;
-   using DofTransformation::InvTransformPrimal;
-   using DofTransformation::TransformDual;
-   using DofTransformation::InvTransformDual;
-
-   inline void TransformPrimal(double *v) const
-   { TransformPrimal(Fo, v); }
-   inline void InvTransformPrimal(double *v) const
-   { InvTransformPrimal(Fo, v); }
-   inline void TransformDual(double *v) const
-   { TransformDual(Fo, v); }
-   inline void InvTransformDual(double *v) const
-   { InvTransformDual(Fo, v); }
-};
-
-=======
->>>>>>> a36699b8
 /** Abstract base class for high-order Nedelec spaces on elements with
     triangular faces.
 
@@ -492,11 +298,7 @@
     be accessed as DenseMatrices using the GetFaceTransform() and
     GetFaceInverseTransform() methods.
 */
-<<<<<<< HEAD
-class ND_StatelessDofTransformation : virtual public StatelessDofTransformation
-=======
 class ND_DofTransformation : public StatelessDofTransformation
->>>>>>> a36699b8
 {
 private:
    static const double T_data[24];
@@ -510,12 +312,7 @@
    const int nedges; // number of edges per element
    const int nfaces; // number of triangular faces per element
 
-<<<<<<< HEAD
-   ND_StatelessDofTransformation(int size, int order,
-                                 int num_edges, int num_tri_faces);
-=======
    ND_DofTransformation(int size, int order, int num_edges, int num_tri_faces);
->>>>>>> a36699b8
 
 public:
    // Return the 2x2 transformation operator for the given face orientation
@@ -525,62 +322,6 @@
    static const DenseMatrix & GetFaceInverseTransform(int ori)
    { return TInv(ori); }
 
-<<<<<<< HEAD
-   void TransformPrimal(const Array<int> & face_orientation,
-                        double *v) const;
-
-   void InvTransformPrimal(const Array<int> & face_orientation,
-                           double *v) const;
-
-   void TransformDual(const Array<int> & face_orientation,
-                      double *v) const;
-
-   void InvTransformDual(const Array<int> & face_orientation,
-                         double *v) const;
-};
-
-/// Stateless DoF transformation implementation for the Nedelec basis on
-/// triangles
-class ND_TriStatelessDofTransformation : public ND_StatelessDofTransformation
-{
-public:
-   ND_TriStatelessDofTransformation(int order)
-      : StatelessDofTransformation(order*(order + 2))
-      , ND_StatelessDofTransformation(order*(order + 2), order, 3, 1)
-   {}
-};
-
-/// DoF transformation implementation for the Nedelec basis on triangles
-class ND_TriDofTransformation : public DofTransformation,
-   public ND_TriStatelessDofTransformation
-{
-public:
-   ND_TriDofTransformation(int order)
-      : StatelessDofTransformation(order*(order + 2))
-      , DofTransformation(order*(order + 2))
-      , ND_TriStatelessDofTransformation(order)
-   {}
-
-   using DofTransformation::TransformPrimal;
-   using DofTransformation::InvTransformPrimal;
-   using DofTransformation::TransformDual;
-   using DofTransformation::InvTransformDual;
-
-   using ND_TriStatelessDofTransformation::TransformPrimal;
-   using ND_TriStatelessDofTransformation::InvTransformPrimal;
-   using ND_TriStatelessDofTransformation::TransformDual;
-   using ND_TriStatelessDofTransformation::InvTransformDual;
-};
-
-/// DoF transformation implementation for the Nedelec basis on tetrahedra
-class ND_TetStatelessDofTransformation : public ND_StatelessDofTransformation
-{
-public:
-   ND_TetStatelessDofTransformation(int order)
-      : StatelessDofTransformation(order*(order + 2)*(order + 3)/2)
-      , ND_StatelessDofTransformation(order*(order + 2)*(order + 3)/2, order,
-                                      6, 4)
-=======
    bool IsIdentity() const override { return nfdofs < 2; }
 
    void TransformPrimal(const Array<int> & Fo, double *v) const override;
@@ -596,73 +337,26 @@
 public:
    ND_TriDofTransformation(int order)
       : ND_DofTransformation(order*(order + 2), order, 3, 1)
->>>>>>> a36699b8
    {}
 };
 
 /// DoF transformation implementation for the Nedelec basis on tetrahedra
-class ND_TetDofTransformation : public DofTransformation,
-   public ND_TetStatelessDofTransformation
+class ND_TetDofTransformation : public ND_DofTransformation
 {
 public:
    ND_TetDofTransformation(int order)
-<<<<<<< HEAD
-      : StatelessDofTransformation(order*(order + 2)*(order + 3)/2)
-      , DofTransformation(order*(order + 2)*(order + 3)/2)
-      , ND_TetStatelessDofTransformation(order)
-   {}
-
-   using DofTransformation::TransformPrimal;
-   using DofTransformation::InvTransformPrimal;
-   using DofTransformation::TransformDual;
-   using DofTransformation::InvTransformDual;
-
-   using ND_TetStatelessDofTransformation::TransformPrimal;
-   using ND_TetStatelessDofTransformation::InvTransformPrimal;
-   using ND_TetStatelessDofTransformation::TransformDual;
-   using ND_TetStatelessDofTransformation::InvTransformDual;
+      : ND_DofTransformation(order*(order + 2)*(order + 3)/2, order, 6, 4)
+   {}
 };
 
 /// DoF transformation implementation for the Nedelec basis on wedge elements
-class ND_WedgeStatelessDofTransformation : public ND_StatelessDofTransformation
-{
-public:
-   ND_WedgeStatelessDofTransformation(int order)
-      : StatelessDofTransformation(3 * order * ((order + 1) * (order + 2))/2)
-      , ND_StatelessDofTransformation(3 * order * ((order + 1) * (order + 2))/2,
-                                      order, 9, 2)
-=======
-      : ND_DofTransformation(order*(order + 2)*(order + 3)/2, order, 6, 4)
->>>>>>> a36699b8
-   {}
-};
-
-/// DoF transformation implementation for the Nedelec basis on wedge elements
-class ND_WedgeDofTransformation : public DofTransformation,
-   public ND_WedgeStatelessDofTransformation
+class ND_WedgeDofTransformation : public ND_DofTransformation
 {
 public:
    ND_WedgeDofTransformation(int order)
-<<<<<<< HEAD
-      : StatelessDofTransformation(3 * order * ((order + 1) * (order + 2))/2)
-      , DofTransformation(3 * order * ((order + 1) * (order + 2))/2)
-      , ND_WedgeStatelessDofTransformation(order)
-   {}
-
-   using DofTransformation::TransformPrimal;
-   using DofTransformation::InvTransformPrimal;
-   using DofTransformation::TransformDual;
-   using DofTransformation::InvTransformDual;
-
-   using ND_WedgeStatelessDofTransformation::TransformPrimal;
-   using ND_WedgeStatelessDofTransformation::InvTransformPrimal;
-   using ND_WedgeStatelessDofTransformation::TransformDual;
-   using ND_WedgeStatelessDofTransformation::InvTransformDual;
-=======
       : ND_DofTransformation(3 * order * ((order + 1) * (order + 2))/2,
                              order, 9, 2)
    {}
->>>>>>> a36699b8
 };
 
 } // namespace mfem
