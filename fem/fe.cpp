// Copyright (c) 2010-2020, Lawrence Livermore National Security, LLC. Produced
// at the Lawrence Livermore National Laboratory. All Rights reserved. See files
// LICENSE and NOTICE for details. LLNL-CODE-806117.
//
// This file is part of the MFEM library. For more information and source code
// availability visit https://mfem.org.
//
// MFEM is free software; you can redistribute it and/or modify it under the
// terms of the BSD-3 license. We welcome feedback and contributions, see file
// CONTRIBUTING.md for details.

// Finite Element classes

#include "fe.hpp"
#include "fe_coll.hpp"
#include "../mesh/nurbs.hpp"
#include "bilininteg.hpp"
#include <cmath>

namespace mfem
{

using namespace std;

FiniteElement::FiniteElement(int D, Geometry::Type G, int Do, int O, int F)
   : Nodes(Do)
{
   dim = D ; geom_type = G ; dof = Do ; order = O ; func_space = F;
   range_type = SCALAR;
   map_type = VALUE;
   deriv_type = NONE;
   deriv_range_type = SCALAR;
   deriv_map_type = VALUE;
   for (int i = 0; i < Geometry::MaxDim; i++) { orders[i] = -1; }
#ifndef MFEM_THREAD_SAFE
   vshape.SetSize(dof, dim);
#endif
}

void FiniteElement::CalcVShape (
   const IntegrationPoint &ip, DenseMatrix &shape) const
{
   mfem_error ("FiniteElement::CalcVShape (ip, ...)\n"
               "   is not implemented for this class!");
}

void FiniteElement::CalcVShape (
   ElementTransformation &Trans, DenseMatrix &shape) const
{
   mfem_error ("FiniteElement::CalcVShape (trans, ...)\n"
               "   is not implemented for this class!");
}

void FiniteElement::CalcDivShape (
   const IntegrationPoint &ip, Vector &divshape) const
{
   mfem_error ("FiniteElement::CalcDivShape (ip, ...)\n"
               "   is not implemented for this class!");
}

void FiniteElement::CalcPhysDivShape(
   ElementTransformation &Trans, Vector &div_shape) const
{
   CalcDivShape(Trans.GetIntPoint(), div_shape);
   div_shape *= (1.0 / Trans.Weight());
}

void FiniteElement::CalcCurlShape(const IntegrationPoint &ip,
                                  DenseMatrix &curl_shape) const
{
   mfem_error ("FiniteElement::CalcCurlShape (ip, ...)\n"
               "   is not implemented for this class!");
}

void FiniteElement::CalcPhysCurlShape(ElementTransformation &Trans,
                                      DenseMatrix &curl_shape) const
{
   switch (dim)
   {
      case 3:
      {
#ifdef MFEM_THREAD_SAFE
         DenseMatrix vshape(dof, dim);
#endif
         CalcCurlShape(Trans.GetIntPoint(), vshape);
         MultABt(vshape, Trans.Jacobian(), curl_shape);
         curl_shape *= (1.0 / Trans.Weight());
         break;
      }
      case 2:
         // This is valid for both 2x2 and 3x2 Jacobians
         CalcCurlShape(Trans.GetIntPoint(), curl_shape);
         curl_shape *= (1.0 / Trans.Weight());
         break;
      default:
         MFEM_ABORT("Invalid dimension, Dim = " << dim);
   }
}

void FiniteElement::GetFaceDofs(int face, int **dofs, int *ndofs) const
{
   mfem_error ("FiniteElement::GetFaceDofs (...)");
}

void FiniteElement::CalcHessian (const IntegrationPoint &ip,
                                 DenseMatrix &h) const
{
   mfem_error ("FiniteElement::CalcHessian (...) is not overloaded !");
}

void FiniteElement::GetLocalInterpolation (ElementTransformation &Trans,
                                           DenseMatrix &I) const
{
   mfem_error ("GetLocalInterpolation (...) is not overloaded !");
}

void FiniteElement::GetLocalRestriction(ElementTransformation &,
                                        DenseMatrix &) const
{
   mfem_error("FiniteElement::GetLocalRestriction() is not overloaded !");
}

void FiniteElement::GetTransferMatrix(const FiniteElement &fe,
                                      ElementTransformation &Trans,
                                      DenseMatrix &I) const
{
   MFEM_ABORT("method is not overloaded !");
}

void FiniteElement::Project (
   Coefficient &coeff, ElementTransformation &Trans, Vector &dofs) const
{
   mfem_error ("FiniteElement::Project (...) is not overloaded !");
}

void FiniteElement::Project (
   VectorCoefficient &vc, ElementTransformation &Trans, Vector &dofs) const
{
   mfem_error ("FiniteElement::Project (...) (vector) is not overloaded !");
}

void FiniteElement::ProjectMatrixCoefficient(
   MatrixCoefficient &mc, ElementTransformation &T, Vector &dofs) const
{
   mfem_error("FiniteElement::ProjectMatrixCoefficient() is not overloaded !");
}

void FiniteElement::ProjectDelta(int vertex, Vector &dofs) const
{
   mfem_error("FiniteElement::ProjectDelta(...) is not implemented for "
              "this element!");
}

void FiniteElement::Project(
   const FiniteElement &fe, ElementTransformation &Trans, DenseMatrix &I) const
{
   mfem_error("FiniteElement::Project(...) (fe version) is not implemented "
              "for this element!");
}

void FiniteElement::ProjectGrad(
   const FiniteElement &fe, ElementTransformation &Trans,
   DenseMatrix &grad) const
{
   mfem_error("FiniteElement::ProjectGrad(...) is not implemented for "
              "this element!");
}

void FiniteElement::ProjectCurl(
   const FiniteElement &fe, ElementTransformation &Trans,
   DenseMatrix &curl) const
{
   mfem_error("FiniteElement::ProjectCurl(...) is not implemented for "
              "this element!");
}

void FiniteElement::ProjectDiv(
   const FiniteElement &fe, ElementTransformation &Trans,
   DenseMatrix &div) const
{
   mfem_error("FiniteElement::ProjectDiv(...) is not implemented for "
              "this element!");
}

void FiniteElement::CalcPhysShape(ElementTransformation &Trans,
                                  Vector &shape) const
{
   CalcShape(Trans.GetIntPoint(), shape);
   if (map_type == INTEGRAL)
   {
      shape /= Trans.Weight();
   }
}

void FiniteElement::CalcPhysDShape(ElementTransformation &Trans,
                                   DenseMatrix &dshape) const
{
   MFEM_ASSERT(map_type == VALUE, "");
#ifdef MFEM_THREAD_SAFE
   DenseMatrix vshape(dof, dim);
#endif
   CalcDShape(Trans.GetIntPoint(), vshape);
   Mult(vshape, Trans.InverseJacobian(), dshape);
}

void FiniteElement::CalcPhysLaplacian(ElementTransformation &Trans,
                                      Vector &Laplacian) const
{
   MFEM_ASSERT(map_type == VALUE, "");

   // Simpler routine if mapping is affine
   if (Trans.Hessian().FNorm2() < 1e-20)
   {
      CalcPhysLinLaplacian(Trans, Laplacian);
      return;
   }

   // Compute full Hessian first if non-affine
   int size = (dim*(dim+1))/2;
   DenseMatrix hess(dof, size);
   CalcPhysHessian(Trans,hess);

   if (dim == 3)
   {
      for (int nd = 0; nd < dof; nd++)
      {
         Laplacian[nd] = hess(nd,0) + hess(nd,4) + hess(nd,5);
      }
   }
   else if (dim == 2)
   {
      for (int nd = 0; nd < dof; nd++)
      {
         Laplacian[nd] = hess(nd,0) + hess(nd,2);
      }
   }
   else
   {
      for (int nd = 0; nd < dof; nd++)
      {
         Laplacian[nd] = hess(nd,0);
      }
   }
}


// Assume a linear mapping
void FiniteElement::CalcPhysLinLaplacian(ElementTransformation &Trans,
                                         Vector &Laplacian) const
{
   MFEM_ASSERT(map_type == VALUE, "");
   int size = (dim*(dim+1))/2;
   DenseMatrix hess(dof, size);
   DenseMatrix Gij(dim,dim);
   Vector scale(size);

   CalcHessian (Trans.GetIntPoint(), hess);
   MultAAt(Trans.InverseJacobian(), Gij);

   if (dim == 3)
   {
      scale[0] =   Gij(0,0);
      scale[1] = 2*Gij(0,1);
      scale[2] = 2*Gij(0,2);

      scale[3] = 2*Gij(1,2);
      scale[4] =   Gij(2,2);

      scale[5] =   Gij(1,1);
   }
   else if (dim == 2)
   {
      scale[0] =   Gij(0,0);
      scale[1] = 2*Gij(0,1);
      scale[2] =   Gij(1,1);
   }
   else
   {
      scale[0] =   Gij(0,0);
   }

   for (int nd = 0; nd < dof; nd++)
   {
      Laplacian[nd] = 0.0;
      for (int ii = 0; ii < size; ii++)
      {
         Laplacian[nd] += hess(nd,ii)*scale[ii];
      }
   }

}

void  FiniteElement::CalcPhysHessian(ElementTransformation &Trans,
                                     DenseMatrix& Hessian) const
{
   MFEM_ASSERT(map_type == VALUE, "");

   // Roll 2-Tensors in vectors and 4-Tensor in Matrix, exploiting symmetry
   Array<int> map(dim*dim);
   if (dim == 3)
   {
      map[0] = 0;
      map[1] = 1;
      map[2] = 2;

      map[3] = 1;
      map[4] = 5;
      map[5] = 3;

      map[6] = 2;
      map[7] = 3;
      map[8] = 4;
   }
   else if (dim == 2)
   {
      map[0] = 0;
      map[1] = 1;

      map[2] = 1;
      map[3] = 2;
   }
   else
   {
      map[0] = 0;
   }

   // Hessian in ref coords
   int size = (dim*(dim+1))/2;
   DenseMatrix hess(dof, size);
   CalcHessian(Trans.GetIntPoint(), hess);

   // Gradient in physical coords
   if (Trans.Hessian().FNorm2() > 1e-10)
   {
      DenseMatrix grad(dof, dim);
      CalcPhysDShape(Trans, grad);
      DenseMatrix gmap(dof, size);
      Mult(grad,Trans.Hessian(),gmap);
      hess -= gmap;
   }

   // LHM
   DenseMatrix lhm(size,size);
   DenseMatrix invJ = Trans.Jacobian();
   lhm = 0.0;
   for (int i = 0; i < dim; i++)
   {
      for (int j = 0; j < dim; j++)
      {
         for (int k = 0; k < dim; k++)
         {
            for (int l = 0; l < dim; l++)
            {
               lhm(map[i*dim+j],map[k*dim+l]) += invJ(i,k)*invJ(j,l);
            }
         }
      }
   }
   // Correct multiplicity
   Vector mult(size);
   mult = 0.0;
   for (int i = 0; i < dim*dim; i++) { mult[map[i]]++; }
   lhm.InvRightScaling(mult);

   // Hessian in physical coords
   lhm.Invert();
   Mult( hess, lhm, Hessian);
}

const DofToQuad &FiniteElement::GetDofToQuad(const IntegrationRule &,
                                             DofToQuad::Mode) const
{
   mfem_error("FiniteElement::GetDofToQuad(...) is not implemented for "
              "this element!");
   return *dof2quad_array[0]; // suppress a warning
}

FiniteElement::~FiniteElement()
{
   for (int i = 0; i < dof2quad_array.Size(); i++)
   {
      delete dof2quad_array[i];
   }
}


void ScalarFiniteElement::NodalLocalInterpolation (
   ElementTransformation &Trans, DenseMatrix &I,
   const ScalarFiniteElement &fine_fe) const
{
   double v[Geometry::MaxDim];
   Vector vv (v, dim);
   IntegrationPoint f_ip;

#ifdef MFEM_THREAD_SAFE
   Vector c_shape(dof);
#endif

   MFEM_ASSERT(map_type == fine_fe.GetMapType(), "");

   I.SetSize(fine_fe.dof, dof);
   for (int i = 0; i < fine_fe.dof; i++)
   {
      Trans.Transform(fine_fe.Nodes.IntPoint(i), vv);
      f_ip.Set(v, dim);
      CalcShape(f_ip, c_shape);
      for (int j = 0; j < dof; j++)
         if (fabs(I(i,j) = c_shape(j)) < 1.0e-12)
         {
            I(i,j) = 0.0;
         }
   }
   if (map_type == INTEGRAL)
   {
      // assuming Trans is linear; this should be ok for all refinement types
      Trans.SetIntPoint(&Geometries.GetCenter(geom_type));
      I *= Trans.Weight();
   }
}

void ScalarFiniteElement::ScalarLocalInterpolation(
   ElementTransformation &Trans, DenseMatrix &I,
   const ScalarFiniteElement &fine_fe) const
{
   // General "interpolation", defined by L2 projection

   double v[Geometry::MaxDim];
   Vector vv (v, dim);
   IntegrationPoint f_ip;

   const int fs = fine_fe.GetDof(), cs = this->GetDof();
   I.SetSize(fs, cs );
   Vector fine_shape(fs), coarse_shape(cs);
   DenseMatrix fine_mass(fs), fine_coarse_mass(fs, cs); // initialized with 0
   const int ir_order = GetOrder() + fine_fe.GetOrder();
   const IntegrationRule &ir = IntRules.Get(fine_fe.GetGeomType(), ir_order);

   for (int i = 0; i < ir.GetNPoints(); i++)
   {
      const IntegrationPoint &ip = ir.IntPoint(i);
      fine_fe.CalcShape(ip, fine_shape);
      Trans.Transform(ip, vv);
      f_ip.Set(v, dim);
      this->CalcShape(f_ip, coarse_shape);

      AddMult_a_VVt(ip.weight, fine_shape, fine_mass);
      AddMult_a_VWt(ip.weight, fine_shape, coarse_shape, fine_coarse_mass);
   }

   DenseMatrixInverse fine_mass_inv(fine_mass);
   fine_mass_inv.Mult(fine_coarse_mass, I);

   if (map_type == INTEGRAL)
   {
      // assuming Trans is linear; this should be ok for all refinement types
      Trans.SetIntPoint(&Geometries.GetCenter(geom_type));
      I *= Trans.Weight();
   }
}

const DofToQuad &ScalarFiniteElement::GetDofToQuad(const IntegrationRule &ir,
                                                   DofToQuad::Mode mode) const
{
   MFEM_VERIFY(mode == DofToQuad::FULL, "invalid mode requested");

   for (int i = 0; i < dof2quad_array.Size(); i++)
   {
      const DofToQuad &d2q = *dof2quad_array[i];
      if (d2q.IntRule == &ir && d2q.mode == mode) { return d2q; }
   }

   DofToQuad *d2q = new DofToQuad;
   const int nqpt = ir.GetNPoints();
   d2q->FE = this;
   d2q->IntRule = &ir;
   d2q->mode = mode;
   d2q->ndof = dof;
   d2q->nqpt = nqpt;
   d2q->B.SetSize(nqpt*dof);
   d2q->Bt.SetSize(dof*nqpt);
   d2q->G.SetSize(nqpt*dim*dof);
   d2q->Gt.SetSize(dof*nqpt*dim);
#ifdef MFEM_THREAD_SAFE
   Vector c_shape(dof);
   DenseMatrix vshape(dof, dim);
#endif
   for (int i = 0; i < nqpt; i++)
   {
      const IntegrationPoint &ip = ir.IntPoint(i);
      CalcShape(ip, c_shape);
      for (int j = 0; j < dof; j++)
      {
         d2q->B[i+nqpt*j] = d2q->Bt[j+dof*i] = c_shape(j);
      }
      CalcDShape(ip, vshape);
      for (int d = 0; d < dim; d++)
      {
         for (int j = 0; j < dof; j++)
         {
            d2q->G[i+nqpt*(d+dim*j)] = d2q->Gt[j+dof*(i+nqpt*d)] = vshape(j,d);
         }
      }
   }
   dof2quad_array.Append(d2q);
   return *d2q;
}

// protected method
const DofToQuad &ScalarFiniteElement::GetTensorDofToQuad(
   const TensorBasisElement &tb,
   const IntegrationRule &ir, DofToQuad::Mode mode) const
{
   MFEM_VERIFY(mode == DofToQuad::TENSOR, "invalid mode requested");

   for (int i = 0; i < dof2quad_array.Size(); i++)
   {
      const DofToQuad &d2q = *dof2quad_array[i];
      if (d2q.IntRule == &ir && d2q.mode == mode) { return d2q; }
   }

   DofToQuad *d2q = new DofToQuad;
   const Poly_1D::Basis &basis_1d = tb.GetBasis1D();
   const int ndof = order + 1;
   const int nqpt = (int)floor(pow(ir.GetNPoints(), 1.0/dim) + 0.5);
   d2q->FE = this;
   d2q->IntRule = &ir;
   d2q->mode = mode;
   d2q->ndof = ndof;
   d2q->nqpt = nqpt;
   d2q->B.SetSize(nqpt*ndof);
   d2q->Bt.SetSize(ndof*nqpt);
   d2q->G.SetSize(nqpt*ndof);
   d2q->Gt.SetSize(ndof*nqpt);
   Vector val(ndof), grad(ndof);
   for (int i = 0; i < nqpt; i++)
   {
      // The first 'nqpt' points in 'ir' have the same x-coordinates as those
      // of the 1D rule.
      basis_1d.Eval(ir.IntPoint(i).x, val, grad);
      for (int j = 0; j < ndof; j++)
      {
         d2q->B[i+nqpt*j] = d2q->Bt[j+ndof*i] = val(j);
         d2q->G[i+nqpt*j] = d2q->Gt[j+ndof*i] = grad(j);
      }
   }
   dof2quad_array.Append(d2q);
   return *d2q;
}


void NodalFiniteElement::ProjectCurl_2D(
   const FiniteElement &fe, ElementTransformation &Trans,
   DenseMatrix &curl) const
{
   MFEM_ASSERT(GetMapType() == FiniteElement::INTEGRAL, "");

   DenseMatrix curl_shape(fe.GetDof(), 1);

   curl.SetSize(dof, fe.GetDof());
   for (int i = 0; i < dof; i++)
   {
      fe.CalcCurlShape(Nodes.IntPoint(i), curl_shape);
      for (int j = 0; j < fe.GetDof(); j++)
      {
         curl(i,j) = curl_shape(j,0);
      }
   }
}

void InvertLinearTrans(ElementTransformation &trans,
                       const IntegrationPoint &pt, Vector &x)
{
   // invert a linear transform with one Newton step
   IntegrationPoint p0;
   p0.Set3(0, 0, 0);
   trans.Transform(p0, x);

   double store[3];
   Vector v(store, x.Size());
   pt.Get(v, x.Size());
   v -= x;

   trans.InverseJacobian().Mult(v, x);
}

void NodalFiniteElement::GetLocalRestriction(ElementTransformation &Trans,
                                             DenseMatrix &R) const
{
   IntegrationPoint ipt;
   Vector pt(&ipt.x, dim);

#ifdef MFEM_THREAD_SAFE
   Vector c_shape(dof);
#endif

   Trans.SetIntPoint(&Nodes[0]);

   for (int j = 0; j < dof; j++)
   {
      InvertLinearTrans(Trans, Nodes[j], pt);
      if (Geometries.CheckPoint(geom_type, ipt)) // do we need an epsilon here?
      {
         CalcShape(ipt, c_shape);
         R.SetRow(j, c_shape);
      }
      else
      {
         // Set the whole row to avoid valgrind warnings in R.Threshold().
         R.SetRow(j, infinity());
      }
   }
   R.Threshold(1e-12);
}

void NodalFiniteElement::Project (
   Coefficient &coeff, ElementTransformation &Trans, Vector &dofs) const
{
   for (int i = 0; i < dof; i++)
   {
      const IntegrationPoint &ip = Nodes.IntPoint(i);
      // some coefficients expect that Trans.IntPoint is the same
      // as the second argument of Eval
      Trans.SetIntPoint(&ip);
      dofs(i) = coeff.Eval (Trans, ip);
      if (map_type == INTEGRAL)
      {
         dofs(i) *= Trans.Weight();
      }
   }
}

void NodalFiniteElement::Project (
   VectorCoefficient &vc, ElementTransformation &Trans, Vector &dofs) const
{
   MFEM_ASSERT(dofs.Size() == vc.GetVDim()*dof, "");
   Vector x(vc.GetVDim());

   for (int i = 0; i < dof; i++)
   {
      const IntegrationPoint &ip = Nodes.IntPoint(i);
      Trans.SetIntPoint(&ip);
      vc.Eval (x, Trans, ip);
      if (map_type == INTEGRAL)
      {
         x *= Trans.Weight();
      }
      for (int j = 0; j < x.Size(); j++)
      {
         dofs(dof*j+i) = x(j);
      }
   }
}

void NodalFiniteElement::ProjectMatrixCoefficient(
   MatrixCoefficient &mc, ElementTransformation &T, Vector &dofs) const
{
   // (mc.height x mc.width) @ DOFs -> (dof x mc.width x mc.height) in dofs
   MFEM_ASSERT(dofs.Size() == mc.GetHeight()*mc.GetWidth()*dof, "");
   DenseMatrix MQ(mc.GetHeight(), mc.GetWidth());

   for (int k = 0; k < dof; k++)
   {
      T.SetIntPoint(&Nodes.IntPoint(k));
      mc.Eval(MQ, T, Nodes.IntPoint(k));
      if (map_type == INTEGRAL) { MQ *= T.Weight(); }
      for (int r = 0; r < MQ.Height(); r++)
      {
         for (int d = 0; d < MQ.Width(); d++)
         {
            dofs(k+dof*(d+MQ.Width()*r)) = MQ(r,d);
         }
      }
   }
}

void NodalFiniteElement::Project(
   const FiniteElement &fe, ElementTransformation &Trans, DenseMatrix &I) const
{
   if (fe.GetRangeType() == SCALAR)
   {
      MFEM_ASSERT(map_type == fe.GetMapType(), "");

      Vector shape(fe.GetDof());

      I.SetSize(dof, fe.GetDof());
      for (int k = 0; k < dof; k++)
      {
         fe.CalcShape(Nodes.IntPoint(k), shape);
         for (int j = 0; j < shape.Size(); j++)
         {
            I(k,j) = (fabs(shape(j)) < 1e-12) ? 0.0 : shape(j);
         }
      }
   }
   else
   {
      DenseMatrix vshape(fe.GetDof(), Trans.GetSpaceDim());

      I.SetSize(vshape.Width()*dof, fe.GetDof());
      for (int k = 0; k < dof; k++)
      {
         Trans.SetIntPoint(&Nodes.IntPoint(k));
         fe.CalcVShape(Trans, vshape);
         if (map_type == INTEGRAL)
         {
            vshape *= Trans.Weight();
         }
         for (int j = 0; j < vshape.Height(); j++)
            for (int d = 0; d < vshape.Width(); d++)
            {
               I(k+d*dof,j) = vshape(j,d);
            }
      }
   }
}

void NodalFiniteElement::ProjectGrad(
   const FiniteElement &fe, ElementTransformation &Trans,
   DenseMatrix &grad) const
{
   MFEM_ASSERT(fe.GetMapType() == VALUE, "");
   MFEM_ASSERT(Trans.GetSpaceDim() == dim, "")

   DenseMatrix dshape(fe.GetDof(), dim), grad_k(fe.GetDof(), dim), Jinv(dim);

   grad.SetSize(dim*dof, fe.GetDof());
   for (int k = 0; k < dof; k++)
   {
      const IntegrationPoint &ip = Nodes.IntPoint(k);
      fe.CalcDShape(ip, dshape);
      Trans.SetIntPoint(&ip);
      CalcInverse(Trans.Jacobian(), Jinv);
      Mult(dshape, Jinv, grad_k);
      if (map_type == INTEGRAL)
      {
         grad_k *= Trans.Weight();
      }
      for (int j = 0; j < grad_k.Height(); j++)
         for (int d = 0; d < dim; d++)
         {
            grad(k+d*dof,j) = grad_k(j,d);
         }
   }
}

void NodalFiniteElement::ProjectDiv(
   const FiniteElement &fe, ElementTransformation &Trans,
   DenseMatrix &div) const
{
   double detJ;
   Vector div_shape(fe.GetDof());

   div.SetSize(dof, fe.GetDof());
   for (int k = 0; k < dof; k++)
   {
      const IntegrationPoint &ip = Nodes.IntPoint(k);
      fe.CalcDivShape(ip, div_shape);
      if (map_type == VALUE)
      {
         Trans.SetIntPoint(&ip);
         detJ = Trans.Weight();
         for (int j = 0; j < div_shape.Size(); j++)
         {
            div(k,j) = (fabs(div_shape(j)) < 1e-12) ? 0.0 : div_shape(j)/detJ;
         }
      }
      else
      {
         for (int j = 0; j < div_shape.Size(); j++)
         {
            div(k,j) = (fabs(div_shape(j)) < 1e-12) ? 0.0 : div_shape(j);
         }
      }
   }
}


void PositiveFiniteElement::Project(
   Coefficient &coeff, ElementTransformation &Trans, Vector &dofs) const
{
   for (int i = 0; i < dof; i++)
   {
      const IntegrationPoint &ip = Nodes.IntPoint(i);
      Trans.SetIntPoint(&ip);
      dofs(i) = coeff.Eval(Trans, ip);
   }
}

void PositiveFiniteElement::Project(
   VectorCoefficient &vc, ElementTransformation &Trans, Vector &dofs) const
{
   MFEM_ASSERT(dofs.Size() == vc.GetVDim()*dof, "");
   Vector x(vc.GetVDim());

   for (int i = 0; i < dof; i++)
   {
      const IntegrationPoint &ip = Nodes.IntPoint(i);
      Trans.SetIntPoint(&ip);
      vc.Eval (x, Trans, ip);
      for (int j = 0; j < x.Size(); j++)
      {
         dofs(dof*j+i) = x(j);
      }
   }
}

void PositiveFiniteElement::Project(
   const FiniteElement &fe, ElementTransformation &Trans, DenseMatrix &I) const
{
   const NodalFiniteElement *nfe =
      dynamic_cast<const NodalFiniteElement *>(&fe);

   if (nfe && dof == nfe->GetDof())
   {
      nfe->Project(*this, Trans, I);
      I.Invert();
   }
   else
   {
      // local L2 projection
      DenseMatrix pos_mass, mixed_mass;
      MassIntegrator mass_integ;

      mass_integ.AssembleElementMatrix(*this, Trans, pos_mass);
      mass_integ.AssembleElementMatrix2(fe, *this, Trans, mixed_mass);

      DenseMatrixInverse pos_mass_inv(pos_mass);
      I.SetSize(dof, fe.GetDof());
      pos_mass_inv.Mult(mixed_mass, I);
   }
}


void VectorFiniteElement::CalcShape (
   const IntegrationPoint &ip, Vector &shape ) const
{
   mfem_error ("Error: Cannot use scalar CalcShape(...) function with\n"
               "   VectorFiniteElements!");
}

void VectorFiniteElement::CalcDShape (
   const IntegrationPoint &ip, DenseMatrix &dshape ) const
{
   mfem_error ("Error: Cannot use scalar CalcDShape(...) function with\n"
               "   VectorFiniteElements!");
}

void VectorFiniteElement::SetDerivMembers()
{
   switch (map_type)
   {
      case H_DIV:
         deriv_type = DIV;
         deriv_range_type = SCALAR;
         deriv_map_type = INTEGRAL;
         break;
      case H_CURL:
         switch (dim)
         {
            case 3: // curl: 3D H_CURL -> 3D H_DIV
               deriv_type = CURL;
               deriv_range_type = VECTOR;
               deriv_map_type = H_DIV;
               break;
            case 2:
               // curl: 2D H_CURL -> INTEGRAL
               deriv_type = CURL;
               deriv_range_type = SCALAR;
               deriv_map_type = INTEGRAL;
               break;
            case 1:
               deriv_type = NONE;
               deriv_range_type = SCALAR;
               deriv_map_type = INTEGRAL;
               break;
            default:
               MFEM_ABORT("Invalid dimension, Dim = " << dim);
         }
         break;
      default:
         MFEM_ABORT("Invalid MapType = " << map_type);
   }
}

void VectorFiniteElement::CalcVShape_RT (
   ElementTransformation &Trans, DenseMatrix &shape) const
{
   MFEM_ASSERT(map_type == H_DIV, "");
#ifdef MFEM_THREAD_SAFE
   DenseMatrix vshape(dof, dim);
#endif
   CalcVShape(Trans.GetIntPoint(), vshape);
   MultABt(vshape, Trans.Jacobian(), shape);
   shape *= (1.0 / Trans.Weight());
}

void VectorFiniteElement::CalcVShape_ND (
   ElementTransformation &Trans, DenseMatrix &shape) const
{
   MFEM_ASSERT(map_type == H_CURL, "");
#ifdef MFEM_THREAD_SAFE
   DenseMatrix vshape(dof, dim);
#endif
   CalcVShape(Trans.GetIntPoint(), vshape);
   Mult(vshape, Trans.InverseJacobian(), shape);
}

void VectorFiniteElement::Project_RT(
   const double *nk, const Array<int> &d2n,
   VectorCoefficient &vc, ElementTransformation &Trans, Vector &dofs) const
{
   double vk[Geometry::MaxDim];
   const int sdim = Trans.GetSpaceDim();
   MFEM_ASSERT(vc.GetVDim() == sdim, "");
   Vector xk(vk, sdim);
   const bool square_J = (dim == sdim);

   for (int k = 0; k < dof; k++)
   {
      Trans.SetIntPoint(&Nodes.IntPoint(k));
      vc.Eval(xk, Trans, Nodes.IntPoint(k));
      // dof_k = nk^t adj(J) xk
      dofs(k) = Trans.AdjugateJacobian().InnerProduct(vk, nk + d2n[k]*dim);
      if (!square_J) { dofs(k) /= Trans.Weight(); }
   }
}

void VectorFiniteElement::ProjectMatrixCoefficient_RT(
   const double *nk, const Array<int> &d2n,
   MatrixCoefficient &mc, ElementTransformation &T, Vector &dofs) const
{
   // project the rows of the matrix coefficient in an RT space

   const int sdim = T.GetSpaceDim();
   MFEM_ASSERT(mc.GetWidth() == sdim, "");
   const bool square_J = (dim == sdim);
   DenseMatrix MQ(mc.GetHeight(), mc.GetWidth());
   Vector nk_phys(sdim), dofs_k(MQ.Height());
   MFEM_ASSERT(dofs.Size() == dof*MQ.Height(), "");

   for (int k = 0; k < dof; k++)
   {
      T.SetIntPoint(&Nodes.IntPoint(k));
      mc.Eval(MQ, T, Nodes.IntPoint(k));
      // nk_phys = adj(J)^t nk
      T.AdjugateJacobian().MultTranspose(nk + d2n[k]*dim, nk_phys);
      if (!square_J) { nk_phys /= T.Weight(); }
      MQ.Mult(nk_phys, dofs_k);
      for (int r = 0; r < MQ.Height(); r++)
      {
         dofs(k+dof*r) = dofs_k(r);
      }
   }
}

void VectorFiniteElement::Project_RT(
   const double *nk, const Array<int> &d2n, const FiniteElement &fe,
   ElementTransformation &Trans, DenseMatrix &I) const
{
   if (fe.GetRangeType() == SCALAR)
   {
      double vk[Geometry::MaxDim];
      Vector shape(fe.GetDof());
      int sdim = Trans.GetSpaceDim();

      I.SetSize(dof, sdim*fe.GetDof());
      for (int k = 0; k < dof; k++)
      {
         const IntegrationPoint &ip = Nodes.IntPoint(k);

         fe.CalcShape(ip, shape);
         Trans.SetIntPoint(&ip);
         Trans.AdjugateJacobian().MultTranspose(nk + d2n[k]*dim, vk);
         if (fe.GetMapType() == INTEGRAL)
         {
            double w = 1.0/Trans.Weight();
            for (int d = 0; d < dim; d++)
            {
               vk[d] *= w;
            }
         }

         for (int j = 0; j < shape.Size(); j++)
         {
            double s = shape(j);
            if (fabs(s) < 1e-12)
            {
               s = 0.0;
            }
            for (int d = 0; d < sdim; d++)
            {
               I(k,j+d*shape.Size()) = s*vk[d];
            }
         }
      }
   }
   else
   {
      mfem_error("VectorFiniteElement::Project_RT (fe version)");
   }
}

void VectorFiniteElement::ProjectGrad_RT(
   const double *nk, const Array<int> &d2n, const FiniteElement &fe,
   ElementTransformation &Trans, DenseMatrix &grad) const
{
   if (dim != 2)
   {
      mfem_error("VectorFiniteElement::ProjectGrad_RT works only in 2D!");
   }

   DenseMatrix dshape(fe.GetDof(), fe.GetDim());
   Vector grad_k(fe.GetDof());
   double tk[2];

   grad.SetSize(dof, fe.GetDof());
   for (int k = 0; k < dof; k++)
   {
      fe.CalcDShape(Nodes.IntPoint(k), dshape);
      tk[0] = nk[d2n[k]*dim+1];
      tk[1] = -nk[d2n[k]*dim];
      dshape.Mult(tk, grad_k);
      for (int j = 0; j < grad_k.Size(); j++)
      {
         grad(k,j) = (fabs(grad_k(j)) < 1e-12) ? 0.0 : grad_k(j);
      }
   }
}

void VectorFiniteElement::ProjectCurl_ND(
   const double *tk, const Array<int> &d2t, const FiniteElement &fe,
   ElementTransformation &Trans, DenseMatrix &curl) const
{
#ifdef MFEM_THREAD_SAFE
   DenseMatrix curlshape(fe.GetDof(), dim);
   DenseMatrix curlshape_J(fe.GetDof(), dim);
   DenseMatrix J(dim, dim);
#else
   curlshape.SetSize(fe.GetDof(), dim);
   curlshape_J.SetSize(fe.GetDof(), dim);
   J.SetSize(dim, dim);
#endif

   Vector curl_k(fe.GetDof());

   curl.SetSize(dof, fe.GetDof());
   for (int k = 0; k < dof; k++)
   {
      const IntegrationPoint &ip = Nodes.IntPoint(k);

      // calculate J^t * J / |J|
      Trans.SetIntPoint(&ip);
      MultAtB(Trans.Jacobian(), Trans.Jacobian(), J);
      J *= 1.0 / Trans.Weight();

      // transform curl of shapes (rows) by J^t * J / |J|
      fe.CalcCurlShape(ip, curlshape);
      Mult(curlshape, J, curlshape_J);

      curlshape_J.Mult(tk + d2t[k]*dim, curl_k);
      for (int j = 0; j < curl_k.Size(); j++)
      {
         curl(k,j) = (fabs(curl_k(j)) < 1e-12) ? 0.0 : curl_k(j);
      }
   }
}

void VectorFiniteElement::ProjectCurl_RT(
   const double *nk, const Array<int> &d2n, const FiniteElement &fe,
   ElementTransformation &Trans, DenseMatrix &curl) const
{
   DenseMatrix curl_shape(fe.GetDof(), dim);
   Vector curl_k(fe.GetDof());

   curl.SetSize(dof, fe.GetDof());
   for (int k = 0; k < dof; k++)
   {
      fe.CalcCurlShape(Nodes.IntPoint(k), curl_shape);
      curl_shape.Mult(nk + d2n[k]*dim, curl_k);
      for (int j = 0; j < curl_k.Size(); j++)
      {
         curl(k,j) = (fabs(curl_k(j)) < 1e-12) ? 0.0 : curl_k(j);
      }
   }
}

void VectorFiniteElement::Project_ND(
   const double *tk, const Array<int> &d2t,
   VectorCoefficient &vc, ElementTransformation &Trans, Vector &dofs) const
{
   double vk[Geometry::MaxDim];
   Vector xk(vk, vc.GetVDim());

   for (int k = 0; k < dof; k++)
   {
      Trans.SetIntPoint(&Nodes.IntPoint(k));

      vc.Eval(xk, Trans, Nodes.IntPoint(k));
      // dof_k = xk^t J tk
      dofs(k) = Trans.Jacobian().InnerProduct(tk + d2t[k]*dim, vk);
   }
}

void VectorFiniteElement::ProjectMatrixCoefficient_ND(
   const double *tk, const Array<int> &d2t,
   MatrixCoefficient &mc, ElementTransformation &T, Vector &dofs) const
{
   // project the rows of the matrix coefficient in an ND space

   const int sdim = T.GetSpaceDim();
   MFEM_ASSERT(mc.GetWidth() == sdim, "");
   DenseMatrix MQ(mc.GetHeight(), mc.GetWidth());
   Vector tk_phys(sdim), dofs_k(MQ.Height());
   MFEM_ASSERT(dofs.Size() == dof*MQ.Height(), "");

   for (int k = 0; k < dof; k++)
   {
      T.SetIntPoint(&Nodes.IntPoint(k));
      mc.Eval(MQ, T, Nodes.IntPoint(k));
      // tk_phys = J tk
      T.Jacobian().Mult(tk + d2t[k]*dim, tk_phys);
      MQ.Mult(tk_phys, dofs_k);
      for (int r = 0; r < MQ.Height(); r++)
      {
         dofs(k+dof*r) = dofs_k(r);
      }
   }
}

void VectorFiniteElement::Project_ND(
   const double *tk, const Array<int> &d2t, const FiniteElement &fe,
   ElementTransformation &Trans, DenseMatrix &I) const
{
   if (fe.GetRangeType() == SCALAR)
   {
      int sdim = Trans.GetSpaceDim();
      double vk[Geometry::MaxDim];
      Vector shape(fe.GetDof());

      I.SetSize(dof, sdim*fe.GetDof());
      for (int k = 0; k < dof; k++)
      {
         const IntegrationPoint &ip = Nodes.IntPoint(k);

         fe.CalcShape(ip, shape);
         Trans.SetIntPoint(&ip);
         Trans.Jacobian().Mult(tk + d2t[k]*dim, vk);
         if (fe.GetMapType() == INTEGRAL)
         {
            double w = 1.0/Trans.Weight();
            for (int d = 0; d < sdim; d++)
            {
               vk[d] *= w;
            }
         }

         for (int j = 0; j < shape.Size(); j++)
         {
            double s = shape(j);
            if (fabs(s) < 1e-12)
            {
               s = 0.0;
            }
            for (int d = 0; d < sdim; d++)
            {
               I(k, j + d*shape.Size()) = s*vk[d];
            }
         }
      }
   }
   else
   {
      mfem_error("VectorFiniteElement::Project_ND (fe version)");
   }
}

void VectorFiniteElement::ProjectGrad_ND(
   const double *tk, const Array<int> &d2t, const FiniteElement &fe,
   ElementTransformation &Trans, DenseMatrix &grad) const
{
   MFEM_ASSERT(fe.GetMapType() == VALUE, "");

   DenseMatrix dshape(fe.GetDof(), fe.GetDim());
   Vector grad_k(fe.GetDof());

   grad.SetSize(dof, fe.GetDof());
   for (int k = 0; k < dof; k++)
   {
      fe.CalcDShape(Nodes.IntPoint(k), dshape);
      dshape.Mult(tk + d2t[k]*dim, grad_k);
      for (int j = 0; j < grad_k.Size(); j++)
      {
         grad(k,j) = (fabs(grad_k(j)) < 1e-12) ? 0.0 : grad_k(j);
      }
   }
}

void VectorFiniteElement::LocalInterpolation_RT(
   const VectorFiniteElement &cfe, const double *nk, const Array<int> &d2n,
   ElementTransformation &Trans, DenseMatrix &I) const
{
   MFEM_ASSERT(map_type == cfe.GetMapType(), "");

   double vk[Geometry::MaxDim];
   Vector xk(vk, dim);
   IntegrationPoint ip;
#ifdef MFEM_THREAD_SAFE
   DenseMatrix vshape(cfe.GetDof(), cfe.GetDim());
#else
   DenseMatrix vshape(cfe.vshape.Data(), cfe.GetDof(), cfe.GetDim());
#endif
   I.SetSize(dof, vshape.Height());

   // assuming Trans is linear; this should be ok for all refinement types
   Trans.SetIntPoint(&Geometries.GetCenter(geom_type));
   const DenseMatrix &adjJ = Trans.AdjugateJacobian();
   for (int k = 0; k < dof; k++)
   {
      Trans.Transform(Nodes.IntPoint(k), xk);
      ip.Set3(vk);
      cfe.CalcVShape(ip, vshape);
      // xk = |J| J^{-t} n_k
      adjJ.MultTranspose(nk + d2n[k]*dim, vk);
      // I_k = vshape_k.adj(J)^t.n_k, k=1,...,dof
      for (int j = 0; j < vshape.Height(); j++)
      {
         double Ikj = 0.;
         for (int i = 0; i < dim; i++)
         {
            Ikj += vshape(j, i) * vk[i];
         }
         I(k, j) = (fabs(Ikj) < 1e-12) ? 0.0 : Ikj;
      }
   }
}

void VectorFiniteElement::LocalInterpolation_ND(
   const VectorFiniteElement &cfe, const double *tk, const Array<int> &d2t,
   ElementTransformation &Trans, DenseMatrix &I) const
{
   double vk[Geometry::MaxDim];
   Vector xk(vk, dim);
   IntegrationPoint ip;
#ifdef MFEM_THREAD_SAFE
   DenseMatrix vshape(cfe.GetDof(), cfe.GetDim());
#else
   DenseMatrix vshape(cfe.vshape.Data(), cfe.GetDof(), cfe.GetDim());
#endif
   I.SetSize(dof, vshape.Height());

   // assuming Trans is linear; this should be ok for all refinement types
   Trans.SetIntPoint(&Geometries.GetCenter(geom_type));
   const DenseMatrix &J = Trans.Jacobian();
   for (int k = 0; k < dof; k++)
   {
      Trans.Transform(Nodes.IntPoint(k), xk);
      ip.Set3(vk);
      cfe.CalcVShape(ip, vshape);
      // xk = J t_k
      J.Mult(tk + d2t[k]*dim, vk);
      // I_k = vshape_k.J.t_k, k=1,...,Dof
      for (int j = 0; j < vshape.Height(); j++)
      {
         double Ikj = 0.;
         for (int i = 0; i < dim; i++)
         {
            Ikj += vshape(j, i) * vk[i];
         }
         I(k, j) = (fabs(Ikj) < 1e-12) ? 0.0 : Ikj;
      }
   }
}

void VectorFiniteElement::LocalRestriction_RT(
   const double *nk, const Array<int> &d2n, ElementTransformation &Trans,
   DenseMatrix &R) const
{
   double pt_data[Geometry::MaxDim];
   IntegrationPoint ip;
   Vector pt(pt_data, dim);

#ifdef MFEM_THREAD_SAFE
   DenseMatrix vshape(dof, dim);
#endif

   Trans.SetIntPoint(&Geometries.GetCenter(geom_type));
   const DenseMatrix &J = Trans.Jacobian();
   const double weight = Trans.Weight();
   for (int j = 0; j < dof; j++)
   {
      InvertLinearTrans(Trans, Nodes.IntPoint(j), pt);
      ip.Set(pt_data, dim);
      if (Geometries.CheckPoint(geom_type, ip)) // do we need an epsilon here?
      {
         CalcVShape(ip, vshape);
         J.MultTranspose(nk+dim*d2n[j], pt_data);
         pt /= weight;
         for (int k = 0; k < dof; k++)
         {
            double R_jk = 0.0;
            for (int d = 0; d < dim; d++)
            {
               R_jk += vshape(k,d)*pt_data[d];
            }
            R(j,k) = R_jk;
         }
      }
      else
      {
         // Set the whole row to avoid valgrind warnings in R.Threshold().
         R.SetRow(j, infinity());
      }
   }
   R.Threshold(1e-12);
}

void VectorFiniteElement::LocalRestriction_ND(
   const double *tk, const Array<int> &d2t, ElementTransformation &Trans,
   DenseMatrix &R) const
{
   double pt_data[Geometry::MaxDim];
   IntegrationPoint ip;
   Vector pt(pt_data, dim);

#ifdef MFEM_THREAD_SAFE
   DenseMatrix vshape(dof, dim);
#endif

   Trans.SetIntPoint(&Geometries.GetCenter(geom_type));
   const DenseMatrix &Jinv = Trans.InverseJacobian();
   for (int j = 0; j < dof; j++)
   {
      InvertLinearTrans(Trans, Nodes.IntPoint(j), pt);
      ip.Set(pt_data, dim);
      if (Geometries.CheckPoint(geom_type, ip)) // do we need an epsilon here?
      {
         CalcVShape(ip, vshape);
         Jinv.Mult(tk+dim*d2t[j], pt_data);
         for (int k = 0; k < dof; k++)
         {
            double R_jk = 0.0;
            for (int d = 0; d < dim; d++)
            {
               R_jk += vshape(k,d)*pt_data[d];
            }
            R(j,k) = R_jk;
         }
      }
      else
      {
         // Set the whole row to avoid valgrind warnings in R.Threshold().
         R.SetRow(j, infinity());
      }
   }
   R.Threshold(1e-12);
}


PointFiniteElement::PointFiniteElement()
   : NodalFiniteElement(0, Geometry::POINT, 1, 0)
{
   Nodes.IntPoint(0).x = 0.0;
}

void PointFiniteElement::CalcShape(const IntegrationPoint &ip,
                                   Vector &shape) const
{
   shape(0) = 1.;
}

void PointFiniteElement::CalcDShape(const IntegrationPoint &ip,
                                    DenseMatrix &dshape) const
{
   // dshape is (1 x 0) - nothing to compute
}

Linear1DFiniteElement::Linear1DFiniteElement()
   : NodalFiniteElement(1, Geometry::SEGMENT, 2, 1)
{
   Nodes.IntPoint(0).x = 0.0;
   Nodes.IntPoint(1).x = 1.0;
}

void Linear1DFiniteElement::CalcShape(const IntegrationPoint &ip,
                                      Vector &shape) const
{
   shape(0) = 1. - ip.x;
   shape(1) = ip.x;
}

void Linear1DFiniteElement::CalcDShape(const IntegrationPoint &ip,
                                       DenseMatrix &dshape) const
{
   dshape(0,0) = -1.;
   dshape(1,0) =  1.;
}

Linear2DFiniteElement::Linear2DFiniteElement()
   : NodalFiniteElement(2, Geometry::TRIANGLE, 3, 1)
{
   Nodes.IntPoint(0).x = 0.0;
   Nodes.IntPoint(0).y = 0.0;
   Nodes.IntPoint(1).x = 1.0;
   Nodes.IntPoint(1).y = 0.0;
   Nodes.IntPoint(2).x = 0.0;
   Nodes.IntPoint(2).y = 1.0;
}

void Linear2DFiniteElement::CalcShape(const IntegrationPoint &ip,
                                      Vector &shape) const
{
   shape(0) = 1. - ip.x - ip.y;
   shape(1) = ip.x;
   shape(2) = ip.y;
}

void Linear2DFiniteElement::CalcDShape(const IntegrationPoint &ip,
                                       DenseMatrix &dshape) const
{
   dshape(0,0) = -1.; dshape(0,1) = -1.;
   dshape(1,0) =  1.; dshape(1,1) =  0.;
   dshape(2,0) =  0.; dshape(2,1) =  1.;
}

BiLinear2DFiniteElement::BiLinear2DFiniteElement()
   : NodalFiniteElement(2, Geometry::SQUARE, 4, 1, FunctionSpace::Qk)
{
   Nodes.IntPoint(0).x = 0.0;
   Nodes.IntPoint(0).y = 0.0;
   Nodes.IntPoint(1).x = 1.0;
   Nodes.IntPoint(1).y = 0.0;
   Nodes.IntPoint(2).x = 1.0;
   Nodes.IntPoint(2).y = 1.0;
   Nodes.IntPoint(3).x = 0.0;
   Nodes.IntPoint(3).y = 1.0;
}

void BiLinear2DFiniteElement::CalcShape(const IntegrationPoint &ip,
                                        Vector &shape) const
{
   shape(0) = (1. - ip.x) * (1. - ip.y) ;
   shape(1) = ip.x * (1. - ip.y) ;
   shape(2) = ip.x * ip.y ;
   shape(3) = (1. - ip.x) * ip.y ;
}

void BiLinear2DFiniteElement::CalcDShape(const IntegrationPoint &ip,
                                         DenseMatrix &dshape) const
{
   dshape(0,0) = -1. + ip.y; dshape(0,1) = -1. + ip.x ;
   dshape(1,0) =  1. - ip.y; dshape(1,1) = -ip.x ;
   dshape(2,0) =  ip.y ;     dshape(2,1) = ip.x ;
   dshape(3,0) = -ip.y ;     dshape(3,1) = 1. - ip.x ;
}

void BiLinear2DFiniteElement::CalcHessian(
   const IntegrationPoint &ip, DenseMatrix &h) const
{
   h(0,0) = 0.;   h(0,1) =  1.;   h(0,2) = 0.;
   h(1,0) = 0.;   h(1,1) = -1.;   h(1,2) = 0.;
   h(2,0) = 0.;   h(2,1) =  1.;   h(2,2) = 0.;
   h(3,0) = 0.;   h(3,1) = -1.;   h(3,2) = 0.;
}


GaussLinear2DFiniteElement::GaussLinear2DFiniteElement()
   : NodalFiniteElement(2, Geometry::TRIANGLE, 3, 1, FunctionSpace::Pk)
{
   Nodes.IntPoint(0).x = 1./6.;
   Nodes.IntPoint(0).y = 1./6.;
   Nodes.IntPoint(1).x = 2./3.;
   Nodes.IntPoint(1).y = 1./6.;
   Nodes.IntPoint(2).x = 1./6.;
   Nodes.IntPoint(2).y = 2./3.;
}

void GaussLinear2DFiniteElement::CalcShape(const IntegrationPoint &ip,
                                           Vector &shape) const
{
   const double x = ip.x, y = ip.y;

   shape(0) = 5./3. - 2. * (x + y);
   shape(1) = 2. * (x - 1./6.);
   shape(2) = 2. * (y - 1./6.);
}

void GaussLinear2DFiniteElement::CalcDShape(const IntegrationPoint &ip,
                                            DenseMatrix &dshape) const
{
   dshape(0,0) = -2.;  dshape(0,1) = -2.;
   dshape(1,0) =  2.;  dshape(1,1) =  0.;
   dshape(2,0) =  0.;  dshape(2,1) =  2.;
}

void GaussLinear2DFiniteElement::ProjectDelta(int vertex, Vector &dofs) const
{
   dofs(vertex)       = 2./3.;
   dofs((vertex+1)%3) = 1./6.;
   dofs((vertex+2)%3) = 1./6.;
}


// 0.5-0.5/sqrt(3) and 0.5+0.5/sqrt(3)
const double GaussBiLinear2DFiniteElement::p[] =
{ 0.2113248654051871177454256, 0.7886751345948128822545744 };

GaussBiLinear2DFiniteElement::GaussBiLinear2DFiniteElement()
   : NodalFiniteElement(2, Geometry::SQUARE, 4, 1, FunctionSpace::Qk)
{
   Nodes.IntPoint(0).x = p[0];
   Nodes.IntPoint(0).y = p[0];
   Nodes.IntPoint(1).x = p[1];
   Nodes.IntPoint(1).y = p[0];
   Nodes.IntPoint(2).x = p[1];
   Nodes.IntPoint(2).y = p[1];
   Nodes.IntPoint(3).x = p[0];
   Nodes.IntPoint(3).y = p[1];
}

void GaussBiLinear2DFiniteElement::CalcShape(const IntegrationPoint &ip,
                                             Vector &shape) const
{
   const double x = ip.x, y = ip.y;

   shape(0) = 3. * (p[1] - x) * (p[1] - y);
   shape(1) = 3. * (x - p[0]) * (p[1] - y);
   shape(2) = 3. * (x - p[0]) * (y - p[0]);
   shape(3) = 3. * (p[1] - x) * (y - p[0]);
}

void GaussBiLinear2DFiniteElement::CalcDShape(const IntegrationPoint &ip,
                                              DenseMatrix &dshape) const
{
   const double x = ip.x, y = ip.y;

   dshape(0,0) = 3. * (y - p[1]);  dshape(0,1) = 3. * (x - p[1]);
   dshape(1,0) = 3. * (p[1] - y);  dshape(1,1) = 3. * (p[0] - x);
   dshape(2,0) = 3. * (y - p[0]);  dshape(2,1) = 3. * (x - p[0]);
   dshape(3,0) = 3. * (p[0] - y);  dshape(3,1) = 3. * (p[1] - x);
}

void GaussBiLinear2DFiniteElement::ProjectDelta(int vertex, Vector &dofs) const
{
#if 1
   dofs(vertex)       = p[1]*p[1];
   dofs((vertex+1)%4) = p[0]*p[1];
   dofs((vertex+2)%4) = p[0]*p[0];
   dofs((vertex+3)%4) = p[0]*p[1];
#else
   dofs = 1.0;
#endif
}


P1OnQuadFiniteElement::P1OnQuadFiniteElement()
   : NodalFiniteElement(2, Geometry::SQUARE, 3, 1, FunctionSpace::Qk)
{
   Nodes.IntPoint(0).x = 0.0;
   Nodes.IntPoint(0).y = 0.0;
   Nodes.IntPoint(1).x = 1.0;
   Nodes.IntPoint(1).y = 0.0;
   Nodes.IntPoint(2).x = 0.0;
   Nodes.IntPoint(2).y = 1.0;
}

void P1OnQuadFiniteElement::CalcShape(const IntegrationPoint &ip,
                                      Vector &shape) const
{
   shape(0) = 1. - ip.x - ip.y;
   shape(1) = ip.x;
   shape(2) = ip.y;
}

void P1OnQuadFiniteElement::CalcDShape(const IntegrationPoint &ip,
                                       DenseMatrix &dshape) const
{
   dshape(0,0) = -1.; dshape(0,1) = -1.;
   dshape(1,0) =  1.; dshape(1,1) =  0.;
   dshape(2,0) =  0.; dshape(2,1) =  1.;
}


Quad1DFiniteElement::Quad1DFiniteElement()
   : NodalFiniteElement(1, Geometry::SEGMENT, 3, 2)
{
   Nodes.IntPoint(0).x = 0.0;
   Nodes.IntPoint(1).x = 1.0;
   Nodes.IntPoint(2).x = 0.5;
}

void Quad1DFiniteElement::CalcShape(const IntegrationPoint &ip,
                                    Vector &shape) const
{
   double x = ip.x;
   double l1 = 1.0 - x, l2 = x, l3 = 2. * x - 1.;

   shape(0) = l1 * (-l3);
   shape(1) = l2 * l3;
   shape(2) = 4. * l1 * l2;
}

void Quad1DFiniteElement::CalcDShape(const IntegrationPoint &ip,
                                     DenseMatrix &dshape) const
{
   double x = ip.x;

   dshape(0,0) = 4. * x - 3.;
   dshape(1,0) = 4. * x - 1.;
   dshape(2,0) = 4. - 8. * x;
}


QuadPos1DFiniteElement::QuadPos1DFiniteElement()
   : PositiveFiniteElement(1, Geometry::SEGMENT, 3, 2)
{
   Nodes.IntPoint(0).x = 0.0;
   Nodes.IntPoint(1).x = 1.0;
   Nodes.IntPoint(2).x = 0.5;
}

void QuadPos1DFiniteElement::CalcShape(const IntegrationPoint &ip,
                                       Vector &shape) const
{
   const double x = ip.x, x1 = 1. - x;

   shape(0) = x1 * x1;
   shape(1) = x * x;
   shape(2) = 2. * x * x1;
}

void QuadPos1DFiniteElement::CalcDShape(const IntegrationPoint &ip,
                                        DenseMatrix &dshape) const
{
   const double x = ip.x;

   dshape(0,0) = 2. * x - 2.;
   dshape(1,0) = 2. * x;
   dshape(2,0) = 2. - 4. * x;
}

Quad2DFiniteElement::Quad2DFiniteElement()
   : NodalFiniteElement(2, Geometry::TRIANGLE, 6, 2)
{
   Nodes.IntPoint(0).x = 0.0;
   Nodes.IntPoint(0).y = 0.0;
   Nodes.IntPoint(1).x = 1.0;
   Nodes.IntPoint(1).y = 0.0;
   Nodes.IntPoint(2).x = 0.0;
   Nodes.IntPoint(2).y = 1.0;
   Nodes.IntPoint(3).x = 0.5;
   Nodes.IntPoint(3).y = 0.0;
   Nodes.IntPoint(4).x = 0.5;
   Nodes.IntPoint(4).y = 0.5;
   Nodes.IntPoint(5).x = 0.0;
   Nodes.IntPoint(5).y = 0.5;
}

void Quad2DFiniteElement::CalcShape(const IntegrationPoint &ip,
                                    Vector &shape) const
{
   double x = ip.x, y = ip.y;
   double l1 = 1.-x-y, l2 = x, l3 = y;

   shape(0) = l1 * (2. * l1 - 1.);
   shape(1) = l2 * (2. * l2 - 1.);
   shape(2) = l3 * (2. * l3 - 1.);
   shape(3) = 4. * l1 * l2;
   shape(4) = 4. * l2 * l3;
   shape(5) = 4. * l3 * l1;
}

void Quad2DFiniteElement::CalcDShape(const IntegrationPoint &ip,
                                     DenseMatrix &dshape) const
{
   double x = ip.x, y = ip.y;

   dshape(0,0) =
      dshape(0,1) = 4. * (x + y) - 3.;

   dshape(1,0) = 4. * x - 1.;
   dshape(1,1) = 0.;

   dshape(2,0) = 0.;
   dshape(2,1) = 4. * y - 1.;

   dshape(3,0) = -4. * (2. * x + y - 1.);
   dshape(3,1) = -4. * x;

   dshape(4,0) = 4. * y;
   dshape(4,1) = 4. * x;

   dshape(5,0) = -4. * y;
   dshape(5,1) = -4. * (x + 2. * y - 1.);
}

void Quad2DFiniteElement::CalcHessian (const IntegrationPoint &ip,
                                       DenseMatrix &h) const
{
   h(0,0) = 4.;
   h(0,1) = 4.;
   h(0,2) = 4.;

   h(1,0) = 4.;
   h(1,1) = 0.;
   h(1,2) = 0.;

   h(2,0) = 0.;
   h(2,1) = 0.;
   h(2,2) = 4.;

   h(3,0) = -8.;
   h(3,1) = -4.;
   h(3,2) =  0.;

   h(4,0) = 0.;
   h(4,1) = 4.;
   h(4,2) = 0.;

   h(5,0) =  0.;
   h(5,1) = -4.;
   h(5,2) = -8.;
}

void Quad2DFiniteElement::ProjectDelta(int vertex, Vector &dofs) const
{
#if 0
   dofs = 1.;
#else
   dofs = 0.;
   dofs(vertex) = 1.;
   switch (vertex)
   {
      case 0: dofs(3) = 0.25; dofs(5) = 0.25; break;
      case 1: dofs(3) = 0.25; dofs(4) = 0.25; break;
      case 2: dofs(4) = 0.25; dofs(5) = 0.25; break;
   }
#endif
}


const double GaussQuad2DFiniteElement::p[] =
{ 0.0915762135097707434595714634022015, 0.445948490915964886318329253883051 };

GaussQuad2DFiniteElement::GaussQuad2DFiniteElement()
   : NodalFiniteElement(2, Geometry::TRIANGLE, 6, 2), A(6), D(6,2), pol(6)
{
   Nodes.IntPoint(0).x = p[0];
   Nodes.IntPoint(0).y = p[0];
   Nodes.IntPoint(1).x = 1. - 2. * p[0];
   Nodes.IntPoint(1).y = p[0];
   Nodes.IntPoint(2).x = p[0];
   Nodes.IntPoint(2).y = 1. - 2. * p[0];
   Nodes.IntPoint(3).x = p[1];
   Nodes.IntPoint(3).y = p[1];
   Nodes.IntPoint(4).x = 1. - 2. * p[1];
   Nodes.IntPoint(4).y = p[1];
   Nodes.IntPoint(5).x = p[1];
   Nodes.IntPoint(5).y = 1. - 2. * p[1];

   for (int i = 0; i < 6; i++)
   {
      const double x = Nodes.IntPoint(i).x, y = Nodes.IntPoint(i).y;
      A(0,i) = 1.;
      A(1,i) = x;
      A(2,i) = y;
      A(3,i) = x * x;
      A(4,i) = x * y;
      A(5,i) = y * y;
   }

   A.Invert();
}

void GaussQuad2DFiniteElement::CalcShape(const IntegrationPoint &ip,
                                         Vector &shape) const
{
   const double x = ip.x, y = ip.y;
   pol(0) = 1.;
   pol(1) = x;
   pol(2) = y;
   pol(3) = x * x;
   pol(4) = x * y;
   pol(5) = y * y;

   A.Mult(pol, shape);
}

void GaussQuad2DFiniteElement::CalcDShape(const IntegrationPoint &ip,
                                          DenseMatrix &dshape) const
{
   const double x = ip.x, y = ip.y;
   D(0,0) = 0.;      D(0,1) = 0.;
   D(1,0) = 1.;      D(1,1) = 0.;
   D(2,0) = 0.;      D(2,1) = 1.;
   D(3,0) = 2. *  x; D(3,1) = 0.;
   D(4,0) = y;       D(4,1) = x;
   D(5,0) = 0.;      D(5,1) = 2. * y;

   Mult(A, D, dshape);
}


BiQuad2DFiniteElement::BiQuad2DFiniteElement()
   : NodalFiniteElement(2, Geometry::SQUARE, 9, 2, FunctionSpace::Qk)
{
   Nodes.IntPoint(0).x = 0.0;
   Nodes.IntPoint(0).y = 0.0;
   Nodes.IntPoint(1).x = 1.0;
   Nodes.IntPoint(1).y = 0.0;
   Nodes.IntPoint(2).x = 1.0;
   Nodes.IntPoint(2).y = 1.0;
   Nodes.IntPoint(3).x = 0.0;
   Nodes.IntPoint(3).y = 1.0;
   Nodes.IntPoint(4).x = 0.5;
   Nodes.IntPoint(4).y = 0.0;
   Nodes.IntPoint(5).x = 1.0;
   Nodes.IntPoint(5).y = 0.5;
   Nodes.IntPoint(6).x = 0.5;
   Nodes.IntPoint(6).y = 1.0;
   Nodes.IntPoint(7).x = 0.0;
   Nodes.IntPoint(7).y = 0.5;
   Nodes.IntPoint(8).x = 0.5;
   Nodes.IntPoint(8).y = 0.5;
}

void BiQuad2DFiniteElement::CalcShape(const IntegrationPoint &ip,
                                      Vector &shape) const
{
   double x = ip.x, y = ip.y;
   double l1x, l2x, l3x, l1y, l2y, l3y;

   l1x = (x - 1.) * (2. * x - 1);
   l2x = 4. * x * (1. - x);
   l3x = x * (2. * x - 1.);
   l1y = (y - 1.) * (2. * y - 1);
   l2y = 4. * y * (1. - y);
   l3y = y * (2. * y - 1.);

   shape(0) = l1x * l1y;
   shape(4) = l2x * l1y;
   shape(1) = l3x * l1y;
   shape(7) = l1x * l2y;
   shape(8) = l2x * l2y;
   shape(5) = l3x * l2y;
   shape(3) = l1x * l3y;
   shape(6) = l2x * l3y;
   shape(2) = l3x * l3y;
}

void BiQuad2DFiniteElement::CalcDShape(const IntegrationPoint &ip,
                                       DenseMatrix &dshape) const
{
   double x = ip.x, y = ip.y;
   double l1x, l2x, l3x, l1y, l2y, l3y;
   double d1x, d2x, d3x, d1y, d2y, d3y;

   l1x = (x - 1.) * (2. * x - 1);
   l2x = 4. * x * (1. - x);
   l3x = x * (2. * x - 1.);
   l1y = (y - 1.) * (2. * y - 1);
   l2y = 4. * y * (1. - y);
   l3y = y * (2. * y - 1.);

   d1x = 4. * x - 3.;
   d2x = 4. - 8. * x;
   d3x = 4. * x - 1.;
   d1y = 4. * y - 3.;
   d2y = 4. - 8. * y;
   d3y = 4. * y - 1.;

   dshape(0,0) = d1x * l1y;
   dshape(0,1) = l1x * d1y;

   dshape(4,0) = d2x * l1y;
   dshape(4,1) = l2x * d1y;

   dshape(1,0) = d3x * l1y;
   dshape(1,1) = l3x * d1y;

   dshape(7,0) = d1x * l2y;
   dshape(7,1) = l1x * d2y;

   dshape(8,0) = d2x * l2y;
   dshape(8,1) = l2x * d2y;

   dshape(5,0) = d3x * l2y;
   dshape(5,1) = l3x * d2y;

   dshape(3,0) = d1x * l3y;
   dshape(3,1) = l1x * d3y;

   dshape(6,0) = d2x * l3y;
   dshape(6,1) = l2x * d3y;

   dshape(2,0) = d3x * l3y;
   dshape(2,1) = l3x * d3y;
}

void BiQuad2DFiniteElement::ProjectDelta(int vertex, Vector &dofs) const
{
#if 0
   dofs = 1.;
#else
   dofs = 0.;
   dofs(vertex) = 1.;
   switch (vertex)
   {
      case 0: dofs(4) = 0.25; dofs(7) = 0.25; break;
      case 1: dofs(4) = 0.25; dofs(5) = 0.25; break;
      case 2: dofs(5) = 0.25; dofs(6) = 0.25; break;
      case 3: dofs(6) = 0.25; dofs(7) = 0.25; break;
   }
   dofs(8) = 1./16.;
#endif
}


H1Ser_QuadrilateralElement::H1Ser_QuadrilateralElement(const int p)
   : ScalarFiniteElement(2, Geometry::SQUARE, (p*p + 3*p +6) / 2, p,
                         FunctionSpace::Qk)
{
   // Store the dof_map of the associated TensorBasisElement, which will be used
   // to create the serendipity dof map.  Its size is larger than the size of
   // the serendipity element.
   TensorBasisElement tbeTemp =
      TensorBasisElement(2, p, BasisType::GaussLobatto,
                         TensorBasisElement::DofMapType::Sr_DOF_MAP);
   const Array<int> tp_dof_map = tbeTemp.GetDofMap();

   const double *cp = poly1d.ClosedPoints(p, BasisType::GaussLobatto);

   // Fixing the Nodes is exactly the same as the H1_QuadrilateralElement
   // constructor except we only use those values of the associated tensor
   // product dof_map that are <= the number of serendipity Dofs e.g. only DoFs
   // 0-7 out of the 9 tensor product dofs (at quadratic order)
   int o = 0;

   for (int j = 0; j <= p; j++)
   {
      for (int i = 0; i <= p; i++)
      {
         if (tp_dof_map[o] < Nodes.Size())
         {
            Nodes.IntPoint(tp_dof_map[o]).x = cp[i];
            Nodes.IntPoint(tp_dof_map[o]).y = cp[j];
         }
         o++;
      }
   }
}

void H1Ser_QuadrilateralElement::CalcShape(const IntegrationPoint &ip,
                                           Vector &shape) const
{
   int p = (this)->GetOrder();
   double x = ip.x, y = ip.y;

   Poly_1D::Basis edgeNodalBasis(poly1d.GetBasis(p, BasisType::GaussLobatto));
   Vector nodalX(p+1);
   Vector nodalY(p+1);

   edgeNodalBasis.Eval(x, nodalX);
   edgeNodalBasis.Eval(y, nodalY);

   // First, fix edge-based shape functions. Use a nodal interpolant for edge
   // points, weighted by the linear function that vanishes on opposite edge.
   for (int i = 0; i < p-1; i++)
   {
      shape(4 + 0*(p-1) + i) = (nodalX(i+1))*(1.-y);         // south edge 0->1
      shape(4 + 1*(p-1) + i) = (nodalY(i+1))*x;              // east edge  1->2
      shape(4 + 3*(p-1) - i - 1) = (nodalX(i+1)) * y;        // north edge 3->2
      shape(4 + 4*(p-1) - i - 1) = (nodalY(i+1)) * (1. - x); // west edge  0->3
   }

   BiLinear2DFiniteElement bilinear = BiLinear2DFiniteElement();
   Vector bilinearsAtIP(4);
   bilinear.CalcShape(ip, bilinearsAtIP);

   const double *edgePts(poly1d.ClosedPoints(p, BasisType::GaussLobatto));

   // Next, set the shape function associated with vertex V, evaluated at (x,y)
   // to be: bilinear function associated to V, evaluated at (x,y) - sum (shape
   // function at edge point P, weighted by bilinear function for V evaluated at
   // P) where the sum is taken only for points P on edges incident to V.

   double vtx0fix =0;
   double vtx1fix =0;
   double vtx2fix =0;
   double vtx3fix =0;
   for (int i = 0; i<p-1; i++)
   {
      vtx0fix += (1-edgePts[i+1])*(shape(4 + i) +
                                   shape(4 + 4*(p-1) - i - 1)); // bot+left edge
      vtx1fix += (1-edgePts[i+1])*(shape(4 + 1*(p-1) + i) +
                                   shape(4 + (p-2)-i));        // right+bot edge
      vtx2fix += (1-edgePts[i+1])*(shape(4 + 2*(p-1) + i) +
                                   shape(1 + 2*p-i));          // top+right edge
      vtx3fix += (1-edgePts[i+1])*(shape(4 + 3*(p-1) + i) +
                                   shape(3*p - i));            // left+top edge
   }
   shape(0) = bilinearsAtIP(0) - vtx0fix;
   shape(1) = bilinearsAtIP(1) - vtx1fix;
   shape(2) = bilinearsAtIP(2) - vtx2fix;
   shape(3) = bilinearsAtIP(3) - vtx3fix;

   // Interior basis functions appear starting at order p=4. These are non-nodal
   // bubble functions.
   if (p > 3)
   {
      double *legX = new double[p-1];
      double *legY = new double[p-1];
      Poly_1D *storeLegendre = new Poly_1D();

      storeLegendre->CalcLegendre(p-2, x, legX);
      storeLegendre->CalcLegendre(p-2, y, legY);

      int interior_total = 0;
      for (int j = 4; j < p + 1; j++)
      {
         for (int k = 0; k < j-3; k++)
         {
            shape(4 + 4*(p-1) + interior_total)
               = legX[k] * legY[j-4-k] * x * (1. - x) * y * (1. - y);
            interior_total++;
         }
      }

      delete[] legX;
      delete[] legY;
      delete storeLegendre;
   }
}

void H1Ser_QuadrilateralElement::CalcDShape(const IntegrationPoint &ip,
                                            DenseMatrix &dshape) const
{
   int p = (this)->GetOrder();
   double x = ip.x, y = ip.y;

   Poly_1D::Basis edgeNodalBasis(poly1d.GetBasis(p, BasisType::GaussLobatto));
   Vector nodalX(p+1);
   Vector DnodalX(p+1);
   Vector nodalY(p+1);
   Vector DnodalY(p+1);

   edgeNodalBasis.Eval(x, nodalX, DnodalX);
   edgeNodalBasis.Eval(y, nodalY, DnodalY);

   for (int i = 0; i < p-1; i++)
   {
      dshape(4 + 0*(p-1) + i,0) =  DnodalX(i+1) * (1.-y);
      dshape(4 + 0*(p-1) + i,1) = -nodalX(i+1);
      dshape(4 + 1*(p-1) + i,0) =  nodalY(i+1);
      dshape(4 + 1*(p-1) + i,1) =  DnodalY(i+1)*x;
      dshape(4 + 3*(p-1) - i - 1,0) =  DnodalX(i+1)*y;
      dshape(4 + 3*(p-1) - i - 1,1) =  nodalX(i+1);
      dshape(4 + 4*(p-1) - i - 1,0) = -nodalY(i+1);
      dshape(4 + 4*(p-1) - i - 1,1) =  DnodalY(i+1) * (1.-x);
   }

   BiLinear2DFiniteElement bilinear = BiLinear2DFiniteElement();
   DenseMatrix DbilinearsAtIP(4);
   bilinear.CalcDShape(ip, DbilinearsAtIP);

   const double *edgePts(poly1d.ClosedPoints(p, BasisType::GaussLobatto));

   dshape(0,0) = DbilinearsAtIP(0,0);
   dshape(0,1) = DbilinearsAtIP(0,1);
   dshape(1,0) = DbilinearsAtIP(1,0);
   dshape(1,1) = DbilinearsAtIP(1,1);
   dshape(2,0) = DbilinearsAtIP(2,0);
   dshape(2,1) = DbilinearsAtIP(2,1);
   dshape(3,0) = DbilinearsAtIP(3,0);
   dshape(3,1) = DbilinearsAtIP(3,1);

   for (int i = 0; i<p-1; i++)
   {
      dshape(0,0) -= (1-edgePts[i+1])*(dshape(4 + 0*(p-1) + i, 0) +
                                       dshape(4 + 4*(p-1) - i - 1,0));
      dshape(0,1) -= (1-edgePts[i+1])*(dshape(4 + 0*(p-1) + i, 1) +
                                       dshape(4 + 4*(p-1) - i - 1,1));
      dshape(1,0) -= (1-edgePts[i+1])*(dshape(4 + 1*(p-1) + i, 0) +
                                       dshape(4 + (p-2)-i, 0));
      dshape(1,1) -= (1-edgePts[i+1])*(dshape(4 + 1*(p-1) + i, 1) +
                                       dshape(4 + (p-2)-i, 1));
      dshape(2,0) -= (1-edgePts[i+1])*(dshape(4 + 2*(p-1) + i, 0) +
                                       dshape(1 + 2*p-i, 0));
      dshape(2,1) -= (1-edgePts[i+1])*(dshape(4 + 2*(p-1) + i, 1) +
                                       dshape(1 + 2*p-i, 1));
      dshape(3,0) -= (1-edgePts[i+1])*(dshape(4 + 3*(p-1) + i, 0) +
                                       dshape(3*p - i, 0));
      dshape(3,1) -= (1-edgePts[i+1])*(dshape(4 + 3*(p-1) + i, 1) +
                                       dshape(3*p - i, 1));
   }

   if (p > 3)
   {
      double *legX = new double[p-1];
      double *legY = new double[p-1];
      double *DlegX = new double[p-1];
      double *DlegY = new double[p-1];
      Poly_1D *storeLegendre = new Poly_1D();

      storeLegendre->CalcLegendre(p-2, x, legX, DlegX);
      storeLegendre->CalcLegendre(p-2, y, legY, DlegY);

      int interior_total = 0;
      for (int j = 4; j < p + 1; j++)
      {
         for (int k = 0; k < j-3; k++)
         {
            dshape(4 + 4*(p-1) + interior_total, 0) =
               legY[j-4-k]*y*(1-y) * (DlegX[k]*x*(1-x) + legX[k]*(1-2*x));
            dshape(4 + 4*(p-1) + interior_total, 1) =
               legX[k]*x*(1-x) * (DlegY[j-4-k]*y*(1-y) + legY[j-4-k]*(1-2*y));
            interior_total++;
         }
      }
      delete[] legX;
      delete[] legY;
      delete[] DlegX;
      delete[] DlegY;
      delete storeLegendre;
   }
}

void H1Ser_QuadrilateralElement::GetLocalInterpolation(ElementTransformation
                                                       &Trans,
                                                       DenseMatrix &I) const
{
   // For p<=4, the basis is nodal; for p>4, the quad-interior functions are
   // non-nodal.
   if (order <= 4)
   {
      NodalLocalInterpolation(Trans, I, *this);
   }
   else
   {
      ScalarLocalInterpolation(Trans, I, *this);
   }
}


BiQuadPos2DFiniteElement::BiQuadPos2DFiniteElement()
   : PositiveFiniteElement(2, Geometry::SQUARE, 9, 2, FunctionSpace::Qk)
{
   Nodes.IntPoint(0).x = 0.0;
   Nodes.IntPoint(0).y = 0.0;
   Nodes.IntPoint(1).x = 1.0;
   Nodes.IntPoint(1).y = 0.0;
   Nodes.IntPoint(2).x = 1.0;
   Nodes.IntPoint(2).y = 1.0;
   Nodes.IntPoint(3).x = 0.0;
   Nodes.IntPoint(3).y = 1.0;
   Nodes.IntPoint(4).x = 0.5;
   Nodes.IntPoint(4).y = 0.0;
   Nodes.IntPoint(5).x = 1.0;
   Nodes.IntPoint(5).y = 0.5;
   Nodes.IntPoint(6).x = 0.5;
   Nodes.IntPoint(6).y = 1.0;
   Nodes.IntPoint(7).x = 0.0;
   Nodes.IntPoint(7).y = 0.5;
   Nodes.IntPoint(8).x = 0.5;
   Nodes.IntPoint(8).y = 0.5;
}

void BiQuadPos2DFiniteElement::CalcShape(const IntegrationPoint &ip,
                                         Vector &shape) const
{
   double x = ip.x, y = ip.y;
   double l1x, l2x, l3x, l1y, l2y, l3y;

   l1x = (1. - x) * (1. - x);
   l2x = 2. * x * (1. - x);
   l3x = x * x;
   l1y = (1. - y) * (1. - y);
   l2y = 2. * y * (1. - y);
   l3y = y * y;

   shape(0) = l1x * l1y;
   shape(4) = l2x * l1y;
   shape(1) = l3x * l1y;
   shape(7) = l1x * l2y;
   shape(8) = l2x * l2y;
   shape(5) = l3x * l2y;
   shape(3) = l1x * l3y;
   shape(6) = l2x * l3y;
   shape(2) = l3x * l3y;
}

void BiQuadPos2DFiniteElement::CalcDShape(const IntegrationPoint &ip,
                                          DenseMatrix &dshape) const
{
   double x = ip.x, y = ip.y;
   double l1x, l2x, l3x, l1y, l2y, l3y;
   double d1x, d2x, d3x, d1y, d2y, d3y;

   l1x = (1. - x) * (1. - x);
   l2x = 2. * x * (1. - x);
   l3x = x * x;
   l1y = (1. - y) * (1. - y);
   l2y = 2. * y * (1. - y);
   l3y = y * y;

   d1x = 2. * x - 2.;
   d2x = 2. - 4. * x;
   d3x = 2. * x;
   d1y = 2. * y - 2.;
   d2y = 2. - 4. * y;
   d3y = 2. * y;

   dshape(0,0) = d1x * l1y;
   dshape(0,1) = l1x * d1y;

   dshape(4,0) = d2x * l1y;
   dshape(4,1) = l2x * d1y;

   dshape(1,0) = d3x * l1y;
   dshape(1,1) = l3x * d1y;

   dshape(7,0) = d1x * l2y;
   dshape(7,1) = l1x * d2y;

   dshape(8,0) = d2x * l2y;
   dshape(8,1) = l2x * d2y;

   dshape(5,0) = d3x * l2y;
   dshape(5,1) = l3x * d2y;

   dshape(3,0) = d1x * l3y;
   dshape(3,1) = l1x * d3y;

   dshape(6,0) = d2x * l3y;
   dshape(6,1) = l2x * d3y;

   dshape(2,0) = d3x * l3y;
   dshape(2,1) = l3x * d3y;
}

void BiQuadPos2DFiniteElement::GetLocalInterpolation(
   ElementTransformation &Trans, DenseMatrix &I) const
{
   double s[9];
   IntegrationPoint tr_ip;
   Vector xx(&tr_ip.x, 2), shape(s, 9);

   for (int i = 0; i < 9; i++)
   {
      Trans.Transform(Nodes.IntPoint(i), xx);
      CalcShape(tr_ip, shape);
      for (int j = 0; j < 9; j++)
         if (fabs(I(i,j) = s[j]) < 1.0e-12)
         {
            I(i,j) = 0.0;
         }
   }
   for (int i = 0; i < 9; i++)
   {
      double *d = &I(0,i);
      d[4] = 2. * d[4] - 0.5 * (d[0] + d[1]);
      d[5] = 2. * d[5] - 0.5 * (d[1] + d[2]);
      d[6] = 2. * d[6] - 0.5 * (d[2] + d[3]);
      d[7] = 2. * d[7] - 0.5 * (d[3] + d[0]);
      d[8] = 4. * d[8] - 0.5 * (d[4] + d[5] + d[6] + d[7]) -
             0.25 * (d[0] + d[1] + d[2] + d[3]);
   }
}

void BiQuadPos2DFiniteElement::Project(
   Coefficient &coeff, ElementTransformation &Trans, Vector &dofs) const
{
   double *d = dofs;

   for (int i = 0; i < 9; i++)
   {
      const IntegrationPoint &ip = Nodes.IntPoint(i);
      Trans.SetIntPoint(&ip);
      d[i] = coeff.Eval(Trans, ip);
   }
   d[4] = 2. * d[4] - 0.5 * (d[0] + d[1]);
   d[5] = 2. * d[5] - 0.5 * (d[1] + d[2]);
   d[6] = 2. * d[6] - 0.5 * (d[2] + d[3]);
   d[7] = 2. * d[7] - 0.5 * (d[3] + d[0]);
   d[8] = 4. * d[8] - 0.5 * (d[4] + d[5] + d[6] + d[7]) -
          0.25 * (d[0] + d[1] + d[2] + d[3]);
}

void BiQuadPos2DFiniteElement::Project (
   VectorCoefficient &vc, ElementTransformation &Trans,
   Vector &dofs) const
{
   double v[3];
   Vector x (v, vc.GetVDim());

   for (int i = 0; i < 9; i++)
   {
      const IntegrationPoint &ip = Nodes.IntPoint(i);
      Trans.SetIntPoint(&ip);
      vc.Eval (x, Trans, ip);
      for (int j = 0; j < x.Size(); j++)
      {
         dofs(9*j+i) = v[j];
      }
   }
   for (int j = 0; j < x.Size(); j++)
   {
      double *d = &dofs(9*j);

      d[4] = 2. * d[4] - 0.5 * (d[0] + d[1]);
      d[5] = 2. * d[5] - 0.5 * (d[1] + d[2]);
      d[6] = 2. * d[6] - 0.5 * (d[2] + d[3]);
      d[7] = 2. * d[7] - 0.5 * (d[3] + d[0]);
      d[8] = 4. * d[8] - 0.5 * (d[4] + d[5] + d[6] + d[7]) -
             0.25 * (d[0] + d[1] + d[2] + d[3]);
   }
}


GaussBiQuad2DFiniteElement::GaussBiQuad2DFiniteElement()
   : NodalFiniteElement(2, Geometry::SQUARE, 9, 2, FunctionSpace::Qk)
{
   const double p1 = 0.5*(1.-sqrt(3./5.));

   Nodes.IntPoint(0).x = p1;
   Nodes.IntPoint(0).y = p1;
   Nodes.IntPoint(4).x = 0.5;
   Nodes.IntPoint(4).y = p1;
   Nodes.IntPoint(1).x = 1.-p1;
   Nodes.IntPoint(1).y = p1;
   Nodes.IntPoint(7).x = p1;
   Nodes.IntPoint(7).y = 0.5;
   Nodes.IntPoint(8).x = 0.5;
   Nodes.IntPoint(8).y = 0.5;
   Nodes.IntPoint(5).x = 1.-p1;
   Nodes.IntPoint(5).y = 0.5;
   Nodes.IntPoint(3).x = p1;
   Nodes.IntPoint(3).y = 1.-p1;
   Nodes.IntPoint(6).x = 0.5;
   Nodes.IntPoint(6).y = 1.-p1;
   Nodes.IntPoint(2).x = 1.-p1;
   Nodes.IntPoint(2).y = 1.-p1;
}

void GaussBiQuad2DFiniteElement::CalcShape(const IntegrationPoint &ip,
                                           Vector &shape) const
{
   const double a = sqrt(5./3.);
   const double p1 = 0.5*(1.-sqrt(3./5.));

   double x = a*(ip.x-p1), y = a*(ip.y-p1);
   double l1x, l2x, l3x, l1y, l2y, l3y;

   l1x = (x - 1.) * (2. * x - 1);
   l2x = 4. * x * (1. - x);
   l3x = x * (2. * x - 1.);
   l1y = (y - 1.) * (2. * y - 1);
   l2y = 4. * y * (1. - y);
   l3y = y * (2. * y - 1.);

   shape(0) = l1x * l1y;
   shape(4) = l2x * l1y;
   shape(1) = l3x * l1y;
   shape(7) = l1x * l2y;
   shape(8) = l2x * l2y;
   shape(5) = l3x * l2y;
   shape(3) = l1x * l3y;
   shape(6) = l2x * l3y;
   shape(2) = l3x * l3y;
}

void GaussBiQuad2DFiniteElement::CalcDShape(const IntegrationPoint &ip,
                                            DenseMatrix &dshape) const
{
   const double a = sqrt(5./3.);
   const double p1 = 0.5*(1.-sqrt(3./5.));

   double x = a*(ip.x-p1), y = a*(ip.y-p1);
   double l1x, l2x, l3x, l1y, l2y, l3y;
   double d1x, d2x, d3x, d1y, d2y, d3y;

   l1x = (x - 1.) * (2. * x - 1);
   l2x = 4. * x * (1. - x);
   l3x = x * (2. * x - 1.);
   l1y = (y - 1.) * (2. * y - 1);
   l2y = 4. * y * (1. - y);
   l3y = y * (2. * y - 1.);

   d1x = a * (4. * x - 3.);
   d2x = a * (4. - 8. * x);
   d3x = a * (4. * x - 1.);
   d1y = a * (4. * y - 3.);
   d2y = a * (4. - 8. * y);
   d3y = a * (4. * y - 1.);

   dshape(0,0) = d1x * l1y;
   dshape(0,1) = l1x * d1y;

   dshape(4,0) = d2x * l1y;
   dshape(4,1) = l2x * d1y;

   dshape(1,0) = d3x * l1y;
   dshape(1,1) = l3x * d1y;

   dshape(7,0) = d1x * l2y;
   dshape(7,1) = l1x * d2y;

   dshape(8,0) = d2x * l2y;
   dshape(8,1) = l2x * d2y;

   dshape(5,0) = d3x * l2y;
   dshape(5,1) = l3x * d2y;

   dshape(3,0) = d1x * l3y;
   dshape(3,1) = l1x * d3y;

   dshape(6,0) = d2x * l3y;
   dshape(6,1) = l2x * d3y;

   dshape(2,0) = d3x * l3y;
   dshape(2,1) = l3x * d3y;
}

BiCubic2DFiniteElement::BiCubic2DFiniteElement()
   : NodalFiniteElement (2, Geometry::SQUARE, 16, 3, FunctionSpace::Qk)
{
   Nodes.IntPoint(0).x = 0.;
   Nodes.IntPoint(0).y = 0.;
   Nodes.IntPoint(1).x = 1.;
   Nodes.IntPoint(1).y = 0.;
   Nodes.IntPoint(2).x = 1.;
   Nodes.IntPoint(2).y = 1.;
   Nodes.IntPoint(3).x = 0.;
   Nodes.IntPoint(3).y = 1.;
   Nodes.IntPoint(4).x = 1./3.;
   Nodes.IntPoint(4).y = 0.;
   Nodes.IntPoint(5).x = 2./3.;
   Nodes.IntPoint(5).y = 0.;
   Nodes.IntPoint(6).x = 1.;
   Nodes.IntPoint(6).y = 1./3.;
   Nodes.IntPoint(7).x = 1.;
   Nodes.IntPoint(7).y = 2./3.;
   Nodes.IntPoint(8).x = 2./3.;
   Nodes.IntPoint(8).y = 1.;
   Nodes.IntPoint(9).x = 1./3.;
   Nodes.IntPoint(9).y = 1.;
   Nodes.IntPoint(10).x = 0.;
   Nodes.IntPoint(10).y = 2./3.;
   Nodes.IntPoint(11).x = 0.;
   Nodes.IntPoint(11).y = 1./3.;
   Nodes.IntPoint(12).x = 1./3.;
   Nodes.IntPoint(12).y = 1./3.;
   Nodes.IntPoint(13).x = 2./3.;
   Nodes.IntPoint(13).y = 1./3.;
   Nodes.IntPoint(14).x = 1./3.;
   Nodes.IntPoint(14).y = 2./3.;
   Nodes.IntPoint(15).x = 2./3.;
   Nodes.IntPoint(15).y = 2./3.;
}

void BiCubic2DFiniteElement::CalcShape(
   const IntegrationPoint &ip, Vector &shape) const
{
   double x = ip.x, y = ip.y;

   double w1x, w2x, w3x, w1y, w2y, w3y;
   double l0x, l1x, l2x, l3x, l0y, l1y, l2y, l3y;

   w1x = x - 1./3.; w2x = x - 2./3.; w3x = x - 1.;
   w1y = y - 1./3.; w2y = y - 2./3.; w3y = y - 1.;

   l0x = (- 4.5) * w1x * w2x * w3x;
   l1x = ( 13.5) *   x * w2x * w3x;
   l2x = (-13.5) *   x * w1x * w3x;
   l3x = (  4.5) *   x * w1x * w2x;

   l0y = (- 4.5) * w1y * w2y * w3y;
   l1y = ( 13.5) *   y * w2y * w3y;
   l2y = (-13.5) *   y * w1y * w3y;
   l3y = (  4.5) *   y * w1y * w2y;

   shape(0)  = l0x * l0y;
   shape(1)  = l3x * l0y;
   shape(2)  = l3x * l3y;
   shape(3)  = l0x * l3y;
   shape(4)  = l1x * l0y;
   shape(5)  = l2x * l0y;
   shape(6)  = l3x * l1y;
   shape(7)  = l3x * l2y;
   shape(8)  = l2x * l3y;
   shape(9)  = l1x * l3y;
   shape(10) = l0x * l2y;
   shape(11) = l0x * l1y;
   shape(12) = l1x * l1y;
   shape(13) = l2x * l1y;
   shape(14) = l1x * l2y;
   shape(15) = l2x * l2y;
}

void BiCubic2DFiniteElement::CalcDShape(
   const IntegrationPoint &ip, DenseMatrix &dshape) const
{
   double x = ip.x, y = ip.y;

   double w1x, w2x, w3x, w1y, w2y, w3y;
   double l0x, l1x, l2x, l3x, l0y, l1y, l2y, l3y;
   double d0x, d1x, d2x, d3x, d0y, d1y, d2y, d3y;

   w1x = x - 1./3.; w2x = x - 2./3.; w3x = x - 1.;
   w1y = y - 1./3.; w2y = y - 2./3.; w3y = y - 1.;

   l0x = (- 4.5) * w1x * w2x * w3x;
   l1x = ( 13.5) *   x * w2x * w3x;
   l2x = (-13.5) *   x * w1x * w3x;
   l3x = (  4.5) *   x * w1x * w2x;

   l0y = (- 4.5) * w1y * w2y * w3y;
   l1y = ( 13.5) *   y * w2y * w3y;
   l2y = (-13.5) *   y * w1y * w3y;
   l3y = (  4.5) *   y * w1y * w2y;

   d0x = -5.5 + ( 18. - 13.5 * x) * x;
   d1x =  9.  + (-45. + 40.5 * x) * x;
   d2x = -4.5 + ( 36. - 40.5 * x) * x;
   d3x =  1.  + (- 9. + 13.5 * x) * x;

   d0y = -5.5 + ( 18. - 13.5 * y) * y;
   d1y =  9.  + (-45. + 40.5 * y) * y;
   d2y = -4.5 + ( 36. - 40.5 * y) * y;
   d3y =  1.  + (- 9. + 13.5 * y) * y;

   dshape( 0,0) = d0x * l0y;   dshape( 0,1) = l0x * d0y;
   dshape( 1,0) = d3x * l0y;   dshape( 1,1) = l3x * d0y;
   dshape( 2,0) = d3x * l3y;   dshape( 2,1) = l3x * d3y;
   dshape( 3,0) = d0x * l3y;   dshape( 3,1) = l0x * d3y;
   dshape( 4,0) = d1x * l0y;   dshape( 4,1) = l1x * d0y;
   dshape( 5,0) = d2x * l0y;   dshape( 5,1) = l2x * d0y;
   dshape( 6,0) = d3x * l1y;   dshape( 6,1) = l3x * d1y;
   dshape( 7,0) = d3x * l2y;   dshape( 7,1) = l3x * d2y;
   dshape( 8,0) = d2x * l3y;   dshape( 8,1) = l2x * d3y;
   dshape( 9,0) = d1x * l3y;   dshape( 9,1) = l1x * d3y;
   dshape(10,0) = d0x * l2y;   dshape(10,1) = l0x * d2y;
   dshape(11,0) = d0x * l1y;   dshape(11,1) = l0x * d1y;
   dshape(12,0) = d1x * l1y;   dshape(12,1) = l1x * d1y;
   dshape(13,0) = d2x * l1y;   dshape(13,1) = l2x * d1y;
   dshape(14,0) = d1x * l2y;   dshape(14,1) = l1x * d2y;
   dshape(15,0) = d2x * l2y;   dshape(15,1) = l2x * d2y;
}

void BiCubic2DFiniteElement::CalcHessian(
   const IntegrationPoint &ip, DenseMatrix &h) const
{
   double x = ip.x, y = ip.y;

   double w1x, w2x, w3x, w1y, w2y, w3y;
   double l0x, l1x, l2x, l3x, l0y, l1y, l2y, l3y;
   double d0x, d1x, d2x, d3x, d0y, d1y, d2y, d3y;
   double h0x, h1x, h2x, h3x, h0y, h1y, h2y, h3y;

   w1x = x - 1./3.; w2x = x - 2./3.; w3x = x - 1.;
   w1y = y - 1./3.; w2y = y - 2./3.; w3y = y - 1.;

   l0x = (- 4.5) * w1x * w2x * w3x;
   l1x = ( 13.5) *   x * w2x * w3x;
   l2x = (-13.5) *   x * w1x * w3x;
   l3x = (  4.5) *   x * w1x * w2x;

   l0y = (- 4.5) * w1y * w2y * w3y;
   l1y = ( 13.5) *   y * w2y * w3y;
   l2y = (-13.5) *   y * w1y * w3y;
   l3y = (  4.5) *   y * w1y * w2y;

   d0x = -5.5 + ( 18. - 13.5 * x) * x;
   d1x =  9.  + (-45. + 40.5 * x) * x;
   d2x = -4.5 + ( 36. - 40.5 * x) * x;
   d3x =  1.  + (- 9. + 13.5 * x) * x;

   d0y = -5.5 + ( 18. - 13.5 * y) * y;
   d1y =  9.  + (-45. + 40.5 * y) * y;
   d2y = -4.5 + ( 36. - 40.5 * y) * y;
   d3y =  1.  + (- 9. + 13.5 * y) * y;

   h0x = -27. * x + 18.;
   h1x =  81. * x - 45.;
   h2x = -81. * x + 36.;
   h3x =  27. * x -  9.;

   h0y = -27. * y + 18.;
   h1y =  81. * y - 45.;
   h2y = -81. * y + 36.;
   h3y =  27. * y -  9.;

   h( 0,0) = h0x * l0y;   h( 0,1) = d0x * d0y;   h( 0,2) = l0x * h0y;
   h( 1,0) = h3x * l0y;   h( 1,1) = d3x * d0y;   h( 1,2) = l3x * h0y;
   h( 2,0) = h3x * l3y;   h( 2,1) = d3x * d3y;   h( 2,2) = l3x * h3y;
   h( 3,0) = h0x * l3y;   h( 3,1) = d0x * d3y;   h( 3,2) = l0x * h3y;
   h( 4,0) = h1x * l0y;   h( 4,1) = d1x * d0y;   h( 4,2) = l1x * h0y;
   h( 5,0) = h2x * l0y;   h( 5,1) = d2x * d0y;   h( 5,2) = l2x * h0y;
   h( 6,0) = h3x * l1y;   h( 6,1) = d3x * d1y;   h( 6,2) = l3x * h1y;
   h( 7,0) = h3x * l2y;   h( 7,1) = d3x * d2y;   h( 7,2) = l3x * h2y;
   h( 8,0) = h2x * l3y;   h( 8,1) = d2x * d3y;   h( 8,2) = l2x * h3y;
   h( 9,0) = h1x * l3y;   h( 9,1) = d1x * d3y;   h( 9,2) = l1x * h3y;
   h(10,0) = h0x * l2y;   h(10,1) = d0x * d2y;   h(10,2) = l0x * h2y;
   h(11,0) = h0x * l1y;   h(11,1) = d0x * d1y;   h(11,2) = l0x * h1y;
   h(12,0) = h1x * l1y;   h(12,1) = d1x * d1y;   h(12,2) = l1x * h1y;
   h(13,0) = h2x * l1y;   h(13,1) = d2x * d1y;   h(13,2) = l2x * h1y;
   h(14,0) = h1x * l2y;   h(14,1) = d1x * d2y;   h(14,2) = l1x * h2y;
   h(15,0) = h2x * l2y;   h(15,1) = d2x * d2y;   h(15,2) = l2x * h2y;
}


Cubic1DFiniteElement::Cubic1DFiniteElement()
   : NodalFiniteElement(1, Geometry::SEGMENT, 4, 3)
{
   Nodes.IntPoint(0).x = 0.0;
   Nodes.IntPoint(1).x = 1.0;
   Nodes.IntPoint(2).x = 0.33333333333333333333;
   Nodes.IntPoint(3).x = 0.66666666666666666667;
}

void Cubic1DFiniteElement::CalcShape(const IntegrationPoint &ip,
                                     Vector &shape) const
{
   double x = ip.x;
   double l1 = x,
          l2 = (1.0-x),
          l3 = (0.33333333333333333333-x),
          l4 = (0.66666666666666666667-x);

   shape(0) =   4.5 * l2 * l3 * l4;
   shape(1) =   4.5 * l1 * l3 * l4;
   shape(2) =  13.5 * l1 * l2 * l4;
   shape(3) = -13.5 * l1 * l2 * l3;
}

void Cubic1DFiniteElement::CalcDShape(const IntegrationPoint &ip,
                                      DenseMatrix &dshape) const
{
   double x = ip.x;

   dshape(0,0) = -5.5 + x * (18. - 13.5 * x);
   dshape(1,0) = 1. - x * (9. - 13.5 * x);
   dshape(2,0) = 9. - x * (45. - 40.5 * x);
   dshape(3,0) = -4.5 + x * (36. - 40.5 * x);
}


Cubic2DFiniteElement::Cubic2DFiniteElement()
   : NodalFiniteElement(2, Geometry::TRIANGLE, 10, 3)
{
   Nodes.IntPoint(0).x = 0.0;
   Nodes.IntPoint(0).y = 0.0;
   Nodes.IntPoint(1).x = 1.0;
   Nodes.IntPoint(1).y = 0.0;
   Nodes.IntPoint(2).x = 0.0;
   Nodes.IntPoint(2).y = 1.0;
   Nodes.IntPoint(3).x = 0.33333333333333333333;
   Nodes.IntPoint(3).y = 0.0;
   Nodes.IntPoint(4).x = 0.66666666666666666667;
   Nodes.IntPoint(4).y = 0.0;
   Nodes.IntPoint(5).x = 0.66666666666666666667;
   Nodes.IntPoint(5).y = 0.33333333333333333333;
   Nodes.IntPoint(6).x = 0.33333333333333333333;
   Nodes.IntPoint(6).y = 0.66666666666666666667;
   Nodes.IntPoint(7).x = 0.0;
   Nodes.IntPoint(7).y = 0.66666666666666666667;
   Nodes.IntPoint(8).x = 0.0;
   Nodes.IntPoint(8).y = 0.33333333333333333333;
   Nodes.IntPoint(9).x = 0.33333333333333333333;
   Nodes.IntPoint(9).y = 0.33333333333333333333;
}

void Cubic2DFiniteElement::CalcShape(const IntegrationPoint &ip,
                                     Vector &shape) const
{
   double x = ip.x, y = ip.y;
   double l1 = (-1. + x + y),
          lx = (-1. + 3.*x),
          ly = (-1. + 3.*y);

   shape(0) = -0.5*l1*(3.*l1 + 1.)*(3.*l1 + 2.);
   shape(1) =  0.5*x*(lx - 1.)*lx;
   shape(2) =  0.5*y*(-1. + ly)*ly;
   shape(3) =  4.5*x*l1*(3.*l1 + 1.);
   shape(4) = -4.5*x*lx*l1;
   shape(5) =  4.5*x*lx*y;
   shape(6) =  4.5*x*y*ly;
   shape(7) = -4.5*y*l1*ly;
   shape(8) =  4.5*y*l1*(1. + 3.*l1);
   shape(9) = -27.*x*y*l1;
}

void Cubic2DFiniteElement::CalcDShape(const IntegrationPoint &ip,
                                      DenseMatrix &dshape) const
{
   double x = ip.x, y = ip.y;

   dshape(0,0) =  0.5*(-11. + 36.*y - 9.*(x*(-4. + 3.*x) + 6.*x*y + 3.*y*y));
   dshape(1,0) =  1. + 4.5*x*(-2. + 3.*x);
   dshape(2,0) =  0.;
   dshape(3,0) =  4.5*(2. + 9.*x*x - 5.*y + 3.*y*y + 2.*x*(-5. + 6.*y));
   dshape(4,0) = -4.5*(1. - 1.*y + x*(-8. + 9.*x + 6.*y));
   dshape(5,0) =  4.5*(-1. + 6.*x)*y;
   dshape(6,0) =  4.5*y*(-1. + 3.*y);
   dshape(7,0) =  4.5*(1. - 3.*y)*y;
   dshape(8,0) =  4.5*y*(-5. + 6.*x + 6.*y);
   dshape(9,0) =  -27.*y*(-1. + 2.*x + y);

   dshape(0,1) =  0.5*(-11. + 36.*y - 9.*(x*(-4. + 3.*x) + 6.*x*y + 3.*y*y));
   dshape(1,1) =  0.;
   dshape(2,1) =  1. + 4.5*y*(-2. + 3.*y);
   dshape(3,1) =  4.5*x*(-5. + 6.*x + 6.*y);
   dshape(4,1) =  4.5*(1. - 3.*x)*x;
   dshape(5,1) =  4.5*x*(-1. + 3.*x);
   dshape(6,1) =  4.5*x*(-1. + 6.*y);
   dshape(7,1) = -4.5*(1. + x*(-1. + 6.*y) + y*(-8. + 9.*y));
   dshape(8,1) =  4.5*(2. + 3.*x*x + y*(-10. + 9.*y) + x*(-5. + 12.*y));
   dshape(9,1) = -27.*x*(-1. + x + 2.*y);
}

void Cubic2DFiniteElement::CalcHessian (const IntegrationPoint &ip,
                                        DenseMatrix &h) const
{
   double x = ip.x, y = ip.y;

   h(0,0) = 18.-27.*(x+y);
   h(0,1) = 18.-27.*(x+y);
   h(0,2) = 18.-27.*(x+y);

   h(1,0) = -9.+27.*x;
   h(1,1) = 0.;
   h(1,2) = 0.;

   h(2,0) = 0.;
   h(2,1) = 0.;
   h(2,2) = -9.+27.*y;

   h(3,0) = -45.+81.*x+54.*y;
   h(3,1) = -22.5+54.*x+27.*y;
   h(3,2) = 27.*x;

   h(4,0) = 36.-81.*x-27.*y;
   h(4,1) = 4.5-27.*x;
   h(4,2) = 0.;

   h(5,0) = 27.*y;
   h(5,1) = -4.5+27.*x;
   h(5,2) = 0.;

   h(6,0) = 0.;
   h(6,1) = -4.5+27.*y;
   h(6,2) = 27.*x;

   h(7,0) = 0.;
   h(7,1) = 4.5-27.*y;
   h(7,2) = 36.-27.*x-81.*y;

   h(8,0) = 27.*y;
   h(8,1) = -22.5+27.*x+54.*y;
   h(8,2) = -45.+54.*x+81.*y;

   h(9,0) = -54.*y;
   h(9,1) = 27.-54.*(x+y);
   h(9,2) = -54.*x;
}


Cubic3DFiniteElement::Cubic3DFiniteElement()
   : NodalFiniteElement(3, Geometry::TETRAHEDRON, 20, 3)
{
   Nodes.IntPoint(0).x = 0;
   Nodes.IntPoint(0).y = 0;
   Nodes.IntPoint(0).z = 0;
   Nodes.IntPoint(1).x = 1.;
   Nodes.IntPoint(1).y = 0;
   Nodes.IntPoint(1).z = 0;
   Nodes.IntPoint(2).x = 0;
   Nodes.IntPoint(2).y = 1.;
   Nodes.IntPoint(2).z = 0;
   Nodes.IntPoint(3).x = 0;
   Nodes.IntPoint(3).y = 0;
   Nodes.IntPoint(3).z = 1.;
   Nodes.IntPoint(4).x = 0.3333333333333333333333333333;
   Nodes.IntPoint(4).y = 0;
   Nodes.IntPoint(4).z = 0;
   Nodes.IntPoint(5).x = 0.6666666666666666666666666667;
   Nodes.IntPoint(5).y = 0;
   Nodes.IntPoint(5).z = 0;
   Nodes.IntPoint(6).x = 0;
   Nodes.IntPoint(6).y = 0.3333333333333333333333333333;
   Nodes.IntPoint(6).z = 0;
   Nodes.IntPoint(7).x = 0;
   Nodes.IntPoint(7).y = 0.6666666666666666666666666667;
   Nodes.IntPoint(7).z = 0;
   Nodes.IntPoint(8).x = 0;
   Nodes.IntPoint(8).y = 0;
   Nodes.IntPoint(8).z = 0.3333333333333333333333333333;
   Nodes.IntPoint(9).x = 0;
   Nodes.IntPoint(9).y = 0;
   Nodes.IntPoint(9).z = 0.6666666666666666666666666667;
   Nodes.IntPoint(10).x = 0.6666666666666666666666666667;
   Nodes.IntPoint(10).y = 0.3333333333333333333333333333;
   Nodes.IntPoint(10).z = 0;
   Nodes.IntPoint(11).x = 0.3333333333333333333333333333;
   Nodes.IntPoint(11).y = 0.6666666666666666666666666667;
   Nodes.IntPoint(11).z = 0;
   Nodes.IntPoint(12).x = 0.6666666666666666666666666667;
   Nodes.IntPoint(12).y = 0;
   Nodes.IntPoint(12).z = 0.3333333333333333333333333333;
   Nodes.IntPoint(13).x = 0.3333333333333333333333333333;
   Nodes.IntPoint(13).y = 0;
   Nodes.IntPoint(13).z = 0.6666666666666666666666666667;
   Nodes.IntPoint(14).x = 0;
   Nodes.IntPoint(14).y = 0.6666666666666666666666666667;
   Nodes.IntPoint(14).z = 0.3333333333333333333333333333;
   Nodes.IntPoint(15).x = 0;
   Nodes.IntPoint(15).y = 0.3333333333333333333333333333;
   Nodes.IntPoint(15).z = 0.6666666666666666666666666667;
   Nodes.IntPoint(16).x = 0.3333333333333333333333333333;
   Nodes.IntPoint(16).y = 0.3333333333333333333333333333;
   Nodes.IntPoint(16).z = 0.3333333333333333333333333333;
   Nodes.IntPoint(17).x = 0;
   Nodes.IntPoint(17).y = 0.3333333333333333333333333333;
   Nodes.IntPoint(17).z = 0.3333333333333333333333333333;
   Nodes.IntPoint(18).x = 0.3333333333333333333333333333;
   Nodes.IntPoint(18).y = 0;
   Nodes.IntPoint(18).z = 0.3333333333333333333333333333;
   Nodes.IntPoint(19).x = 0.3333333333333333333333333333;
   Nodes.IntPoint(19).y = 0.3333333333333333333333333333;
   Nodes.IntPoint(19).z = 0;
}

void Cubic3DFiniteElement::CalcShape(const IntegrationPoint &ip,
                                     Vector &shape) const
{
   double x = ip.x, y = ip.y, z = ip.z;

   shape(0) = -((-1 + x + y + z)*(-2 + 3*x + 3*y + 3*z)*
                (-1 + 3*x + 3*y + 3*z))/2.;
   shape(4) = (9*x*(-1 + x + y + z)*(-2 + 3*x + 3*y + 3*z))/2.;
   shape(5) = (-9*x*(-1 + 3*x)*(-1 + x + y + z))/2.;
   shape(1) = (x*(2 + 9*(-1 + x)*x))/2.;
   shape(6) = (9*y*(-1 + x + y + z)*(-2 + 3*x + 3*y + 3*z))/2.;
   shape(19) = -27*x*y*(-1 + x + y + z);
   shape(10) = (9*x*(-1 + 3*x)*y)/2.;
   shape(7) = (-9*y*(-1 + 3*y)*(-1 + x + y + z))/2.;
   shape(11) = (9*x*y*(-1 + 3*y))/2.;
   shape(2) = (y*(2 + 9*(-1 + y)*y))/2.;
   shape(8) = (9*z*(-1 + x + y + z)*(-2 + 3*x + 3*y + 3*z))/2.;
   shape(18) = -27*x*z*(-1 + x + y + z);
   shape(12) = (9*x*(-1 + 3*x)*z)/2.;
   shape(17) = -27*y*z*(-1 + x + y + z);
   shape(16) = 27*x*y*z;
   shape(14) = (9*y*(-1 + 3*y)*z)/2.;
   shape(9) = (-9*z*(-1 + x + y + z)*(-1 + 3*z))/2.;
   shape(13) = (9*x*z*(-1 + 3*z))/2.;
   shape(15) = (9*y*z*(-1 + 3*z))/2.;
   shape(3) = (z*(2 + 9*(-1 + z)*z))/2.;
}

void Cubic3DFiniteElement::CalcDShape(const IntegrationPoint &ip,
                                      DenseMatrix &dshape) const
{
   double x = ip.x, y = ip.y, z = ip.z;

   dshape(0,0) = (-11 + 36*y + 36*z - 9*(3*pow(x,2) + 3*pow(y + z,2) +
                                         x*(-4 + 6*y + 6*z)))/2.;
   dshape(0,1) = (-11 + 36*y + 36*z - 9*(3*pow(x,2) + 3*pow(y + z,2) +
                                         x*(-4 + 6*y + 6*z)))/2.;
   dshape(0,2) = (-11 + 36*y + 36*z - 9*(3*pow(x,2) + 3*pow(y + z,2) +
                                         x*(-4 + 6*y + 6*z)))/2.;
   dshape(4,0) = (9*(9*pow(x,2) + (-1 + y + z)*(-2 + 3*y + 3*z) +
                     2*x*(-5 + 6*y + 6*z)))/2.;
   dshape(4,1) = (9*x*(-5 + 6*x + 6*y + 6*z))/2.;
   dshape(4,2) = (9*x*(-5 + 6*x + 6*y + 6*z))/2.;
   dshape(5,0) = (-9*(1 - y - z + x*(-8 + 9*x + 6*y + 6*z)))/2.;
   dshape(5,1) = (9*(1 - 3*x)*x)/2.;
   dshape(5,2) = (9*(1 - 3*x)*x)/2.;
   dshape(1,0) = 1 + (9*x*(-2 + 3*x))/2.;
   dshape(1,1) = 0;
   dshape(1,2) = 0;
   dshape(6,0) = (9*y*(-5 + 6*x + 6*y + 6*z))/2.;
   dshape(6,1) = (9*(2 + 3*pow(x,2) - 10*y - 5*z + 3*(y + z)*(3*y + z) +
                     x*(-5 + 12*y + 6*z)))/2.;
   dshape(6,2) = (9*y*(-5 + 6*x + 6*y + 6*z))/2.;
   dshape(19,0) = -27*y*(-1 + 2*x + y + z);
   dshape(19,1) = -27*x*(-1 + x + 2*y + z);
   dshape(19,2) = -27*x*y;
   dshape(10,0) = (9*(-1 + 6*x)*y)/2.;
   dshape(10,1) = (9*x*(-1 + 3*x))/2.;
   dshape(10,2) = 0;
   dshape(7,0) = (9*(1 - 3*y)*y)/2.;
   dshape(7,1) = (-9*(1 + x*(-1 + 6*y) - z + y*(-8 + 9*y + 6*z)))/2.;
   dshape(7,2) = (9*(1 - 3*y)*y)/2.;
   dshape(11,0) = (9*y*(-1 + 3*y))/2.;
   dshape(11,1) = (9*x*(-1 + 6*y))/2.;
   dshape(11,2) = 0;
   dshape(2,0) = 0;
   dshape(2,1) = 1 + (9*y*(-2 + 3*y))/2.;
   dshape(2,2) = 0;
   dshape(8,0) = (9*z*(-5 + 6*x + 6*y + 6*z))/2.;
   dshape(8,1) = (9*z*(-5 + 6*x + 6*y + 6*z))/2.;
   dshape(8,2) = (9*(2 + 3*pow(x,2) - 5*y - 10*z + 3*(y + z)*(y + 3*z) +
                     x*(-5 + 6*y + 12*z)))/2.;
   dshape(18,0) = -27*z*(-1 + 2*x + y + z);
   dshape(18,1) = -27*x*z;
   dshape(18,2) = -27*x*(-1 + x + y + 2*z);
   dshape(12,0) = (9*(-1 + 6*x)*z)/2.;
   dshape(12,1) = 0;
   dshape(12,2) = (9*x*(-1 + 3*x))/2.;
   dshape(17,0) = -27*y*z;
   dshape(17,1) = -27*z*(-1 + x + 2*y + z);
   dshape(17,2) = -27*y*(-1 + x + y + 2*z);
   dshape(16,0) = 27*y*z;
   dshape(16,1) = 27*x*z;
   dshape(16,2) = 27*x*y;
   dshape(14,0) = 0;
   dshape(14,1) = (9*(-1 + 6*y)*z)/2.;
   dshape(14,2) = (9*y*(-1 + 3*y))/2.;
   dshape(9,0) = (9*(1 - 3*z)*z)/2.;
   dshape(9,1) = (9*(1 - 3*z)*z)/2.;
   dshape(9,2) = (9*(-1 + x + y + 8*z - 6*(x + y)*z - 9*pow(z,2)))/2.;
   dshape(13,0) = (9*z*(-1 + 3*z))/2.;
   dshape(13,1) = 0;
   dshape(13,2) = (9*x*(-1 + 6*z))/2.;
   dshape(15,0) = 0;
   dshape(15,1) = (9*z*(-1 + 3*z))/2.;
   dshape(15,2) = (9*y*(-1 + 6*z))/2.;
   dshape(3,0) = 0;
   dshape(3,1) = 0;
   dshape(3,2) = 1 + (9*z*(-2 + 3*z))/2.;
}


P0TriangleFiniteElement::P0TriangleFiniteElement()
   : NodalFiniteElement(2, Geometry::TRIANGLE, 1, 0)
{
   Nodes.IntPoint(0).x = 0.333333333333333333;
   Nodes.IntPoint(0).y = 0.333333333333333333;
}

void P0TriangleFiniteElement::CalcShape(const IntegrationPoint &ip,
                                        Vector &shape) const
{
   shape(0) = 1.0;
}

void P0TriangleFiniteElement::CalcDShape(const IntegrationPoint &ip,
                                         DenseMatrix &dshape) const
{
   dshape(0,0) = 0.0;
   dshape(0,1) = 0.0;
}


P0QuadFiniteElement::P0QuadFiniteElement()
   : NodalFiniteElement(2, Geometry::SQUARE, 1, 0, FunctionSpace::Qk)
{
   Nodes.IntPoint(0).x = 0.5;
   Nodes.IntPoint(0).y = 0.5;
}

void P0QuadFiniteElement::CalcShape(const IntegrationPoint &ip,
                                    Vector &shape) const
{
   shape(0) = 1.0;
}

void P0QuadFiniteElement::CalcDShape(const IntegrationPoint &ip,
                                     DenseMatrix &dshape) const
{
   dshape(0,0) = 0.0;
   dshape(0,1) = 0.0;
}


Linear3DFiniteElement::Linear3DFiniteElement()
   : NodalFiniteElement(3, Geometry::TETRAHEDRON, 4, 1)
{
   Nodes.IntPoint(0).x = 0.0;
   Nodes.IntPoint(0).y = 0.0;
   Nodes.IntPoint(0).z = 0.0;
   Nodes.IntPoint(1).x = 1.0;
   Nodes.IntPoint(1).y = 0.0;
   Nodes.IntPoint(1).z = 0.0;
   Nodes.IntPoint(2).x = 0.0;
   Nodes.IntPoint(2).y = 1.0;
   Nodes.IntPoint(2).z = 0.0;
   Nodes.IntPoint(3).x = 0.0;
   Nodes.IntPoint(3).y = 0.0;
   Nodes.IntPoint(3).z = 1.0;
}

void Linear3DFiniteElement::CalcShape(const IntegrationPoint &ip,
                                      Vector &shape) const
{
   shape(0) = 1. - ip.x - ip.y - ip.z;
   shape(1) = ip.x;
   shape(2) = ip.y;
   shape(3) = ip.z;
}

void Linear3DFiniteElement::CalcDShape(const IntegrationPoint &ip,
                                       DenseMatrix &dshape) const
{
   if (dshape.Height() == 4)
   {
      double *A = &dshape(0,0);
      A[0] = -1.; A[4] = -1.; A[8]  = -1.;
      A[1] =  1.; A[5] =  0.; A[9]  =  0.;
      A[2] =  0.; A[6] =  1.; A[10] =  0.;
      A[3] =  0.; A[7] =  0.; A[11] =  1.;
   }
   else
   {
      dshape(0,0) = -1.; dshape(0,1) = -1.; dshape(0,2) = -1.;
      dshape(1,0) =  1.; dshape(1,1) =  0.; dshape(1,2) =  0.;
      dshape(2,0) =  0.; dshape(2,1) =  1.; dshape(2,2) =  0.;
      dshape(3,0) =  0.; dshape(3,1) =  0.; dshape(3,2) =  1.;
   }
}

void Linear3DFiniteElement::GetFaceDofs (int face, int **dofs, int *ndofs)
const
{
   static int face_dofs[4][3] = {{1, 2, 3}, {0, 2, 3}, {0, 1, 3}, {0, 1, 2}};

   *ndofs = 3;
   *dofs  = face_dofs[face];
}


Quadratic3DFiniteElement::Quadratic3DFiniteElement()
   : NodalFiniteElement(3, Geometry::TETRAHEDRON, 10, 2)
{
   Nodes.IntPoint(0).x = 0.0;
   Nodes.IntPoint(0).y = 0.0;
   Nodes.IntPoint(0).z = 0.0;
   Nodes.IntPoint(1).x = 1.0;
   Nodes.IntPoint(1).y = 0.0;
   Nodes.IntPoint(1).z = 0.0;
   Nodes.IntPoint(2).x = 0.0;
   Nodes.IntPoint(2).y = 1.0;
   Nodes.IntPoint(2).z = 0.0;
   Nodes.IntPoint(3).x = 0.0;
   Nodes.IntPoint(3).y = 0.0;
   Nodes.IntPoint(3).z = 1.0;
   Nodes.IntPoint(4).x = 0.5;
   Nodes.IntPoint(4).y = 0.0;
   Nodes.IntPoint(4).z = 0.0;
   Nodes.IntPoint(5).x = 0.0;
   Nodes.IntPoint(5).y = 0.5;
   Nodes.IntPoint(5).z = 0.0;
   Nodes.IntPoint(6).x = 0.0;
   Nodes.IntPoint(6).y = 0.0;
   Nodes.IntPoint(6).z = 0.5;
   Nodes.IntPoint(7).x = 0.5;
   Nodes.IntPoint(7).y = 0.5;
   Nodes.IntPoint(7).z = 0.0;
   Nodes.IntPoint(8).x = 0.5;
   Nodes.IntPoint(8).y = 0.0;
   Nodes.IntPoint(8).z = 0.5;
   Nodes.IntPoint(9).x = 0.0;
   Nodes.IntPoint(9).y = 0.5;
   Nodes.IntPoint(9).z = 0.5;
}

void Quadratic3DFiniteElement::CalcShape(const IntegrationPoint &ip,
                                         Vector &shape) const
{
   double L0, L1, L2, L3;

   L0 = 1. - ip.x - ip.y - ip.z;
   L1 = ip.x;
   L2 = ip.y;
   L3 = ip.z;

   shape(0) = L0 * ( 2.0 * L0 - 1.0 );
   shape(1) = L1 * ( 2.0 * L1 - 1.0 );
   shape(2) = L2 * ( 2.0 * L2 - 1.0 );
   shape(3) = L3 * ( 2.0 * L3 - 1.0 );
   shape(4) = 4.0 * L0 * L1;
   shape(5) = 4.0 * L0 * L2;
   shape(6) = 4.0 * L0 * L3;
   shape(7) = 4.0 * L1 * L2;
   shape(8) = 4.0 * L1 * L3;
   shape(9) = 4.0 * L2 * L3;
}

void Quadratic3DFiniteElement::CalcDShape(const IntegrationPoint &ip,
                                          DenseMatrix &dshape) const
{
   double x, y, z, L0;

   x = ip.x;
   y = ip.y;
   z = ip.z;
   L0 = 1.0 - x - y - z;

   dshape(0,0) = dshape(0,1) = dshape(0,2) = 1.0 - 4.0 * L0;
   dshape(1,0) = -1.0 + 4.0 * x; dshape(1,1) = 0.0; dshape(1,2) = 0.0;
   dshape(2,0) = 0.0; dshape(2,1) = -1.0 + 4.0 * y; dshape(2,2) = 0.0;
   dshape(3,0) = dshape(3,1) = 0.0; dshape(3,2) = -1.0 + 4.0 * z;
   dshape(4,0) = 4.0 * (L0 - x); dshape(4,1) = dshape(4,2) = -4.0 * x;
   dshape(5,0) = dshape(5,2) = -4.0 * y; dshape(5,1) = 4.0 * (L0 - y);
   dshape(6,0) = dshape(6,1) = -4.0 * z; dshape(6,2) = 4.0 * (L0 - z);
   dshape(7,0) = 4.0 * y; dshape(7,1) = 4.0 * x; dshape(7,2) = 0.0;
   dshape(8,0) = 4.0 * z; dshape(8,1) = 0.0; dshape(8,2) = 4.0 * x;
   dshape(9,0) = 0.0; dshape(9,1) = 4.0 * z; dshape(9,2) = 4.0 * y;
}

TriLinear3DFiniteElement::TriLinear3DFiniteElement()
   : NodalFiniteElement(3, Geometry::CUBE, 8, 1, FunctionSpace::Qk)
{
   Nodes.IntPoint(0).x = 0.0;
   Nodes.IntPoint(0).y = 0.0;
   Nodes.IntPoint(0).z = 0.0;

   Nodes.IntPoint(1).x = 1.0;
   Nodes.IntPoint(1).y = 0.0;
   Nodes.IntPoint(1).z = 0.0;

   Nodes.IntPoint(2).x = 1.0;
   Nodes.IntPoint(2).y = 1.0;
   Nodes.IntPoint(2).z = 0.0;

   Nodes.IntPoint(3).x = 0.0;
   Nodes.IntPoint(3).y = 1.0;
   Nodes.IntPoint(3).z = 0.0;

   Nodes.IntPoint(4).x = 0.0;
   Nodes.IntPoint(4).y = 0.0;
   Nodes.IntPoint(4).z = 1.0;

   Nodes.IntPoint(5).x = 1.0;
   Nodes.IntPoint(5).y = 0.0;
   Nodes.IntPoint(5).z = 1.0;

   Nodes.IntPoint(6).x = 1.0;
   Nodes.IntPoint(6).y = 1.0;
   Nodes.IntPoint(6).z = 1.0;

   Nodes.IntPoint(7).x = 0.0;
   Nodes.IntPoint(7).y = 1.0;
   Nodes.IntPoint(7).z = 1.0;
}

void TriLinear3DFiniteElement::CalcShape(const IntegrationPoint &ip,
                                         Vector &shape) const
{
   double x = ip.x, y = ip.y, z = ip.z;
   double ox = 1.-x, oy = 1.-y, oz = 1.-z;

   shape(0) = ox * oy * oz;
   shape(1) =  x * oy * oz;
   shape(2) =  x *  y * oz;
   shape(3) = ox *  y * oz;
   shape(4) = ox * oy *  z;
   shape(5) =  x * oy *  z;
   shape(6) =  x *  y *  z;
   shape(7) = ox *  y *  z;
}

void TriLinear3DFiniteElement::CalcDShape(const IntegrationPoint &ip,
                                          DenseMatrix &dshape) const
{
   double x = ip.x, y = ip.y, z = ip.z;
   double ox = 1.-x, oy = 1.-y, oz = 1.-z;

   dshape(0,0) = - oy * oz;
   dshape(0,1) = - ox * oz;
   dshape(0,2) = - ox * oy;

   dshape(1,0) =   oy * oz;
   dshape(1,1) = -  x * oz;
   dshape(1,2) = -  x * oy;

   dshape(2,0) =    y * oz;
   dshape(2,1) =    x * oz;
   dshape(2,2) = -  x *  y;

   dshape(3,0) = -  y * oz;
   dshape(3,1) =   ox * oz;
   dshape(3,2) = - ox *  y;

   dshape(4,0) = - oy *  z;
   dshape(4,1) = - ox *  z;
   dshape(4,2) =   ox * oy;

   dshape(5,0) =   oy *  z;
   dshape(5,1) = -  x *  z;
   dshape(5,2) =    x * oy;

   dshape(6,0) =    y *  z;
   dshape(6,1) =    x *  z;
   dshape(6,2) =    x *  y;

   dshape(7,0) = -  y *  z;
   dshape(7,1) =   ox *  z;
   dshape(7,2) =   ox *  y;
}


P0SegmentFiniteElement::P0SegmentFiniteElement(int Ord)
   : NodalFiniteElement(1, Geometry::SEGMENT, 1, Ord)   // default Ord = 0
{
   Nodes.IntPoint(0).x = 0.5;
}

void P0SegmentFiniteElement::CalcShape(const IntegrationPoint &ip,
                                       Vector &shape) const
{
   shape(0) = 1.0;
}

void P0SegmentFiniteElement::CalcDShape(const IntegrationPoint &ip,
                                        DenseMatrix &dshape) const
{
   dshape(0,0) = 0.0;
}

CrouzeixRaviartFiniteElement::CrouzeixRaviartFiniteElement()
   : NodalFiniteElement(2, Geometry::TRIANGLE, 3, 1)
{
   Nodes.IntPoint(0).x = 0.5;
   Nodes.IntPoint(0).y = 0.0;
   Nodes.IntPoint(1).x = 0.5;
   Nodes.IntPoint(1).y = 0.5;
   Nodes.IntPoint(2).x = 0.0;
   Nodes.IntPoint(2).y = 0.5;
}

void CrouzeixRaviartFiniteElement::CalcShape(const IntegrationPoint &ip,
                                             Vector &shape) const
{
   shape(0) =  1.0 - 2.0 * ip.y;
   shape(1) = -1.0 + 2.0 * ( ip.x + ip.y );
   shape(2) =  1.0 - 2.0 * ip.x;
}

void CrouzeixRaviartFiniteElement::CalcDShape(const IntegrationPoint &ip,
                                              DenseMatrix &dshape) const
{
   dshape(0,0) =  0.0; dshape(0,1) = -2.0;
   dshape(1,0) =  2.0; dshape(1,1) =  2.0;
   dshape(2,0) = -2.0; dshape(2,1) =  0.0;
}

CrouzeixRaviartQuadFiniteElement::CrouzeixRaviartQuadFiniteElement()
// the FunctionSpace should be rotated (45 degrees) Q_1
// i.e. the span of { 1, x, y, x^2 - y^2 }
   : NodalFiniteElement(2, Geometry::SQUARE, 4, 2, FunctionSpace::Qk)
{
   Nodes.IntPoint(0).x = 0.5;
   Nodes.IntPoint(0).y = 0.0;
   Nodes.IntPoint(1).x = 1.0;
   Nodes.IntPoint(1).y = 0.5;
   Nodes.IntPoint(2).x = 0.5;
   Nodes.IntPoint(2).y = 1.0;
   Nodes.IntPoint(3).x = 0.0;
   Nodes.IntPoint(3).y = 0.5;
}

void CrouzeixRaviartQuadFiniteElement::CalcShape(const IntegrationPoint &ip,
                                                 Vector &shape) const
{
   const double l1 = ip.x+ip.y-0.5, l2 = 1.-l1, l3 = ip.x-ip.y+0.5, l4 = 1.-l3;

   shape(0) = l2 * l3;
   shape(1) = l1 * l3;
   shape(2) = l1 * l4;
   shape(3) = l2 * l4;
}

void CrouzeixRaviartQuadFiniteElement::CalcDShape(const IntegrationPoint &ip,
                                                  DenseMatrix &dshape) const
{
   const double x2 = 2.*ip.x, y2 = 2.*ip.y;

   dshape(0,0) =  1. - x2; dshape(0,1) = -2. + y2;
   dshape(1,0) =       x2; dshape(1,1) =  1. - y2;
   dshape(2,0) =  1. - x2; dshape(2,1) =       y2;
   dshape(3,0) = -2. + x2; dshape(3,1) =  1. - y2;
}


RT0TriangleFiniteElement::RT0TriangleFiniteElement()
   : VectorFiniteElement(2, Geometry::TRIANGLE, 3, 1, H_DIV)
{
   Nodes.IntPoint(0).x = 0.5;
   Nodes.IntPoint(0).y = 0.0;
   Nodes.IntPoint(1).x = 0.5;
   Nodes.IntPoint(1).y = 0.5;
   Nodes.IntPoint(2).x = 0.0;
   Nodes.IntPoint(2).y = 0.5;
}

void RT0TriangleFiniteElement::CalcVShape(const IntegrationPoint &ip,
                                          DenseMatrix &shape) const
{
   double x = ip.x, y = ip.y;

   shape(0,0) = x;
   shape(0,1) = y - 1.;
   shape(1,0) = x;
   shape(1,1) = y;
   shape(2,0) = x - 1.;
   shape(2,1) = y;
}

void RT0TriangleFiniteElement::CalcDivShape(const IntegrationPoint &ip,
                                            Vector &divshape) const
{
   divshape(0) = 2.;
   divshape(1) = 2.;
   divshape(2) = 2.;
}

const double RT0TriangleFiniteElement::nk[3][2] =
{ {0, -1}, {1, 1}, {-1, 0} };

void RT0TriangleFiniteElement::GetLocalInterpolation (
   ElementTransformation &Trans, DenseMatrix &I) const
{
   int k, j;
#ifdef MFEM_THREAD_SAFE
   DenseMatrix vshape(dof, dim);
   DenseMatrix Jinv(dim);
#endif

#ifdef MFEM_DEBUG
   for (k = 0; k < 3; k++)
   {
      CalcVShape (Nodes.IntPoint(k), vshape);
      for (j = 0; j < 3; j++)
      {
         double d = vshape(j,0)*nk[k][0]+vshape(j,1)*nk[k][1];
         if (j == k) { d -= 1.0; }
         if (fabs(d) > 1.0e-12)
         {
            mfem::err << "RT0TriangleFiniteElement::GetLocalInterpolation (...)\n"
                      " k = " << k << ", j = " << j << ", d = " << d << endl;
            mfem_error();
         }
      }
   }
#endif

   IntegrationPoint ip;
   ip.x = ip.y = 0.0;
   Trans.SetIntPoint (&ip);
   // Trans must be linear
   // set Jinv = |J| J^{-t} = adj(J)^t
   CalcAdjugateTranspose (Trans.Jacobian(), Jinv);
   double vk[2];
   Vector xk (vk, 2);

   for (k = 0; k < 3; k++)
   {
      Trans.Transform (Nodes.IntPoint (k), xk);
      ip.x = vk[0]; ip.y = vk[1];
      CalcVShape (ip, vshape);
      //  vk = |J| J^{-t} nk
      vk[0] = Jinv(0,0)*nk[k][0]+Jinv(0,1)*nk[k][1];
      vk[1] = Jinv(1,0)*nk[k][0]+Jinv(1,1)*nk[k][1];
      for (j = 0; j < 3; j++)
         if (fabs (I(k,j) = vshape(j,0)*vk[0]+vshape(j,1)*vk[1]) < 1.0e-12)
         {
            I(k,j) = 0.0;
         }
   }
}

void RT0TriangleFiniteElement::Project (
   VectorCoefficient &vc, ElementTransformation &Trans,
   Vector &dofs) const
{
   double vk[2];
   Vector xk (vk, 2);
#ifdef MFEM_THREAD_SAFE
   DenseMatrix Jinv(dim);
#endif

   for (int k = 0; k < 3; k++)
   {
      Trans.SetIntPoint (&Nodes.IntPoint (k));
      // set Jinv = |J| J^{-t} = adj(J)^t
      CalcAdjugateTranspose (Trans.Jacobian(), Jinv);

      vc.Eval (xk, Trans, Nodes.IntPoint (k));
      //  xk^t |J| J^{-t} nk
      dofs(k) = (vk[0] * ( Jinv(0,0)*nk[k][0]+Jinv(0,1)*nk[k][1] ) +
                 vk[1] * ( Jinv(1,0)*nk[k][0]+Jinv(1,1)*nk[k][1] ));
   }
}

RT0QuadFiniteElement::RT0QuadFiniteElement()
   : VectorFiniteElement(2, Geometry::SQUARE, 4, 1, H_DIV, FunctionSpace::Qk)
{
   Nodes.IntPoint(0).x = 0.5;
   Nodes.IntPoint(0).y = 0.0;
   Nodes.IntPoint(1).x = 1.0;
   Nodes.IntPoint(1).y = 0.5;
   Nodes.IntPoint(2).x = 0.5;
   Nodes.IntPoint(2).y = 1.0;
   Nodes.IntPoint(3).x = 0.0;
   Nodes.IntPoint(3).y = 0.5;
}

void RT0QuadFiniteElement::CalcVShape(const IntegrationPoint &ip,
                                      DenseMatrix &shape) const
{
   double x = ip.x, y = ip.y;

   shape(0,0) = 0;
   shape(0,1) = y - 1.;
   shape(1,0) = x;
   shape(1,1) = 0;
   shape(2,0) = 0;
   shape(2,1) = y;
   shape(3,0) = x - 1.;
   shape(3,1) = 0;
}

void RT0QuadFiniteElement::CalcDivShape(const IntegrationPoint &ip,
                                        Vector &divshape) const
{
   divshape(0) = 1.;
   divshape(1) = 1.;
   divshape(2) = 1.;
   divshape(3) = 1.;
}

const double RT0QuadFiniteElement::nk[4][2] =
{ {0, -1}, {1, 0}, {0, 1}, {-1, 0} };

void RT0QuadFiniteElement::GetLocalInterpolation (
   ElementTransformation &Trans, DenseMatrix &I) const
{
   int k, j;
#ifdef MFEM_THREAD_SAFE
   DenseMatrix vshape(dof, dim);
   DenseMatrix Jinv(dim);
#endif

#ifdef MFEM_DEBUG
   for (k = 0; k < 4; k++)
   {
      CalcVShape (Nodes.IntPoint(k), vshape);
      for (j = 0; j < 4; j++)
      {
         double d = vshape(j,0)*nk[k][0]+vshape(j,1)*nk[k][1];
         if (j == k) { d -= 1.0; }
         if (fabs(d) > 1.0e-12)
         {
            mfem::err << "RT0QuadFiniteElement::GetLocalInterpolation (...)\n"
                      " k = " << k << ", j = " << j << ", d = " << d << endl;
            mfem_error();
         }
      }
   }
#endif

   IntegrationPoint ip;
   ip.x = ip.y = 0.0;
   Trans.SetIntPoint (&ip);
   // Trans must be linear (more to have embedding?)
   // set Jinv = |J| J^{-t} = adj(J)^t
   CalcAdjugateTranspose (Trans.Jacobian(), Jinv);
   double vk[2];
   Vector xk (vk, 2);

   for (k = 0; k < 4; k++)
   {
      Trans.Transform (Nodes.IntPoint (k), xk);
      ip.x = vk[0]; ip.y = vk[1];
      CalcVShape (ip, vshape);
      //  vk = |J| J^{-t} nk
      vk[0] = Jinv(0,0)*nk[k][0]+Jinv(0,1)*nk[k][1];
      vk[1] = Jinv(1,0)*nk[k][0]+Jinv(1,1)*nk[k][1];
      for (j = 0; j < 4; j++)
         if (fabs (I(k,j) = vshape(j,0)*vk[0]+vshape(j,1)*vk[1]) < 1.0e-12)
         {
            I(k,j) = 0.0;
         }
   }
}

void RT0QuadFiniteElement::Project (
   VectorCoefficient &vc, ElementTransformation &Trans,
   Vector &dofs) const
{
   double vk[2];
   Vector xk (vk, 2);
#ifdef MFEM_THREAD_SAFE
   DenseMatrix Jinv(dim);
#endif

   for (int k = 0; k < 4; k++)
   {
      Trans.SetIntPoint (&Nodes.IntPoint (k));
      // set Jinv = |J| J^{-t} = adj(J)^t
      CalcAdjugateTranspose (Trans.Jacobian(), Jinv);

      vc.Eval (xk, Trans, Nodes.IntPoint (k));
      //  xk^t |J| J^{-t} nk
      dofs(k) = (vk[0] * ( Jinv(0,0)*nk[k][0]+Jinv(0,1)*nk[k][1] ) +
                 vk[1] * ( Jinv(1,0)*nk[k][0]+Jinv(1,1)*nk[k][1] ));
   }
}

RT1TriangleFiniteElement::RT1TriangleFiniteElement()
   : VectorFiniteElement(2, Geometry::TRIANGLE, 8, 2, H_DIV)
{
   Nodes.IntPoint(0).x = 0.33333333333333333333;
   Nodes.IntPoint(0).y = 0.0;
   Nodes.IntPoint(1).x = 0.66666666666666666667;
   Nodes.IntPoint(1).y = 0.0;
   Nodes.IntPoint(2).x = 0.66666666666666666667;
   Nodes.IntPoint(2).y = 0.33333333333333333333;
   Nodes.IntPoint(3).x = 0.33333333333333333333;
   Nodes.IntPoint(3).y = 0.66666666666666666667;
   Nodes.IntPoint(4).x = 0.0;
   Nodes.IntPoint(4).y = 0.66666666666666666667;
   Nodes.IntPoint(5).x = 0.0;
   Nodes.IntPoint(5).y = 0.33333333333333333333;
   Nodes.IntPoint(6).x = 0.33333333333333333333;
   Nodes.IntPoint(6).y = 0.33333333333333333333;
   Nodes.IntPoint(7).x = 0.33333333333333333333;
   Nodes.IntPoint(7).y = 0.33333333333333333333;
}

void RT1TriangleFiniteElement::CalcVShape(const IntegrationPoint &ip,
                                          DenseMatrix &shape) const
{
   double x = ip.x, y = ip.y;

   shape(0,0) = -2 * x * (-1 + x + 2 * y);
   shape(0,1) = -2 * (-1 + y) * (-1 + x + 2 * y);
   shape(1,0) =  2 * x * (x - y);
   shape(1,1) =  2 * (x - y) * (-1 + y);
   shape(2,0) =  2 * x * (-1 + 2 * x + y);
   shape(2,1) =  2 * y * (-1 + 2 * x + y);
   shape(3,0) =  2 * x * (-1 + x + 2 * y);
   shape(3,1) =  2 * y * (-1 + x + 2 * y);
   shape(4,0) = -2 * (-1 + x) * (x - y);
   shape(4,1) =  2 * y * (-x + y);
   shape(5,0) = -2 * (-1 + x) * (-1 + 2 * x + y);
   shape(5,1) = -2 * y * (-1 + 2 * x + y);
   shape(6,0) = -3 * x * (-2 + 2 * x + y);
   shape(6,1) = -3 * y * (-1 + 2 * x + y);
   shape(7,0) = -3 * x * (-1 + x + 2 * y);
   shape(7,1) = -3 * y * (-2 + x + 2 * y);
}

void RT1TriangleFiniteElement::CalcDivShape(const IntegrationPoint &ip,
                                            Vector &divshape) const
{
   double x = ip.x, y = ip.y;

   divshape(0) = -2 * (-4 + 3 * x + 6 * y);
   divshape(1) =  2 + 6 * x - 6 * y;
   divshape(2) = -4 + 12 * x + 6 * y;
   divshape(3) = -4 + 6 * x + 12 * y;
   divshape(4) =  2 - 6 * x + 6 * y;
   divshape(5) = -2 * (-4 + 6 * x + 3 * y);
   divshape(6) = -9 * (-1 + 2 * x + y);
   divshape(7) = -9 * (-1 + x + 2 * y);
}

const double RT1TriangleFiniteElement::nk[8][2] =
{
   { 0,-1}, { 0,-1},
   { 1, 1}, { 1, 1},
   {-1, 0}, {-1, 0},
   { 1, 0}, { 0, 1}
};

void RT1TriangleFiniteElement::GetLocalInterpolation (
   ElementTransformation &Trans, DenseMatrix &I) const
{
   int k, j;
#ifdef MFEM_THREAD_SAFE
   DenseMatrix vshape(dof, dim);
   DenseMatrix Jinv(dim);
#endif

#ifdef MFEM_DEBUG
   for (k = 0; k < 8; k++)
   {
      CalcVShape (Nodes.IntPoint(k), vshape);
      for (j = 0; j < 8; j++)
      {
         double d = vshape(j,0)*nk[k][0]+vshape(j,1)*nk[k][1];
         if (j == k) { d -= 1.0; }
         if (fabs(d) > 1.0e-12)
         {
            mfem::err << "RT1QuadFiniteElement::GetLocalInterpolation (...)\n"
                      " k = " << k << ", j = " << j << ", d = " << d << endl;
            mfem_error();
         }
      }
   }
#endif

   IntegrationPoint ip;
   ip.x = ip.y = 0.0;
   Trans.SetIntPoint (&ip);
   // Trans must be linear (more to have embedding?)
   // set Jinv = |J| J^{-t} = adj(J)^t
   CalcAdjugateTranspose (Trans.Jacobian(), Jinv);
   double vk[2];
   Vector xk (vk, 2);

   for (k = 0; k < 8; k++)
   {
      Trans.Transform (Nodes.IntPoint (k), xk);
      ip.x = vk[0]; ip.y = vk[1];
      CalcVShape (ip, vshape);
      //  vk = |J| J^{-t} nk
      vk[0] = Jinv(0,0)*nk[k][0]+Jinv(0,1)*nk[k][1];
      vk[1] = Jinv(1,0)*nk[k][0]+Jinv(1,1)*nk[k][1];
      for (j = 0; j < 8; j++)
         if (fabs (I(k,j) = vshape(j,0)*vk[0]+vshape(j,1)*vk[1]) < 1.0e-12)
         {
            I(k,j) = 0.0;
         }
   }
}

void RT1TriangleFiniteElement::Project (
   VectorCoefficient &vc, ElementTransformation &Trans, Vector &dofs) const
{
   double vk[2];
   Vector xk (vk, 2);
#ifdef MFEM_THREAD_SAFE
   DenseMatrix Jinv(dim);
#endif

   for (int k = 0; k < 8; k++)
   {
      Trans.SetIntPoint (&Nodes.IntPoint (k));
      // set Jinv = |J| J^{-t} = adj(J)^t
      CalcAdjugateTranspose (Trans.Jacobian(), Jinv);

      vc.Eval (xk, Trans, Nodes.IntPoint (k));
      //  xk^t |J| J^{-t} nk
      dofs(k) = (vk[0] * ( Jinv(0,0)*nk[k][0]+Jinv(0,1)*nk[k][1] ) +
                 vk[1] * ( Jinv(1,0)*nk[k][0]+Jinv(1,1)*nk[k][1] ));
      dofs(k) *= 0.5;
   }
}

RT1QuadFiniteElement::RT1QuadFiniteElement()
   : VectorFiniteElement(2, Geometry::SQUARE, 12, 2, H_DIV, FunctionSpace::Qk)
{
   // y = 0
   Nodes.IntPoint(0).x  = 1./3.;
   Nodes.IntPoint(0).y  = 0.0;
   Nodes.IntPoint(1).x  = 2./3.;
   Nodes.IntPoint(1).y  = 0.0;
   // x = 1
   Nodes.IntPoint(2).x  = 1.0;
   Nodes.IntPoint(2).y  = 1./3.;
   Nodes.IntPoint(3).x  = 1.0;
   Nodes.IntPoint(3).y  = 2./3.;
   // y = 1
   Nodes.IntPoint(4).x  = 2./3.;
   Nodes.IntPoint(4).y  = 1.0;
   Nodes.IntPoint(5).x  = 1./3.;
   Nodes.IntPoint(5).y  = 1.0;
   // x = 0
   Nodes.IntPoint(6).x  = 0.0;
   Nodes.IntPoint(6).y  = 2./3.;
   Nodes.IntPoint(7).x  = 0.0;
   Nodes.IntPoint(7).y  = 1./3.;
   // x = 0.5 (interior)
   Nodes.IntPoint(8).x  = 0.5;
   Nodes.IntPoint(8).y  = 1./3.;
   Nodes.IntPoint(9).x  = 0.5;
   Nodes.IntPoint(9).y  = 2./3.;
   // y = 0.5 (interior)
   Nodes.IntPoint(10).x = 1./3.;
   Nodes.IntPoint(10).y = 0.5;
   Nodes.IntPoint(11).x = 2./3.;
   Nodes.IntPoint(11).y = 0.5;
}

void RT1QuadFiniteElement::CalcVShape(const IntegrationPoint &ip,
                                      DenseMatrix &shape) const
{
   double x = ip.x, y = ip.y;

   // y = 0
   shape(0,0)  = 0;
   shape(0,1)  = -( 1. - 3.*y + 2.*y*y)*( 2. - 3.*x);
   shape(1,0)  = 0;
   shape(1,1)  = -( 1. - 3.*y + 2.*y*y)*(-1. + 3.*x);
   // x = 1
   shape(2,0)  = (-x + 2.*x*x)*( 2. - 3.*y);
   shape(2,1)  = 0;
   shape(3,0)  = (-x + 2.*x*x)*(-1. + 3.*y);
   shape(3,1)  = 0;
   // y = 1
   shape(4,0)  = 0;
   shape(4,1)  = (-y + 2.*y*y)*(-1. + 3.*x);
   shape(5,0)  = 0;
   shape(5,1)  = (-y + 2.*y*y)*( 2. - 3.*x);
   // x = 0
   shape(6,0)  = -(1. - 3.*x + 2.*x*x)*(-1. + 3.*y);
   shape(6,1)  = 0;
   shape(7,0)  = -(1. - 3.*x + 2.*x*x)*( 2. - 3.*y);
   shape(7,1)  = 0;
   // x = 0.5 (interior)
   shape(8,0)  = (4.*x - 4.*x*x)*( 2. - 3.*y);
   shape(8,1)  = 0;
   shape(9,0)  = (4.*x - 4.*x*x)*(-1. + 3.*y);
   shape(9,1)  = 0;
   // y = 0.5 (interior)
   shape(10,0) = 0;
   shape(10,1) = (4.*y - 4.*y*y)*( 2. - 3.*x);
   shape(11,0) = 0;
   shape(11,1) = (4.*y - 4.*y*y)*(-1. + 3.*x);
}

void RT1QuadFiniteElement::CalcDivShape(const IntegrationPoint &ip,
                                        Vector &divshape) const
{
   double x = ip.x, y = ip.y;

   divshape(0)  = -(-3. + 4.*y)*( 2. - 3.*x);
   divshape(1)  = -(-3. + 4.*y)*(-1. + 3.*x);
   divshape(2)  = (-1. + 4.*x)*( 2. - 3.*y);
   divshape(3)  = (-1. + 4.*x)*(-1. + 3.*y);
   divshape(4)  = (-1. + 4.*y)*(-1. + 3.*x);
   divshape(5)  = (-1. + 4.*y)*( 2. - 3.*x);
   divshape(6)  = -(-3. + 4.*x)*(-1. + 3.*y);
   divshape(7)  = -(-3. + 4.*x)*( 2. - 3.*y);
   divshape(8)  = ( 4. - 8.*x)*( 2. - 3.*y);
   divshape(9)  = ( 4. - 8.*x)*(-1. + 3.*y);
   divshape(10) = ( 4. - 8.*y)*( 2. - 3.*x);
   divshape(11) = ( 4. - 8.*y)*(-1. + 3.*x);
}

const double RT1QuadFiniteElement::nk[12][2] =
{
   // y = 0
   {0,-1}, {0,-1},
   // X = 1
   {1, 0}, {1, 0},
   // y = 1
   {0, 1}, {0, 1},
   // x = 0
   {-1,0}, {-1,0},
   // x = 0.5 (interior)
   {1, 0}, {1, 0},
   // y = 0.5 (interior)
   {0, 1}, {0, 1}
};

void RT1QuadFiniteElement::GetLocalInterpolation (
   ElementTransformation &Trans, DenseMatrix &I) const
{
   int k, j;
#ifdef MFEM_THREAD_SAFE
   DenseMatrix vshape(dof, dim);
   DenseMatrix Jinv(dim);
#endif

#ifdef MFEM_DEBUG
   for (k = 0; k < 12; k++)
   {
      CalcVShape (Nodes.IntPoint(k), vshape);
      for (j = 0; j < 12; j++)
      {
         double d = vshape(j,0)*nk[k][0]+vshape(j,1)*nk[k][1];
         if (j == k) { d -= 1.0; }
         if (fabs(d) > 1.0e-12)
         {
            mfem::err << "RT1QuadFiniteElement::GetLocalInterpolation (...)\n"
                      " k = " << k << ", j = " << j << ", d = " << d << endl;
            mfem_error();
         }
      }
   }
#endif

   IntegrationPoint ip;
   ip.x = ip.y = 0.0;
   Trans.SetIntPoint (&ip);
   // Trans must be linear (more to have embedding?)
   // set Jinv = |J| J^{-t} = adj(J)^t
   CalcAdjugateTranspose (Trans.Jacobian(), Jinv);
   double vk[2];
   Vector xk (vk, 2);

   for (k = 0; k < 12; k++)
   {
      Trans.Transform (Nodes.IntPoint (k), xk);
      ip.x = vk[0]; ip.y = vk[1];
      CalcVShape (ip, vshape);
      //  vk = |J| J^{-t} nk
      vk[0] = Jinv(0,0)*nk[k][0]+Jinv(0,1)*nk[k][1];
      vk[1] = Jinv(1,0)*nk[k][0]+Jinv(1,1)*nk[k][1];
      for (j = 0; j < 12; j++)
         if (fabs (I(k,j) = vshape(j,0)*vk[0]+vshape(j,1)*vk[1]) < 1.0e-12)
         {
            I(k,j) = 0.0;
         }
   }
}

void RT1QuadFiniteElement::Project (
   VectorCoefficient &vc, ElementTransformation &Trans, Vector &dofs) const
{
   double vk[2];
   Vector xk (vk, 2);
#ifdef MFEM_THREAD_SAFE
   DenseMatrix Jinv(dim);
#endif

   for (int k = 0; k < 12; k++)
   {
      Trans.SetIntPoint (&Nodes.IntPoint (k));
      // set Jinv = |J| J^{-t} = adj(J)^t
      CalcAdjugateTranspose (Trans.Jacobian(), Jinv);

      vc.Eval (xk, Trans, Nodes.IntPoint (k));
      //  xk^t |J| J^{-t} nk
      dofs(k) = (vk[0] * ( Jinv(0,0)*nk[k][0]+Jinv(0,1)*nk[k][1] ) +
                 vk[1] * ( Jinv(1,0)*nk[k][0]+Jinv(1,1)*nk[k][1] ));
   }
}

const double RT2TriangleFiniteElement::M[15][15] =
{
   {
      0, -5.3237900077244501311, 5.3237900077244501311, 16.647580015448900262,
      0, 24.442740046346700787, -16.647580015448900262, -12.,
      -19.118950038622250656, -47.237900077244501311, 0, -34.414110069520051180,
      12., 30.590320061795601049, 15.295160030897800524
   },
   {
      0, 1.5, -1.5, -15., 0, 2.625, 15., 15., -4.125, 30., 0, -14.625, -15.,
      -15., 10.5
   },
   {
      0, -0.67620999227554986889, 0.67620999227554986889, 7.3524199845510997378,
      0, -3.4427400463467007866, -7.3524199845510997378, -12.,
      4.1189500386222506555, -0.76209992275549868892, 0, 7.4141100695200511800,
      12., -6.5903200617956010489, -3.2951600308978005244
   },
   {
      0, 0, 1.5, 0, 0, 1.5, -11.471370023173350393, 0, 2.4713700231733503933,
      -11.471370023173350393, 0, 2.4713700231733503933, 15.295160030897800524,
      0, -3.2951600308978005244
   },
   {
      0, 0, 4.875, 0, 0, 4.875, -16.875, 0, -16.875, -16.875, 0, -16.875, 10.5,
      36., 10.5
   },
   {
      0, 0, 1.5, 0, 0, 1.5, 2.4713700231733503933, 0, -11.471370023173350393,
      2.4713700231733503933, 0, -11.471370023173350393, -3.2951600308978005244,
      0, 15.295160030897800524
   },
   {
      -0.67620999227554986889, 0, -3.4427400463467007866, 0,
      7.3524199845510997378, 0.67620999227554986889, 7.4141100695200511800, 0,
      -0.76209992275549868892, 4.1189500386222506555, -12.,
      -7.3524199845510997378, -3.2951600308978005244, -6.5903200617956010489,
      12.
   },
   {
      1.5, 0, 2.625, 0, -15., -1.5, -14.625, 0, 30., -4.125, 15., 15., 10.5,
      -15., -15.
   },
   {
      -5.3237900077244501311, 0, 24.442740046346700787, 0, 16.647580015448900262,
      5.3237900077244501311, -34.414110069520051180, 0, -47.237900077244501311,
      -19.118950038622250656, -12., -16.647580015448900262, 15.295160030897800524,
      30.590320061795601049, 12.
   },
   { 0, 0, 18., 0, 0, 6., -42., 0, -30., -26., 0, -14., 24., 32., 8.},
   { 0, 0, 6., 0, 0, 18., -14., 0, -26., -30., 0, -42., 8., 32., 24.},
   { 0, 0, -6., 0, 0, -4., 30., 0, 4., 22., 0, 4., -24., -16., 0},
   { 0, 0, -4., 0, 0, -8., 20., 0, 8., 36., 0, 8., -16., -32., 0},
   { 0, 0, -8., 0, 0, -4., 8., 0, 36., 8., 0, 20., 0, -32., -16.},
   { 0, 0, -4., 0, 0, -6., 4., 0, 22., 4., 0, 30., 0, -16., -24.}
};

RT2TriangleFiniteElement::RT2TriangleFiniteElement()
   : VectorFiniteElement(2, Geometry::TRIANGLE, 15, 3, H_DIV)
{
   const double p = 0.11270166537925831148;

   Nodes.IntPoint(0).x = p;
   Nodes.IntPoint(0).y = 0.0;
   Nodes.IntPoint(1).x = 0.5;
   Nodes.IntPoint(1).y = 0.0;
   Nodes.IntPoint(2).x = 1.-p;
   Nodes.IntPoint(2).y = 0.0;
   Nodes.IntPoint(3).x = 1.-p;
   Nodes.IntPoint(3).y = p;
   Nodes.IntPoint(4).x = 0.5;
   Nodes.IntPoint(4).y = 0.5;
   Nodes.IntPoint(5).x = p;
   Nodes.IntPoint(5).y = 1.-p;
   Nodes.IntPoint(6).x = 0.0;
   Nodes.IntPoint(6).y = 1.-p;
   Nodes.IntPoint(7).x = 0.0;
   Nodes.IntPoint(7).y = 0.5;
   Nodes.IntPoint(8).x = 0.0;
   Nodes.IntPoint(8).y = p;
   Nodes.IntPoint(9).x  = 0.25;
   Nodes.IntPoint(9).y  = 0.25;
   Nodes.IntPoint(10).x = 0.25;
   Nodes.IntPoint(10).y = 0.25;
   Nodes.IntPoint(11).x = 0.5;
   Nodes.IntPoint(11).y = 0.25;
   Nodes.IntPoint(12).x = 0.5;
   Nodes.IntPoint(12).y = 0.25;
   Nodes.IntPoint(13).x = 0.25;
   Nodes.IntPoint(13).y = 0.5;
   Nodes.IntPoint(14).x = 0.25;
   Nodes.IntPoint(14).y = 0.5;
}

void RT2TriangleFiniteElement::CalcVShape(const IntegrationPoint &ip,
                                          DenseMatrix &shape) const
{
   double x = ip.x, y = ip.y;

   double Bx[15] = {1., 0., x, 0., y, 0., x*x, 0., x*y, 0., y*y, 0., x*x*x,
                    x*x*y, x*y*y
                   };
   double By[15] = {0., 1., 0., x, 0., y, 0., x*x, 0., x*y, 0., y*y,
                    x*x*y, x*y*y, y*y*y
                   };

   for (int i = 0; i < 15; i++)
   {
      double cx = 0.0, cy = 0.0;
      for (int j = 0; j < 15; j++)
      {
         cx += M[i][j] * Bx[j];
         cy += M[i][j] * By[j];
      }
      shape(i,0) = cx;
      shape(i,1) = cy;
   }
}

void RT2TriangleFiniteElement::CalcDivShape(const IntegrationPoint &ip,
                                            Vector &divshape) const
{
   double x = ip.x, y = ip.y;

   double DivB[15] = {0., 0., 1., 0., 0., 1., 2.*x, 0., y, x, 0., 2.*y,
                      4.*x*x, 4.*x*y, 4.*y*y
                     };

   for (int i = 0; i < 15; i++)
   {
      double div = 0.0;
      for (int j = 0; j < 15; j++)
      {
         div += M[i][j] * DivB[j];
      }
      divshape(i) = div;
   }
}

const double RT2QuadFiniteElement::pt[4] = {0.,1./3.,2./3.,1.};

const double RT2QuadFiniteElement::dpt[3] = {0.25,0.5,0.75};

RT2QuadFiniteElement::RT2QuadFiniteElement()
   : VectorFiniteElement(2, Geometry::SQUARE, 24, 3, H_DIV, FunctionSpace::Qk)
{
   // y = 0 (pt[0])
   Nodes.IntPoint(0).x  = dpt[0];  Nodes.IntPoint(0).y  =  pt[0];
   Nodes.IntPoint(1).x  = dpt[1];  Nodes.IntPoint(1).y  =  pt[0];
   Nodes.IntPoint(2).x  = dpt[2];  Nodes.IntPoint(2).y  =  pt[0];
   // x = 1 (pt[3])
   Nodes.IntPoint(3).x  =  pt[3];  Nodes.IntPoint(3).y  = dpt[0];
   Nodes.IntPoint(4).x  =  pt[3];  Nodes.IntPoint(4).y  = dpt[1];
   Nodes.IntPoint(5).x  =  pt[3];  Nodes.IntPoint(5).y  = dpt[2];
   // y = 1 (pt[3])
   Nodes.IntPoint(6).x  = dpt[2];  Nodes.IntPoint(6).y  =  pt[3];
   Nodes.IntPoint(7).x  = dpt[1];  Nodes.IntPoint(7).y  =  pt[3];
   Nodes.IntPoint(8).x  = dpt[0];  Nodes.IntPoint(8).y  =  pt[3];
   // x = 0 (pt[0])
   Nodes.IntPoint(9).x  =  pt[0];  Nodes.IntPoint(9).y  = dpt[2];
   Nodes.IntPoint(10).x =  pt[0];  Nodes.IntPoint(10).y = dpt[1];
   Nodes.IntPoint(11).x =  pt[0];  Nodes.IntPoint(11).y = dpt[0];
   // x = pt[1] (interior)
   Nodes.IntPoint(12).x =  pt[1];  Nodes.IntPoint(12).y = dpt[0];
   Nodes.IntPoint(13).x =  pt[1];  Nodes.IntPoint(13).y = dpt[1];
   Nodes.IntPoint(14).x =  pt[1];  Nodes.IntPoint(14).y = dpt[2];
   // x = pt[2] (interior)
   Nodes.IntPoint(15).x =  pt[2];  Nodes.IntPoint(15).y = dpt[0];
   Nodes.IntPoint(16).x =  pt[2];  Nodes.IntPoint(16).y = dpt[1];
   Nodes.IntPoint(17).x =  pt[2];  Nodes.IntPoint(17).y = dpt[2];
   // y = pt[1] (interior)
   Nodes.IntPoint(18).x = dpt[0];  Nodes.IntPoint(18).y =  pt[1];
   Nodes.IntPoint(19).x = dpt[1];  Nodes.IntPoint(19).y =  pt[1];
   Nodes.IntPoint(20).x = dpt[2];  Nodes.IntPoint(20).y =  pt[1];
   // y = pt[2] (interior)
   Nodes.IntPoint(21).x = dpt[0];  Nodes.IntPoint(21).y =  pt[2];
   Nodes.IntPoint(22).x = dpt[1];  Nodes.IntPoint(22).y =  pt[2];
   Nodes.IntPoint(23).x = dpt[2];  Nodes.IntPoint(23).y =  pt[2];
}

void RT2QuadFiniteElement::CalcVShape(const IntegrationPoint &ip,
                                      DenseMatrix &shape) const
{
   double x = ip.x, y = ip.y;

   double ax0 =  pt[0] - x;
   double ax1 =  pt[1] - x;
   double ax2 =  pt[2] - x;
   double ax3 =  pt[3] - x;

   double by0 = dpt[0] - y;
   double by1 = dpt[1] - y;
   double by2 = dpt[2] - y;

   double ay0 =  pt[0] - y;
   double ay1 =  pt[1] - y;
   double ay2 =  pt[2] - y;
   double ay3 =  pt[3] - y;

   double bx0 = dpt[0] - x;
   double bx1 = dpt[1] - x;
   double bx2 = dpt[2] - x;

   double A01 =  pt[0] -  pt[1];
   double A02 =  pt[0] -  pt[2];
   double A12 =  pt[1] -  pt[2];
   double A03 =  pt[0] -  pt[3];
   double A13 =  pt[1] -  pt[3];
   double A23 =  pt[2] -  pt[3];

   double B01 = dpt[0] - dpt[1];
   double B02 = dpt[0] - dpt[2];
   double B12 = dpt[1] - dpt[2];

   double tx0 =  (bx1*bx2)/(B01*B02);
   double tx1 = -(bx0*bx2)/(B01*B12);
   double tx2 =  (bx0*bx1)/(B02*B12);

   double ty0 =  (by1*by2)/(B01*B02);
   double ty1 = -(by0*by2)/(B01*B12);
   double ty2 =  (by0*by1)/(B02*B12);

   // y = 0 (p[0])
   shape(0,  0) =  0;
   shape(0,  1) =  (ay1*ay2*ay3)/(A01*A02*A03)*tx0;
   shape(1,  0) =  0;
   shape(1,  1) =  (ay1*ay2*ay3)/(A01*A02*A03)*tx1;
   shape(2,  0) =  0;
   shape(2,  1) =  (ay1*ay2*ay3)/(A01*A02*A03)*tx2;
   // x = 1 (p[3])
   shape(3,  0) =  (ax0*ax1*ax2)/(A03*A13*A23)*ty0;
   shape(3,  1) =  0;
   shape(4,  0) =  (ax0*ax1*ax2)/(A03*A13*A23)*ty1;
   shape(4,  1) =  0;
   shape(5,  0) =  (ax0*ax1*ax2)/(A03*A13*A23)*ty2;
   shape(5,  1) =  0;
   // y = 1 (p[3])
   shape(6,  0) =  0;
   shape(6,  1) =  (ay0*ay1*ay2)/(A03*A13*A23)*tx2;
   shape(7,  0) =  0;
   shape(7,  1) =  (ay0*ay1*ay2)/(A03*A13*A23)*tx1;
   shape(8,  0) =  0;
   shape(8,  1) =  (ay0*ay1*ay2)/(A03*A13*A23)*tx0;
   // x = 0 (p[0])
   shape(9,  0) =  (ax1*ax2*ax3)/(A01*A02*A03)*ty2;
   shape(9,  1) =  0;
   shape(10, 0) =  (ax1*ax2*ax3)/(A01*A02*A03)*ty1;
   shape(10, 1) =  0;
   shape(11, 0) =  (ax1*ax2*ax3)/(A01*A02*A03)*ty0;
   shape(11, 1) =  0;
   // x = p[1] (interior)
   shape(12, 0) =  (ax0*ax2*ax3)/(A01*A12*A13)*ty0;
   shape(12, 1) =  0;
   shape(13, 0) =  (ax0*ax2*ax3)/(A01*A12*A13)*ty1;
   shape(13, 1) =  0;
   shape(14, 0) =  (ax0*ax2*ax3)/(A01*A12*A13)*ty2;
   shape(14, 1) =  0;
   // x = p[2] (interior)
   shape(15, 0) = -(ax0*ax1*ax3)/(A02*A12*A23)*ty0;
   shape(15, 1) =  0;
   shape(16, 0) = -(ax0*ax1*ax3)/(A02*A12*A23)*ty1;
   shape(16, 1) =  0;
   shape(17, 0) = -(ax0*ax1*ax3)/(A02*A12*A23)*ty2;
   shape(17, 1) =  0;
   // y = p[1] (interior)
   shape(18, 0) =  0;
   shape(18, 1) =  (ay0*ay2*ay3)/(A01*A12*A13)*tx0;
   shape(19, 0) =  0;
   shape(19, 1) =  (ay0*ay2*ay3)/(A01*A12*A13)*tx1;
   shape(20, 0) =  0;
   shape(20, 1) =  (ay0*ay2*ay3)/(A01*A12*A13)*tx2;
   // y = p[2] (interior)
   shape(21, 0) =  0;
   shape(21, 1) = -(ay0*ay1*ay3)/(A02*A12*A23)*tx0;
   shape(22, 0) =  0;
   shape(22, 1) = -(ay0*ay1*ay3)/(A02*A12*A23)*tx1;
   shape(23, 0) =  0;
   shape(23, 1) = -(ay0*ay1*ay3)/(A02*A12*A23)*tx2;
}

void RT2QuadFiniteElement::CalcDivShape(const IntegrationPoint &ip,
                                        Vector &divshape) const
{
   double x = ip.x, y = ip.y;

   double a01 =  pt[0]*pt[1];
   double a02 =  pt[0]*pt[2];
   double a12 =  pt[1]*pt[2];
   double a03 =  pt[0]*pt[3];
   double a13 =  pt[1]*pt[3];
   double a23 =  pt[2]*pt[3];

   double bx0 = dpt[0] - x;
   double bx1 = dpt[1] - x;
   double bx2 = dpt[2] - x;

   double by0 = dpt[0] - y;
   double by1 = dpt[1] - y;
   double by2 = dpt[2] - y;

   double A01 =  pt[0] -  pt[1];
   double A02 =  pt[0] -  pt[2];
   double A12 =  pt[1] -  pt[2];
   double A03 =  pt[0] -  pt[3];
   double A13 =  pt[1] -  pt[3];
   double A23 =  pt[2] -  pt[3];

   double A012 = pt[0] + pt[1] + pt[2];
   double A013 = pt[0] + pt[1] + pt[3];
   double A023 = pt[0] + pt[2] + pt[3];
   double A123 = pt[1] + pt[2] + pt[3];

   double B01 = dpt[0] - dpt[1];
   double B02 = dpt[0] - dpt[2];
   double B12 = dpt[1] - dpt[2];

   double tx0 =  (bx1*bx2)/(B01*B02);
   double tx1 = -(bx0*bx2)/(B01*B12);
   double tx2 =  (bx0*bx1)/(B02*B12);

   double ty0 =  (by1*by2)/(B01*B02);
   double ty1 = -(by0*by2)/(B01*B12);
   double ty2 =  (by0*by1)/(B02*B12);

   // y = 0 (p[0])
   divshape(0)  = -(a12 + a13 + a23 - 2.*A123*y + 3.*y*y)/(A01*A02*A03)*tx0;
   divshape(1)  = -(a12 + a13 + a23 - 2.*A123*y + 3.*y*y)/(A01*A02*A03)*tx1;
   divshape(2)  = -(a12 + a13 + a23 - 2.*A123*y + 3.*y*y)/(A01*A02*A03)*tx2;
   // x = 1 (p[3])
   divshape(3)  = -(a01 + a02 + a12 - 2.*A012*x + 3.*x*x)/(A03*A13*A23)*ty0;
   divshape(4)  = -(a01 + a02 + a12 - 2.*A012*x + 3.*x*x)/(A03*A13*A23)*ty1;
   divshape(5)  = -(a01 + a02 + a12 - 2.*A012*x + 3.*x*x)/(A03*A13*A23)*ty2;
   // y = 1 (p[3])
   divshape(6)  = -(a01 + a02 + a12 - 2.*A012*y + 3.*y*y)/(A03*A13*A23)*tx2;
   divshape(7)  = -(a01 + a02 + a12 - 2.*A012*y + 3.*y*y)/(A03*A13*A23)*tx1;
   divshape(8)  = -(a01 + a02 + a12 - 2.*A012*y + 3.*y*y)/(A03*A13*A23)*tx0;
   // x = 0 (p[0])
   divshape(9)  = -(a12 + a13 + a23 - 2.*A123*x + 3.*x*x)/(A01*A02*A03)*ty2;
   divshape(10) = -(a12 + a13 + a23 - 2.*A123*x + 3.*x*x)/(A01*A02*A03)*ty1;
   divshape(11) = -(a12 + a13 + a23 - 2.*A123*x + 3.*x*x)/(A01*A02*A03)*ty0;
   // x = p[1] (interior)
   divshape(12) = -(a02 + a03 + a23 - 2.*A023*x + 3.*x*x)/(A01*A12*A13)*ty0;
   divshape(13) = -(a02 + a03 + a23 - 2.*A023*x + 3.*x*x)/(A01*A12*A13)*ty1;
   divshape(14) = -(a02 + a03 + a23 - 2.*A023*x + 3.*x*x)/(A01*A12*A13)*ty2;
   // x = p[2] (interior)
   divshape(15) =  (a01 + a03 + a13 - 2.*A013*x + 3.*x*x)/(A02*A12*A23)*ty0;
   divshape(16) =  (a01 + a03 + a13 - 2.*A013*x + 3.*x*x)/(A02*A12*A23)*ty1;
   divshape(17) =  (a01 + a03 + a13 - 2.*A013*x + 3.*x*x)/(A02*A12*A23)*ty2;
   // y = p[1] (interior)
   divshape(18) = -(a02 + a03 + a23 - 2.*A023*y + 3.*y*y)/(A01*A12*A13)*tx0;
   divshape(19) = -(a02 + a03 + a23 - 2.*A023*y + 3.*y*y)/(A01*A12*A13)*tx1;
   divshape(20) = -(a02 + a03 + a23 - 2.*A023*y + 3.*y*y)/(A01*A12*A13)*tx2;
   // y = p[2] (interior)
   divshape(21) =  (a01 + a03 + a13 - 2.*A013*y + 3.*y*y)/(A02*A12*A23)*tx0;
   divshape(22) =  (a01 + a03 + a13 - 2.*A013*y + 3.*y*y)/(A02*A12*A23)*tx1;
   divshape(23) =  (a01 + a03 + a13 - 2.*A013*y + 3.*y*y)/(A02*A12*A23)*tx2;
}

const double RT2QuadFiniteElement::nk[24][2] =
{
   // y = 0
   {0,-1}, {0,-1}, {0,-1},
   // x = 1
   {1, 0}, {1, 0}, {1, 0},
   // y = 1
   {0, 1}, {0, 1}, {0, 1},
   // x = 0
   {-1,0}, {-1,0}, {-1,0},
   // x = p[1] (interior)
   {1, 0}, {1, 0}, {1, 0},
   // x = p[2] (interior)
   {1, 0}, {1, 0}, {1, 0},
   // y = p[1] (interior)
   {0, 1}, {0, 1}, {0, 1},
   // y = p[1] (interior)
   {0, 1}, {0, 1}, {0, 1}
};

void RT2QuadFiniteElement::GetLocalInterpolation (
   ElementTransformation &Trans, DenseMatrix &I) const
{
   int k, j;
#ifdef MFEM_THREAD_SAFE
   DenseMatrix vshape(dof, dim);
   DenseMatrix Jinv(dim);
#endif

#ifdef MFEM_DEBUG
   for (k = 0; k < 24; k++)
   {
      CalcVShape (Nodes.IntPoint(k), vshape);
      for (j = 0; j < 24; j++)
      {
         double d = vshape(j,0)*nk[k][0]+vshape(j,1)*nk[k][1];
         if (j == k) { d -= 1.0; }
         if (fabs(d) > 1.0e-12)
         {
            mfem::err << "RT2QuadFiniteElement::GetLocalInterpolation (...)\n"
                      " k = " << k << ", j = " << j << ", d = " << d << endl;
            mfem_error();
         }
      }
   }
#endif

   IntegrationPoint ip;
   ip.x = ip.y = 0.0;
   Trans.SetIntPoint (&ip);
   // Trans must be linear (more to have embedding?)
   // set Jinv = |J| J^{-t} = adj(J)^t
   CalcAdjugateTranspose (Trans.Jacobian(), Jinv);
   double vk[2];
   Vector xk (vk, 2);

   for (k = 0; k < 24; k++)
   {
      Trans.Transform (Nodes.IntPoint (k), xk);
      ip.x = vk[0]; ip.y = vk[1];
      CalcVShape (ip, vshape);
      //  vk = |J| J^{-t} nk
      vk[0] = Jinv(0,0)*nk[k][0]+Jinv(0,1)*nk[k][1];
      vk[1] = Jinv(1,0)*nk[k][0]+Jinv(1,1)*nk[k][1];
      for (j = 0; j < 24; j++)
         if (fabs (I(k,j) = vshape(j,0)*vk[0]+vshape(j,1)*vk[1]) < 1.0e-12)
         {
            I(k,j) = 0.0;
         }
   }
}

void RT2QuadFiniteElement::Project (
   VectorCoefficient &vc, ElementTransformation &Trans, Vector &dofs) const
{
   double vk[2];
   Vector xk (vk, 2);
#ifdef MFEM_THREAD_SAFE
   DenseMatrix Jinv(dim);
#endif

   for (int k = 0; k < 24; k++)
   {
      Trans.SetIntPoint (&Nodes.IntPoint (k));
      // set Jinv = |J| J^{-t} = adj(J)^t
      CalcAdjugateTranspose (Trans.Jacobian(), Jinv);

      vc.Eval (xk, Trans, Nodes.IntPoint (k));
      //  xk^t |J| J^{-t} nk
      dofs(k) = (vk[0] * ( Jinv(0,0)*nk[k][0]+Jinv(0,1)*nk[k][1] ) +
                 vk[1] * ( Jinv(1,0)*nk[k][0]+Jinv(1,1)*nk[k][1] ));
   }
}

P1SegmentFiniteElement::P1SegmentFiniteElement()
   : NodalFiniteElement(1, Geometry::SEGMENT, 2, 1)
{
   Nodes.IntPoint(0).x = 0.33333333333333333333;
   Nodes.IntPoint(1).x = 0.66666666666666666667;
}

void P1SegmentFiniteElement::CalcShape(const IntegrationPoint &ip,
                                       Vector &shape) const
{
   double x = ip.x;

   shape(0) = 2. - 3. * x;
   shape(1) = 3. * x - 1.;
}

void P1SegmentFiniteElement::CalcDShape(const IntegrationPoint &ip,
                                        DenseMatrix &dshape) const
{
   dshape(0,0) = -3.;
   dshape(1,0) =  3.;
}


P2SegmentFiniteElement::P2SegmentFiniteElement()
   : NodalFiniteElement(1, Geometry::SEGMENT, 3, 2)
{
   const double p = 0.11270166537925831148;

   Nodes.IntPoint(0).x = p;
   Nodes.IntPoint(1).x = 0.5;
   Nodes.IntPoint(2).x = 1.-p;
}

void P2SegmentFiniteElement::CalcShape(const IntegrationPoint &ip,
                                       Vector &shape) const
{
   const double p = 0.11270166537925831148;
   const double w = 1./((1-2*p)*(1-2*p));
   double x = ip.x;

   shape(0) = (2*x-1)*(x-1+p)*w;
   shape(1) = 4*(x-1+p)*(p-x)*w;
   shape(2) = (2*x-1)*(x-p)*w;
}

void P2SegmentFiniteElement::CalcDShape(const IntegrationPoint &ip,
                                        DenseMatrix &dshape) const
{
   const double p = 0.11270166537925831148;
   const double w = 1./((1-2*p)*(1-2*p));
   double x = ip.x;

   dshape(0,0) = (-3+4*x+2*p)*w;
   dshape(1,0) = (4-8*x)*w;
   dshape(2,0) = (-1+4*x-2*p)*w;
}


Lagrange1DFiniteElement::Lagrange1DFiniteElement(int degree)
   : NodalFiniteElement(1, Geometry::SEGMENT, degree+1, degree)
{
   int i, m = degree;

   Nodes.IntPoint(0).x = 0.0;
   Nodes.IntPoint(1).x = 1.0;
   for (i = 1; i < m; i++)
   {
      Nodes.IntPoint(i+1).x = double(i) / m;
   }

   rwk.SetSize(degree+1);
#ifndef MFEM_THREAD_SAFE
   rxxk.SetSize(degree+1);
#endif

   rwk(0) = 1.0;
   for (i = 1; i <= m; i++)
   {
      rwk(i) = rwk(i-1) * ( (double)(m) / (double)(i) );
   }
   for (i = 0; i < m/2+1; i++)
   {
      rwk(m-i) = ( rwk(i) *= rwk(m-i) );
   }
   for (i = m-1; i >= 0; i -= 2)
   {
      rwk(i) = -rwk(i);
   }
}

void Lagrange1DFiniteElement::CalcShape(const IntegrationPoint &ip,
                                        Vector &shape) const
{
   double w, wk, x = ip.x;
   int i, k, m = GetOrder();

#ifdef MFEM_THREAD_SAFE
   Vector rxxk(m+1);
#endif

   k = (int) floor ( m * x + 0.5 );
   k = k > m ? m : k < 0 ? 0 : k; // clamp k to [0,m]

   wk = 1.0;
   for (i = 0; i <= m; i++)
      if (i != k)
      {
         wk *= ( rxxk(i) = x - (double)(i) / m );
      }
   w = wk * ( rxxk(k) = x - (double)(k) / m );

   if (k != 0)
   {
      shape(0) = w * rwk(0) / rxxk(0);
   }
   else
   {
      shape(0) = wk * rwk(0);
   }
   if (k != m)
   {
      shape(1) = w * rwk(m) / rxxk(m);
   }
   else
   {
      shape(1) = wk * rwk(k);
   }
   for (i = 1; i < m; i++)
      if (i != k)
      {
         shape(i+1) = w * rwk(i) / rxxk(i);
      }
      else
      {
         shape(k+1) = wk * rwk(k);
      }
}

void Lagrange1DFiniteElement::CalcDShape(const IntegrationPoint &ip,
                                         DenseMatrix &dshape) const
{
   double s, srx, w, wk, x = ip.x;
   int i, k, m = GetOrder();

#ifdef MFEM_THREAD_SAFE
   Vector rxxk(m+1);
#endif

   k = (int) floor ( m * x + 0.5 );
   k = k > m ? m : k < 0 ? 0 : k; // clamp k to [0,m]

   wk = 1.0;
   for (i = 0; i <= m; i++)
      if (i != k)
      {
         wk *= ( rxxk(i) = x - (double)(i) / m );
      }
   w = wk * ( rxxk(k) = x - (double)(k) / m );

   for (i = 0; i <= m; i++)
   {
      rxxk(i) = 1.0 / rxxk(i);
   }
   srx = 0.0;
   for (i = 0; i <= m; i++)
      if (i != k)
      {
         srx += rxxk(i);
      }
   s = w * srx + wk;

   if (k != 0)
   {
      dshape(0,0) = (s - w * rxxk(0)) * rwk(0) * rxxk(0);
   }
   else
   {
      dshape(0,0) = wk * srx * rwk(0);
   }
   if (k != m)
   {
      dshape(1,0) = (s - w * rxxk(m)) * rwk(m) * rxxk(m);
   }
   else
   {
      dshape(1,0) = wk * srx * rwk(k);
   }
   for (i = 1; i < m; i++)
      if (i != k)
      {
         dshape(i+1,0) = (s - w * rxxk(i)) * rwk(i) * rxxk(i);
      }
      else
      {
         dshape(k+1,0) = wk * srx * rwk(k);
      }
}


P1TetNonConfFiniteElement::P1TetNonConfFiniteElement()
   : NodalFiniteElement(3, Geometry::TETRAHEDRON, 4, 1)
{
   Nodes.IntPoint(0).x = 0.33333333333333333333;
   Nodes.IntPoint(0).y = 0.33333333333333333333;
   Nodes.IntPoint(0).z = 0.33333333333333333333;

   Nodes.IntPoint(1).x = 0.0;
   Nodes.IntPoint(1).y = 0.33333333333333333333;
   Nodes.IntPoint(1).z = 0.33333333333333333333;

   Nodes.IntPoint(2).x = 0.33333333333333333333;
   Nodes.IntPoint(2).y = 0.0;
   Nodes.IntPoint(2).z = 0.33333333333333333333;

   Nodes.IntPoint(3).x = 0.33333333333333333333;
   Nodes.IntPoint(3).y = 0.33333333333333333333;
   Nodes.IntPoint(3).z = 0.0;

}

void P1TetNonConfFiniteElement::CalcShape(const IntegrationPoint &ip,
                                          Vector &shape) const
{
   double L0, L1, L2, L3;

   L1 = ip.x;  L2 = ip.y;  L3 = ip.z;  L0 = 1.0 - L1 - L2 - L3;
   shape(0) = 1.0 - 3.0 * L0;
   shape(1) = 1.0 - 3.0 * L1;
   shape(2) = 1.0 - 3.0 * L2;
   shape(3) = 1.0 - 3.0 * L3;
}

void P1TetNonConfFiniteElement::CalcDShape(const IntegrationPoint &ip,
                                           DenseMatrix &dshape) const
{
   dshape(0,0) =  3.0; dshape(0,1) =  3.0; dshape(0,2) =  3.0;
   dshape(1,0) = -3.0; dshape(1,1) =  0.0; dshape(1,2) =  0.0;
   dshape(2,0) =  0.0; dshape(2,1) = -3.0; dshape(2,2) =  0.0;
   dshape(3,0) =  0.0; dshape(3,1) =  0.0; dshape(3,2) = -3.0;
}


P0TetFiniteElement::P0TetFiniteElement()
   : NodalFiniteElement(3, Geometry::TETRAHEDRON, 1, 0)
{
   Nodes.IntPoint(0).x = 0.25;
   Nodes.IntPoint(0).y = 0.25;
   Nodes.IntPoint(0).z = 0.25;
}

void P0TetFiniteElement::CalcShape(const IntegrationPoint &ip,
                                   Vector &shape) const
{
   shape(0) = 1.0;
}

void P0TetFiniteElement::CalcDShape(const IntegrationPoint &ip,
                                    DenseMatrix &dshape) const
{
   dshape(0,0) =  0.0; dshape(0,1) =  0.0; dshape(0,2) = 0.0;
}


P0HexFiniteElement::P0HexFiniteElement()
   : NodalFiniteElement(3, Geometry::CUBE, 1, 0, FunctionSpace::Qk)
{
   Nodes.IntPoint(0).x = 0.5;
   Nodes.IntPoint(0).y = 0.5;
   Nodes.IntPoint(0).z = 0.5;
}

void P0HexFiniteElement::CalcShape(const IntegrationPoint &ip,
                                   Vector &shape) const
{
   shape(0) = 1.0;
}

void P0HexFiniteElement::CalcDShape(const IntegrationPoint &ip,
                                    DenseMatrix &dshape) const
{
   dshape(0,0) =  0.0; dshape(0,1) =  0.0; dshape(0,2) = 0.0;
}


LagrangeHexFiniteElement::LagrangeHexFiniteElement (int degree)
   : NodalFiniteElement(3, Geometry::CUBE, (degree+1)*(degree+1)*(degree+1),
                        degree, FunctionSpace::Qk)
{
   if (degree == 2)
   {
      I = new int[dof];
      J = new int[dof];
      K = new int[dof];
      // nodes
      I[ 0] = 0; J[ 0] = 0; K[ 0] = 0;
      I[ 1] = 1; J[ 1] = 0; K[ 1] = 0;
      I[ 2] = 1; J[ 2] = 1; K[ 2] = 0;
      I[ 3] = 0; J[ 3] = 1; K[ 3] = 0;
      I[ 4] = 0; J[ 4] = 0; K[ 4] = 1;
      I[ 5] = 1; J[ 5] = 0; K[ 5] = 1;
      I[ 6] = 1; J[ 6] = 1; K[ 6] = 1;
      I[ 7] = 0; J[ 7] = 1; K[ 7] = 1;
      // edges
      I[ 8] = 2; J[ 8] = 0; K[ 8] = 0;
      I[ 9] = 1; J[ 9] = 2; K[ 9] = 0;
      I[10] = 2; J[10] = 1; K[10] = 0;
      I[11] = 0; J[11] = 2; K[11] = 0;
      I[12] = 2; J[12] = 0; K[12] = 1;
      I[13] = 1; J[13] = 2; K[13] = 1;
      I[14] = 2; J[14] = 1; K[14] = 1;
      I[15] = 0; J[15] = 2; K[15] = 1;
      I[16] = 0; J[16] = 0; K[16] = 2;
      I[17] = 1; J[17] = 0; K[17] = 2;
      I[18] = 1; J[18] = 1; K[18] = 2;
      I[19] = 0; J[19] = 1; K[19] = 2;
      // faces
      I[20] = 2; J[20] = 2; K[20] = 0;
      I[21] = 2; J[21] = 0; K[21] = 2;
      I[22] = 1; J[22] = 2; K[22] = 2;
      I[23] = 2; J[23] = 1; K[23] = 2;
      I[24] = 0; J[24] = 2; K[24] = 2;
      I[25] = 2; J[25] = 2; K[25] = 1;
      // element
      I[26] = 2; J[26] = 2; K[26] = 2;
   }
   else if (degree == 3)
   {
      I = new int[dof];
      J = new int[dof];
      K = new int[dof];
      // nodes
      I[ 0] = 0; J[ 0] = 0; K[ 0] = 0;
      I[ 1] = 1; J[ 1] = 0; K[ 1] = 0;
      I[ 2] = 1; J[ 2] = 1; K[ 2] = 0;
      I[ 3] = 0; J[ 3] = 1; K[ 3] = 0;
      I[ 4] = 0; J[ 4] = 0; K[ 4] = 1;
      I[ 5] = 1; J[ 5] = 0; K[ 5] = 1;
      I[ 6] = 1; J[ 6] = 1; K[ 6] = 1;
      I[ 7] = 0; J[ 7] = 1; K[ 7] = 1;
      // edges
      I[ 8] = 2; J[ 8] = 0; K[ 8] = 0;
      I[ 9] = 3; J[ 9] = 0; K[ 9] = 0;
      I[10] = 1; J[10] = 2; K[10] = 0;
      I[11] = 1; J[11] = 3; K[11] = 0;
      I[12] = 2; J[12] = 1; K[12] = 0;
      I[13] = 3; J[13] = 1; K[13] = 0;
      I[14] = 0; J[14] = 2; K[14] = 0;
      I[15] = 0; J[15] = 3; K[15] = 0;
      I[16] = 2; J[16] = 0; K[16] = 1;
      I[17] = 3; J[17] = 0; K[17] = 1;
      I[18] = 1; J[18] = 2; K[18] = 1;
      I[19] = 1; J[19] = 3; K[19] = 1;
      I[20] = 2; J[20] = 1; K[20] = 1;
      I[21] = 3; J[21] = 1; K[21] = 1;
      I[22] = 0; J[22] = 2; K[22] = 1;
      I[23] = 0; J[23] = 3; K[23] = 1;
      I[24] = 0; J[24] = 0; K[24] = 2;
      I[25] = 0; J[25] = 0; K[25] = 3;
      I[26] = 1; J[26] = 0; K[26] = 2;
      I[27] = 1; J[27] = 0; K[27] = 3;
      I[28] = 1; J[28] = 1; K[28] = 2;
      I[29] = 1; J[29] = 1; K[29] = 3;
      I[30] = 0; J[30] = 1; K[30] = 2;
      I[31] = 0; J[31] = 1; K[31] = 3;
      // faces
      I[32] = 2; J[32] = 3; K[32] = 0;
      I[33] = 3; J[33] = 3; K[33] = 0;
      I[34] = 2; J[34] = 2; K[34] = 0;
      I[35] = 3; J[35] = 2; K[35] = 0;
      I[36] = 2; J[36] = 0; K[36] = 2;
      I[37] = 3; J[37] = 0; K[37] = 2;
      I[38] = 2; J[38] = 0; K[38] = 3;
      I[39] = 3; J[39] = 0; K[39] = 3;
      I[40] = 1; J[40] = 2; K[40] = 2;
      I[41] = 1; J[41] = 3; K[41] = 2;
      I[42] = 1; J[42] = 2; K[42] = 3;
      I[43] = 1; J[43] = 3; K[43] = 3;
      I[44] = 3; J[44] = 1; K[44] = 2;
      I[45] = 2; J[45] = 1; K[45] = 2;
      I[46] = 3; J[46] = 1; K[46] = 3;
      I[47] = 2; J[47] = 1; K[47] = 3;
      I[48] = 0; J[48] = 3; K[48] = 2;
      I[49] = 0; J[49] = 2; K[49] = 2;
      I[50] = 0; J[50] = 3; K[50] = 3;
      I[51] = 0; J[51] = 2; K[51] = 3;
      I[52] = 2; J[52] = 2; K[52] = 1;
      I[53] = 3; J[53] = 2; K[53] = 1;
      I[54] = 2; J[54] = 3; K[54] = 1;
      I[55] = 3; J[55] = 3; K[55] = 1;
      // element
      I[56] = 2; J[56] = 2; K[56] = 2;
      I[57] = 3; J[57] = 2; K[57] = 2;
      I[58] = 3; J[58] = 3; K[58] = 2;
      I[59] = 2; J[59] = 3; K[59] = 2;
      I[60] = 2; J[60] = 2; K[60] = 3;
      I[61] = 3; J[61] = 2; K[61] = 3;
      I[62] = 3; J[62] = 3; K[62] = 3;
      I[63] = 2; J[63] = 3; K[63] = 3;
   }
   else
   {
      mfem_error ("LagrangeHexFiniteElement::LagrangeHexFiniteElement");
   }

   fe1d = new Lagrange1DFiniteElement(degree);
   dof1d = fe1d -> GetDof();

#ifndef MFEM_THREAD_SAFE
   shape1dx.SetSize(dof1d);
   shape1dy.SetSize(dof1d);
   shape1dz.SetSize(dof1d);

   dshape1dx.SetSize(dof1d,1);
   dshape1dy.SetSize(dof1d,1);
   dshape1dz.SetSize(dof1d,1);
#endif

   for (int n = 0; n < dof; n++)
   {
      Nodes.IntPoint(n).x = fe1d -> GetNodes().IntPoint(I[n]).x;
      Nodes.IntPoint(n).y = fe1d -> GetNodes().IntPoint(J[n]).x;
      Nodes.IntPoint(n).z = fe1d -> GetNodes().IntPoint(K[n]).x;
   }
}

void LagrangeHexFiniteElement::CalcShape(const IntegrationPoint &ip,
                                         Vector &shape) const
{
   IntegrationPoint ipy, ipz;
   ipy.x = ip.y;
   ipz.x = ip.z;

#ifdef MFEM_THREAD_SAFE
   Vector shape1dx(dof1d), shape1dy(dof1d), shape1dz(dof1d);
#endif

   fe1d -> CalcShape(ip,  shape1dx);
   fe1d -> CalcShape(ipy, shape1dy);
   fe1d -> CalcShape(ipz, shape1dz);

   for (int n = 0; n < dof; n++)
   {
      shape(n) = shape1dx(I[n]) *  shape1dy(J[n]) * shape1dz(K[n]);
   }
}

void LagrangeHexFiniteElement::CalcDShape(const IntegrationPoint &ip,
                                          DenseMatrix &dshape) const
{
   IntegrationPoint ipy, ipz;
   ipy.x = ip.y;
   ipz.x = ip.z;

#ifdef MFEM_THREAD_SAFE
   Vector shape1dx(dof1d), shape1dy(dof1d), shape1dz(dof1d);
   DenseMatrix dshape1dx(dof1d,1), dshape1dy(dof1d,1), dshape1dz(dof1d,1);
#endif

   fe1d -> CalcShape(ip,  shape1dx);
   fe1d -> CalcShape(ipy, shape1dy);
   fe1d -> CalcShape(ipz, shape1dz);

   fe1d -> CalcDShape(ip,  dshape1dx);
   fe1d -> CalcDShape(ipy, dshape1dy);
   fe1d -> CalcDShape(ipz, dshape1dz);

   for (int n = 0; n < dof; n++)
   {
      dshape(n,0) = dshape1dx(I[n],0) * shape1dy(J[n])    * shape1dz(K[n]);
      dshape(n,1) = shape1dx(I[n])    * dshape1dy(J[n],0) * shape1dz(K[n]);
      dshape(n,2) = shape1dx(I[n])    * shape1dy(J[n])    * dshape1dz(K[n],0);
   }
}

LagrangeHexFiniteElement::~LagrangeHexFiniteElement ()
{
   delete fe1d;

   delete [] I;
   delete [] J;
   delete [] K;
}


RefinedLinear1DFiniteElement::RefinedLinear1DFiniteElement()
   : NodalFiniteElement(1, Geometry::SEGMENT, 3, 4)
{
   Nodes.IntPoint(0).x = 0.0;
   Nodes.IntPoint(1).x = 1.0;
   Nodes.IntPoint(2).x = 0.5;
}

void RefinedLinear1DFiniteElement::CalcShape(const IntegrationPoint &ip,
                                             Vector &shape) const
{
   double x = ip.x;

   if (x <= 0.5)
   {
      shape(0) = 1.0 - 2.0 * x;
      shape(1) = 0.0;
      shape(2) = 2.0 * x;
   }
   else
   {
      shape(0) = 0.0;
      shape(1) = 2.0 * x - 1.0;
      shape(2) = 2.0 - 2.0 * x;
   }
}

void RefinedLinear1DFiniteElement::CalcDShape(const IntegrationPoint &ip,
                                              DenseMatrix &dshape) const
{
   double x = ip.x;

   if (x <= 0.5)
   {
      dshape(0,0) = - 2.0;
      dshape(1,0) =   0.0;
      dshape(2,0) =   2.0;
   }
   else
   {
      dshape(0,0) =   0.0;
      dshape(1,0) =   2.0;
      dshape(2,0) = - 2.0;
   }
}

RefinedLinear2DFiniteElement::RefinedLinear2DFiniteElement()
   : NodalFiniteElement(2, Geometry::TRIANGLE, 6, 5)
{
   Nodes.IntPoint(0).x = 0.0;
   Nodes.IntPoint(0).y = 0.0;
   Nodes.IntPoint(1).x = 1.0;
   Nodes.IntPoint(1).y = 0.0;
   Nodes.IntPoint(2).x = 0.0;
   Nodes.IntPoint(2).y = 1.0;
   Nodes.IntPoint(3).x = 0.5;
   Nodes.IntPoint(3).y = 0.0;
   Nodes.IntPoint(4).x = 0.5;
   Nodes.IntPoint(4).y = 0.5;
   Nodes.IntPoint(5).x = 0.0;
   Nodes.IntPoint(5).y = 0.5;
}

void RefinedLinear2DFiniteElement::CalcShape(const IntegrationPoint &ip,
                                             Vector &shape) const
{
   int i;

   double L0, L1, L2;
   L0 = 2.0 * ( 1. - ip.x - ip.y );
   L1 = 2.0 * ( ip.x );
   L2 = 2.0 * ( ip.y );

   // The reference triangle is split in 4 triangles as follows:
   //
   // T0 - 0,3,5
   // T1 - 1,3,4
   // T2 - 2,4,5
   // T3 - 3,4,5

   for (i = 0; i < 6; i++)
   {
      shape(i) = 0.0;
   }

   if (L0 >= 1.0)   // T0
   {
      shape(0) = L0 - 1.0;
      shape(3) =       L1;
      shape(5) =       L2;
   }
   else if (L1 >= 1.0)   // T1
   {
      shape(3) =       L0;
      shape(1) = L1 - 1.0;
      shape(4) =       L2;
   }
   else if (L2 >= 1.0)   // T2
   {
      shape(5) =       L0;
      shape(4) =       L1;
      shape(2) = L2 - 1.0;
   }
   else   // T3
   {
      shape(3) = 1.0 - L2;
      shape(4) = 1.0 - L0;
      shape(5) = 1.0 - L1;
   }
}

void RefinedLinear2DFiniteElement::CalcDShape(const IntegrationPoint &ip,
                                              DenseMatrix &dshape) const
{
   int i,j;

   double L0, L1, L2;
   L0 = 2.0 * ( 1. - ip.x - ip.y );
   L1 = 2.0 * ( ip.x );
   L2 = 2.0 * ( ip.y );

   double DL0[2], DL1[2], DL2[2];
   DL0[0] = -2.0; DL0[1] = -2.0;
   DL1[0] =  2.0; DL1[1] =  0.0;
   DL2[0] =  0.0; DL2[1] =  2.0;

   for (i = 0; i < 6; i++)
      for (j = 0; j < 2; j++)
      {
         dshape(i,j) = 0.0;
      }

   if (L0 >= 1.0)   // T0
   {
      for (j = 0; j < 2; j++)
      {
         dshape(0,j) = DL0[j];
         dshape(3,j) = DL1[j];
         dshape(5,j) = DL2[j];
      }
   }
   else if (L1 >= 1.0)   // T1
   {
      for (j = 0; j < 2; j++)
      {
         dshape(3,j) = DL0[j];
         dshape(1,j) = DL1[j];
         dshape(4,j) = DL2[j];
      }
   }
   else if (L2 >= 1.0)   // T2
   {
      for (j = 0; j < 2; j++)
      {
         dshape(5,j) = DL0[j];
         dshape(4,j) = DL1[j];
         dshape(2,j) = DL2[j];
      }
   }
   else   // T3
   {
      for (j = 0; j < 2; j++)
      {
         dshape(3,j) = - DL2[j];
         dshape(4,j) = - DL0[j];
         dshape(5,j) = - DL1[j];
      }
   }
}

RefinedLinear3DFiniteElement::RefinedLinear3DFiniteElement()
   : NodalFiniteElement(3, Geometry::TETRAHEDRON, 10, 4)
{
   Nodes.IntPoint(0).x = 0.0;
   Nodes.IntPoint(0).y = 0.0;
   Nodes.IntPoint(0).z = 0.0;
   Nodes.IntPoint(1).x = 1.0;
   Nodes.IntPoint(1).y = 0.0;
   Nodes.IntPoint(1).z = 0.0;
   Nodes.IntPoint(2).x = 0.0;
   Nodes.IntPoint(2).y = 1.0;
   Nodes.IntPoint(2).z = 0.0;
   Nodes.IntPoint(3).x = 0.0;
   Nodes.IntPoint(3).y = 0.0;
   Nodes.IntPoint(3).z = 1.0;
   Nodes.IntPoint(4).x = 0.5;
   Nodes.IntPoint(4).y = 0.0;
   Nodes.IntPoint(4).z = 0.0;
   Nodes.IntPoint(5).x = 0.0;
   Nodes.IntPoint(5).y = 0.5;
   Nodes.IntPoint(5).z = 0.0;
   Nodes.IntPoint(6).x = 0.0;
   Nodes.IntPoint(6).y = 0.0;
   Nodes.IntPoint(6).z = 0.5;
   Nodes.IntPoint(7).x = 0.5;
   Nodes.IntPoint(7).y = 0.5;
   Nodes.IntPoint(7).z = 0.0;
   Nodes.IntPoint(8).x = 0.5;
   Nodes.IntPoint(8).y = 0.0;
   Nodes.IntPoint(8).z = 0.5;
   Nodes.IntPoint(9).x = 0.0;
   Nodes.IntPoint(9).y = 0.5;
   Nodes.IntPoint(9).z = 0.5;
}

void RefinedLinear3DFiniteElement::CalcShape(const IntegrationPoint &ip,
                                             Vector &shape) const
{
   int i;

   double L0, L1, L2, L3, L4, L5;
   L0 = 2.0 * ( 1. - ip.x - ip.y - ip.z );
   L1 = 2.0 * ( ip.x );
   L2 = 2.0 * ( ip.y );
   L3 = 2.0 * ( ip.z );
   L4 = 2.0 * ( ip.x + ip.y );
   L5 = 2.0 * ( ip.y + ip.z );

   // The reference tetrahedron is split in 8 tetrahedra as follows:
   //
   // T0 - 0,4,5,6
   // T1 - 1,4,7,8
   // T2 - 2,5,7,9
   // T3 - 3,6,8,9
   // T4 - 4,5,6,8
   // T5 - 4,5,7,8
   // T6 - 5,6,8,9
   // T7 - 5,7,8,9

   for (i = 0; i < 10; i++)
   {
      shape(i) = 0.0;
   }

   if (L0 >= 1.0)   // T0
   {
      shape(0) = L0 - 1.0;
      shape(4) =       L1;
      shape(5) =       L2;
      shape(6) =       L3;
   }
   else if (L1 >= 1.0)   // T1
   {
      shape(4) =       L0;
      shape(1) = L1 - 1.0;
      shape(7) =       L2;
      shape(8) =       L3;
   }
   else if (L2 >= 1.0)   // T2
   {
      shape(5) =       L0;
      shape(7) =       L1;
      shape(2) = L2 - 1.0;
      shape(9) =       L3;
   }
   else if (L3 >= 1.0)   // T3
   {
      shape(6) =       L0;
      shape(8) =       L1;
      shape(9) =       L2;
      shape(3) = L3 - 1.0;
   }
   else if ((L4 <= 1.0) && (L5 <= 1.0))   // T4
   {
      shape(4) = 1.0 - L5;
      shape(5) =       L2;
      shape(6) = 1.0 - L4;
      shape(8) = 1.0 - L0;
   }
   else if ((L4 >= 1.0) && (L5 <= 1.0))   // T5
   {
      shape(4) = 1.0 - L5;
      shape(5) = 1.0 - L1;
      shape(7) = L4 - 1.0;
      shape(8) =       L3;
   }
   else if ((L4 <= 1.0) && (L5 >= 1.0))   // T6
   {
      shape(5) = 1.0 - L3;
      shape(6) = 1.0 - L4;
      shape(8) =       L1;
      shape(9) = L5 - 1.0;
   }
   else if ((L4 >= 1.0) && (L5 >= 1.0))   // T7
   {
      shape(5) =       L0;
      shape(7) = L4 - 1.0;
      shape(8) = 1.0 - L2;
      shape(9) = L5 - 1.0;
   }
}

void RefinedLinear3DFiniteElement::CalcDShape(const IntegrationPoint &ip,
                                              DenseMatrix &dshape) const
{
   int i,j;

   double L0, L1, L2, L3, L4, L5;
   L0 = 2.0 * ( 1. - ip.x - ip.y - ip.z );
   L1 = 2.0 * ( ip.x );
   L2 = 2.0 * ( ip.y );
   L3 = 2.0 * ( ip.z );
   L4 = 2.0 * ( ip.x + ip.y );
   L5 = 2.0 * ( ip.y + ip.z );

   double DL0[3], DL1[3], DL2[3], DL3[3], DL4[3], DL5[3];
   DL0[0] = -2.0; DL0[1] = -2.0; DL0[2] = -2.0;
   DL1[0] =  2.0; DL1[1] =  0.0; DL1[2] =  0.0;
   DL2[0] =  0.0; DL2[1] =  2.0; DL2[2] =  0.0;
   DL3[0] =  0.0; DL3[1] =  0.0; DL3[2] =  2.0;
   DL4[0] =  2.0; DL4[1] =  2.0; DL4[2] =  0.0;
   DL5[0] =  0.0; DL5[1] =  2.0; DL5[2] =  2.0;

   for (i = 0; i < 10; i++)
      for (j = 0; j < 3; j++)
      {
         dshape(i,j) = 0.0;
      }

   if (L0 >= 1.0)   // T0
   {
      for (j = 0; j < 3; j++)
      {
         dshape(0,j) = DL0[j];
         dshape(4,j) = DL1[j];
         dshape(5,j) = DL2[j];
         dshape(6,j) = DL3[j];
      }
   }
   else if (L1 >= 1.0)   // T1
   {
      for (j = 0; j < 3; j++)
      {
         dshape(4,j) = DL0[j];
         dshape(1,j) = DL1[j];
         dshape(7,j) = DL2[j];
         dshape(8,j) = DL3[j];
      }
   }
   else if (L2 >= 1.0)   // T2
   {
      for (j = 0; j < 3; j++)
      {
         dshape(5,j) = DL0[j];
         dshape(7,j) = DL1[j];
         dshape(2,j) = DL2[j];
         dshape(9,j) = DL3[j];
      }
   }
   else if (L3 >= 1.0)   // T3
   {
      for (j = 0; j < 3; j++)
      {
         dshape(6,j) = DL0[j];
         dshape(8,j) = DL1[j];
         dshape(9,j) = DL2[j];
         dshape(3,j) = DL3[j];
      }
   }
   else if ((L4 <= 1.0) && (L5 <= 1.0))   // T4
   {
      for (j = 0; j < 3; j++)
      {
         dshape(4,j) = - DL5[j];
         dshape(5,j) =   DL2[j];
         dshape(6,j) = - DL4[j];
         dshape(8,j) = - DL0[j];
      }
   }
   else if ((L4 >= 1.0) && (L5 <= 1.0))   // T5
   {
      for (j = 0; j < 3; j++)
      {
         dshape(4,j) = - DL5[j];
         dshape(5,j) = - DL1[j];
         dshape(7,j) =   DL4[j];
         dshape(8,j) =   DL3[j];
      }
   }
   else if ((L4 <= 1.0) && (L5 >= 1.0))   // T6
   {
      for (j = 0; j < 3; j++)
      {
         dshape(5,j) = - DL3[j];
         dshape(6,j) = - DL4[j];
         dshape(8,j) =   DL1[j];
         dshape(9,j) =   DL5[j];
      }
   }
   else if ((L4 >= 1.0) && (L5 >= 1.0))   // T7
   {
      for (j = 0; j < 3; j++)
      {
         dshape(5,j) =   DL0[j];
         dshape(7,j) =   DL4[j];
         dshape(8,j) = - DL2[j];
         dshape(9,j) =   DL5[j];
      }
   }
}


RefinedBiLinear2DFiniteElement::RefinedBiLinear2DFiniteElement()
   : NodalFiniteElement(2, Geometry::SQUARE, 9, 1, FunctionSpace::rQk)
{
   Nodes.IntPoint(0).x = 0.0;
   Nodes.IntPoint(0).y = 0.0;
   Nodes.IntPoint(1).x = 1.0;
   Nodes.IntPoint(1).y = 0.0;
   Nodes.IntPoint(2).x = 1.0;
   Nodes.IntPoint(2).y = 1.0;
   Nodes.IntPoint(3).x = 0.0;
   Nodes.IntPoint(3).y = 1.0;
   Nodes.IntPoint(4).x = 0.5;
   Nodes.IntPoint(4).y = 0.0;
   Nodes.IntPoint(5).x = 1.0;
   Nodes.IntPoint(5).y = 0.5;
   Nodes.IntPoint(6).x = 0.5;
   Nodes.IntPoint(6).y = 1.0;
   Nodes.IntPoint(7).x = 0.0;
   Nodes.IntPoint(7).y = 0.5;
   Nodes.IntPoint(8).x = 0.5;
   Nodes.IntPoint(8).y = 0.5;
}

void RefinedBiLinear2DFiniteElement::CalcShape(const IntegrationPoint &ip,
                                               Vector &shape) const
{
   int i;
   double x = ip.x, y = ip.y;
   double Lx, Ly;
   Lx = 2.0 * ( 1. - x );
   Ly = 2.0 * ( 1. - y );

   // The reference square is split in 4 squares as follows:
   //
   // T0 - 0,4,7,8
   // T1 - 1,4,5,8
   // T2 - 2,5,6,8
   // T3 - 3,6,7,8

   for (i = 0; i < 9; i++)
   {
      shape(i) = 0.0;
   }

   if ((x <= 0.5) && (y <= 0.5))   // T0
   {
      shape(0) = (Lx - 1.0) * (Ly - 1.0);
      shape(4) = (2.0 - Lx) * (Ly - 1.0);
      shape(8) = (2.0 - Lx) * (2.0 - Ly);
      shape(7) = (Lx - 1.0) * (2.0 - Ly);
   }
   else if ((x >= 0.5) && (y <= 0.5))   // T1
   {
      shape(4) =        Lx  * (Ly - 1.0);
      shape(1) = (1.0 - Lx) * (Ly - 1.0);
      shape(5) = (1.0 - Lx) * (2.0 - Ly);
      shape(8) =        Lx  * (2.0 - Ly);
   }
   else if ((x >= 0.5) && (y >= 0.5))   // T2
   {
      shape(8) =        Lx  *        Ly ;
      shape(5) = (1.0 - Lx) *        Ly ;
      shape(2) = (1.0 - Lx) * (1.0 - Ly);
      shape(6) =        Lx  * (1.0 - Ly);
   }
   else if ((x <= 0.5) && (y >= 0.5))   // T3
   {
      shape(7) = (Lx - 1.0) *        Ly ;
      shape(8) = (2.0 - Lx) *        Ly ;
      shape(6) = (2.0 - Lx) * (1.0 - Ly);
      shape(3) = (Lx - 1.0) * (1.0 - Ly);
   }
}

void RefinedBiLinear2DFiniteElement::CalcDShape(const IntegrationPoint &ip,
                                                DenseMatrix &dshape) const
{
   int i,j;
   double x = ip.x, y = ip.y;
   double Lx, Ly;
   Lx = 2.0 * ( 1. - x );
   Ly = 2.0 * ( 1. - y );

   for (i = 0; i < 9; i++)
      for (j = 0; j < 2; j++)
      {
         dshape(i,j) = 0.0;
      }

   if ((x <= 0.5) && (y <= 0.5))   // T0
   {
      dshape(0,0) =  2.0 * (1.0 - Ly);
      dshape(0,1) =  2.0 * (1.0 - Lx);

      dshape(4,0) =  2.0 * (Ly - 1.0);
      dshape(4,1) = -2.0 * (2.0 - Lx);

      dshape(8,0) =  2.0 * (2.0 - Ly);
      dshape(8,1) =  2.0 * (2.0 - Lx);

      dshape(7,0) = -2.0 * (2.0 - Ly);
      dshape(7,0) =  2.0 * (Lx - 1.0);
   }
   else if ((x >= 0.5) && (y <= 0.5))   // T1
   {
      dshape(4,0) = -2.0 * (Ly - 1.0);
      dshape(4,1) = -2.0 * Lx;

      dshape(1,0) =  2.0 * (Ly - 1.0);
      dshape(1,1) = -2.0 * (1.0 - Lx);

      dshape(5,0) =  2.0 * (2.0 - Ly);
      dshape(5,1) =  2.0 * (1.0 - Lx);

      dshape(8,0) = -2.0 * (2.0 - Ly);
      dshape(8,1) =  2.0 * Lx;
   }
   else if ((x >= 0.5) && (y >= 0.5))   // T2
   {
      dshape(8,0) = -2.0 * Ly;
      dshape(8,1) = -2.0 * Lx;

      dshape(5,0) =  2.0 * Ly;
      dshape(5,1) = -2.0 * (1.0 - Lx);

      dshape(2,0) =  2.0 * (1.0 - Ly);
      dshape(2,1) =  2.0 * (1.0 - Lx);

      dshape(6,0) = -2.0 * (1.0 - Ly);
      dshape(6,1) =  2.0 * Lx;
   }
   else if ((x <= 0.5) && (y >= 0.5))   // T3
   {
      dshape(7,0) = -2.0 * Ly;
      dshape(7,1) = -2.0 * (Lx - 1.0);

      dshape(8,0) =  2.0 * Ly ;
      dshape(8,1) = -2.0 * (2.0 - Lx);

      dshape(6,0) = 2.0 * (1.0 - Ly);
      dshape(6,1) = 2.0 * (2.0 - Lx);

      dshape(3,0) = -2.0 * (1.0 - Ly);
      dshape(3,1) =  2.0 * (Lx - 1.0);
   }
}

RefinedTriLinear3DFiniteElement::RefinedTriLinear3DFiniteElement()
   : NodalFiniteElement(3, Geometry::CUBE, 27, 2, FunctionSpace::rQk)
{
   double I[27];
   double J[27];
   double K[27];
   // nodes
   I[ 0] = 0.0; J[ 0] = 0.0; K[ 0] = 0.0;
   I[ 1] = 1.0; J[ 1] = 0.0; K[ 1] = 0.0;
   I[ 2] = 1.0; J[ 2] = 1.0; K[ 2] = 0.0;
   I[ 3] = 0.0; J[ 3] = 1.0; K[ 3] = 0.0;
   I[ 4] = 0.0; J[ 4] = 0.0; K[ 4] = 1.0;
   I[ 5] = 1.0; J[ 5] = 0.0; K[ 5] = 1.0;
   I[ 6] = 1.0; J[ 6] = 1.0; K[ 6] = 1.0;
   I[ 7] = 0.0; J[ 7] = 1.0; K[ 7] = 1.0;
   // edges
   I[ 8] = 0.5; J[ 8] = 0.0; K[ 8] = 0.0;
   I[ 9] = 1.0; J[ 9] = 0.5; K[ 9] = 0.0;
   I[10] = 0.5; J[10] = 1.0; K[10] = 0.0;
   I[11] = 0.0; J[11] = 0.5; K[11] = 0.0;
   I[12] = 0.5; J[12] = 0.0; K[12] = 1.0;
   I[13] = 1.0; J[13] = 0.5; K[13] = 1.0;
   I[14] = 0.5; J[14] = 1.0; K[14] = 1.0;
   I[15] = 0.0; J[15] = 0.5; K[15] = 1.0;
   I[16] = 0.0; J[16] = 0.0; K[16] = 0.5;
   I[17] = 1.0; J[17] = 0.0; K[17] = 0.5;
   I[18] = 1.0; J[18] = 1.0; K[18] = 0.5;
   I[19] = 0.0; J[19] = 1.0; K[19] = 0.5;
   // faces
   I[20] = 0.5; J[20] = 0.5; K[20] = 0.0;
   I[21] = 0.5; J[21] = 0.0; K[21] = 0.5;
   I[22] = 1.0; J[22] = 0.5; K[22] = 0.5;
   I[23] = 0.5; J[23] = 1.0; K[23] = 0.5;
   I[24] = 0.0; J[24] = 0.5; K[24] = 0.5;
   I[25] = 0.5; J[25] = 0.5; K[25] = 1.0;
   // element
   I[26] = 0.5; J[26] = 0.5; K[26] = 0.5;

   for (int n = 0; n < 27; n++)
   {
      Nodes.IntPoint(n).x = I[n];
      Nodes.IntPoint(n).y = J[n];
      Nodes.IntPoint(n).z = K[n];
   }
}

void RefinedTriLinear3DFiniteElement::CalcShape(const IntegrationPoint &ip,
                                                Vector &shape) const
{
   int i, N[8];
   double Lx, Ly, Lz;
   double x = ip.x, y = ip.y, z = ip.z;

   for (i = 0; i < 27; i++)
   {
      shape(i) = 0.0;
   }

   if ((x <= 0.5) && (y <= 0.5) && (z <= 0.5))   // T0
   {
      Lx = 1.0 - 2.0 * x;
      Ly = 1.0 - 2.0 * y;
      Lz = 1.0 - 2.0 * z;

      N[0] =  0;
      N[1] =  8;
      N[2] = 20;
      N[3] = 11;
      N[4] = 16;
      N[5] = 21;
      N[6] = 26;
      N[7] = 24;
   }
   else if ((x >= 0.5) && (y <= 0.5) && (z <= 0.5))   // T1
   {
      Lx = 2.0 - 2.0 * x;
      Ly = 1.0 - 2.0 * y;
      Lz = 1.0 - 2.0 * z;

      N[0] =  8;
      N[1] =  1;
      N[2] =  9;
      N[3] = 20;
      N[4] = 21;
      N[5] = 17;
      N[6] = 22;
      N[7] = 26;
   }
   else if ((x <= 0.5) && (y >= 0.5) && (z <= 0.5))   // T2
   {
      Lx = 2.0 - 2.0 * x;
      Ly = 2.0 - 2.0 * y;
      Lz = 1.0 - 2.0 * z;

      N[0] = 20;
      N[1] =  9;
      N[2] =  2;
      N[3] = 10;
      N[4] = 26;
      N[5] = 22;
      N[6] = 18;
      N[7] = 23;
   }
   else if ((x >= 0.5) && (y >= 0.5) && (z <= 0.5))   // T3
   {
      Lx = 1.0 - 2.0 * x;
      Ly = 2.0 - 2.0 * y;
      Lz = 1.0 - 2.0 * z;

      N[0] = 11;
      N[1] = 20;
      N[2] = 10;
      N[3] =  3;
      N[4] = 24;
      N[5] = 26;
      N[6] = 23;
      N[7] = 19;
   }
   else if ((x <= 0.5) && (y <= 0.5) && (z >= 0.5))   // T4
   {
      Lx = 1.0 - 2.0 * x;
      Ly = 1.0 - 2.0 * y;
      Lz = 2.0 - 2.0 * z;

      N[0] = 16;
      N[1] = 21;
      N[2] = 26;
      N[3] = 24;
      N[4] =  4;
      N[5] = 12;
      N[6] = 25;
      N[7] = 15;
   }
   else if ((x >= 0.5) && (y <= 0.5) && (z >= 0.5))   // T5
   {
      Lx = 2.0 - 2.0 * x;
      Ly = 1.0 - 2.0 * y;
      Lz = 2.0 - 2.0 * z;

      N[0] = 21;
      N[1] = 17;
      N[2] = 22;
      N[3] = 26;
      N[4] = 12;
      N[5] =  5;
      N[6] = 13;
      N[7] = 25;
   }
   else if ((x <= 0.5) && (y >= 0.5) && (z >= 0.5))   // T6
   {
      Lx = 2.0 - 2.0 * x;
      Ly = 2.0 - 2.0 * y;
      Lz = 2.0 - 2.0 * z;

      N[0] = 26;
      N[1] = 22;
      N[2] = 18;
      N[3] = 23;
      N[4] = 25;
      N[5] = 13;
      N[6] =  6;
      N[7] = 14;
   }
   else   // T7
   {
      Lx = 1.0 - 2.0 * x;
      Ly = 2.0 - 2.0 * y;
      Lz = 2.0 - 2.0 * z;

      N[0] = 24;
      N[1] = 26;
      N[2] = 23;
      N[3] = 19;
      N[4] = 15;
      N[5] = 25;
      N[6] = 14;
      N[7] =  7;
   }

   shape(N[0]) = Lx       * Ly       * Lz;
   shape(N[1]) = (1 - Lx) * Ly       * Lz;
   shape(N[2]) = (1 - Lx) * (1 - Ly) * Lz;
   shape(N[3]) = Lx       * (1 - Ly) * Lz;
   shape(N[4]) = Lx       * Ly       * (1 - Lz);
   shape(N[5]) = (1 - Lx) * Ly       * (1 - Lz);
   shape(N[6]) = (1 - Lx) * (1 - Ly) * (1 - Lz);
   shape(N[7]) = Lx       * (1 - Ly) * (1 - Lz);
}

void RefinedTriLinear3DFiniteElement::CalcDShape(const IntegrationPoint &ip,
                                                 DenseMatrix &dshape) const
{
   int i, j, N[8];
   double Lx, Ly, Lz;
   double x = ip.x, y = ip.y, z = ip.z;

   for (i = 0; i < 27; i++)
      for (j = 0; j < 3; j++)
      {
         dshape(i,j) = 0.0;
      }

   if ((x <= 0.5) && (y <= 0.5) && (z <= 0.5))   // T0
   {
      Lx = 1.0 - 2.0 * x;
      Ly = 1.0 - 2.0 * y;
      Lz = 1.0 - 2.0 * z;

      N[0] =  0;
      N[1] =  8;
      N[2] = 20;
      N[3] = 11;
      N[4] = 16;
      N[5] = 21;
      N[6] = 26;
      N[7] = 24;
   }
   else if ((x >= 0.5) && (y <= 0.5) && (z <= 0.5))   // T1
   {
      Lx = 2.0 - 2.0 * x;
      Ly = 1.0 - 2.0 * y;
      Lz = 1.0 - 2.0 * z;

      N[0] =  8;
      N[1] =  1;
      N[2] =  9;
      N[3] = 20;
      N[4] = 21;
      N[5] = 17;
      N[6] = 22;
      N[7] = 26;
   }
   else if ((x <= 0.5) && (y >= 0.5) && (z <= 0.5))   // T2
   {
      Lx = 2.0 - 2.0 * x;
      Ly = 2.0 - 2.0 * y;
      Lz = 1.0 - 2.0 * z;

      N[0] = 20;
      N[1] =  9;
      N[2] =  2;
      N[3] = 10;
      N[4] = 26;
      N[5] = 22;
      N[6] = 18;
      N[7] = 23;
   }
   else if ((x >= 0.5) && (y >= 0.5) && (z <= 0.5))   // T3
   {
      Lx = 1.0 - 2.0 * x;
      Ly = 2.0 - 2.0 * y;
      Lz = 1.0 - 2.0 * z;

      N[0] = 11;
      N[1] = 20;
      N[2] = 10;
      N[3] =  3;
      N[4] = 24;
      N[5] = 26;
      N[6] = 23;
      N[7] = 19;
   }
   else if ((x <= 0.5) && (y <= 0.5) && (z >= 0.5))   // T4
   {
      Lx = 1.0 - 2.0 * x;
      Ly = 1.0 - 2.0 * y;
      Lz = 2.0 - 2.0 * z;

      N[0] = 16;
      N[1] = 21;
      N[2] = 26;
      N[3] = 24;
      N[4] =  4;
      N[5] = 12;
      N[6] = 25;
      N[7] = 15;
   }
   else if ((x >= 0.5) && (y <= 0.5) && (z >= 0.5))   // T5
   {
      Lx = 2.0 - 2.0 * x;
      Ly = 1.0 - 2.0 * y;
      Lz = 2.0 - 2.0 * z;

      N[0] = 21;
      N[1] = 17;
      N[2] = 22;
      N[3] = 26;
      N[4] = 12;
      N[5] =  5;
      N[6] = 13;
      N[7] = 25;
   }
   else if ((x <= 0.5) && (y >= 0.5) && (z >= 0.5))   // T6
   {
      Lx = 2.0 - 2.0 * x;
      Ly = 2.0 - 2.0 * y;
      Lz = 2.0 - 2.0 * z;

      N[0] = 26;
      N[1] = 22;
      N[2] = 18;
      N[3] = 23;
      N[4] = 25;
      N[5] = 13;
      N[6] =  6;
      N[7] = 14;
   }
   else   // T7
   {
      Lx = 1.0 - 2.0 * x;
      Ly = 2.0 - 2.0 * y;
      Lz = 2.0 - 2.0 * z;

      N[0] = 24;
      N[1] = 26;
      N[2] = 23;
      N[3] = 19;
      N[4] = 15;
      N[5] = 25;
      N[6] = 14;
      N[7] =  7;
   }

   dshape(N[0],0) = -2.0 * Ly       * Lz      ;
   dshape(N[0],1) = -2.0 * Lx       * Lz      ;
   dshape(N[0],2) = -2.0 * Lx       * Ly      ;

   dshape(N[1],0) =  2.0 * Ly       * Lz      ;
   dshape(N[1],1) = -2.0 * (1 - Lx) * Lz      ;
   dshape(N[1],2) = -2.0 * (1 - Lx) * Ly      ;

   dshape(N[2],0) =  2.0 * (1 - Ly) * Lz      ;
   dshape(N[2],1) =  2.0 * (1 - Lx) * Lz      ;
   dshape(N[2],2) = -2.0 * (1 - Lx) * (1 - Ly);

   dshape(N[3],0) = -2.0 * (1 - Ly) * Lz      ;
   dshape(N[3],1) =  2.0 * Lx       * Lz      ;
   dshape(N[3],2) = -2.0 * Lx       * (1 - Ly);

   dshape(N[4],0) = -2.0 * Ly       * (1 - Lz);
   dshape(N[4],1) = -2.0 * Lx       * (1 - Lz);
   dshape(N[4],2) =  2.0 * Lx       * Ly      ;

   dshape(N[5],0) =  2.0 * Ly       * (1 - Lz);
   dshape(N[5],1) = -2.0 * (1 - Lx) * (1 - Lz);
   dshape(N[5],2) =  2.0 * (1 - Lx) * Ly      ;

   dshape(N[6],0) =  2.0 * (1 - Ly) * (1 - Lz);
   dshape(N[6],1) =  2.0 * (1 - Lx) * (1 - Lz);
   dshape(N[6],2) =  2.0 * (1 - Lx) * (1 - Ly);

   dshape(N[7],0) = -2.0 * (1 - Ly) * (1 - Lz);
   dshape(N[7],1) =  2.0 * Lx       * (1 - Lz);
   dshape(N[7],2) =  2.0 * Lx       * (1 - Ly);
}


Nedelec1HexFiniteElement::Nedelec1HexFiniteElement()
   : VectorFiniteElement(3, Geometry::CUBE, 12, 1, H_CURL, FunctionSpace::Qk)
{
   // not real nodes ...
   Nodes.IntPoint(0).x = 0.5;
   Nodes.IntPoint(0).y = 0.0;
   Nodes.IntPoint(0).z = 0.0;

   Nodes.IntPoint(1).x = 1.0;
   Nodes.IntPoint(1).y = 0.5;
   Nodes.IntPoint(1).z = 0.0;

   Nodes.IntPoint(2).x = 0.5;
   Nodes.IntPoint(2).y = 1.0;
   Nodes.IntPoint(2).z = 0.0;

   Nodes.IntPoint(3).x = 0.0;
   Nodes.IntPoint(3).y = 0.5;
   Nodes.IntPoint(3).z = 0.0;

   Nodes.IntPoint(4).x = 0.5;
   Nodes.IntPoint(4).y = 0.0;
   Nodes.IntPoint(4).z = 1.0;

   Nodes.IntPoint(5).x = 1.0;
   Nodes.IntPoint(5).y = 0.5;
   Nodes.IntPoint(5).z = 1.0;

   Nodes.IntPoint(6).x = 0.5;
   Nodes.IntPoint(6).y = 1.0;
   Nodes.IntPoint(6).z = 1.0;

   Nodes.IntPoint(7).x = 0.0;
   Nodes.IntPoint(7).y = 0.5;
   Nodes.IntPoint(7).z = 1.0;

   Nodes.IntPoint(8).x = 0.0;
   Nodes.IntPoint(8).y = 0.0;
   Nodes.IntPoint(8).z = 0.5;

   Nodes.IntPoint(9).x = 1.0;
   Nodes.IntPoint(9).y = 0.0;
   Nodes.IntPoint(9).z = 0.5;

   Nodes.IntPoint(10).x= 1.0;
   Nodes.IntPoint(10).y= 1.0;
   Nodes.IntPoint(10).z= 0.5;

   Nodes.IntPoint(11).x= 0.0;
   Nodes.IntPoint(11).y= 1.0;
   Nodes.IntPoint(11).z= 0.5;
}

void Nedelec1HexFiniteElement::CalcVShape(const IntegrationPoint &ip,
                                          DenseMatrix &shape) const
{
   double x = ip.x, y = ip.y, z = ip.z;

   shape(0,0) = (1. - y) * (1. - z);
   shape(0,1) = 0.;
   shape(0,2) = 0.;

   shape(2,0) = y * (1. - z);
   shape(2,1) = 0.;
   shape(2,2) = 0.;

   shape(4,0) = z * (1. - y);
   shape(4,1) = 0.;
   shape(4,2) = 0.;

   shape(6,0) = y * z;
   shape(6,1) = 0.;
   shape(6,2) = 0.;

   shape(1,0) = 0.;
   shape(1,1) = x * (1. - z);
   shape(1,2) = 0.;

   shape(3,0) = 0.;
   shape(3,1) = (1. - x) * (1. - z);
   shape(3,2) = 0.;

   shape(5,0) = 0.;
   shape(5,1) = x * z;
   shape(5,2) = 0.;

   shape(7,0) = 0.;
   shape(7,1) = (1. - x) * z;
   shape(7,2) = 0.;

   shape(8,0) = 0.;
   shape(8,1) = 0.;
   shape(8,2) = (1. - x) * (1. - y);

   shape(9,0) = 0.;
   shape(9,1) = 0.;
   shape(9,2) = x * (1. - y);

   shape(10,0) = 0.;
   shape(10,1) = 0.;
   shape(10,2) = x * y;

   shape(11,0) = 0.;
   shape(11,1) = 0.;
   shape(11,2) = y * (1. - x);

}

void Nedelec1HexFiniteElement::CalcCurlShape(const IntegrationPoint &ip,
                                             DenseMatrix &curl_shape)
const
{
   double x = ip.x, y = ip.y, z = ip.z;

   curl_shape(0,0) = 0.;
   curl_shape(0,1) = y - 1.;
   curl_shape(0,2) = 1. - z;

   curl_shape(2,0) = 0.;
   curl_shape(2,1) = -y;
   curl_shape(2,2) = z - 1.;

   curl_shape(4,0) = 0;
   curl_shape(4,1) = 1. - y;
   curl_shape(4,2) = z;

   curl_shape(6,0) = 0.;
   curl_shape(6,1) = y;
   curl_shape(6,2) = -z;

   curl_shape(1,0) = x;
   curl_shape(1,1) = 0.;
   curl_shape(1,2) = 1. - z;

   curl_shape(3,0) = 1. - x;
   curl_shape(3,1) = 0.;
   curl_shape(3,2) = z - 1.;

   curl_shape(5,0) = -x;
   curl_shape(5,1) = 0.;
   curl_shape(5,2) = z;

   curl_shape(7,0) = x - 1.;
   curl_shape(7,1) = 0.;
   curl_shape(7,2) = -z;

   curl_shape(8,0) = x - 1.;
   curl_shape(8,1) = 1. - y;
   curl_shape(8,2) = 0.;

   curl_shape(9,0) = -x;
   curl_shape(9,1) = y - 1.;
   curl_shape(9,2) = 0;

   curl_shape(10,0) = x;
   curl_shape(10,1) = -y;
   curl_shape(10,2) = 0.;

   curl_shape(11,0) = 1. - x;
   curl_shape(11,1) = y;
   curl_shape(11,2) = 0.;
}

const double Nedelec1HexFiniteElement::tk[12][3] =
{
   {1,0,0}, {0,1,0}, {1,0,0}, {0,1,0},
   {1,0,0}, {0,1,0}, {1,0,0}, {0,1,0},
   {0,0,1}, {0,0,1}, {0,0,1}, {0,0,1}
};

void Nedelec1HexFiniteElement::GetLocalInterpolation (
   ElementTransformation &Trans, DenseMatrix &I) const
{
   int k, j;
#ifdef MFEM_THREAD_SAFE
   DenseMatrix vshape(dof, dim);
#endif

#ifdef MFEM_DEBUG
   for (k = 0; k < 12; k++)
   {
      CalcVShape (Nodes.IntPoint(k), vshape);
      for (j = 0; j < 12; j++)
      {
         double d = ( vshape(j,0)*tk[k][0] + vshape(j,1)*tk[k][1] +
                      vshape(j,2)*tk[k][2] );
         if (j == k) { d -= 1.0; }
         if (fabs(d) > 1.0e-12)
         {
            mfem::err << "Nedelec1HexFiniteElement::GetLocalInterpolation (...)\n"
                      " k = " << k << ", j = " << j << ", d = " << d << endl;
            mfem_error();
         }
      }
   }
#endif

   IntegrationPoint ip;
   ip.x = ip.y = ip.z = 0.0;
   Trans.SetIntPoint (&ip);
   // Trans must be linear (more to have embedding?)
   const DenseMatrix &J = Trans.Jacobian();
   double vk[3];
   Vector xk (vk, 3);

   for (k = 0; k < 12; k++)
   {
      Trans.Transform (Nodes.IntPoint (k), xk);
      ip.x = vk[0]; ip.y = vk[1]; ip.z = vk[2];
      CalcVShape (ip, vshape);
      //  vk = J tk
      vk[0] = J(0,0)*tk[k][0]+J(0,1)*tk[k][1]+J(0,2)*tk[k][2];
      vk[1] = J(1,0)*tk[k][0]+J(1,1)*tk[k][1]+J(1,2)*tk[k][2];
      vk[2] = J(2,0)*tk[k][0]+J(2,1)*tk[k][1]+J(2,2)*tk[k][2];
      for (j = 0; j < 12; j++)
         if (fabs (I(k,j) = (vshape(j,0)*vk[0]+vshape(j,1)*vk[1]+
                             vshape(j,2)*vk[2])) < 1.0e-12)
         {
            I(k,j) = 0.0;
         }
   }
}

void Nedelec1HexFiniteElement::Project (
   VectorCoefficient &vc, ElementTransformation &Trans,
   Vector &dofs) const
{
   double vk[3];
   Vector xk (vk, 3);

   for (int k = 0; k < 12; k++)
   {
      Trans.SetIntPoint (&Nodes.IntPoint (k));
      const DenseMatrix &J = Trans.Jacobian();

      vc.Eval (xk, Trans, Nodes.IntPoint (k));
      //  xk^t J tk
      dofs(k) =
         vk[0] * ( J(0,0)*tk[k][0]+J(0,1)*tk[k][1]+J(0,2)*tk[k][2] ) +
         vk[1] * ( J(1,0)*tk[k][0]+J(1,1)*tk[k][1]+J(1,2)*tk[k][2] ) +
         vk[2] * ( J(2,0)*tk[k][0]+J(2,1)*tk[k][1]+J(2,2)*tk[k][2] );
   }
}


Nedelec1TetFiniteElement::Nedelec1TetFiniteElement()
   : VectorFiniteElement(3, Geometry::TETRAHEDRON, 6, 1, H_CURL)
{
   // not real nodes ...
   Nodes.IntPoint(0).x = 0.5;
   Nodes.IntPoint(0).y = 0.0;
   Nodes.IntPoint(0).z = 0.0;

   Nodes.IntPoint(1).x = 0.0;
   Nodes.IntPoint(1).y = 0.5;
   Nodes.IntPoint(1).z = 0.0;

   Nodes.IntPoint(2).x = 0.0;
   Nodes.IntPoint(2).y = 0.0;
   Nodes.IntPoint(2).z = 0.5;

   Nodes.IntPoint(3).x = 0.5;
   Nodes.IntPoint(3).y = 0.5;
   Nodes.IntPoint(3).z = 0.0;

   Nodes.IntPoint(4).x = 0.5;
   Nodes.IntPoint(4).y = 0.0;
   Nodes.IntPoint(4).z = 0.5;

   Nodes.IntPoint(5).x = 0.0;
   Nodes.IntPoint(5).y = 0.5;
   Nodes.IntPoint(5).z = 0.5;
}

void Nedelec1TetFiniteElement::CalcVShape(const IntegrationPoint &ip,
                                          DenseMatrix &shape) const
{
   double x = ip.x, y = ip.y, z = ip.z;

   shape(0,0) = 1. - y - z;
   shape(0,1) = x;
   shape(0,2) = x;

   shape(1,0) = y;
   shape(1,1) = 1. - x - z;
   shape(1,2) = y;

   shape(2,0) = z;
   shape(2,1) = z;
   shape(2,2) = 1. - x - y;

   shape(3,0) = -y;
   shape(3,1) = x;
   shape(3,2) = 0.;

   shape(4,0) = -z;
   shape(4,1) = 0.;
   shape(4,2) = x;

   shape(5,0) = 0.;
   shape(5,1) = -z;
   shape(5,2) = y;
}

void Nedelec1TetFiniteElement::CalcCurlShape(const IntegrationPoint &ip,
                                             DenseMatrix &curl_shape)
const
{
   curl_shape(0,0) =  0.;
   curl_shape(0,1) = -2.;
   curl_shape(0,2) =  2.;

   curl_shape(1,0) =  2.;
   curl_shape(1,1) =  0.;
   curl_shape(1,2) = -2.;

   curl_shape(2,0) = -2.;
   curl_shape(2,1) =  2.;
   curl_shape(2,2) =  0.;

   curl_shape(3,0) = 0.;
   curl_shape(3,1) = 0.;
   curl_shape(3,2) = 2.;

   curl_shape(4,0) =  0.;
   curl_shape(4,1) = -2.;
   curl_shape(4,2) =  0.;

   curl_shape(5,0) = 2.;
   curl_shape(5,1) = 0.;
   curl_shape(5,2) = 0.;
}

const double Nedelec1TetFiniteElement::tk[6][3] =
{{1,0,0}, {0,1,0}, {0,0,1}, {-1,1,0}, {-1,0,1}, {0,-1,1}};

void Nedelec1TetFiniteElement::GetLocalInterpolation (
   ElementTransformation &Trans, DenseMatrix &I) const
{
   int k, j;
#ifdef MFEM_THREAD_SAFE
   DenseMatrix vshape(dof, dim);
#endif

#ifdef MFEM_DEBUG
   for (k = 0; k < 6; k++)
   {
      CalcVShape (Nodes.IntPoint(k), vshape);
      for (j = 0; j < 6; j++)
      {
         double d = ( vshape(j,0)*tk[k][0] + vshape(j,1)*tk[k][1] +
                      vshape(j,2)*tk[k][2] );
         if (j == k) { d -= 1.0; }
         if (fabs(d) > 1.0e-12)
         {
            mfem::err << "Nedelec1TetFiniteElement::GetLocalInterpolation (...)\n"
                      " k = " << k << ", j = " << j << ", d = " << d << endl;
            mfem_error();
         }
      }
   }
#endif

   IntegrationPoint ip;
   ip.x = ip.y = ip.z = 0.0;
   Trans.SetIntPoint (&ip);
   // Trans must be linear
   const DenseMatrix &J = Trans.Jacobian();
   double vk[3];
   Vector xk (vk, 3);

   for (k = 0; k < 6; k++)
   {
      Trans.Transform (Nodes.IntPoint (k), xk);
      ip.x = vk[0]; ip.y = vk[1]; ip.z = vk[2];
      CalcVShape (ip, vshape);
      //  vk = J tk
      vk[0] = J(0,0)*tk[k][0]+J(0,1)*tk[k][1]+J(0,2)*tk[k][2];
      vk[1] = J(1,0)*tk[k][0]+J(1,1)*tk[k][1]+J(1,2)*tk[k][2];
      vk[2] = J(2,0)*tk[k][0]+J(2,1)*tk[k][1]+J(2,2)*tk[k][2];
      for (j = 0; j < 6; j++)
         if (fabs (I(k,j) = (vshape(j,0)*vk[0]+vshape(j,1)*vk[1]+
                             vshape(j,2)*vk[2])) < 1.0e-12)
         {
            I(k,j) = 0.0;
         }
   }
}

void Nedelec1TetFiniteElement::Project (
   VectorCoefficient &vc, ElementTransformation &Trans,
   Vector &dofs) const
{
   double vk[3];
   Vector xk (vk, 3);

   for (int k = 0; k < 6; k++)
   {
      Trans.SetIntPoint (&Nodes.IntPoint (k));
      const DenseMatrix &J = Trans.Jacobian();

      vc.Eval (xk, Trans, Nodes.IntPoint (k));
      //  xk^t J tk
      dofs(k) =
         vk[0] * ( J(0,0)*tk[k][0]+J(0,1)*tk[k][1]+J(0,2)*tk[k][2] ) +
         vk[1] * ( J(1,0)*tk[k][0]+J(1,1)*tk[k][1]+J(1,2)*tk[k][2] ) +
         vk[2] * ( J(2,0)*tk[k][0]+J(2,1)*tk[k][1]+J(2,2)*tk[k][2] );
   }
}

RT0HexFiniteElement::RT0HexFiniteElement()
   : VectorFiniteElement(3, Geometry::CUBE, 6, 1, H_DIV, FunctionSpace::Qk)
{
   // not real nodes ...
   // z = 0, y = 0, x = 1, y = 1, x = 0, z = 1
   Nodes.IntPoint(0).x = 0.5;
   Nodes.IntPoint(0).y = 0.5;
   Nodes.IntPoint(0).z = 0.0;

   Nodes.IntPoint(1).x = 0.5;
   Nodes.IntPoint(1).y = 0.0;
   Nodes.IntPoint(1).z = 0.5;

   Nodes.IntPoint(2).x = 1.0;
   Nodes.IntPoint(2).y = 0.5;
   Nodes.IntPoint(2).z = 0.5;

   Nodes.IntPoint(3).x = 0.5;
   Nodes.IntPoint(3).y = 1.0;
   Nodes.IntPoint(3).z = 0.5;

   Nodes.IntPoint(4).x = 0.0;
   Nodes.IntPoint(4).y = 0.5;
   Nodes.IntPoint(4).z = 0.5;

   Nodes.IntPoint(5).x = 0.5;
   Nodes.IntPoint(5).y = 0.5;
   Nodes.IntPoint(5).z = 1.0;
}

void RT0HexFiniteElement::CalcVShape(const IntegrationPoint &ip,
                                     DenseMatrix &shape) const
{
   double x = ip.x, y = ip.y, z = ip.z;
   // z = 0
   shape(0,0) = 0.;
   shape(0,1) = 0.;
   shape(0,2) = z - 1.;
   // y = 0
   shape(1,0) = 0.;
   shape(1,1) = y - 1.;
   shape(1,2) = 0.;
   // x = 1
   shape(2,0) = x;
   shape(2,1) = 0.;
   shape(2,2) = 0.;
   // y = 1
   shape(3,0) = 0.;
   shape(3,1) = y;
   shape(3,2) = 0.;
   // x = 0
   shape(4,0) = x - 1.;
   shape(4,1) = 0.;
   shape(4,2) = 0.;
   // z = 1
   shape(5,0) = 0.;
   shape(5,1) = 0.;
   shape(5,2) = z;
}

void RT0HexFiniteElement::CalcDivShape(const IntegrationPoint &ip,
                                       Vector &divshape) const
{
   divshape(0) = 1.;
   divshape(1) = 1.;
   divshape(2) = 1.;
   divshape(3) = 1.;
   divshape(4) = 1.;
   divshape(5) = 1.;
}

const double RT0HexFiniteElement::nk[6][3] =
{{0,0,-1}, {0,-1,0}, {1,0,0}, {0,1,0}, {-1,0,0}, {0,0,1}};

void RT0HexFiniteElement::GetLocalInterpolation (
   ElementTransformation &Trans, DenseMatrix &I) const
{
   int k, j;
#ifdef MFEM_THREAD_SAFE
   DenseMatrix vshape(dof, dim);
   DenseMatrix Jinv(dim);
#endif

#ifdef MFEM_DEBUG
   for (k = 0; k < 6; k++)
   {
      CalcVShape (Nodes.IntPoint(k), vshape);
      for (j = 0; j < 6; j++)
      {
         double d = ( vshape(j,0)*nk[k][0] + vshape(j,1)*nk[k][1] +
                      vshape(j,2)*nk[k][2] );
         if (j == k) { d -= 1.0; }
         if (fabs(d) > 1.0e-12)
         {
            mfem::err << "RT0HexFiniteElement::GetLocalInterpolation (...)\n"
                      " k = " << k << ", j = " << j << ", d = " << d << endl;
            mfem_error();
         }
      }
   }
#endif

   IntegrationPoint ip;
   ip.x = ip.y = ip.z = 0.0;
   Trans.SetIntPoint (&ip);
   // Trans must be linear
   // set Jinv = |J| J^{-t} = adj(J)^t
   CalcAdjugateTranspose (Trans.Jacobian(), Jinv);
   double vk[3];
   Vector xk (vk, 3);

   for (k = 0; k < 6; k++)
   {
      Trans.Transform (Nodes.IntPoint (k), xk);
      ip.x = vk[0]; ip.y = vk[1]; ip.z = vk[2];
      CalcVShape (ip, vshape);
      //  vk = |J| J^{-t} nk
      vk[0] = Jinv(0,0)*nk[k][0]+Jinv(0,1)*nk[k][1]+Jinv(0,2)*nk[k][2];
      vk[1] = Jinv(1,0)*nk[k][0]+Jinv(1,1)*nk[k][1]+Jinv(1,2)*nk[k][2];
      vk[2] = Jinv(2,0)*nk[k][0]+Jinv(2,1)*nk[k][1]+Jinv(2,2)*nk[k][2];
      for (j = 0; j < 6; j++)
         if (fabs (I(k,j) = (vshape(j,0)*vk[0]+vshape(j,1)*vk[1]+
                             vshape(j,2)*vk[2])) < 1.0e-12)
         {
            I(k,j) = 0.0;
         }
   }
}

void RT0HexFiniteElement::Project (
   VectorCoefficient &vc, ElementTransformation &Trans,
   Vector &dofs) const
{
   double vk[3];
   Vector xk (vk, 3);
#ifdef MFEM_THREAD_SAFE
   DenseMatrix Jinv(dim);
#endif

   for (int k = 0; k < 6; k++)
   {
      Trans.SetIntPoint (&Nodes.IntPoint (k));
      // set Jinv = |J| J^{-t} = adj(J)^t
      CalcAdjugateTranspose (Trans.Jacobian(), Jinv);

      vc.Eval (xk, Trans, Nodes.IntPoint (k));
      //  xk^t |J| J^{-t} nk
      dofs(k) =
         vk[0] * ( Jinv(0,0)*nk[k][0]+Jinv(0,1)*nk[k][1]+Jinv(0,2)*nk[k][2] ) +
         vk[1] * ( Jinv(1,0)*nk[k][0]+Jinv(1,1)*nk[k][1]+Jinv(1,2)*nk[k][2] ) +
         vk[2] * ( Jinv(2,0)*nk[k][0]+Jinv(2,1)*nk[k][1]+Jinv(2,2)*nk[k][2] );
   }
}

RT1HexFiniteElement::RT1HexFiniteElement()
   : VectorFiniteElement(3, Geometry::CUBE, 36, 2, H_DIV, FunctionSpace::Qk)
{
   // z = 0
   Nodes.IntPoint(2).x  = 1./3.;
   Nodes.IntPoint(2).y  = 1./3.;
   Nodes.IntPoint(2).z  = 0.0;
   Nodes.IntPoint(3).x  = 2./3.;
   Nodes.IntPoint(3).y  = 1./3.;
   Nodes.IntPoint(3).z  = 0.0;
   Nodes.IntPoint(0).x  = 1./3.;
   Nodes.IntPoint(0).y  = 2./3.;
   Nodes.IntPoint(0).z  = 0.0;
   Nodes.IntPoint(1).x  = 2./3.;
   Nodes.IntPoint(1).y  = 2./3.;
   Nodes.IntPoint(1).z  = 0.0;
   // y = 0
   Nodes.IntPoint(4).x  = 1./3.;
   Nodes.IntPoint(4).y  = 0.0;
   Nodes.IntPoint(4).z  = 1./3.;
   Nodes.IntPoint(5).x  = 2./3.;
   Nodes.IntPoint(5).y  = 0.0;
   Nodes.IntPoint(5).z  = 1./3.;
   Nodes.IntPoint(6).x  = 1./3.;
   Nodes.IntPoint(6).y  = 0.0;
   Nodes.IntPoint(6).z  = 2./3.;
   Nodes.IntPoint(7).x  = 2./3.;
   Nodes.IntPoint(7).y  = 0.0;
   Nodes.IntPoint(7).z  = 2./3.;
   // x = 1
   Nodes.IntPoint(8).x  = 1.0;
   Nodes.IntPoint(8).y  = 1./3.;
   Nodes.IntPoint(8).z  = 1./3.;
   Nodes.IntPoint(9).x  = 1.0;
   Nodes.IntPoint(9).y  = 2./3.;
   Nodes.IntPoint(9).z  = 1./3.;
   Nodes.IntPoint(10).x = 1.0;
   Nodes.IntPoint(10).y = 1./3.;
   Nodes.IntPoint(10).z = 2./3.;
   Nodes.IntPoint(11).x = 1.0;
   Nodes.IntPoint(11).y = 2./3.;
   Nodes.IntPoint(11).z = 2./3.;
   // y = 1
   Nodes.IntPoint(13).x = 1./3.;
   Nodes.IntPoint(13).y = 1.0;
   Nodes.IntPoint(13).z = 1./3.;
   Nodes.IntPoint(12).x = 2./3.;
   Nodes.IntPoint(12).y = 1.0;
   Nodes.IntPoint(12).z = 1./3.;
   Nodes.IntPoint(15).x = 1./3.;
   Nodes.IntPoint(15).y = 1.0;
   Nodes.IntPoint(15).z = 2./3.;
   Nodes.IntPoint(14).x = 2./3.;
   Nodes.IntPoint(14).y = 1.0;
   Nodes.IntPoint(14).z = 2./3.;
   // x = 0
   Nodes.IntPoint(17).x = 0.0;
   Nodes.IntPoint(17).y = 1./3.;
   Nodes.IntPoint(17).z = 1./3.;
   Nodes.IntPoint(16).x = 0.0;
   Nodes.IntPoint(16).y = 2./3.;
   Nodes.IntPoint(16).z = 1./3.;
   Nodes.IntPoint(19).x = 0.0;
   Nodes.IntPoint(19).y = 1./3.;
   Nodes.IntPoint(19).z = 2./3.;
   Nodes.IntPoint(18).x = 0.0;
   Nodes.IntPoint(18).y = 2./3.;
   Nodes.IntPoint(18).z = 2./3.;
   // z = 1
   Nodes.IntPoint(20).x = 1./3.;
   Nodes.IntPoint(20).y = 1./3.;
   Nodes.IntPoint(20).z = 1.0;
   Nodes.IntPoint(21).x = 2./3.;
   Nodes.IntPoint(21).y = 1./3.;
   Nodes.IntPoint(21).z = 1.0;
   Nodes.IntPoint(22).x = 1./3.;
   Nodes.IntPoint(22).y = 2./3.;
   Nodes.IntPoint(22).z = 1.0;
   Nodes.IntPoint(23).x = 2./3.;
   Nodes.IntPoint(23).y = 2./3.;
   Nodes.IntPoint(23).z = 1.0;
   // x = 0.5 (interior)
   Nodes.IntPoint(24).x = 0.5;
   Nodes.IntPoint(24).y = 1./3.;
   Nodes.IntPoint(24).z = 1./3.;
   Nodes.IntPoint(25).x = 0.5;
   Nodes.IntPoint(25).y = 1./3.;
   Nodes.IntPoint(25).z = 2./3.;
   Nodes.IntPoint(26).x = 0.5;
   Nodes.IntPoint(26).y = 2./3.;
   Nodes.IntPoint(26).z = 1./3.;
   Nodes.IntPoint(27).x = 0.5;
   Nodes.IntPoint(27).y = 2./3.;
   Nodes.IntPoint(27).z = 2./3.;
   // y = 0.5 (interior)
   Nodes.IntPoint(28).x = 1./3.;
   Nodes.IntPoint(28).y = 0.5;
   Nodes.IntPoint(28).z = 1./3.;
   Nodes.IntPoint(29).x = 1./3.;
   Nodes.IntPoint(29).y = 0.5;
   Nodes.IntPoint(29).z = 2./3.;
   Nodes.IntPoint(30).x = 2./3.;
   Nodes.IntPoint(30).y = 0.5;
   Nodes.IntPoint(30).z = 1./3.;
   Nodes.IntPoint(31).x = 2./3.;
   Nodes.IntPoint(31).y = 0.5;
   Nodes.IntPoint(31).z = 2./3.;
   // z = 0.5 (interior)
   Nodes.IntPoint(32).x = 1./3.;
   Nodes.IntPoint(32).y = 1./3.;
   Nodes.IntPoint(32).z = 0.5;
   Nodes.IntPoint(33).x = 1./3.;
   Nodes.IntPoint(33).y = 2./3.;
   Nodes.IntPoint(33).z = 0.5;
   Nodes.IntPoint(34).x = 2./3.;
   Nodes.IntPoint(34).y = 1./3.;
   Nodes.IntPoint(34).z = 0.5;
   Nodes.IntPoint(35).x = 2./3.;
   Nodes.IntPoint(35).y = 2./3.;
   Nodes.IntPoint(35).z = 0.5;
}

void RT1HexFiniteElement::CalcVShape(const IntegrationPoint &ip,
                                     DenseMatrix &shape) const
{
   double x = ip.x, y = ip.y, z = ip.z;
   // z = 0
   shape(2,0)  = 0.;
   shape(2,1)  = 0.;
   shape(2,2)  = -(1. - 3.*z + 2.*z*z)*( 2. - 3.*x)*( 2. - 3.*y);
   shape(3,0)  = 0.;
   shape(3,1)  = 0.;
   shape(3,2)  = -(1. - 3.*z + 2.*z*z)*(-1. + 3.*x)*( 2. - 3.*y);
   shape(0,0)  = 0.;
   shape(0,1)  = 0.;
   shape(0,2)  = -(1. - 3.*z + 2.*z*z)*( 2. - 3.*x)*(-1. + 3.*y);
   shape(1,0)  = 0.;
   shape(1,1)  = 0.;
   shape(1,2)  = -(1. - 3.*z + 2.*z*z)*(-1. + 3.*x)*(-1. + 3.*y);
   // y = 0
   shape(4,0)  = 0.;
   shape(4,1)  = -(1. - 3.*y + 2.*y*y)*( 2. - 3.*x)*( 2. - 3.*z);
   shape(4,2)  = 0.;
   shape(5,0)  = 0.;
   shape(5,1)  = -(1. - 3.*y + 2.*y*y)*(-1. + 3.*x)*( 2. - 3.*z);
   shape(5,2)  = 0.;
   shape(6,0)  = 0.;
   shape(6,1)  = -(1. - 3.*y + 2.*y*y)*( 2. - 3.*x)*(-1. + 3.*z);
   shape(6,2)  = 0.;
   shape(7,0)  = 0.;
   shape(7,1)  = -(1. - 3.*y + 2.*y*y)*(-1. + 3.*x)*(-1. + 3.*z);
   shape(7,2)  = 0.;
   // x = 1
   shape(8,0)  = (-x + 2.*x*x)*( 2. - 3.*y)*( 2. - 3.*z);
   shape(8,1)  = 0.;
   shape(8,2)  = 0.;
   shape(9,0)  = (-x + 2.*x*x)*(-1. + 3.*y)*( 2. - 3.*z);
   shape(9,1)  = 0.;
   shape(9,2)  = 0.;
   shape(10,0) = (-x + 2.*x*x)*( 2. - 3.*y)*(-1. + 3.*z);
   shape(10,1) = 0.;
   shape(10,2) = 0.;
   shape(11,0) = (-x + 2.*x*x)*(-1. + 3.*y)*(-1. + 3.*z);
   shape(11,1) = 0.;
   shape(11,2) = 0.;
   // y = 1
   shape(13,0) = 0.;
   shape(13,1) = (-y + 2.*y*y)*( 2. - 3.*x)*( 2. - 3.*z);
   shape(13,2) = 0.;
   shape(12,0) = 0.;
   shape(12,1) = (-y + 2.*y*y)*(-1. + 3.*x)*( 2. - 3.*z);
   shape(12,2) = 0.;
   shape(15,0) = 0.;
   shape(15,1) = (-y + 2.*y*y)*( 2. - 3.*x)*(-1. + 3.*z);
   shape(15,2) = 0.;
   shape(14,0) = 0.;
   shape(14,1) = (-y + 2.*y*y)*(-1. + 3.*x)*(-1. + 3.*z);
   shape(14,2) = 0.;
   // x = 0
   shape(17,0) = -(1. - 3.*x + 2.*x*x)*( 2. - 3.*y)*( 2. - 3.*z);
   shape(17,1) = 0.;
   shape(17,2) = 0.;
   shape(16,0) = -(1. - 3.*x + 2.*x*x)*(-1. + 3.*y)*( 2. - 3.*z);
   shape(16,1) = 0.;
   shape(16,2) = 0.;
   shape(19,0) = -(1. - 3.*x + 2.*x*x)*( 2. - 3.*y)*(-1. + 3.*z);
   shape(19,1) = 0.;
   shape(19,2) = 0.;
   shape(18,0) = -(1. - 3.*x + 2.*x*x)*(-1. + 3.*y)*(-1. + 3.*z);
   shape(18,1) = 0.;
   shape(18,2) = 0.;
   // z = 1
   shape(20,0) = 0.;
   shape(20,1) = 0.;
   shape(20,2) = (-z + 2.*z*z)*( 2. - 3.*x)*( 2. - 3.*y);
   shape(21,0) = 0.;
   shape(21,1) = 0.;
   shape(21,2) = (-z + 2.*z*z)*(-1. + 3.*x)*( 2. - 3.*y);
   shape(22,0) = 0.;
   shape(22,1) = 0.;
   shape(22,2) = (-z + 2.*z*z)*( 2. - 3.*x)*(-1. + 3.*y);
   shape(23,0) = 0.;
   shape(23,1) = 0.;
   shape(23,2) = (-z + 2.*z*z)*(-1. + 3.*x)*(-1. + 3.*y);
   // x = 0.5 (interior)
   shape(24,0) = (4.*x - 4.*x*x)*( 2. - 3.*y)*( 2. - 3.*z);
   shape(24,1) = 0.;
   shape(24,2) = 0.;
   shape(25,0) = (4.*x - 4.*x*x)*( 2. - 3.*y)*(-1. + 3.*z);
   shape(25,1) = 0.;
   shape(25,2) = 0.;
   shape(26,0) = (4.*x - 4.*x*x)*(-1. + 3.*y)*( 2. - 3.*z);
   shape(26,1) = 0.;
   shape(26,2) = 0.;
   shape(27,0) = (4.*x - 4.*x*x)*(-1. + 3.*y)*(-1. + 3.*z);
   shape(27,1) = 0.;
   shape(27,2) = 0.;
   // y = 0.5 (interior)
   shape(28,0) = 0.;
   shape(28,1) = (4.*y - 4.*y*y)*( 2. - 3.*x)*( 2. - 3.*z);
   shape(28,2) = 0.;
   shape(29,0) = 0.;
   shape(29,1) = (4.*y - 4.*y*y)*( 2. - 3.*x)*(-1. + 3.*z);
   shape(29,2) = 0.;
   shape(30,0) = 0.;
   shape(30,1) = (4.*y - 4.*y*y)*(-1. + 3.*x)*( 2. - 3.*z);
   shape(30,2) = 0.;
   shape(31,0) = 0.;
   shape(31,1) = (4.*y - 4.*y*y)*(-1. + 3.*x)*(-1. + 3.*z);
   shape(31,2) = 0.;
   // z = 0.5 (interior)
   shape(32,0) = 0.;
   shape(32,1) = 0.;
   shape(32,2) = (4.*z - 4.*z*z)*( 2. - 3.*x)*( 2. - 3.*y);
   shape(33,0) = 0.;
   shape(33,1) = 0.;
   shape(33,2) = (4.*z - 4.*z*z)*( 2. - 3.*x)*(-1. + 3.*y);
   shape(34,0) = 0.;
   shape(34,1) = 0.;
   shape(34,2) = (4.*z - 4.*z*z)*(-1. + 3.*x)*( 2. - 3.*y);
   shape(35,0) = 0.;
   shape(35,1) = 0.;
   shape(35,2) = (4.*z - 4.*z*z)*(-1. + 3.*x)*(-1. + 3.*y);
}

void RT1HexFiniteElement::CalcDivShape(const IntegrationPoint &ip,
                                       Vector &divshape) const
{
   double x = ip.x, y = ip.y, z = ip.z;
   // z = 0
   divshape(2)  = -(-3. + 4.*z)*( 2. - 3.*x)*( 2. - 3.*y);
   divshape(3)  = -(-3. + 4.*z)*(-1. + 3.*x)*( 2. - 3.*y);
   divshape(0)  = -(-3. + 4.*z)*( 2. - 3.*x)*(-1. + 3.*y);
   divshape(1)  = -(-3. + 4.*z)*(-1. + 3.*x)*(-1. + 3.*y);
   // y = 0
   divshape(4)  = -(-3. + 4.*y)*( 2. - 3.*x)*( 2. - 3.*z);
   divshape(5)  = -(-3. + 4.*y)*(-1. + 3.*x)*( 2. - 3.*z);
   divshape(6)  = -(-3. + 4.*y)*( 2. - 3.*x)*(-1. + 3.*z);
   divshape(7)  = -(-3. + 4.*y)*(-1. + 3.*x)*(-1. + 3.*z);
   // x = 1
   divshape(8)  = (-1. + 4.*x)*( 2. - 3.*y)*( 2. - 3.*z);
   divshape(9)  = (-1. + 4.*x)*(-1. + 3.*y)*( 2. - 3.*z);
   divshape(10) = (-1. + 4.*x)*( 2. - 3.*y)*(-1. + 3.*z);
   divshape(11) = (-1. + 4.*x)*(-1. + 3.*y)*(-1. + 3.*z);
   // y = 1
   divshape(13) = (-1. + 4.*y)*( 2. - 3.*x)*( 2. - 3.*z);
   divshape(12) = (-1. + 4.*y)*(-1. + 3.*x)*( 2. - 3.*z);
   divshape(15) = (-1. + 4.*y)*( 2. - 3.*x)*(-1. + 3.*z);
   divshape(14) = (-1. + 4.*y)*(-1. + 3.*x)*(-1. + 3.*z);
   // x = 0
   divshape(17) = -(-3. + 4.*x)*( 2. - 3.*y)*( 2. - 3.*z);
   divshape(16) = -(-3. + 4.*x)*(-1. + 3.*y)*( 2. - 3.*z);
   divshape(19) = -(-3. + 4.*x)*( 2. - 3.*y)*(-1. + 3.*z);
   divshape(18) = -(-3. + 4.*x)*(-1. + 3.*y)*(-1. + 3.*z);
   // z = 1
   divshape(20) = (-1. + 4.*z)*( 2. - 3.*x)*( 2. - 3.*y);
   divshape(21) = (-1. + 4.*z)*(-1. + 3.*x)*( 2. - 3.*y);
   divshape(22) = (-1. + 4.*z)*( 2. - 3.*x)*(-1. + 3.*y);
   divshape(23) = (-1. + 4.*z)*(-1. + 3.*x)*(-1. + 3.*y);
   // x = 0.5 (interior)
   divshape(24) = ( 4. - 8.*x)*( 2. - 3.*y)*( 2. - 3.*z);
   divshape(25) = ( 4. - 8.*x)*( 2. - 3.*y)*(-1. + 3.*z);
   divshape(26) = ( 4. - 8.*x)*(-1. + 3.*y)*( 2. - 3.*z);
   divshape(27) = ( 4. - 8.*x)*(-1. + 3.*y)*(-1. + 3.*z);
   // y = 0.5 (interior)
   divshape(28) = ( 4. - 8.*y)*( 2. - 3.*x)*( 2. - 3.*z);
   divshape(29) = ( 4. - 8.*y)*( 2. - 3.*x)*(-1. + 3.*z);
   divshape(30) = ( 4. - 8.*y)*(-1. + 3.*x)*( 2. - 3.*z);
   divshape(31) = ( 4. - 8.*y)*(-1. + 3.*x)*(-1. + 3.*z);
   // z = 0.5 (interior)
   divshape(32) = ( 4. - 8.*z)*( 2. - 3.*x)*( 2. - 3.*y);
   divshape(33) = ( 4. - 8.*z)*( 2. - 3.*x)*(-1. + 3.*y);
   divshape(34) = ( 4. - 8.*z)*(-1. + 3.*x)*( 2. - 3.*y);
   divshape(35) = ( 4. - 8.*z)*(-1. + 3.*x)*(-1. + 3.*y);
}

const double RT1HexFiniteElement::nk[36][3] =
{
   {0, 0,-1}, {0, 0,-1}, {0, 0,-1}, {0, 0,-1},
   {0,-1, 0}, {0,-1, 0}, {0,-1, 0}, {0,-1, 0},
   {1, 0, 0}, {1, 0, 0}, {1, 0, 0}, {1, 0, 0},
   {0, 1, 0}, {0, 1, 0}, {0, 1, 0}, {0, 1, 0},
   {-1,0, 0}, {-1,0, 0}, {-1,0, 0}, {-1,0, 0},
   {0, 0, 1}, {0, 0, 1}, {0, 0, 1}, {0, 0, 1},
   {1, 0, 0}, {1, 0, 0}, {1, 0, 0}, {1, 0, 0},
   {0, 1, 0}, {0, 1, 0}, {0, 1, 0}, {0, 1, 0},
   {0, 0, 1}, {0, 0, 1}, {0, 0, 1}, {0, 0, 1}
};

void RT1HexFiniteElement::GetLocalInterpolation (
   ElementTransformation &Trans, DenseMatrix &I) const
{
   int k, j;
#ifdef MFEM_THREAD_SAFE
   DenseMatrix vshape(dof, dim);
   DenseMatrix Jinv(dim);
#endif

#ifdef MFEM_DEBUG
   for (k = 0; k < 36; k++)
   {
      CalcVShape (Nodes.IntPoint(k), vshape);
      for (j = 0; j < 36; j++)
      {
         double d = ( vshape(j,0)*nk[k][0] + vshape(j,1)*nk[k][1] +
                      vshape(j,2)*nk[k][2] );
         if (j == k) { d -= 1.0; }
         if (fabs(d) > 1.0e-12)
         {
            mfem::err << "RT0HexFiniteElement::GetLocalInterpolation (...)\n"
                      " k = " << k << ", j = " << j << ", d = " << d << endl;
            mfem_error();
         }
      }
   }
#endif

   IntegrationPoint ip;
   ip.x = ip.y = ip.z = 0.0;
   Trans.SetIntPoint (&ip);
   // Trans must be linear
   // set Jinv = |J| J^{-t} = adj(J)^t
   CalcAdjugateTranspose (Trans.Jacobian(), Jinv);
   double vk[3];
   Vector xk (vk, 3);

   for (k = 0; k < 36; k++)
   {
      Trans.Transform (Nodes.IntPoint (k), xk);
      ip.x = vk[0]; ip.y = vk[1]; ip.z = vk[2];
      CalcVShape (ip, vshape);
      //  vk = |J| J^{-t} nk
      vk[0] = Jinv(0,0)*nk[k][0]+Jinv(0,1)*nk[k][1]+Jinv(0,2)*nk[k][2];
      vk[1] = Jinv(1,0)*nk[k][0]+Jinv(1,1)*nk[k][1]+Jinv(1,2)*nk[k][2];
      vk[2] = Jinv(2,0)*nk[k][0]+Jinv(2,1)*nk[k][1]+Jinv(2,2)*nk[k][2];
      for (j = 0; j < 36; j++)
         if (fabs (I(k,j) = (vshape(j,0)*vk[0]+vshape(j,1)*vk[1]+
                             vshape(j,2)*vk[2])) < 1.0e-12)
         {
            I(k,j) = 0.0;
         }
   }
}

void RT1HexFiniteElement::Project (
   VectorCoefficient &vc, ElementTransformation &Trans,
   Vector &dofs) const
{
   double vk[3];
   Vector xk (vk, 3);
#ifdef MFEM_THREAD_SAFE
   DenseMatrix Jinv(dim);
#endif

   for (int k = 0; k < 36; k++)
   {
      Trans.SetIntPoint (&Nodes.IntPoint (k));
      // set Jinv = |J| J^{-t} = adj(J)^t
      CalcAdjugateTranspose (Trans.Jacobian(), Jinv);

      vc.Eval (xk, Trans, Nodes.IntPoint (k));
      //  xk^t |J| J^{-t} nk
      dofs(k) =
         vk[0] * ( Jinv(0,0)*nk[k][0]+Jinv(0,1)*nk[k][1]+Jinv(0,2)*nk[k][2] ) +
         vk[1] * ( Jinv(1,0)*nk[k][0]+Jinv(1,1)*nk[k][1]+Jinv(1,2)*nk[k][2] ) +
         vk[2] * ( Jinv(2,0)*nk[k][0]+Jinv(2,1)*nk[k][1]+Jinv(2,2)*nk[k][2] );
   }
}

RT0TetFiniteElement::RT0TetFiniteElement()
   : VectorFiniteElement(3, Geometry::TETRAHEDRON, 4, 1, H_DIV)
{
   // not real nodes ...
   Nodes.IntPoint(0).x = 0.33333333333333333333;
   Nodes.IntPoint(0).y = 0.33333333333333333333;
   Nodes.IntPoint(0).z = 0.33333333333333333333;

   Nodes.IntPoint(1).x = 0.0;
   Nodes.IntPoint(1).y = 0.33333333333333333333;
   Nodes.IntPoint(1).z = 0.33333333333333333333;

   Nodes.IntPoint(2).x = 0.33333333333333333333;
   Nodes.IntPoint(2).y = 0.0;
   Nodes.IntPoint(2).z = 0.33333333333333333333;

   Nodes.IntPoint(3).x = 0.33333333333333333333;
   Nodes.IntPoint(3).y = 0.33333333333333333333;
   Nodes.IntPoint(3).z = 0.0;
}

void RT0TetFiniteElement::CalcVShape(const IntegrationPoint &ip,
                                     DenseMatrix &shape) const
{
   double x2 = 2.0*ip.x, y2 = 2.0*ip.y, z2 = 2.0*ip.z;

   shape(0,0) = x2;
   shape(0,1) = y2;
   shape(0,2) = z2;

   shape(1,0) = x2 - 2.0;
   shape(1,1) = y2;
   shape(1,2) = z2;

   shape(2,0) = x2;
   shape(2,1) = y2 - 2.0;
   shape(2,2) = z2;

   shape(3,0) = x2;
   shape(3,1) = y2;
   shape(3,2) = z2 - 2.0;
}

void RT0TetFiniteElement::CalcDivShape(const IntegrationPoint &ip,
                                       Vector &divshape) const
{
   divshape(0) = 6.0;
   divshape(1) = 6.0;
   divshape(2) = 6.0;
   divshape(3) = 6.0;
}

const double RT0TetFiniteElement::nk[4][3] =
{{.5,.5,.5}, {-.5,0,0}, {0,-.5,0}, {0,0,-.5}};

void RT0TetFiniteElement::GetLocalInterpolation (
   ElementTransformation &Trans, DenseMatrix &I) const
{
   int k, j;
#ifdef MFEM_THREAD_SAFE
   DenseMatrix vshape(dof, dim);
   DenseMatrix Jinv(dim);
#endif

#ifdef MFEM_DEBUG
   for (k = 0; k < 4; k++)
   {
      CalcVShape (Nodes.IntPoint(k), vshape);
      for (j = 0; j < 4; j++)
      {
         double d = ( vshape(j,0)*nk[k][0] + vshape(j,1)*nk[k][1] +
                      vshape(j,2)*nk[k][2] );
         if (j == k) { d -= 1.0; }
         if (fabs(d) > 1.0e-12)
         {
            mfem::err << "RT0TetFiniteElement::GetLocalInterpolation (...)\n"
                      " k = " << k << ", j = " << j << ", d = " << d << endl;
            mfem_error();
         }
      }
   }
#endif

   IntegrationPoint ip;
   ip.x = ip.y = ip.z = 0.0;
   Trans.SetIntPoint (&ip);
   // Trans must be linear
   // set Jinv = |J| J^{-t} = adj(J)^t
   CalcAdjugateTranspose (Trans.Jacobian(), Jinv);
   double vk[3];
   Vector xk (vk, 3);

   for (k = 0; k < 4; k++)
   {
      Trans.Transform (Nodes.IntPoint (k), xk);
      ip.x = vk[0]; ip.y = vk[1]; ip.z = vk[2];
      CalcVShape (ip, vshape);
      //  vk = |J| J^{-t} nk
      vk[0] = Jinv(0,0)*nk[k][0]+Jinv(0,1)*nk[k][1]+Jinv(0,2)*nk[k][2];
      vk[1] = Jinv(1,0)*nk[k][0]+Jinv(1,1)*nk[k][1]+Jinv(1,2)*nk[k][2];
      vk[2] = Jinv(2,0)*nk[k][0]+Jinv(2,1)*nk[k][1]+Jinv(2,2)*nk[k][2];
      for (j = 0; j < 4; j++)
         if (fabs (I(k,j) = (vshape(j,0)*vk[0]+vshape(j,1)*vk[1]+
                             vshape(j,2)*vk[2])) < 1.0e-12)
         {
            I(k,j) = 0.0;
         }
   }
}

void RT0TetFiniteElement::Project (
   VectorCoefficient &vc, ElementTransformation &Trans,
   Vector &dofs) const
{
   double vk[3];
   Vector xk (vk, 3);
#ifdef MFEM_THREAD_SAFE
   DenseMatrix Jinv(dim);
#endif

   for (int k = 0; k < 4; k++)
   {
      Trans.SetIntPoint (&Nodes.IntPoint (k));
      // set Jinv = |J| J^{-t} = adj(J)^t
      CalcAdjugateTranspose (Trans.Jacobian(), Jinv);

      vc.Eval (xk, Trans, Nodes.IntPoint (k));
      //  xk^t |J| J^{-t} nk
      dofs(k) =
         vk[0] * ( Jinv(0,0)*nk[k][0]+Jinv(0,1)*nk[k][1]+Jinv(0,2)*nk[k][2] ) +
         vk[1] * ( Jinv(1,0)*nk[k][0]+Jinv(1,1)*nk[k][1]+Jinv(1,2)*nk[k][2] ) +
         vk[2] * ( Jinv(2,0)*nk[k][0]+Jinv(2,1)*nk[k][1]+Jinv(2,2)*nk[k][2] );
   }
}

RotTriLinearHexFiniteElement::RotTriLinearHexFiniteElement()
   : NodalFiniteElement(3, Geometry::CUBE, 6, 2, FunctionSpace::Qk)
{
   Nodes.IntPoint(0).x = 0.5;
   Nodes.IntPoint(0).y = 0.5;
   Nodes.IntPoint(0).z = 0.0;

   Nodes.IntPoint(1).x = 0.5;
   Nodes.IntPoint(1).y = 0.0;
   Nodes.IntPoint(1).z = 0.5;

   Nodes.IntPoint(2).x = 1.0;
   Nodes.IntPoint(2).y = 0.5;
   Nodes.IntPoint(2).z = 0.5;

   Nodes.IntPoint(3).x = 0.5;
   Nodes.IntPoint(3).y = 1.0;
   Nodes.IntPoint(3).z = 0.5;

   Nodes.IntPoint(4).x = 0.0;
   Nodes.IntPoint(4).y = 0.5;
   Nodes.IntPoint(4).z = 0.5;

   Nodes.IntPoint(5).x = 0.5;
   Nodes.IntPoint(5).y = 0.5;
   Nodes.IntPoint(5).z = 1.0;
}

void RotTriLinearHexFiniteElement::CalcShape(const IntegrationPoint &ip,
                                             Vector &shape) const
{
   double x = 2. * ip.x - 1.;
   double y = 2. * ip.y - 1.;
   double z = 2. * ip.z - 1.;
   double f5 = x * x - y * y;
   double f6 = y * y - z * z;

   shape(0) = (1./6.) * (1. - 3. * z -      f5 - 2. * f6);
   shape(1) = (1./6.) * (1. - 3. * y -      f5 +      f6);
   shape(2) = (1./6.) * (1. + 3. * x + 2. * f5 +      f6);
   shape(3) = (1./6.) * (1. + 3. * y -      f5 +      f6);
   shape(4) = (1./6.) * (1. - 3. * x + 2. * f5 +      f6);
   shape(5) = (1./6.) * (1. + 3. * z -      f5 - 2. * f6);
}

void RotTriLinearHexFiniteElement::CalcDShape(const IntegrationPoint &ip,
                                              DenseMatrix &dshape) const
{
   const double a = 2./3.;

   double xt = a * (1. - 2. * ip.x);
   double yt = a * (1. - 2. * ip.y);
   double zt = a * (1. - 2. * ip.z);

   dshape(0,0) = xt;
   dshape(0,1) = yt;
   dshape(0,2) = -1. - 2. * zt;

   dshape(1,0) = xt;
   dshape(1,1) = -1. - 2. * yt;
   dshape(1,2) = zt;

   dshape(2,0) = 1. - 2. * xt;
   dshape(2,1) = yt;
   dshape(2,2) = zt;

   dshape(3,0) = xt;
   dshape(3,1) = 1. - 2. * yt;
   dshape(3,2) = zt;

   dshape(4,0) = -1. - 2. * xt;
   dshape(4,1) = yt;
   dshape(4,2) = zt;

   dshape(5,0) = xt;
   dshape(5,1) = yt;
   dshape(5,2) = 1. - 2. * zt;
}


Poly_1D::Basis::Basis(const int p, const double *nodes, EvalType etype)
   : etype(etype)
{
   switch (etype)
   {
      case ChangeOfBasis:
      {
         x.SetSize(p + 1);
         w.SetSize(p + 1);
         DenseMatrix A(p + 1);
         for (int i = 0; i <= p; i++)
         {
            CalcBasis(p, nodes[i], A.GetColumn(i));
         }
         Ai.Factor(A);
         // mfem::out << "Poly_1D::Basis(" << p << ",...) : "; Ai.TestInversion();
         break;
      }
      case Barycentric:
      {
         x.SetSize(p + 1);
         w.SetSize(p + 1);
         x = nodes;
         w = 1.0;
         for (int i = 0; i <= p; i++)
         {
            for (int j = 0; j < i; j++)
            {
               double xij = x(i) - x(j);
               w(i) *=  xij;
               w(j) *= -xij;
            }
         }
         for (int i = 0; i <= p; i++)
         {
            w(i) = 1.0/w(i);
         }

#ifdef MFEM_DEBUG
         // Make sure the nodes are increasing
         for (int i = 0; i < p; i++)
         {
            if (x(i) >= x(i+1))
            {
               mfem_error("Poly_1D::Basis::Basis : nodes are not increasing!");
            }
         }
#endif
         break;
      }
      case Positive:
         x.SetDataAndSize(NULL, p + 1); // use x to store (p + 1)
         break;

      default: break;
   }
}

void Poly_1D::Basis::Eval(const double y, Vector &u) const
{
   switch (etype)
   {
      case ChangeOfBasis:
      {
         CalcBasis(Ai.Width() - 1, y, x);
         Ai.Mult(x, u);
         break;
      }
      case Barycentric:
      {
         int i, k, p = x.Size() - 1;
         double l, lk;

         if (p == 0)
         {
            u(0) = 1.0;
            return;
         }

         lk = 1.0;
         for (k = 0; k < p; k++)
         {
            if (y >= (x(k) + x(k+1))/2)
            {
               lk *= y - x(k);
            }
            else
            {
               for (i = k+1; i <= p; i++)
               {
                  lk *= y - x(i);
               }
               break;
            }
         }
         l = lk * (y - x(k));

         for (i = 0; i < k; i++)
         {
            u(i) = l * w(i) / (y - x(i));
         }
         u(k) = lk * w(k);
         for (i++; i <= p; i++)
         {
            u(i) = l * w(i) / (y - x(i));
         }
         break;
      }
      case Positive:
         CalcBernstein(x.Size() - 1, y, u);
         break;

      default: break;
   }
}

void Poly_1D::Basis::Eval(const double y, Vector &u, Vector &d) const
{
   switch (etype)
   {
      case ChangeOfBasis:
      {
         CalcBasis(Ai.Width() - 1, y, x, w);
         Ai.Mult(x, u);
         Ai.Mult(w, d);
         break;
      }
      case Barycentric:
      {
         int i, k, p = x.Size() - 1;
         double l, lp, lk, sk, si;

         if (p == 0)
         {
            u(0) = 1.0;
            d(0) = 0.0;
            return;
         }

         lk = 1.0;
         for (k = 0; k < p; k++)
         {
            if (y >= (x(k) + x(k+1))/2)
            {
               lk *= y - x(k);
            }
            else
            {
               for (i = k+1; i <= p; i++)
               {
                  lk *= y - x(i);
               }
               break;
            }
         }
         l = lk * (y - x(k));

         sk = 0.0;
         for (i = 0; i < k; i++)
         {
            si = 1.0/(y - x(i));
            sk += si;
            u(i) = l * si * w(i);
         }
         u(k) = lk * w(k);
         for (i++; i <= p; i++)
         {
            si = 1.0/(y - x(i));
            sk += si;
            u(i) = l * si * w(i);
         }
         lp = l * sk + lk;

         for (i = 0; i < k; i++)
         {
            d(i) = (lp * w(i) - u(i))/(y - x(i));
         }
         d(k) = sk * u(k);
         for (i++; i <= p; i++)
         {
            d(i) = (lp * w(i) - u(i))/(y - x(i));
         }
         break;
      }
      case Positive:
         CalcBernstein(x.Size() - 1, y, u, d);
         break;

      default: break;
   }
}

const int *Poly_1D::Binom(const int p)
{
   if (binom.NumCols() <= p)
   {
      binom.SetSize(p + 1, p + 1);
      for (int i = 0; i <= p; i++)
      {
         binom(i,0) = binom(i,i) = 1;
         for (int j = 1; j < i; j++)
         {
            binom(i,j) = binom(i-1,j) + binom(i-1,j-1);
         }
      }
   }
   return binom[p];
}

void Poly_1D::ChebyshevPoints(const int p, double *x)
{
   for (int i = 0; i <= p; i++)
   {
      // x[i] = 0.5*(1. + cos(M_PI*(p - i + 0.5)/(p + 1)));
      double s = sin(M_PI_2*(i + 0.5)/(p + 1));
      x[i] = s*s;
   }
}

void Poly_1D::CalcMono(const int p, const double x, double *u)
{
   double xn;
   u[0] = xn = 1.;
   for (int n = 1; n <= p; n++)
   {
      u[n] = (xn *= x);
   }
}

void Poly_1D::CalcMono(const int p, const double x, double *u, double *d)
{
   double xn;
   u[0] = xn = 1.;
   d[0] = 0.;
   for (int n = 1; n <= p; n++)
   {
      d[n] = n * xn;
      u[n] = (xn *= x);
   }
}

void Poly_1D::CalcBinomTerms(const int p, const double x, const double y,
                             double *u)
{
   if (p == 0)
   {
      u[0] = 1.;
   }
   else
   {
      int i;
      const int *b = Binom(p);
      double z = x;

      for (i = 1; i < p; i++)
      {
         u[i] = b[i]*z;
         z *= x;
      }
      u[p] = z;
      z = y;
      for (i--; i > 0; i--)
      {
         u[i] *= z;
         z *= y;
      }
      u[0] = z;
   }
}

void Poly_1D::CalcBinomTerms(const int p, const double x, const double y,
                             double *u, double *d)
{
   if (p == 0)
   {
      u[0] = 1.;
      d[0] = 0.;
   }
   else
   {
      int i;
      const int *b = Binom(p);
      const double xpy = x + y, ptx = p*x;
      double z = 1.;

      for (i = 1; i < p; i++)
      {
         d[i] = b[i]*z*(i*xpy - ptx);
         z *= x;
         u[i] = b[i]*z;
      }
      d[p] = p*z;
      u[p] = z*x;
      z = 1.;
      for (i--; i > 0; i--)
      {
         d[i] *= z;
         z *= y;
         u[i] *= z;
      }
      d[0] = -p*z;
      u[0] = z*y;
   }
}

void Poly_1D::CalcDBinomTerms(const int p, const double x, const double y,
                              double *d)
{
   if (p == 0)
   {
      d[0] = 0.;
   }
   else
   {
      int i;
      const int *b = Binom(p);
      const double xpy = x + y, ptx = p*x;
      double z = 1.;

      for (i = 1; i < p; i++)
      {
         d[i] = b[i]*z*(i*xpy - ptx);
         z *= x;
      }
      d[p] = p*z;
      z = 1.;
      for (i--; i > 0; i--)
      {
         d[i] *= z;
         z *= y;
      }
      d[0] = -p*z;
   }
}

void Poly_1D::CalcLegendre(const int p, const double x, double *u)
{
   // use the recursive definition for [-1,1]:
   // (n+1)*P_{n+1}(z) = (2*n+1)*z*P_n(z)-n*P_{n-1}(z)
   double z;
   u[0] = 1.;
   if (p == 0) { return; }
   u[1] = z = 2.*x - 1.;
   for (int n = 1; n < p; n++)
   {
      u[n+1] = ((2*n + 1)*z*u[n] - n*u[n-1])/(n + 1);
   }
}

void Poly_1D::CalcLegendre(const int p, const double x, double *u, double *d)
{
   // use the recursive definition for [-1,1]:
   // (n+1)*P_{n+1}(z) = (2*n+1)*z*P_n(z)-n*P_{n-1}(z)
   // for the derivative use, z in [-1,1]:
   // P'_{n+1}(z) = (2*n+1)*P_n(z)+P'_{n-1}(z)
   double z;
   u[0] = 1.;
   d[0] = 0.;
   if (p == 0) { return; }
   u[1] = z = 2.*x - 1.;
   d[1] = 2.;
   for (int n = 1; n < p; n++)
   {
      u[n+1] = ((2*n + 1)*z*u[n] - n*u[n-1])/(n + 1);
      d[n+1] = (4*n + 2)*u[n] + d[n-1];
   }
}

void Poly_1D::CalcChebyshev(const int p, const double x, double *u)
{
   // recursive definition, z in [-1,1]
   // T_0(z) = 1,  T_1(z) = z
   // T_{n+1}(z) = 2*z*T_n(z) - T_{n-1}(z)
   double z;
   u[0] = 1.;
   if (p == 0) { return; }
   u[1] = z = 2.*x - 1.;
   for (int n = 1; n < p; n++)
   {
      u[n+1] = 2*z*u[n] - u[n-1];
   }
}

void Poly_1D::CalcChebyshev(const int p, const double x, double *u, double *d)
{
   // recursive definition, z in [-1,1]
   // T_0(z) = 1,  T_1(z) = z
   // T_{n+1}(z) = 2*z*T_n(z) - T_{n-1}(z)
   // T'_n(z) = n*U_{n-1}(z)
   // U_0(z) = 1  U_1(z) = 2*z
   // U_{n+1}(z) = 2*z*U_n(z) - U_{n-1}(z)
   // U_n(z) = z*U_{n-1}(z) + T_n(z) = z*T'_n(z)/n + T_n(z)
   // T'_{n+1}(z) = (n + 1)*(z*T'_n(z)/n + T_n(z))
   double z;
   u[0] = 1.;
   d[0] = 0.;
   if (p == 0) { return; }
   u[1] = z = 2.*x - 1.;
   d[1] = 2.;
   for (int n = 1; n < p; n++)
   {
      u[n+1] = 2*z*u[n] - u[n-1];
      d[n+1] = (n + 1)*(z*d[n]/n + 2*u[n]);
   }
}

void Poly_1D::CalcChebyshev(const int p, const double x, double *u, double *d,
                            double *dd)
{
   // recursive definition, z in [-1,1]
   // T_0(z) = 1,  T_1(z) = z
   // T_{n+1}(z) = 2*z*T_n(z) - T_{n-1}(z)
   // T'_n(z) = n*U_{n-1}(z)
   // U_0(z) = 1  U_1(z) = 2*z
   // U_{n+1}(z) = 2*z*U_n(z) - U_{n-1}(z)
   // U_n(z) = z*U_{n-1}(z) + T_n(z) = z*T'_n(z)/n + T_n(z)
   // T'_{n+1}(z) = (n + 1)*(z*T'_n(z)/n + T_n(z))
   // T''_{n+1}(z) = (n + 1)*(2*(n + 1)*T'_n(z) + z*T''_n(z)) / n
   double z;
   u[0] = 1.;
   d[0] = 0.;
   dd[0]= 0.;
   if (p == 0) { return; }
   u[1] = z = 2.*x - 1.;
   d[1] = 2.;
   dd[1] = 0;
   for (int n = 1; n < p; n++)
   {
      u[n+1] = 2*z*u[n] - u[n-1];
      d[n+1] = (n + 1)*(z*d[n]/n + 2*u[n]);
      dd[n+1] = (n + 1)*(2.*(n + 1)*d[n] + z*dd[n])/n;
   }
}

const double *Poly_1D::GetPoints(const int p, const int btype)
{
   BasisType::Check(btype);
   const int qtype = BasisType::GetQuadrature1D(btype);

   if (qtype == Quadrature1D::Invalid) { return NULL; }

   if (points_container.find(btype) == points_container.end())
   {
      points_container[btype] = new Array<double*>(h_mt);
   }
   Array<double*> &pts = *points_container[btype];
   if (pts.Size() <= p)
   {
      pts.SetSize(p + 1, NULL);
   }
   if (pts[p] == NULL)
   {
      pts[p] = new double[p + 1];
      quad_func.GivePolyPoints(p+1, pts[p], qtype);
   }
   return pts[p];
}

Poly_1D::Basis &Poly_1D::GetBasis(const int p, const int btype)
{
   BasisType::Check(btype);

   if ( bases_container.find(btype) == bases_container.end() )
   {
      // we haven't been asked for basis or points of this type yet
      bases_container[btype] = new Array<Basis*>(h_mt);
   }
   Array<Basis*> &bases = *bases_container[btype];
   if (bases.Size() <= p)
   {
      bases.SetSize(p + 1, NULL);
   }
   if (bases[p] == NULL)
   {
      EvalType etype = (btype == BasisType::Positive) ? Positive : Barycentric;
      bases[p] = new Basis(p, GetPoints(p, btype), etype);
   }
   return *bases[p];
}

Poly_1D::~Poly_1D()
{
   for (PointsMap::iterator it = points_container.begin();
        it != points_container.end() ; ++it)
   {
      Array<double*>& pts = *it->second;
      for ( int i = 0 ; i < pts.Size() ; ++i )
      {
         delete [] pts[i];
      }
      delete it->second;
   }

   for (BasisMap::iterator it = bases_container.begin();
        it != bases_container.end() ; ++it)
   {
      Array<Basis*>& bases = *it->second;
      for ( int i = 0 ; i < bases.Size() ; ++i )
      {
         delete bases[i];
      }
      delete it->second;
   }
}

Array2D<int> Poly_1D::binom;
Poly_1D poly1d;


TensorBasisElement::TensorBasisElement(const int dims, const int p,
                                       const int btype, const DofMapType dmtype)
   : b_type(btype),
     basis1d(poly1d.GetBasis(p, b_type))
{
   if (dmtype == H1_DOF_MAP || dmtype == Sr_DOF_MAP)
   {
      switch (dims)
      {
         case 1:
         {
            dof_map.SetSize(p + 1);
            dof_map[0] = 0;
            dof_map[p] = 1;
            for (int i = 1; i < p; i++)
            {
               dof_map[i] = i+1;
            }
            break;
         }
         case 2:
         {
            const int p1 = p + 1;
            dof_map.SetSize(p1*p1);

            // vertices
            dof_map[0 + 0*p1] = 0;
            dof_map[p + 0*p1] = 1;
            dof_map[p + p*p1] = 2;
            dof_map[0 + p*p1] = 3;

            // edges
            int o = 4;
            for (int i = 1; i < p; i++)
            {
               dof_map[i + 0*p1] = o++;
            }
            for (int i = 1; i < p; i++)
            {
               dof_map[p + i*p1] = o++;
            }
            for (int i = 1; i < p; i++)
            {
               dof_map[(p-i) + p*p1] = o++;
            }
            for (int i = 1; i < p; i++)
            {
               dof_map[0 + (p-i)*p1] = o++;
            }

            // interior
            for (int j = 1; j < p; j++)
            {
               for (int i = 1; i < p; i++)
               {
                  dof_map[i + j*p1] = o++;
               }
            }
            break;
         }
         case 3:
         {
            const int p1 = p + 1;
            dof_map.SetSize(p1*p1*p1);

            // vertices
            dof_map[0 + (0 + 0*p1)*p1] = 0;
            dof_map[p + (0 + 0*p1)*p1] = 1;
            dof_map[p + (p + 0*p1)*p1] = 2;
            dof_map[0 + (p + 0*p1)*p1] = 3;
            dof_map[0 + (0 + p*p1)*p1] = 4;
            dof_map[p + (0 + p*p1)*p1] = 5;
            dof_map[p + (p + p*p1)*p1] = 6;
            dof_map[0 + (p + p*p1)*p1] = 7;

            // edges (see Hexahedron::edges in mesh/hexahedron.cpp).
            // edges (see Constants<Geometry::CUBE>::Edges in fem/geom.cpp).
            int o = 8;
            for (int i = 1; i < p; i++)
            {
               dof_map[i + (0 + 0*p1)*p1] = o++;   // (0,1)
            }
            for (int i = 1; i < p; i++)
            {
               dof_map[p + (i + 0*p1)*p1] = o++;   // (1,2)
            }
            for (int i = 1; i < p; i++)
            {
               dof_map[i + (p + 0*p1)*p1] = o++;   // (3,2)
            }
            for (int i = 1; i < p; i++)
            {
               dof_map[0 + (i + 0*p1)*p1] = o++;   // (0,3)
            }
            for (int i = 1; i < p; i++)
            {
               dof_map[i + (0 + p*p1)*p1] = o++;   // (4,5)
            }
            for (int i = 1; i < p; i++)
            {
               dof_map[p + (i + p*p1)*p1] = o++;   // (5,6)
            }
            for (int i = 1; i < p; i++)
            {
               dof_map[i + (p + p*p1)*p1] = o++;   // (7,6)
            }
            for (int i = 1; i < p; i++)
            {
               dof_map[0 + (i + p*p1)*p1] = o++;   // (4,7)
            }
            for (int i = 1; i < p; i++)
            {
               dof_map[0 + (0 + i*p1)*p1] = o++;   // (0,4)
            }
            for (int i = 1; i < p; i++)
            {
               dof_map[p + (0 + i*p1)*p1] = o++;   // (1,5)
            }
            for (int i = 1; i < p; i++)
            {
               dof_map[p + (p + i*p1)*p1] = o++;   // (2,6)
            }
            for (int i = 1; i < p; i++)
            {
               dof_map[0 + (p + i*p1)*p1] = o++;   // (3,7)
            }

            // faces (see Mesh::GenerateFaces in mesh/mesh.cpp)
            for (int j = 1; j < p; j++)
            {
               for (int i = 1; i < p; i++)
               {
                  dof_map[i + ((p-j) + 0*p1)*p1] = o++;   // (3,2,1,0)
               }
            }
            for (int j = 1; j < p; j++)
            {
               for (int i = 1; i < p; i++)
               {
                  dof_map[i + (0 + j*p1)*p1] = o++;   // (0,1,5,4)
               }
            }
            for (int j = 1; j < p; j++)
            {
               for (int i = 1; i < p; i++)
               {
                  dof_map[p + (i + j*p1)*p1] = o++;   // (1,2,6,5)
               }
            }
            for (int j = 1; j < p; j++)
            {
               for (int i = 1; i < p; i++)
               {
                  dof_map[(p-i) + (p + j*p1)*p1] = o++;   // (2,3,7,6)
               }
            }
            for (int j = 1; j < p; j++)
            {
               for (int i = 1; i < p; i++)
               {
                  dof_map[0 + ((p-i) + j*p1)*p1] = o++;   // (3,0,4,7)
               }
            }
            for (int j = 1; j < p; j++)
            {
               for (int i = 1; i < p; i++)
               {
                  dof_map[i + (j + p*p1)*p1] = o++;   // (4,5,6,7)
               }
            }

            // interior
            for (int k = 1; k < p; k++)
            {
               for (int j = 1; j < p; j++)
               {
                  for (int i = 1; i < p; i++)
                  {
                     dof_map[i + (j + k*p1)*p1] = o++;
                  }
               }
            }
            break;
         }
         default:
            MFEM_ABORT("invalid dimension: " << dims);
            break;
      }
   }
   else if (dmtype == L2_DOF_MAP)
   {
      // leave dof_map empty, indicating that the dofs are ordered
      // lexicographically, i.e. the dof_map is identity
   }
   else
   {
      MFEM_ABORT("invalid DofMapType: " << dmtype);
   }
}


NodalTensorFiniteElement::NodalTensorFiniteElement(const int dims,
                                                   const int p,
                                                   const int btype,
                                                   const DofMapType dmtype)
   : NodalFiniteElement(dims, GetTensorProductGeometry(dims), Pow(p + 1, dims),
                        p, dims > 1 ? FunctionSpace::Qk : FunctionSpace::Pk),
     TensorBasisElement(dims, p, VerifyNodal(btype), dmtype) { }


PositiveTensorFiniteElement::PositiveTensorFiniteElement(
   const int dims, const int p, const DofMapType dmtype)
   : PositiveFiniteElement(dims, GetTensorProductGeometry(dims),
                           Pow(p + 1, dims), p,
                           dims > 1 ? FunctionSpace::Qk : FunctionSpace::Pk),
     TensorBasisElement(dims, p, BasisType::Positive, dmtype) { }

VectorTensorFiniteElement::VectorTensorFiniteElement(const int dims,
                                                     const int d,
                                                     const int p,
                                                     const int cbtype,
                                                     const int obtype,
                                                     const int M,
                                                     const DofMapType dmtype)
   : VectorFiniteElement(dims, GetTensorProductGeometry(dims), d,
                         p, M, FunctionSpace::Qk),
     TensorBasisElement(dims, p, VerifyNodal(cbtype), dmtype),
     cbasis1d(poly1d.GetBasis(p, VerifyClosed(cbtype))),
     obasis1d(poly1d.GetBasis(p - 1, VerifyOpen(obtype))) { }

H1_SegmentElement::H1_SegmentElement(const int p, const int btype)
   : NodalTensorFiniteElement(1, p, VerifyClosed(btype), H1_DOF_MAP)
{
   const double *cp = poly1d.ClosedPoints(p, b_type);

#ifndef MFEM_THREAD_SAFE
   shape_x.SetSize(p+1);
   dshape_x.SetSize(p+1);
#endif

   Nodes.IntPoint(0).x = cp[0];
   Nodes.IntPoint(1).x = cp[p];
   for (int i = 1; i < p; i++)
   {
      Nodes.IntPoint(i+1).x = cp[i];
   }
}

void H1_SegmentElement::CalcShape(const IntegrationPoint &ip,
                                  Vector &shape) const
{
   const int p = order;

#ifdef MFEM_THREAD_SAFE
   Vector shape_x(p+1);
#endif

   basis1d.Eval(ip.x, shape_x);

   shape(0) = shape_x(0);
   shape(1) = shape_x(p);
   for (int i = 1; i < p; i++)
   {
      shape(i+1) = shape_x(i);
   }
}

void H1_SegmentElement::CalcDShape(const IntegrationPoint &ip,
                                   DenseMatrix &dshape) const
{
   const int p = order;

#ifdef MFEM_THREAD_SAFE
   Vector shape_x(p+1), dshape_x(p+1);
#endif

   basis1d.Eval(ip.x, shape_x, dshape_x);

   dshape(0,0) = dshape_x(0);
   dshape(1,0) = dshape_x(p);
   for (int i = 1; i < p; i++)
   {
      dshape(i+1,0) = dshape_x(i);
   }
}

void H1_SegmentElement::ProjectDelta(int vertex, Vector &dofs) const
{
   const int p = order;
   const double *cp = poly1d.ClosedPoints(p, b_type);

   switch (vertex)
   {
      case 0:
         dofs(0) = poly1d.CalcDelta(p, (1.0 - cp[0]));
         dofs(1) = poly1d.CalcDelta(p, (1.0 - cp[p]));
         for (int i = 1; i < p; i++)
         {
            dofs(i+1) = poly1d.CalcDelta(p, (1.0 - cp[i]));
         }
         break;

      case 1:
         dofs(0) = poly1d.CalcDelta(p, cp[0]);
         dofs(1) = poly1d.CalcDelta(p, cp[p]);
         for (int i = 1; i < p; i++)
         {
            dofs(i+1) = poly1d.CalcDelta(p, cp[i]);
         }
         break;
   }
}


H1_QuadrilateralElement::H1_QuadrilateralElement(const int p, const int btype)
   : NodalTensorFiniteElement(2, p, VerifyClosed(btype), H1_DOF_MAP)
{
   const double *cp = poly1d.ClosedPoints(p, b_type);

#ifndef MFEM_THREAD_SAFE
   const int p1 = p + 1;

   shape_x.SetSize(p1);
   shape_y.SetSize(p1);
   dshape_x.SetSize(p1);
   dshape_y.SetSize(p1);
#endif

   int o = 0;
   for (int j = 0; j <= p; j++)
   {
      for (int i = 0; i <= p; i++)
      {
         Nodes.IntPoint(dof_map[o++]).Set2(cp[i], cp[j]);
      }
   }
}

void H1_QuadrilateralElement::CalcShape(const IntegrationPoint &ip,
                                        Vector &shape) const
{
   const int p = order;

#ifdef MFEM_THREAD_SAFE
   Vector shape_x(p+1), shape_y(p+1);
#endif

   basis1d.Eval(ip.x, shape_x);
   basis1d.Eval(ip.y, shape_y);

   for (int o = 0, j = 0; j <= p; j++)
      for (int i = 0; i <= p; i++)
      {
         shape(dof_map[o++]) = shape_x(i)*shape_y(j);
      }
}

void H1_QuadrilateralElement::CalcDShape(const IntegrationPoint &ip,
                                         DenseMatrix &dshape) const
{
   const int p = order;

#ifdef MFEM_THREAD_SAFE
   Vector shape_x(p+1), shape_y(p+1), dshape_x(p+1), dshape_y(p+1);
#endif

   basis1d.Eval(ip.x, shape_x, dshape_x);
   basis1d.Eval(ip.y, shape_y, dshape_y);

   for (int o = 0, j = 0; j <= p; j++)
   {
      for (int i = 0; i <= p; i++)
      {
         dshape(dof_map[o],0) = dshape_x(i)* shape_y(j);
         dshape(dof_map[o],1) =  shape_x(i)*dshape_y(j);  o++;
      }
   }
}

void H1_QuadrilateralElement::ProjectDelta(int vertex, Vector &dofs) const
{
   const int p = order;
   const double *cp = poly1d.ClosedPoints(p, b_type);

#ifdef MFEM_THREAD_SAFE
   Vector shape_x(p+1), shape_y(p+1);
#endif

   for (int i = 0; i <= p; i++)
   {
      shape_x(i) = poly1d.CalcDelta(p, (1.0 - cp[i]));
      shape_y(i) = poly1d.CalcDelta(p, cp[i]);
   }

   switch (vertex)
   {
      case 0:
         for (int o = 0, j = 0; j <= p; j++)
            for (int i = 0; i <= p; i++)
            {
               dofs(dof_map[o++]) = shape_x(i)*shape_x(j);
            }
         break;
      case 1:
         for (int o = 0, j = 0; j <= p; j++)
            for (int i = 0; i <= p; i++)
            {
               dofs(dof_map[o++]) = shape_y(i)*shape_x(j);
            }
         break;
      case 2:
         for (int o = 0, j = 0; j <= p; j++)
            for (int i = 0; i <= p; i++)
            {
               dofs(dof_map[o++]) = shape_y(i)*shape_y(j);
            }
         break;
      case 3:
         for (int o = 0, j = 0; j <= p; j++)
            for (int i = 0; i <= p; i++)
            {
               dofs(dof_map[o++]) = shape_x(i)*shape_y(j);
            }
         break;
   }
}


H1_HexahedronElement::H1_HexahedronElement(const int p, const int btype)
   : NodalTensorFiniteElement(3, p, VerifyClosed(btype), H1_DOF_MAP)
{
   const double *cp = poly1d.ClosedPoints(p, b_type);

#ifndef MFEM_THREAD_SAFE
   const int p1 = p + 1;

   shape_x.SetSize(p1);
   shape_y.SetSize(p1);
   shape_z.SetSize(p1);
   dshape_x.SetSize(p1);
   dshape_y.SetSize(p1);
   dshape_z.SetSize(p1);
#endif

   int o = 0;
   for (int k = 0; k <= p; k++)
      for (int j = 0; j <= p; j++)
         for (int i = 0; i <= p; i++)
         {
            Nodes.IntPoint(dof_map[o++]).Set3(cp[i], cp[j], cp[k]);
         }
}

void H1_HexahedronElement::CalcShape(const IntegrationPoint &ip,
                                     Vector &shape) const
{
   const int p = order;

#ifdef MFEM_THREAD_SAFE
   Vector shape_x(p+1), shape_y(p+1), shape_z(p+1);
#endif

   basis1d.Eval(ip.x, shape_x);
   basis1d.Eval(ip.y, shape_y);
   basis1d.Eval(ip.z, shape_z);

   for (int o = 0, k = 0; k <= p; k++)
      for (int j = 0; j <= p; j++)
         for (int i = 0; i <= p; i++)
         {
            shape(dof_map[o++]) = shape_x(i)*shape_y(j)*shape_z(k);
         }
}

void H1_HexahedronElement::CalcDShape(const IntegrationPoint &ip,
                                      DenseMatrix &dshape) const
{
   const int p = order;

#ifdef MFEM_THREAD_SAFE
   Vector shape_x(p+1),  shape_y(p+1),  shape_z(p+1);
   Vector dshape_x(p+1), dshape_y(p+1), dshape_z(p+1);
#endif

   basis1d.Eval(ip.x, shape_x, dshape_x);
   basis1d.Eval(ip.y, shape_y, dshape_y);
   basis1d.Eval(ip.z, shape_z, dshape_z);

   for (int o = 0, k = 0; k <= p; k++)
      for (int j = 0; j <= p; j++)
         for (int i = 0; i <= p; i++)
         {
            dshape(dof_map[o],0) = dshape_x(i)* shape_y(j)* shape_z(k);
            dshape(dof_map[o],1) =  shape_x(i)*dshape_y(j)* shape_z(k);
            dshape(dof_map[o],2) =  shape_x(i)* shape_y(j)*dshape_z(k);  o++;
         }
}

void H1_HexahedronElement::ProjectDelta(int vertex, Vector &dofs) const
{
   const int p = order;
   const double *cp = poly1d.ClosedPoints(p,b_type);

#ifdef MFEM_THREAD_SAFE
   Vector shape_x(p+1), shape_y(p+1);
#endif

   for (int i = 0; i <= p; i++)
   {
      shape_x(i) = poly1d.CalcDelta(p, (1.0 - cp[i]));
      shape_y(i) = poly1d.CalcDelta(p, cp[i]);
   }

   switch (vertex)
   {
      case 0:
         for (int o = 0, k = 0; k <= p; k++)
            for (int j = 0; j <= p; j++)
               for (int i = 0; i <= p; i++)
               {
                  dofs(dof_map[o++]) = shape_x(i)*shape_x(j)*shape_x(k);
               }
         break;
      case 1:
         for (int o = 0, k = 0; k <= p; k++)
            for (int j = 0; j <= p; j++)
               for (int i = 0; i <= p; i++)
               {
                  dofs(dof_map[o++]) = shape_y(i)*shape_x(j)*shape_x(k);
               }
         break;
      case 2:
         for (int o = 0, k = 0; k <= p; k++)
            for (int j = 0; j <= p; j++)
               for (int i = 0; i <= p; i++)
               {
                  dofs(dof_map[o++]) = shape_y(i)*shape_y(j)*shape_x(k);
               }
         break;
      case 3:
         for (int o = 0, k = 0; k <= p; k++)
            for (int j = 0; j <= p; j++)
               for (int i = 0; i <= p; i++)
               {
                  dofs(dof_map[o++]) = shape_x(i)*shape_y(j)*shape_x(k);
               }
         break;
      case 4:
         for (int o = 0, k = 0; k <= p; k++)
            for (int j = 0; j <= p; j++)
               for (int i = 0; i <= p; i++)
               {
                  dofs(dof_map[o++]) = shape_x(i)*shape_x(j)*shape_y(k);
               }
         break;
      case 5:
         for (int o = 0, k = 0; k <= p; k++)
            for (int j = 0; j <= p; j++)
               for (int i = 0; i <= p; i++)
               {
                  dofs(dof_map[o++]) = shape_y(i)*shape_x(j)*shape_y(k);
               }
         break;
      case 6:
         for (int o = 0, k = 0; k <= p; k++)
            for (int j = 0; j <= p; j++)
               for (int i = 0; i <= p; i++)
               {
                  dofs(dof_map[o++]) = shape_y(i)*shape_y(j)*shape_y(k);
               }
         break;
      case 7:
         for (int o = 0, k = 0; k <= p; k++)
            for (int j = 0; j <= p; j++)
               for (int i = 0; i <= p; i++)
               {
                  dofs(dof_map[o++]) = shape_x(i)*shape_y(j)*shape_y(k);
               }
         break;
   }
}


H1Pos_SegmentElement::H1Pos_SegmentElement(const int p)
   : PositiveTensorFiniteElement(1, p, H1_DOF_MAP)
{
#ifndef MFEM_THREAD_SAFE
   // thread private versions; see class header.
   shape_x.SetSize(p+1);
   dshape_x.SetSize(p+1);
#endif

   // Endpoints need to be first in the list, so reorder them.
   Nodes.IntPoint(0).x = 0.0;
   Nodes.IntPoint(1).x = 1.0;
   for (int i = 1; i < p; i++)
   {
      Nodes.IntPoint(i+1).x = double(i)/p;
   }
}

void H1Pos_SegmentElement::CalcShape(const IntegrationPoint &ip,
                                     Vector &shape) const
{
   const int p = order;

#ifdef MFEM_THREAD_SAFE
   Vector shape_x(p+1);
#endif

   Poly_1D::CalcBernstein(p, ip.x, shape_x.GetData() );

   // Endpoints need to be first in the list, so reorder them.
   shape(0) = shape_x(0);
   shape(1) = shape_x(p);
   for (int i = 1; i < p; i++)
   {
      shape(i+1) = shape_x(i);
   }
}

void H1Pos_SegmentElement::CalcDShape(const IntegrationPoint &ip,
                                      DenseMatrix &dshape) const
{
   const int p = order;

#ifdef MFEM_THREAD_SAFE
   Vector shape_x(p+1), dshape_x(p+1);
#endif

   Poly_1D::CalcBernstein(p, ip.x, shape_x.GetData(), dshape_x.GetData() );

   // Endpoints need to be first in the list, so reorder them.
   dshape(0,0) = dshape_x(0);
   dshape(1,0) = dshape_x(p);
   for (int i = 1; i < p; i++)
   {
      dshape(i+1,0) = dshape_x(i);
   }
}

void H1Pos_SegmentElement::ProjectDelta(int vertex, Vector &dofs) const
{
   dofs = 0.0;
   dofs[vertex] = 1.0;
}


H1Pos_QuadrilateralElement::H1Pos_QuadrilateralElement(const int p)
   : PositiveTensorFiniteElement(2, p, H1_DOF_MAP)
{
#ifndef MFEM_THREAD_SAFE
   const int p1 = p + 1;

   shape_x.SetSize(p1);
   shape_y.SetSize(p1);
   dshape_x.SetSize(p1);
   dshape_y.SetSize(p1);
#endif

   int o = 0;
   for (int j = 0; j <= p; j++)
      for (int i = 0; i <= p; i++)
      {
         Nodes.IntPoint(dof_map[o++]).Set2(double(i)/p, double(j)/p);
      }
}

void H1Pos_QuadrilateralElement::CalcShape(const IntegrationPoint &ip,
                                           Vector &shape) const
{
   const int p = order;

#ifdef MFEM_THREAD_SAFE
   Vector shape_x(p+1), shape_y(p+1);
#endif

   Poly_1D::CalcBernstein(p, ip.x, shape_x.GetData() );
   Poly_1D::CalcBernstein(p, ip.y, shape_y.GetData() );

   // Reorder so that vertices are at the beginning of the list
   for (int o = 0, j = 0; j <= p; j++)
      for (int i = 0; i <= p; i++)
      {
         shape(dof_map[o++]) = shape_x(i)*shape_y(j);
      }
}

void H1Pos_QuadrilateralElement::CalcDShape(const IntegrationPoint &ip,
                                            DenseMatrix &dshape) const
{
   const int p = order;

#ifdef MFEM_THREAD_SAFE
   Vector shape_x(p+1), shape_y(p+1), dshape_x(p+1), dshape_y(p+1);
#endif

   Poly_1D::CalcBernstein(p, ip.x, shape_x.GetData(), dshape_x.GetData() );
   Poly_1D::CalcBernstein(p, ip.y, shape_y.GetData(), dshape_y.GetData() );

   // Reorder so that vertices are at the beginning of the list
   for (int o = 0, j = 0; j <= p; j++)
      for (int i = 0; i <= p; i++)
      {
         dshape(dof_map[o],0) = dshape_x(i)* shape_y(j);
         dshape(dof_map[o],1) =  shape_x(i)*dshape_y(j);  o++;
      }
}

void H1Pos_QuadrilateralElement::ProjectDelta(int vertex, Vector &dofs) const
{
   dofs = 0.0;
   dofs[vertex] = 1.0;
}


H1Pos_HexahedronElement::H1Pos_HexahedronElement(const int p)
   : PositiveTensorFiniteElement(3, p, H1_DOF_MAP)
{
#ifndef MFEM_THREAD_SAFE
   const int p1 = p + 1;

   shape_x.SetSize(p1);
   shape_y.SetSize(p1);
   shape_z.SetSize(p1);
   dshape_x.SetSize(p1);
   dshape_y.SetSize(p1);
   dshape_z.SetSize(p1);
#endif

   int o = 0;
   for (int k = 0; k <= p; k++)
      for (int j = 0; j <= p; j++)
         for (int i = 0; i <= p; i++)
            Nodes.IntPoint(dof_map[o++]).Set3(double(i)/p, double(j)/p,
                                              double(k)/p);
}

void H1Pos_HexahedronElement::CalcShape(const IntegrationPoint &ip,
                                        Vector &shape) const
{
   const int p = order;

#ifdef MFEM_THREAD_SAFE
   Vector shape_x(p+1), shape_y(p+1), shape_z(p+1);
#endif

   Poly_1D::CalcBernstein(p, ip.x, shape_x.GetData() );
   Poly_1D::CalcBernstein(p, ip.y, shape_y.GetData() );
   Poly_1D::CalcBernstein(p, ip.z, shape_z.GetData() );

   for (int o = 0, k = 0; k <= p; k++)
      for (int j = 0; j <= p; j++)
         for (int i = 0; i <= p; i++)
         {
            shape(dof_map[o++]) = shape_x(i)*shape_y(j)*shape_z(k);
         }
}

void H1Pos_HexahedronElement::CalcDShape(const IntegrationPoint &ip,
                                         DenseMatrix &dshape) const
{
   const int p = order;

#ifdef MFEM_THREAD_SAFE
   Vector shape_x(p+1),  shape_y(p+1),  shape_z(p+1);
   Vector dshape_x(p+1), dshape_y(p+1), dshape_z(p+1);
#endif

   Poly_1D::CalcBernstein(p, ip.x, shape_x.GetData(), dshape_x.GetData() );
   Poly_1D::CalcBernstein(p, ip.y, shape_y.GetData(), dshape_y.GetData() );
   Poly_1D::CalcBernstein(p, ip.z, shape_z.GetData(), dshape_z.GetData() );

   for (int o = 0, k = 0; k <= p; k++)
      for (int j = 0; j <= p; j++)
         for (int i = 0; i <= p; i++)
         {
            dshape(dof_map[o],0) = dshape_x(i)* shape_y(j)* shape_z(k);
            dshape(dof_map[o],1) =  shape_x(i)*dshape_y(j)* shape_z(k);
            dshape(dof_map[o],2) =  shape_x(i)* shape_y(j)*dshape_z(k);  o++;
         }
}

void H1Pos_HexahedronElement::ProjectDelta(int vertex, Vector &dofs) const
{
   dofs = 0.0;
   dofs[vertex] = 1.0;
}


H1_TriangleElement::H1_TriangleElement(const int p, const int btype)
   : NodalFiniteElement(2, Geometry::TRIANGLE, ((p + 1)*(p + 2))/2, p,
                        FunctionSpace::Pk)
{
   const double *cp = poly1d.ClosedPoints(p, VerifyNodal(VerifyClosed(btype)));

#ifndef MFEM_THREAD_SAFE
   shape_x.SetSize(p + 1);
   shape_y.SetSize(p + 1);
   shape_l.SetSize(p + 1);
   dshape_x.SetSize(p + 1);
   dshape_y.SetSize(p + 1);
   dshape_l.SetSize(p + 1);
   ddshape_x.SetSize(p + 1);
   ddshape_y.SetSize(p + 1);
   ddshape_l.SetSize(p + 1);
   u.SetSize(dof);
   du.SetSize(dof, dim);
   ddu.SetSize(dof, (dim * (dim + 1)) / 2 );
#else
   Vector shape_x(p + 1), shape_y(p + 1), shape_l(p + 1);
#endif

   // vertices
   Nodes.IntPoint(0).Set2(cp[0], cp[0]);
   Nodes.IntPoint(1).Set2(cp[p], cp[0]);
   Nodes.IntPoint(2).Set2(cp[0], cp[p]);

   // edges
   int o = 3;
   for (int i = 1; i < p; i++)
   {
      Nodes.IntPoint(o++).Set2(cp[i], cp[0]);
   }
   for (int i = 1; i < p; i++)
   {
      Nodes.IntPoint(o++).Set2(cp[p-i], cp[i]);
   }
   for (int i = 1; i < p; i++)
   {
      Nodes.IntPoint(o++).Set2(cp[0], cp[p-i]);
   }

   // interior
   for (int j = 1; j < p; j++)
      for (int i = 1; i + j < p; i++)
      {
         const double w = cp[i] + cp[j] + cp[p-i-j];
         Nodes.IntPoint(o++).Set2(cp[i]/w, cp[j]/w);
      }

   DenseMatrix T(dof);
   for (int k = 0; k < dof; k++)
   {
      IntegrationPoint &ip = Nodes.IntPoint(k);
      poly1d.CalcBasis(p, ip.x, shape_x);
      poly1d.CalcBasis(p, ip.y, shape_y);
      poly1d.CalcBasis(p, 1. - ip.x - ip.y, shape_l);

      o = 0;
      for (int j = 0; j <= p; j++)
         for (int i = 0; i + j <= p; i++)
         {
            T(o++, k) = shape_x(i)*shape_y(j)*shape_l(p-i-j);
         }
   }

   Ti.Factor(T);
   // mfem::out << "H1_TriangleElement(" << p << ") : "; Ti.TestInversion();
}

void H1_TriangleElement::CalcShape(const IntegrationPoint &ip,
                                   Vector &shape) const
{
   const int p = order;

#ifdef MFEM_THREAD_SAFE
   Vector shape_x(p + 1), shape_y(p + 1), shape_l(p + 1), u(dof);
#endif

   poly1d.CalcBasis(p, ip.x, shape_x);
   poly1d.CalcBasis(p, ip.y, shape_y);
   poly1d.CalcBasis(p, 1. - ip.x - ip.y, shape_l);

   for (int o = 0, j = 0; j <= p; j++)
      for (int i = 0; i + j <= p; i++)
      {
         u(o++) = shape_x(i)*shape_y(j)*shape_l(p-i-j);
      }

   Ti.Mult(u, shape);
}

void H1_TriangleElement::CalcDShape(const IntegrationPoint &ip,
                                    DenseMatrix &dshape) const
{
   const int p = order;

#ifdef MFEM_THREAD_SAFE
   Vector  shape_x(p + 1),  shape_y(p + 1),  shape_l(p + 1);
   Vector dshape_x(p + 1), dshape_y(p + 1), dshape_l(p + 1);
   DenseMatrix du(dof, dim);
#endif

   poly1d.CalcBasis(p, ip.x, shape_x, dshape_x);
   poly1d.CalcBasis(p, ip.y, shape_y, dshape_y);
   poly1d.CalcBasis(p, 1. - ip.x - ip.y, shape_l, dshape_l);

   for (int o = 0, j = 0; j <= p; j++)
      for (int i = 0; i + j <= p; i++)
      {
         int k = p - i - j;
         du(o,0) = ((dshape_x(i)* shape_l(k)) -
                    ( shape_x(i)*dshape_l(k)))*shape_y(j);
         du(o,1) = ((dshape_y(j)* shape_l(k)) -
                    ( shape_y(j)*dshape_l(k)))*shape_x(i);
         o++;
      }

   Ti.Mult(du, dshape);
}

void H1_TriangleElement::CalcHessian(const IntegrationPoint &ip,
                                     DenseMatrix &ddshape) const
{
   const int p = order;
#ifdef MFEM_THREAD_SAFE
   Vector   shape_x(p + 1),   shape_y(p + 1),   shape_l(p + 1);
   Vector  dshape_x(p + 1),  dshape_y(p + 1),  dshape_l(p + 1);
   Vector ddshape_x(p + 1), ddshape_y(p + 1), ddshape_l(p + 1);
   DenseMatrix ddu(dof, dim);
#endif

   poly1d.CalcBasis(p, ip.x, shape_x, dshape_x, ddshape_x);
   poly1d.CalcBasis(p, ip.y, shape_y, dshape_y, ddshape_y);
   poly1d.CalcBasis(p, 1. - ip.x - ip.y, shape_l, dshape_l, ddshape_l);

   for (int o = 0, j = 0; j <= p; j++)
      for (int i = 0; i + j <= p; i++)
      {
         int k = p - i - j;
         // u_xx, u_xy, u_yy
         ddu(o,0) = ((ddshape_x(i) * shape_l(k)) - 2. * (dshape_x(i) * dshape_l(k)) +
                     (shape_x(i) * ddshape_l(k))) * shape_y(j);
         ddu(o,1) = (((shape_x(i) * ddshape_l(k)) - dshape_x(i) * dshape_l(k)) * shape_y(
                        j)) + (((dshape_x(i) * shape_l(k)) - (shape_x(i) * dshape_l(k))) * dshape_y(j));
         ddu(o,2) = ((ddshape_y(j) * shape_l(k)) - 2. * (dshape_y(j) * dshape_l(k)) +
                     (shape_y(j) * ddshape_l(k))) * shape_x(i);
         o++;
      }

   Ti.Mult(ddu, ddshape);
}


H1_TetrahedronElement::H1_TetrahedronElement(const int p, const int btype)
   : NodalFiniteElement(3, Geometry::TETRAHEDRON, ((p + 1)*(p + 2)*(p + 3))/6,
                        p, FunctionSpace::Pk)
{
   const double *cp = poly1d.ClosedPoints(p, VerifyNodal(VerifyClosed(btype)));

#ifndef MFEM_THREAD_SAFE
   shape_x.SetSize(p + 1);
   shape_y.SetSize(p + 1);
   shape_z.SetSize(p + 1);
   shape_l.SetSize(p + 1);
   dshape_x.SetSize(p + 1);
   dshape_y.SetSize(p + 1);
   dshape_z.SetSize(p + 1);
   dshape_l.SetSize(p + 1);
   ddshape_x.SetSize(p + 1);
   ddshape_y.SetSize(p + 1);
   ddshape_z.SetSize(p + 1);
   ddshape_l.SetSize(p + 1);
   u.SetSize(dof);
   du.SetSize(dof, dim);
   ddu.SetSize(dof, (dim * (dim + 1)) / 2);
#else
   Vector shape_x(p + 1), shape_y(p + 1), shape_z(p + 1), shape_l(p + 1);
#endif

   // vertices
   Nodes.IntPoint(0).Set3(cp[0], cp[0], cp[0]);
   Nodes.IntPoint(1).Set3(cp[p], cp[0], cp[0]);
   Nodes.IntPoint(2).Set3(cp[0], cp[p], cp[0]);
   Nodes.IntPoint(3).Set3(cp[0], cp[0], cp[p]);

   // edges (see Tetrahedron::edges in mesh/tetrahedron.cpp)
   int o = 4;
   for (int i = 1; i < p; i++)  // (0,1)
   {
      Nodes.IntPoint(o++).Set3(cp[i], cp[0], cp[0]);
   }
   for (int i = 1; i < p; i++)  // (0,2)
   {
      Nodes.IntPoint(o++).Set3(cp[0], cp[i], cp[0]);
   }
   for (int i = 1; i < p; i++)  // (0,3)
   {
      Nodes.IntPoint(o++).Set3(cp[0], cp[0], cp[i]);
   }
   for (int i = 1; i < p; i++)  // (1,2)
   {
      Nodes.IntPoint(o++).Set3(cp[p-i], cp[i], cp[0]);
   }
   for (int i = 1; i < p; i++)  // (1,3)
   {
      Nodes.IntPoint(o++).Set3(cp[p-i], cp[0], cp[i]);
   }
   for (int i = 1; i < p; i++)  // (2,3)
   {
      Nodes.IntPoint(o++).Set3(cp[0], cp[p-i], cp[i]);
   }

   // faces (see Mesh::GenerateFaces in mesh/mesh.cpp)
   for (int j = 1; j < p; j++)
      for (int i = 1; i + j < p; i++)  // (1,2,3)
      {
         double w = cp[i] + cp[j] + cp[p-i-j];
         Nodes.IntPoint(o++).Set3(cp[p-i-j]/w, cp[i]/w, cp[j]/w);
      }
   for (int j = 1; j < p; j++)
      for (int i = 1; i + j < p; i++)  // (0,3,2)
      {
         double w = cp[i] + cp[j] + cp[p-i-j];
         Nodes.IntPoint(o++).Set3(cp[0], cp[j]/w, cp[i]/w);
      }
   for (int j = 1; j < p; j++)
      for (int i = 1; i + j < p; i++)  // (0,1,3)
      {
         double w = cp[i] + cp[j] + cp[p-i-j];
         Nodes.IntPoint(o++).Set3(cp[i]/w, cp[0], cp[j]/w);
      }
   for (int j = 1; j < p; j++)
      for (int i = 1; i + j < p; i++)  // (0,2,1)
      {
         double w = cp[i] + cp[j] + cp[p-i-j];
         Nodes.IntPoint(o++).Set3(cp[j]/w, cp[i]/w, cp[0]);
      }

   // interior
   for (int k = 1; k < p; k++)
      for (int j = 1; j + k < p; j++)
         for (int i = 1; i + j + k < p; i++)
         {
            double w = cp[i] + cp[j] + cp[k] + cp[p-i-j-k];
            Nodes.IntPoint(o++).Set3(cp[i]/w, cp[j]/w, cp[k]/w);
         }

   DenseMatrix T(dof);
   for (int m = 0; m < dof; m++)
   {
      IntegrationPoint &ip = Nodes.IntPoint(m);
      poly1d.CalcBasis(p, ip.x, shape_x);
      poly1d.CalcBasis(p, ip.y, shape_y);
      poly1d.CalcBasis(p, ip.z, shape_z);
      poly1d.CalcBasis(p, 1. - ip.x - ip.y - ip.z, shape_l);

      o = 0;
      for (int k = 0; k <= p; k++)
         for (int j = 0; j + k <= p; j++)
            for (int i = 0; i + j + k <= p; i++)
            {
               T(o++, m) = shape_x(i)*shape_y(j)*shape_z(k)*shape_l(p-i-j-k);
            }
   }

   Ti.Factor(T);
   // mfem::out << "H1_TetrahedronElement(" << p << ") : "; Ti.TestInversion();
}

void H1_TetrahedronElement::CalcShape(const IntegrationPoint &ip,
                                      Vector &shape) const
{
   const int p = order;

#ifdef MFEM_THREAD_SAFE
   Vector shape_x(p + 1), shape_y(p + 1), shape_z(p + 1), shape_l(p + 1);
   Vector u(dof);
#endif

   poly1d.CalcBasis(p, ip.x, shape_x);
   poly1d.CalcBasis(p, ip.y, shape_y);
   poly1d.CalcBasis(p, ip.z, shape_z);
   poly1d.CalcBasis(p, 1. - ip.x - ip.y - ip.z, shape_l);

   for (int o = 0, k = 0; k <= p; k++)
      for (int j = 0; j + k <= p; j++)
         for (int i = 0; i + j + k <= p; i++)
         {
            u(o++) = shape_x(i)*shape_y(j)*shape_z(k)*shape_l(p-i-j-k);
         }

   Ti.Mult(u, shape);
}

void H1_TetrahedronElement::CalcDShape(const IntegrationPoint &ip,
                                       DenseMatrix &dshape) const
{
   const int p = order;

#ifdef MFEM_THREAD_SAFE
   Vector  shape_x(p + 1),  shape_y(p + 1),  shape_z(p + 1),  shape_l(p + 1);
   Vector dshape_x(p + 1), dshape_y(p + 1), dshape_z(p + 1), dshape_l(p + 1);
   DenseMatrix du(dof, dim);
#endif

   poly1d.CalcBasis(p, ip.x, shape_x, dshape_x);
   poly1d.CalcBasis(p, ip.y, shape_y, dshape_y);
   poly1d.CalcBasis(p, ip.z, shape_z, dshape_z);
   poly1d.CalcBasis(p, 1. - ip.x - ip.y - ip.z, shape_l, dshape_l);

   for (int o = 0, k = 0; k <= p; k++)
      for (int j = 0; j + k <= p; j++)
         for (int i = 0; i + j + k <= p; i++)
         {
            int l = p - i - j - k;
            du(o,0) = ((dshape_x(i)* shape_l(l)) -
                       ( shape_x(i)*dshape_l(l)))*shape_y(j)*shape_z(k);
            du(o,1) = ((dshape_y(j)* shape_l(l)) -
                       ( shape_y(j)*dshape_l(l)))*shape_x(i)*shape_z(k);
            du(o,2) = ((dshape_z(k)* shape_l(l)) -
                       ( shape_z(k)*dshape_l(l)))*shape_x(i)*shape_y(j);
            o++;
         }

   Ti.Mult(du, dshape);
}

void H1_TetrahedronElement::CalcHessian(const IntegrationPoint &ip,
                                        DenseMatrix &ddshape) const
{
   const int p = order;

#ifdef MFEM_THREAD_SAFE
   Vector   shape_x(p + 1),   shape_y(p + 1),   shape_z(p + 1),   shape_l(p + 1);
   Vector  dshape_x(p + 1),  dshape_y(p + 1),  dshape_z(p + 1),  dshape_l(p + 1);
   Vector ddshape_x(p + 1), ddshape_y(p + 1), ddshape_z(p + 1), ddshape_l(p + 1);
   DenseMatrix ddu(dof, ((dim + 1) * dim) / 2);
#endif

   poly1d.CalcBasis(p, ip.x, shape_x, dshape_x, ddshape_x);
   poly1d.CalcBasis(p, ip.y, shape_y, dshape_y, ddshape_y);
   poly1d.CalcBasis(p, ip.z, shape_z, dshape_z, ddshape_z);
   poly1d.CalcBasis(p, 1. - ip.x - ip.y - ip.z, shape_l, dshape_l, ddshape_l);

   for (int o = 0, k = 0; k <= p; k++)
      for (int j = 0; j + k <= p; j++)
         for (int i = 0; i + j + k <= p; i++)
         {
            // u_xx, u_xy, u_xz, u_yy, u_yz, u_zz
            int l = p - i - j - k;
            ddu(o,0) = ((ddshape_x(i) * shape_l(l)) - 2. * (dshape_x(i) * dshape_l(l)) +
                        (shape_x(i) * ddshape_l(l))) * shape_y(j) * shape_z(k);
            ddu(o,1) = ((dshape_y(j) * ((dshape_x(i) * shape_l(l)) -
                                        (shape_x(i) * dshape_l(l)))) +
                        (shape_y(j) * ((ddshape_l(l) * shape_x(i)) -
                                       (dshape_x(i) * dshape_l(l)))))* shape_z(k);
            ddu(o,2) = ((dshape_z(k) * ((dshape_x(i) * shape_l(l)) -
                                        (shape_x(i) * dshape_l(l)))) +
                        (shape_z(k) * ((ddshape_l(l) * shape_x(i)) -
                                       (dshape_x(i) * dshape_l(l)))))* shape_y(j);
            ddu(o,3) = ((ddshape_y(j) * shape_l(l)) - 2. * (dshape_y(j) * dshape_l(l)) +
                        (shape_y(j) * ddshape_l(l))) * shape_x(i) * shape_z(k);
            ddu(o,4) = ((dshape_z(k) * ((dshape_y(j) * shape_l(l)) -
                                        (shape_y(j)*dshape_l(l))) ) +
                        (shape_z(k)* ((ddshape_l(l)*shape_y(j)) -
                                      (dshape_y(j) * dshape_l(l)) ) ) )* shape_x(i);
            ddu(o,5) = ((ddshape_z(k) * shape_l(l)) - 2. * (dshape_z(k) * dshape_l(l)) +
                        (shape_z(k) * ddshape_l(l))) * shape_y(j) * shape_x(i);
            o++;
         }
   Ti.Mult(ddu, ddshape);
}

H1Pos_TriangleElement::H1Pos_TriangleElement(const int p)
   : PositiveFiniteElement(2, Geometry::TRIANGLE, ((p + 1)*(p + 2))/2, p,
                           FunctionSpace::Pk)
{
#ifndef MFEM_THREAD_SAFE
   m_shape.SetSize(dof);
   dshape_1d.SetSize(p + 1);
   m_dshape.SetSize(dof, dim);
#endif
   dof_map.SetSize(dof);

   struct Index
   {
      int p2p3;
      Index(int p) { p2p3 = 2*p + 3; }
      int operator()(int i, int j) { return ((p2p3-j)*j)/2+i; }
   };
   Index idx(p);

   // vertices
   dof_map[idx(0,0)] = 0;
   Nodes.IntPoint(0).Set2(0., 0.);
   dof_map[idx(p,0)] = 1;
   Nodes.IntPoint(1).Set2(1., 0.);
   dof_map[idx(0,p)] = 2;
   Nodes.IntPoint(2).Set2(0., 1.);

   // edges
   int o = 3;
   for (int i = 1; i < p; i++)
   {
      dof_map[idx(i,0)] = o;
      Nodes.IntPoint(o++).Set2(double(i)/p, 0.);
   }
   for (int i = 1; i < p; i++)
   {
      dof_map[idx(p-i,i)] = o;
      Nodes.IntPoint(o++).Set2(double(p-i)/p, double(i)/p);
   }
   for (int i = 1; i < p; i++)
   {
      dof_map[idx(0,p-i)] = o;
      Nodes.IntPoint(o++).Set2(0., double(p-i)/p);
   }

   // interior
   for (int j = 1; j < p; j++)
      for (int i = 1; i + j < p; i++)
      {
         dof_map[idx(i,j)] = o;
         Nodes.IntPoint(o++).Set2(double(i)/p, double(j)/p);
      }
}

// static method
void H1Pos_TriangleElement::CalcShape(
   const int p, const double l1, const double l2, double *shape)
{
   const double l3 = 1. - l1 - l2;

   // The (i,j) basis function is given by: T(i,j,p-i-j) l1^i l2^j l3^{p-i-j},
   // where T(i,j,k) = (i+j+k)! / (i! j! k!)
   // Another expression is given by the terms of the expansion:
   //    (l1 + l2 + l3)^p =
   //       \sum_{j=0}^p \binom{p}{j} l2^j
   //          \sum_{i=0}^{p-j} \binom{p-j}{i} l1^i l3^{p-j-i}
   const int *bp = Poly_1D::Binom(p);
   double z = 1.;
   for (int o = 0, j = 0; j <= p; j++)
   {
      Poly_1D::CalcBinomTerms(p - j, l1, l3, &shape[o]);
      double s = bp[j]*z;
      for (int i = 0; i <= p - j; i++)
      {
         shape[o++] *= s;
      }
      z *= l2;
   }
}

// static method
void H1Pos_TriangleElement::CalcDShape(
   const int p, const double l1, const double l2,
   double *dshape_1d, double *dshape)
{
   const int dof = ((p + 1)*(p + 2))/2;
   const double l3 = 1. - l1 - l2;

   const int *bp = Poly_1D::Binom(p);
   double z = 1.;
   for (int o = 0, j = 0; j <= p; j++)
   {
      Poly_1D::CalcDBinomTerms(p - j, l1, l3, dshape_1d);
      double s = bp[j]*z;
      for (int i = 0; i <= p - j; i++)
      {
         dshape[o++] = s*dshape_1d[i];
      }
      z *= l2;
   }
   z = 1.;
   for (int i = 0; i <= p; i++)
   {
      Poly_1D::CalcDBinomTerms(p - i, l2, l3, dshape_1d);
      double s = bp[i]*z;
      for (int o = i, j = 0; j <= p - i; j++)
      {
         dshape[dof + o] = s*dshape_1d[j];
         o += p + 1 - j;
      }
      z *= l1;
   }
}

void H1Pos_TriangleElement::CalcShape(const IntegrationPoint &ip,
                                      Vector &shape) const
{
#ifdef MFEM_THREAD_SAFE
   Vector m_shape(dof);
#endif
   CalcShape(order, ip.x, ip.y, m_shape.GetData());
   for (int i = 0; i < dof; i++)
   {
      shape(dof_map[i]) = m_shape(i);
   }
}

void H1Pos_TriangleElement::CalcDShape(const IntegrationPoint &ip,
                                       DenseMatrix &dshape) const
{
#ifdef MFEM_THREAD_SAFE
   Vector dshape_1d(order + 1);
   DenseMatrix m_dshape(dof, dim);
#endif
   CalcDShape(order, ip.x, ip.y, dshape_1d.GetData(), m_dshape.Data());
   for (int d = 0; d < 2; d++)
   {
      for (int i = 0; i < dof; i++)
      {
         dshape(dof_map[i],d) = m_dshape(i,d);
      }
   }
}


H1Pos_TetrahedronElement::H1Pos_TetrahedronElement(const int p)
   : PositiveFiniteElement(3, Geometry::TETRAHEDRON,
                           ((p + 1)*(p + 2)*(p + 3))/6, p, FunctionSpace::Pk)
{
#ifndef MFEM_THREAD_SAFE
   m_shape.SetSize(dof);
   dshape_1d.SetSize(p + 1);
   m_dshape.SetSize(dof, dim);
#endif
   dof_map.SetSize(dof);

   struct Index
   {
      int p, dof;
      int tri(int k) { return (k*(k + 1))/2; }
      int tet(int k) { return (k*(k + 1)*(k + 2))/6; }
      Index(int p_) { p = p_; dof = tet(p + 1); }
      int operator()(int i, int j, int k)
      { return dof - tet(p - k) - tri(p + 1 - k - j) + i; }
   };
   Index idx(p);

   // vertices
   dof_map[idx(0,0,0)] = 0;
   Nodes.IntPoint(0).Set3(0., 0., 0.);
   dof_map[idx(p,0,0)] = 1;
   Nodes.IntPoint(1).Set3(1., 0., 0.);
   dof_map[idx(0,p,0)] = 2;
   Nodes.IntPoint(2).Set3(0., 1., 0.);
   dof_map[idx(0,0,p)] = 3;
   Nodes.IntPoint(3).Set3(0., 0., 1.);

   // edges (see Tetrahedron::edges in mesh/tetrahedron.cpp)
   int o = 4;
   for (int i = 1; i < p; i++)  // (0,1)
   {
      dof_map[idx(i,0,0)] = o;
      Nodes.IntPoint(o++).Set3(double(i)/p, 0., 0.);
   }
   for (int i = 1; i < p; i++)  // (0,2)
   {
      dof_map[idx(0,i,0)] = o;
      Nodes.IntPoint(o++).Set3(0., double(i)/p, 0.);
   }
   for (int i = 1; i < p; i++)  // (0,3)
   {
      dof_map[idx(0,0,i)] = o;
      Nodes.IntPoint(o++).Set3(0., 0., double(i)/p);
   }
   for (int i = 1; i < p; i++)  // (1,2)
   {
      dof_map[idx(p-i,i,0)] = o;
      Nodes.IntPoint(o++).Set3(double(p-i)/p, double(i)/p, 0.);
   }
   for (int i = 1; i < p; i++)  // (1,3)
   {
      dof_map[idx(p-i,0,i)] = o;
      Nodes.IntPoint(o++).Set3(double(p-i)/p, 0., double(i)/p);
   }
   for (int i = 1; i < p; i++)  // (2,3)
   {
      dof_map[idx(0,p-i,i)] = o;
      Nodes.IntPoint(o++).Set3(0., double(p-i)/p, double(i)/p);
   }

   // faces (see Mesh::GenerateFaces in mesh/mesh.cpp)
   for (int j = 1; j < p; j++)
      for (int i = 1; i + j < p; i++)  // (1,2,3)
      {
         dof_map[idx(p-i-j,i,j)] = o;
         Nodes.IntPoint(o++).Set3(double(p-i-j)/p, double(i)/p, double(j)/p);
      }
   for (int j = 1; j < p; j++)
      for (int i = 1; i + j < p; i++)  // (0,3,2)
      {
         dof_map[idx(0,j,i)] = o;
         Nodes.IntPoint(o++).Set3(0., double(j)/p, double(i)/p);
      }
   for (int j = 1; j < p; j++)
      for (int i = 1; i + j < p; i++)  // (0,1,3)
      {
         dof_map[idx(i,0,j)] = o;
         Nodes.IntPoint(o++).Set3(double(i)/p, 0., double(j)/p);
      }
   for (int j = 1; j < p; j++)
      for (int i = 1; i + j < p; i++)  // (0,2,1)
      {
         dof_map[idx(j,i,0)] = o;
         Nodes.IntPoint(o++).Set3(double(j)/p, double(i)/p, 0.);
      }

   // interior
   for (int k = 1; k < p; k++)
      for (int j = 1; j + k < p; j++)
         for (int i = 1; i + j + k < p; i++)
         {
            dof_map[idx(i,j,k)] = o;
            Nodes.IntPoint(o++).Set3(double(i)/p, double(j)/p, double(k)/p);
         }
}

// static method
void H1Pos_TetrahedronElement::CalcShape(
   const int p, const double l1, const double l2, const double l3,
   double *shape)
{
   const double l4 = 1. - l1 - l2 - l3;

   // The basis functions are the terms in the expansion:
   //   (l1 + l2 + l3 + l4)^p =
   //      \sum_{k=0}^p \binom{p}{k} l3^k
   //         \sum_{j=0}^{p-k} \binom{p-k}{j} l2^j
   //            \sum_{i=0}^{p-k-j} \binom{p-k-j}{i} l1^i l4^{p-k-j-i}
   const int *bp = Poly_1D::Binom(p);
   double l3k = 1.;
   for (int o = 0, k = 0; k <= p; k++)
   {
      const int *bpk = Poly_1D::Binom(p - k);
      const double ek = bp[k]*l3k;
      double l2j = 1.;
      for (int j = 0; j <= p - k; j++)
      {
         Poly_1D::CalcBinomTerms(p - k - j, l1, l4, &shape[o]);
         double ekj = ek*bpk[j]*l2j;
         for (int i = 0; i <= p - k - j; i++)
         {
            shape[o++] *= ekj;
         }
         l2j *= l2;
      }
      l3k *= l3;
   }
}

// static method
void H1Pos_TetrahedronElement::CalcDShape(
   const int p, const double l1, const double l2, const double l3,
   double *dshape_1d, double *dshape)
{
   const int dof = ((p + 1)*(p + 2)*(p + 3))/6;
   const double l4 = 1. - l1 - l2 - l3;

   // For the x derivatives, differentiate the terms of the expression:
   //   \sum_{k=0}^p \binom{p}{k} l3^k
   //      \sum_{j=0}^{p-k} \binom{p-k}{j} l2^j
   //         \sum_{i=0}^{p-k-j} \binom{p-k-j}{i} l1^i l4^{p-k-j-i}
   const int *bp = Poly_1D::Binom(p);
   double l3k = 1.;
   for (int o = 0, k = 0; k <= p; k++)
   {
      const int *bpk = Poly_1D::Binom(p - k);
      const double ek = bp[k]*l3k;
      double l2j = 1.;
      for (int j = 0; j <= p - k; j++)
      {
         Poly_1D::CalcDBinomTerms(p - k - j, l1, l4, dshape_1d);
         double ekj = ek*bpk[j]*l2j;
         for (int i = 0; i <= p - k - j; i++)
         {
            dshape[o++] = dshape_1d[i]*ekj;
         }
         l2j *= l2;
      }
      l3k *= l3;
   }
   // For the y derivatives, differentiate the terms of the expression:
   //   \sum_{k=0}^p \binom{p}{k} l3^k
   //      \sum_{i=0}^{p-k} \binom{p-k}{i} l1^i
   //         \sum_{j=0}^{p-k-i} \binom{p-k-i}{j} l2^j l4^{p-k-j-i}
   l3k = 1.;
   for (int ok = 0, k = 0; k <= p; k++)
   {
      const int *bpk = Poly_1D::Binom(p - k);
      const double ek = bp[k]*l3k;
      double l1i = 1.;
      for (int i = 0; i <= p - k; i++)
      {
         Poly_1D::CalcDBinomTerms(p - k - i, l2, l4, dshape_1d);
         double eki = ek*bpk[i]*l1i;
         int o = ok + i;
         for (int j = 0; j <= p - k - i; j++)
         {
            dshape[dof + o] = dshape_1d[j]*eki;
            o += p - k - j + 1;
         }
         l1i *= l1;
      }
      l3k *= l3;
      ok += ((p - k + 2)*(p - k + 1))/2;
   }
   // For the z derivatives, differentiate the terms of the expression:
   //   \sum_{j=0}^p \binom{p}{j} l2^j
   //      \sum_{i=0}^{p-j} \binom{p-j}{i} l1^i
   //         \sum_{k=0}^{p-j-i} \binom{p-j-i}{k} l3^k l4^{p-k-j-i}
   double l2j = 1.;
   for (int j = 0; j <= p; j++)
   {
      const int *bpj = Poly_1D::Binom(p - j);
      const double ej = bp[j]*l2j;
      double l1i = 1.;
      for (int i = 0; i <= p - j; i++)
      {
         Poly_1D::CalcDBinomTerms(p - j - i, l3, l4, dshape_1d);
         double eji = ej*bpj[i]*l1i;
         int m = ((p + 2)*(p + 1))/2;
         int n = ((p - j + 2)*(p - j + 1))/2;
         for (int o = i, k = 0; k <= p - j - i; k++)
         {
            // m = ((p - k + 2)*(p - k + 1))/2;
            // n = ((p - k - j + 2)*(p - k - j + 1))/2;
            o += m;
            dshape[2*dof + o - n] = dshape_1d[k]*eji;
            m -= p - k + 1;
            n -= p - k - j + 1;
         }
         l1i *= l1;
      }
      l2j *= l2;
   }
}

void H1Pos_TetrahedronElement::CalcShape(const IntegrationPoint &ip,
                                         Vector &shape) const
{
#ifdef MFEM_THREAD_SAFE
   Vector m_shape(dof);
#endif
   CalcShape(order, ip.x, ip.y, ip.z, m_shape.GetData());
   for (int i = 0; i < dof; i++)
   {
      shape(dof_map[i]) = m_shape(i);
   }
}

void H1Pos_TetrahedronElement::CalcDShape(const IntegrationPoint &ip,
                                          DenseMatrix &dshape) const
{
#ifdef MFEM_THREAD_SAFE
   Vector dshape_1d(order + 1);
   DenseMatrix m_dshape(dof, dim);
#endif
   CalcDShape(order, ip.x, ip.y, ip.z, dshape_1d.GetData(), m_dshape.Data());
   for (int d = 0; d < 3; d++)
   {
      for (int i = 0; i < dof; i++)
      {
         dshape(dof_map[i],d) = m_dshape(i,d);
      }
   }
}


H1_WedgeElement::H1_WedgeElement(const int p,
                                 const int btype)
   : NodalFiniteElement(3, Geometry::PRISM, ((p + 1)*(p + 1)*(p + 2))/2,
                        p, FunctionSpace::Qk),
     TriangleFE(p, btype),
     SegmentFE(p, btype)
{
#ifndef MFEM_THREAD_SAFE
   t_shape.SetSize(TriangleFE.GetDof());
   s_shape.SetSize(SegmentFE.GetDof());
   t_dshape.SetSize(TriangleFE.GetDof(), 2);
   s_dshape.SetSize(SegmentFE.GetDof(), 1);
#endif

   t_dof.SetSize(dof);
   s_dof.SetSize(dof);

   // Nodal DoFs
   t_dof[0] = 0; s_dof[0] = 0;
   t_dof[1] = 1; s_dof[1] = 0;
   t_dof[2] = 2; s_dof[2] = 0;
   t_dof[3] = 0; s_dof[3] = 1;
   t_dof[4] = 1; s_dof[4] = 1;
   t_dof[5] = 2; s_dof[5] = 1;

   // Edge DoFs
   int ne = p-1;
   for (int i=1; i<p; i++)
   {
      t_dof[5 + 0 * ne + i] = 2 + 0 * ne + i; s_dof[5 + 0 * ne + i] = 0;
      t_dof[5 + 1 * ne + i] = 2 + 1 * ne + i; s_dof[5 + 1 * ne + i] = 0;
      t_dof[5 + 2 * ne + i] = 2 + 2 * ne + i; s_dof[5 + 2 * ne + i] = 0;
      t_dof[5 + 3 * ne + i] = 2 + 0 * ne + i; s_dof[5 + 3 * ne + i] = 1;
      t_dof[5 + 4 * ne + i] = 2 + 1 * ne + i; s_dof[5 + 4 * ne + i] = 1;
      t_dof[5 + 5 * ne + i] = 2 + 2 * ne + i; s_dof[5 + 5 * ne + i] = 1;
      t_dof[5 + 6 * ne + i] = 0;              s_dof[5 + 6 * ne + i] = i + 1;
      t_dof[5 + 7 * ne + i] = 1;              s_dof[5 + 7 * ne + i] = i + 1;
      t_dof[5 + 8 * ne + i] = 2;              s_dof[5 + 8 * ne + i] = i + 1;
   }

   // Triangular Face DoFs
   int k=0;
   int nt = (p-1)*(p-2)/2;
   for (int j=1; j<p; j++)
   {
      for (int i=1; i<p-j; i++)
      {
         int l = j - p + (((2 * p - 1) - i) * i) / 2;
         t_dof[6 + 9 * ne + k]      = 3 * p + l; s_dof[6 + 9 * ne + k]      = 0;
         t_dof[6 + 9 * ne + nt + k] = 3 * p + k; s_dof[6 + 9 * ne + nt + k] = 1;
         k++;
      }
   }

   // Quadrilateral Face DoFs
   k=0;
   int nq = (p-1)*(p-1);
   for (int j=1; j<p; j++)
   {
      for (int i=1; i<p; i++)
      {
         t_dof[6 + 9 * ne + 2 * nt + 0 * nq + k] = 2 + 0 * ne + i;
         t_dof[6 + 9 * ne + 2 * nt + 1 * nq + k] = 2 + 1 * ne + i;
         t_dof[6 + 9 * ne + 2 * nt + 2 * nq + k] = 2 + 2 * ne + i;

         s_dof[6 + 9 * ne + 2 * nt + 0 * nq + k] = 1 + j;
         s_dof[6 + 9 * ne + 2 * nt + 1 * nq + k] = 1 + j;
         s_dof[6 + 9 * ne + 2 * nt + 2 * nq + k] = 1 + j;

         k++;
      }
   }

   // Interior DoFs
   int m=0;
   for (int k=1; k<p; k++)
   {
      int l=0;
      for (int j=1; j<p; j++)
      {
         for (int i=1; i<j; i++)
         {
            t_dof[6 + 9 * ne + 2 * nt + 3 * nq + m] = 3 * p + l;
            s_dof[6 + 9 * ne + 2 * nt + 3 * nq + m] = 1 + k;
            l++; m++;
         }
      }
   }

   // Define Nodes
   const IntegrationRule & t_Nodes = TriangleFE.GetNodes();
   const IntegrationRule & s_Nodes = SegmentFE.GetNodes();
   for (int i=0; i<dof; i++)
   {
      Nodes.IntPoint(i).x = t_Nodes.IntPoint(t_dof[i]).x;
      Nodes.IntPoint(i).y = t_Nodes.IntPoint(t_dof[i]).y;
      Nodes.IntPoint(i).z = s_Nodes.IntPoint(s_dof[i]).x;
   }
}

void H1_WedgeElement::CalcShape(const IntegrationPoint &ip,
                                Vector &shape) const
{
#ifdef MFEM_THREAD_SAFE
   Vector t_shape(TriangleFE.GetDof());
   Vector s_shape(SegmentFE.GetDof());
#endif

   IntegrationPoint ipz; ipz.x = ip.z; ipz.y = 0.0; ipz.z = 0.0;

   TriangleFE.CalcShape(ip, t_shape);
   SegmentFE.CalcShape(ipz, s_shape);

   for (int i=0; i<dof; i++)
   {
      shape[i] = t_shape[t_dof[i]] * s_shape[s_dof[i]];
   }
}

void H1_WedgeElement::CalcDShape(const IntegrationPoint &ip,
                                 DenseMatrix &dshape) const
{
#ifdef MFEM_THREAD_SAFE
   Vector      t_shape(TriangleFE.GetDof());
   DenseMatrix t_dshape(TriangleFE.GetDof(), 2);
   Vector      s_shape(SegmentFE.GetDof());
   DenseMatrix s_dshape(SegmentFE.GetDof(), 1);
#endif

   IntegrationPoint ipz; ipz.x = ip.z; ipz.y = 0.0; ipz.z = 0.0;

   TriangleFE.CalcShape(ip, t_shape);
   TriangleFE.CalcDShape(ip, t_dshape);
   SegmentFE.CalcShape(ipz, s_shape);
   SegmentFE.CalcDShape(ipz, s_dshape);

   for (int i=0; i<dof; i++)
   {
      dshape(i, 0) = t_dshape(t_dof[i],0) * s_shape[s_dof[i]];
      dshape(i, 1) = t_dshape(t_dof[i],1) * s_shape[s_dof[i]];
      dshape(i, 2) = t_shape[t_dof[i]] * s_dshape(s_dof[i],0);
   }
}


H1Pos_WedgeElement::H1Pos_WedgeElement(const int p)
   : PositiveFiniteElement(3, Geometry::PRISM,
                           ((p + 1)*(p + 1)*(p + 2))/2, p, FunctionSpace::Qk),
     TriangleFE(p),
     SegmentFE(p)
{
#ifndef MFEM_THREAD_SAFE
   t_shape.SetSize(TriangleFE.GetDof());
   s_shape.SetSize(SegmentFE.GetDof());
   t_dshape.SetSize(TriangleFE.GetDof(), 2);
   s_dshape.SetSize(SegmentFE.GetDof(), 1);
#endif

   t_dof.SetSize(dof);
   s_dof.SetSize(dof);

   // Nodal DoFs
   t_dof[0] = 0; s_dof[0] = 0;
   t_dof[1] = 1; s_dof[1] = 0;
   t_dof[2] = 2; s_dof[2] = 0;
   t_dof[3] = 0; s_dof[3] = 1;
   t_dof[4] = 1; s_dof[4] = 1;
   t_dof[5] = 2; s_dof[5] = 1;

   // Edge DoFs
   int ne = p-1;
   for (int i=1; i<p; i++)
   {
      t_dof[5 + 0 * ne + i] = 2 + 0 * ne + i; s_dof[5 + 0 * ne + i] = 0;
      t_dof[5 + 1 * ne + i] = 2 + 1 * ne + i; s_dof[5 + 1 * ne + i] = 0;
      t_dof[5 + 2 * ne + i] = 2 + 2 * ne + i; s_dof[5 + 2 * ne + i] = 0;
      t_dof[5 + 3 * ne + i] = 2 + 0 * ne + i; s_dof[5 + 3 * ne + i] = 1;
      t_dof[5 + 4 * ne + i] = 2 + 1 * ne + i; s_dof[5 + 4 * ne + i] = 1;
      t_dof[5 + 5 * ne + i] = 2 + 2 * ne + i; s_dof[5 + 5 * ne + i] = 1;
      t_dof[5 + 6 * ne + i] = 0;              s_dof[5 + 6 * ne + i] = i + 1;
      t_dof[5 + 7 * ne + i] = 1;              s_dof[5 + 7 * ne + i] = i + 1;
      t_dof[5 + 8 * ne + i] = 2;              s_dof[5 + 8 * ne + i] = i + 1;
   }

   // Triangular Face DoFs
   int k=0;
   int nt = (p-1)*(p-2)/2;
   for (int j=1; j<p; j++)
   {
      for (int i=1; i<j; i++)
      {
         t_dof[6 + 9 * ne + k]      = 3 * p + k; s_dof[6 + 9 * ne + k]      = 0;
         t_dof[6 + 9 * ne + nt + k] = 3 * p + k; s_dof[6 + 9 * ne + nt + k] = 1;
         k++;
      }
   }

   // Quadrilateral Face DoFs
   k=0;
   int nq = (p-1)*(p-1);
   for (int j=1; j<p; j++)
   {
      for (int i=1; i<p; i++)
      {
         t_dof[6 + 9 * ne + 2 * nt + 0 * nq + k] = 2 + 0 * ne + i;
         t_dof[6 + 9 * ne + 2 * nt + 1 * nq + k] = 2 + 1 * ne + i;
         t_dof[6 + 9 * ne + 2 * nt + 2 * nq + k] = 2 + 2 * ne + i;

         s_dof[6 + 9 * ne + 2 * nt + 0 * nq + k] = 1 + j;
         s_dof[6 + 9 * ne + 2 * nt + 1 * nq + k] = 1 + j;
         s_dof[6 + 9 * ne + 2 * nt + 2 * nq + k] = 1 + j;

         k++;
      }
   }

   // Interior DoFs
   int m=0;
   for (int k=1; k<p; k++)
   {
      int l=0;
      for (int j=1; j<p; j++)
      {
         for (int i=1; i<j; i++)
         {
            t_dof[6 + 9 * ne + 2 * nt + 3 * nq + m] = 3 * p + l;
            s_dof[6 + 9 * ne + 2 * nt + 3 * nq + m] = 1 + k;
            l++; m++;
         }
      }
   }

   // Define Nodes
   const IntegrationRule & t_Nodes = TriangleFE.GetNodes();
   const IntegrationRule & s_Nodes = SegmentFE.GetNodes();
   for (int i=0; i<dof; i++)
   {
      Nodes.IntPoint(i).x = t_Nodes.IntPoint(t_dof[i]).x;
      Nodes.IntPoint(i).y = t_Nodes.IntPoint(t_dof[i]).y;
      Nodes.IntPoint(i).z = s_Nodes.IntPoint(s_dof[i]).x;
   }
}

void H1Pos_WedgeElement::CalcShape(const IntegrationPoint &ip,
                                   Vector &shape) const
{
#ifdef MFEM_THREAD_SAFE
   Vector t_shape(TriangleFE.GetDof());
   Vector s_shape(SegmentFE.GetDof());
#endif

   IntegrationPoint ipz; ipz.x = ip.z; ipz.y = 0.0; ipz.z = 0.0;

   TriangleFE.CalcShape(ip, t_shape);
   SegmentFE.CalcShape(ipz, s_shape);

   for (int i=0; i<dof; i++)
   {
      shape[i] = t_shape[t_dof[i]] * s_shape[s_dof[i]];
   }
}

void H1Pos_WedgeElement::CalcDShape(const IntegrationPoint &ip,
                                    DenseMatrix &dshape) const
{
#ifdef MFEM_THREAD_SAFE
   Vector      t_shape(TriangleFE.GetDof());
   DenseMatrix t_dshape(TriangleFE.GetDof(), 2);
   Vector      s_shape(SegmentFE.GetDof());
   DenseMatrix s_dshape(SegmentFE.GetDof(), 1);
#endif

   IntegrationPoint ipz; ipz.x = ip.z; ipz.y = 0.0; ipz.z = 0.0;

   TriangleFE.CalcShape(ip, t_shape);
   TriangleFE.CalcDShape(ip, t_dshape);
   SegmentFE.CalcShape(ipz, s_shape);
   SegmentFE.CalcDShape(ipz, s_dshape);

   for (int i=0; i<dof; i++)
   {
      dshape(i, 0) = t_dshape(t_dof[i],0) * s_shape[s_dof[i]];
      dshape(i, 1) = t_dshape(t_dof[i],1) * s_shape[s_dof[i]];
      dshape(i, 2) = t_shape[t_dof[i]] * s_dshape(s_dof[i],0);
   }
}


L2_SegmentElement::L2_SegmentElement(const int p, const int btype)
   : NodalTensorFiniteElement(1, p, VerifyOpen(btype), L2_DOF_MAP)
{
   const double *op = poly1d.OpenPoints(p, btype);

#ifndef MFEM_THREAD_SAFE
   shape_x.SetSize(p + 1);
   dshape_x.SetDataAndSize(NULL, p + 1);
#endif

   for (int i = 0; i <= p; i++)
   {
      Nodes.IntPoint(i).x = op[i];
   }
}

void L2_SegmentElement::CalcShape(const IntegrationPoint &ip,
                                  Vector &shape) const
{
   basis1d.Eval(ip.x, shape);
}

void L2_SegmentElement::CalcDShape(const IntegrationPoint &ip,
                                   DenseMatrix &dshape) const
{
#ifdef MFEM_THREAD_SAFE
   Vector shape_x(dof), dshape_x(dshape.Data(), dof);
#else
   dshape_x.SetData(dshape.Data());
#endif
   basis1d.Eval(ip.x, shape_x, dshape_x);
}

void L2_SegmentElement::ProjectDelta(int vertex, Vector &dofs) const
{
   const int p = order;
   const double *op = poly1d.OpenPoints(p, b_type);

   switch (vertex)
   {
      case 0:
         for (int i = 0; i <= p; i++)
         {
            dofs(i) = poly1d.CalcDelta(p,(1.0 - op[i]));
         }
         break;

      case 1:
         for (int i = 0; i <= p; i++)
         {
            dofs(i) = poly1d.CalcDelta(p,op[i]);
         }
         break;
   }
}


L2Pos_SegmentElement::L2Pos_SegmentElement(const int p)
   : PositiveTensorFiniteElement(1, p, L2_DOF_MAP)
{
#ifndef MFEM_THREAD_SAFE
   shape_x.SetSize(p + 1);
   dshape_x.SetDataAndSize(NULL, p + 1);
#endif

   if (p == 0)
   {
      Nodes.IntPoint(0).x = 0.5;
   }
   else
   {
      for (int i = 0; i <= p; i++)
      {
         Nodes.IntPoint(i).x = double(i)/p;
      }
   }
}

void L2Pos_SegmentElement::CalcShape(const IntegrationPoint &ip,
                                     Vector &shape) const
{
   Poly_1D::CalcBernstein(order, ip.x, shape);
}

void L2Pos_SegmentElement::CalcDShape(const IntegrationPoint &ip,
                                      DenseMatrix &dshape) const
{
#ifdef MFEM_THREAD_SAFE
   Vector shape_x(dof), dshape_x(dshape.Data(), dof);
#else
   dshape_x.SetData(dshape.Data());
#endif
   Poly_1D::CalcBernstein(order, ip.x, shape_x, dshape_x);
}

void L2Pos_SegmentElement::ProjectDelta(int vertex, Vector &dofs) const
{
   dofs = 0.0;
   dofs[vertex*order] = 1.0;
}


L2_QuadrilateralElement::L2_QuadrilateralElement(const int p, const int btype)
   : NodalTensorFiniteElement(2, p, VerifyOpen(btype), L2_DOF_MAP)
{
   const double *op = poly1d.OpenPoints(p, b_type);

#ifndef MFEM_THREAD_SAFE
   shape_x.SetSize(p + 1);
   shape_y.SetSize(p + 1);
   dshape_x.SetSize(p + 1);
   dshape_y.SetSize(p + 1);
#endif

   for (int o = 0, j = 0; j <= p; j++)
      for (int i = 0; i <= p; i++)
      {
         Nodes.IntPoint(o++).Set2(op[i], op[j]);
      }
}

void L2_QuadrilateralElement::CalcShape(const IntegrationPoint &ip,
                                        Vector &shape) const
{
   const int p = order;

#ifdef MFEM_THREAD_SAFE
   Vector shape_x(p+1), shape_y(p+1);
#endif

   basis1d.Eval(ip.x, shape_x);
   basis1d.Eval(ip.y, shape_y);

   for (int o = 0, j = 0; j <= p; j++)
      for (int i = 0; i <= p; i++)
      {
         shape(o++) = shape_x(i)*shape_y(j);
      }
}

void L2_QuadrilateralElement::CalcDShape(const IntegrationPoint &ip,
                                         DenseMatrix &dshape) const
{
   const int p = order;

#ifdef MFEM_THREAD_SAFE
   Vector shape_x(p+1), shape_y(p+1), dshape_x(p+1), dshape_y(p+1);
#endif

   basis1d.Eval(ip.x, shape_x, dshape_x);
   basis1d.Eval(ip.y, shape_y, dshape_y);

   for (int o = 0, j = 0; j <= p; j++)
      for (int i = 0; i <= p; i++)
      {
         dshape(o,0) = dshape_x(i)* shape_y(j);
         dshape(o,1) =  shape_x(i)*dshape_y(j);  o++;
      }
}

void L2_QuadrilateralElement::ProjectDelta(int vertex, Vector &dofs) const
{
   const int p = order;
   const double *op = poly1d.OpenPoints(p, b_type);

#ifdef MFEM_THREAD_SAFE
   Vector shape_x(p+1), shape_y(p+1);
#endif

   for (int i = 0; i <= p; i++)
   {
      shape_x(i) = poly1d.CalcDelta(p,(1.0 - op[i]));
      shape_y(i) = poly1d.CalcDelta(p,op[i]);
   }

   switch (vertex)
   {
      case 0:
         for (int o = 0, j = 0; j <= p; j++)
            for (int i = 0; i <= p; i++)
            {
               dofs[o++] = shape_x(i)*shape_x(j);
            }
         break;
      case 1:
         for (int o = 0, j = 0; j <= p; j++)
            for (int i = 0; i <= p; i++)
            {
               dofs[o++] = shape_y(i)*shape_x(j);
            }
         break;
      case 2:
         for (int o = 0, j = 0; j <= p; j++)
            for (int i = 0; i <= p; i++)
            {
               dofs[o++] = shape_y(i)*shape_y(j);
            }
         break;
      case 3:
         for (int o = 0, j = 0; j <= p; j++)
            for (int i = 0; i <= p; i++)
            {
               dofs[o++] = shape_x(i)*shape_y(j);
            }
         break;
   }
}


L2Pos_QuadrilateralElement::L2Pos_QuadrilateralElement(const int p)
   : PositiveTensorFiniteElement(2, p, L2_DOF_MAP)
{
#ifndef MFEM_THREAD_SAFE
   shape_x.SetSize(p + 1);
   shape_y.SetSize(p + 1);
   dshape_x.SetSize(p + 1);
   dshape_y.SetSize(p + 1);
#endif

   if (p == 0)
   {
      Nodes.IntPoint(0).Set2(0.5, 0.5);
   }
   else
   {
      for (int o = 0, j = 0; j <= p; j++)
         for (int i = 0; i <= p; i++)
         {
            Nodes.IntPoint(o++).Set2(double(i)/p, double(j)/p);
         }
   }
}

void L2Pos_QuadrilateralElement::CalcShape(const IntegrationPoint &ip,
                                           Vector &shape) const
{
   const int p = order;

#ifdef MFEM_THREAD_SAFE
   Vector shape_x(p+1), shape_y(p+1);
#endif

   Poly_1D::CalcBernstein(p, ip.x, shape_x);
   Poly_1D::CalcBernstein(p, ip.y, shape_y);

   for (int o = 0, j = 0; j <= p; j++)
      for (int i = 0; i <= p; i++)
      {
         shape(o++) = shape_x(i)*shape_y(j);
      }
}

void L2Pos_QuadrilateralElement::CalcDShape(const IntegrationPoint &ip,
                                            DenseMatrix &dshape) const
{
   const int p = order;

#ifdef MFEM_THREAD_SAFE
   Vector shape_x(p+1), shape_y(p+1), dshape_x(p+1), dshape_y(p+1);
#endif

   Poly_1D::CalcBernstein(p, ip.x, shape_x, dshape_x);
   Poly_1D::CalcBernstein(p, ip.y, shape_y, dshape_y);

   for (int o = 0, j = 0; j <= p; j++)
      for (int i = 0; i <= p; i++)
      {
         dshape(o,0) = dshape_x(i)* shape_y(j);
         dshape(o,1) =  shape_x(i)*dshape_y(j);  o++;
      }
}

void L2Pos_QuadrilateralElement::ProjectDelta(int vertex, Vector &dofs) const
{
   const int p = order;

   dofs = 0.0;
   switch (vertex)
   {
      case 0: dofs[0] = 1.0; break;
      case 1: dofs[p] = 1.0; break;
      case 2: dofs[p*(p + 2)] = 1.0; break;
      case 3: dofs[p*(p + 1)] = 1.0; break;
   }
}


L2_HexahedronElement::L2_HexahedronElement(const int p, const int btype)
   : NodalTensorFiniteElement(3, p, VerifyOpen(btype), L2_DOF_MAP)
{
   const double *op = poly1d.OpenPoints(p, btype);

#ifndef MFEM_THREAD_SAFE
   shape_x.SetSize(p + 1);
   shape_y.SetSize(p + 1);
   shape_z.SetSize(p + 1);
   dshape_x.SetSize(p + 1);
   dshape_y.SetSize(p + 1);
   dshape_z.SetSize(p + 1);
#endif

   for (int o = 0, k = 0; k <= p; k++)
      for (int j = 0; j <= p; j++)
         for (int i = 0; i <= p; i++)
         {
            Nodes.IntPoint(o++).Set3(op[i], op[j], op[k]);
         }
}

void L2_HexahedronElement::CalcShape(const IntegrationPoint &ip,
                                     Vector &shape) const
{
   const int p = order;

#ifdef MFEM_THREAD_SAFE
   Vector shape_x(p+1), shape_y(p+1), shape_z(p+1);
#endif

   basis1d.Eval(ip.x, shape_x);
   basis1d.Eval(ip.y, shape_y);
   basis1d.Eval(ip.z, shape_z);

   for (int o = 0, k = 0; k <= p; k++)
      for (int j = 0; j <= p; j++)
         for (int i = 0; i <= p; i++)
         {
            shape(o++) = shape_x(i)*shape_y(j)*shape_z(k);
         }
}

void L2_HexahedronElement::CalcDShape(const IntegrationPoint &ip,
                                      DenseMatrix &dshape) const
{
   const int p = order;

#ifdef MFEM_THREAD_SAFE
   Vector shape_x(p+1),  shape_y(p+1),  shape_z(p+1);
   Vector dshape_x(p+1), dshape_y(p+1), dshape_z(p+1);
#endif

   basis1d.Eval(ip.x, shape_x, dshape_x);
   basis1d.Eval(ip.y, shape_y, dshape_y);
   basis1d.Eval(ip.z, shape_z, dshape_z);

   for (int o = 0, k = 0; k <= p; k++)
      for (int j = 0; j <= p; j++)
         for (int i = 0; i <= p; i++)
         {
            dshape(o,0) = dshape_x(i)* shape_y(j)* shape_z(k);
            dshape(o,1) =  shape_x(i)*dshape_y(j)* shape_z(k);
            dshape(o,2) =  shape_x(i)* shape_y(j)*dshape_z(k);  o++;
         }
}

void L2_HexahedronElement::ProjectDelta(int vertex, Vector &dofs) const
{
   const int p = order;
   const double *op = poly1d.OpenPoints(p, b_type);

#ifdef MFEM_THREAD_SAFE
   Vector shape_x(p+1), shape_y(p+1);
#endif

   for (int i = 0; i <= p; i++)
   {
      shape_x(i) = poly1d.CalcDelta(p,(1.0 - op[i]));
      shape_y(i) = poly1d.CalcDelta(p,op[i]);
   }

   switch (vertex)
   {
      case 0:
         for (int o = 0, k = 0; k <= p; k++)
            for (int j = 0; j <= p; j++)
               for (int i = 0; i <= p; i++)
               {
                  dofs[o++] = shape_x(i)*shape_x(j)*shape_x(k);
               }
         break;
      case 1:
         for (int o = 0, k = 0; k <= p; k++)
            for (int j = 0; j <= p; j++)
               for (int i = 0; i <= p; i++)
               {
                  dofs[o++] = shape_y(i)*shape_x(j)*shape_x(k);
               }
         break;
      case 2:
         for (int o = 0, k = 0; k <= p; k++)
            for (int j = 0; j <= p; j++)
               for (int i = 0; i <= p; i++)
               {
                  dofs[o++] = shape_y(i)*shape_y(j)*shape_x(k);
               }
         break;
      case 3:
         for (int o = 0, k = 0; k <= p; k++)
            for (int j = 0; j <= p; j++)
               for (int i = 0; i <= p; i++)
               {
                  dofs[o++] = shape_x(i)*shape_y(j)*shape_x(k);
               }
         break;
      case 4:
         for (int o = 0, k = 0; k <= p; k++)
            for (int j = 0; j <= p; j++)
               for (int i = 0; i <= p; i++)
               {
                  dofs[o++] = shape_x(i)*shape_x(j)*shape_y(k);
               }
         break;
      case 5:
         for (int o = 0, k = 0; k <= p; k++)
            for (int j = 0; j <= p; j++)
               for (int i = 0; i <= p; i++)
               {
                  dofs[o++] = shape_y(i)*shape_x(j)*shape_y(k);
               }
         break;
      case 6:
         for (int o = 0, k = 0; k <= p; k++)
            for (int j = 0; j <= p; j++)
               for (int i = 0; i <= p; i++)
               {
                  dofs[o++] = shape_y(i)*shape_y(j)*shape_y(k);
               }
         break;
      case 7:
         for (int o = 0, k = 0; k <= p; k++)
            for (int j = 0; j <= p; j++)
               for (int i = 0; i <= p; i++)
               {
                  dofs[o++] = shape_x(i)*shape_y(j)*shape_y(k);
               }
         break;
   }
}


L2Pos_HexahedronElement::L2Pos_HexahedronElement(const int p)
   : PositiveTensorFiniteElement(3, p, L2_DOF_MAP)
{
#ifndef MFEM_THREAD_SAFE
   shape_x.SetSize(p + 1);
   shape_y.SetSize(p + 1);
   shape_z.SetSize(p + 1);
   dshape_x.SetSize(p + 1);
   dshape_y.SetSize(p + 1);
   dshape_z.SetSize(p + 1);
#endif

   if (p == 0)
   {
      Nodes.IntPoint(0).Set3(0.5, 0.5, 0.5);
   }
   else
   {
      for (int o = 0, k = 0; k <= p; k++)
         for (int j = 0; j <= p; j++)
            for (int i = 0; i <= p; i++)
            {
               Nodes.IntPoint(o++).Set3(double(i)/p, double(j)/p, double(k)/p);
            }
   }
}

void L2Pos_HexahedronElement::CalcShape(const IntegrationPoint &ip,
                                        Vector &shape) const
{
   const int p = order;

#ifdef MFEM_THREAD_SAFE
   Vector shape_x(p+1), shape_y(p+1), shape_z(p+1);
#endif

   Poly_1D::CalcBernstein(p, ip.x, shape_x);
   Poly_1D::CalcBernstein(p, ip.y, shape_y);
   Poly_1D::CalcBernstein(p, ip.z, shape_z);

   for (int o = 0, k = 0; k <= p; k++)
      for (int j = 0; j <= p; j++)
         for (int i = 0; i <= p; i++)
         {
            shape(o++) = shape_x(i)*shape_y(j)*shape_z(k);
         }
}

void L2Pos_HexahedronElement::CalcDShape(const IntegrationPoint &ip,
                                         DenseMatrix &dshape) const
{
   const int p = order;

#ifdef MFEM_THREAD_SAFE
   Vector shape_x(p+1),  shape_y(p+1),  shape_z(p+1);
   Vector dshape_x(p+1), dshape_y(p+1), dshape_z(p+1);
#endif

   Poly_1D::CalcBernstein(p, ip.x, shape_x, dshape_x);
   Poly_1D::CalcBernstein(p, ip.y, shape_y, dshape_y);
   Poly_1D::CalcBernstein(p, ip.z, shape_z, dshape_z);

   for (int o = 0, k = 0; k <= p; k++)
      for (int j = 0; j <= p; j++)
         for (int i = 0; i <= p; i++)
         {
            dshape(o,0) = dshape_x(i)* shape_y(j)* shape_z(k);
            dshape(o,1) =  shape_x(i)*dshape_y(j)* shape_z(k);
            dshape(o,2) =  shape_x(i)* shape_y(j)*dshape_z(k);  o++;
         }
}

void L2Pos_HexahedronElement::ProjectDelta(int vertex, Vector &dofs) const
{
   const int p = order;

   dofs = 0.0;
   switch (vertex)
   {
      case 0: dofs[0] = 1.0; break;
      case 1: dofs[p] = 1.0; break;
      case 2: dofs[p*(p + 2)] = 1.0; break;
      case 3: dofs[p*(p + 1)] = 1.0; break;
      case 4: dofs[p*(p + 1)*(p + 1)] = 1.0; break;
      case 5: dofs[p + p*(p + 1)*(p + 1)] = 1.0; break;
      case 6: dofs[dof - 1] = 1.0; break;
      case 7: dofs[dof - p - 1] = 1.0; break;
   }
}


L2_TriangleElement::L2_TriangleElement(const int p, const int btype)
   : NodalFiniteElement(2, Geometry::TRIANGLE, ((p + 1)*(p + 2))/2, p,
                        FunctionSpace::Pk)
{
   const double *op = poly1d.OpenPoints(p, VerifyNodal(VerifyOpen(btype)));

#ifndef MFEM_THREAD_SAFE
   shape_x.SetSize(p + 1);
   shape_y.SetSize(p + 1);
   shape_l.SetSize(p + 1);
   dshape_x.SetSize(p + 1);
   dshape_y.SetSize(p + 1);
   dshape_l.SetSize(p + 1);
   u.SetSize(dof);
   du.SetSize(dof, dim);
#else
   Vector shape_x(p + 1), shape_y(p + 1), shape_l(p + 1);
#endif

   for (int o = 0, j = 0; j <= p; j++)
      for (int i = 0; i + j <= p; i++)
      {
         double w = op[i] + op[j] + op[p-i-j];
         Nodes.IntPoint(o++).Set2(op[i]/w, op[j]/w);
      }

   DenseMatrix T(dof);
   for (int k = 0; k < dof; k++)
   {
      IntegrationPoint &ip = Nodes.IntPoint(k);
      poly1d.CalcBasis(p, ip.x, shape_x);
      poly1d.CalcBasis(p, ip.y, shape_y);
      poly1d.CalcBasis(p, 1. - ip.x - ip.y, shape_l);

      for (int o = 0, j = 0; j <= p; j++)
         for (int i = 0; i + j <= p; i++)
         {
            T(o++, k) = shape_x(i)*shape_y(j)*shape_l(p-i-j);
         }
   }

   Ti.Factor(T);
   // mfem::out << "L2_TriangleElement(" << p << ") : "; Ti.TestInversion();
}

void L2_TriangleElement::CalcShape(const IntegrationPoint &ip,
                                   Vector &shape) const
{
   const int p = order;

#ifdef MFEM_THREAD_SAFE
   Vector shape_x(p + 1), shape_y(p + 1), shape_l(p + 1), u(dof);
#endif

   poly1d.CalcBasis(p, ip.x, shape_x);
   poly1d.CalcBasis(p, ip.y, shape_y);
   poly1d.CalcBasis(p, 1. - ip.x - ip.y, shape_l);

   for (int o = 0, j = 0; j <= p; j++)
      for (int i = 0; i + j <= p; i++)
      {
         u(o++) = shape_x(i)*shape_y(j)*shape_l(p-i-j);
      }

   Ti.Mult(u, shape);
}

void L2_TriangleElement::CalcDShape(const IntegrationPoint &ip,
                                    DenseMatrix &dshape) const
{
   const int p = order;

#ifdef MFEM_THREAD_SAFE
   Vector  shape_x(p + 1),  shape_y(p + 1),  shape_l(p + 1);
   Vector dshape_x(p + 1), dshape_y(p + 1), dshape_l(p + 1);
   DenseMatrix du(dof, dim);
#endif

   poly1d.CalcBasis(p, ip.x, shape_x, dshape_x);
   poly1d.CalcBasis(p, ip.y, shape_y, dshape_y);
   poly1d.CalcBasis(p, 1. - ip.x - ip.y, shape_l, dshape_l);

   for (int o = 0, j = 0; j <= p; j++)
      for (int i = 0; i + j <= p; i++)
      {
         int k = p - i - j;
         du(o,0) = ((dshape_x(i)* shape_l(k)) -
                    ( shape_x(i)*dshape_l(k)))*shape_y(j);
         du(o,1) = ((dshape_y(j)* shape_l(k)) -
                    ( shape_y(j)*dshape_l(k)))*shape_x(i);
         o++;
      }

   Ti.Mult(du, dshape);
}

void L2_TriangleElement::ProjectDelta(int vertex, Vector &dofs) const
{
   switch (vertex)
   {
      case 0:
         for (int i = 0; i < dof; i++)
         {
            const IntegrationPoint &ip = Nodes.IntPoint(i);
            dofs[i] = pow(1.0 - ip.x - ip.y, order);
         }
         break;
      case 1:
         for (int i = 0; i < dof; i++)
         {
            const IntegrationPoint &ip = Nodes.IntPoint(i);
            dofs[i] = pow(ip.x, order);
         }
         break;
      case 2:
         for (int i = 0; i < dof; i++)
         {
            const IntegrationPoint &ip = Nodes.IntPoint(i);
            dofs[i] = pow(ip.y, order);
         }
         break;
   }
}


L2Pos_TriangleElement::L2Pos_TriangleElement(const int p)
   : PositiveFiniteElement(2, Geometry::TRIANGLE, ((p + 1)*(p + 2))/2, p,
                           FunctionSpace::Pk)
{
#ifndef MFEM_THREAD_SAFE
   dshape_1d.SetSize(p + 1);
#endif

   if (p == 0)
   {
      Nodes.IntPoint(0).Set2(1./3, 1./3);
   }
   else
   {
      for (int o = 0, j = 0; j <= p; j++)
         for (int i = 0; i + j <= p; i++)
         {
            Nodes.IntPoint(o++).Set2(double(i)/p, double(j)/p);
         }
   }
}

void L2Pos_TriangleElement::CalcShape(const IntegrationPoint &ip,
                                      Vector &shape) const
{
   H1Pos_TriangleElement::CalcShape(order, ip.x, ip.y, shape.GetData());
}

void L2Pos_TriangleElement::CalcDShape(const IntegrationPoint &ip,
                                       DenseMatrix &dshape) const
{
#ifdef MFEM_THREAD_SAFE
   Vector dshape_1d(order + 1);
#endif

   H1Pos_TriangleElement::CalcDShape(order, ip.x, ip.y, dshape_1d.GetData(),
                                     dshape.Data());
}

void L2Pos_TriangleElement::ProjectDelta(int vertex, Vector &dofs) const
{
   dofs = 0.0;
   switch (vertex)
   {
      case 0: dofs[0] = 1.0; break;
      case 1: dofs[order] = 1.0; break;
      case 2: dofs[dof-1] = 1.0; break;
   }
}


L2_TetrahedronElement::L2_TetrahedronElement(const int p, const int btype)
   : NodalFiniteElement(3, Geometry::TETRAHEDRON, ((p + 1)*(p + 2)*(p + 3))/6,
                        p, FunctionSpace::Pk)
{
   const double *op = poly1d.OpenPoints(p, VerifyNodal(VerifyOpen(btype)));

#ifndef MFEM_THREAD_SAFE
   shape_x.SetSize(p + 1);
   shape_y.SetSize(p + 1);
   shape_z.SetSize(p + 1);
   shape_l.SetSize(p + 1);
   dshape_x.SetSize(p + 1);
   dshape_y.SetSize(p + 1);
   dshape_z.SetSize(p + 1);
   dshape_l.SetSize(p + 1);
   u.SetSize(dof);
   du.SetSize(dof, dim);
#else
   Vector shape_x(p + 1), shape_y(p + 1), shape_z(p + 1), shape_l(p + 1);
#endif

   for (int o = 0, k = 0; k <= p; k++)
      for (int j = 0; j + k <= p; j++)
         for (int i = 0; i + j + k <= p; i++)
         {
            double w = op[i] + op[j] + op[k] + op[p-i-j-k];
            Nodes.IntPoint(o++).Set3(op[i]/w, op[j]/w, op[k]/w);
         }

   DenseMatrix T(dof);
   for (int m = 0; m < dof; m++)
   {
      IntegrationPoint &ip = Nodes.IntPoint(m);
      poly1d.CalcBasis(p, ip.x, shape_x);
      poly1d.CalcBasis(p, ip.y, shape_y);
      poly1d.CalcBasis(p, ip.z, shape_z);
      poly1d.CalcBasis(p, 1. - ip.x - ip.y - ip.z, shape_l);

      for (int o = 0, k = 0; k <= p; k++)
         for (int j = 0; j + k <= p; j++)
            for (int i = 0; i + j + k <= p; i++)
            {
               T(o++, m) = shape_x(i)*shape_y(j)*shape_z(k)*shape_l(p-i-j-k);
            }
   }

   Ti.Factor(T);
   // mfem::out << "L2_TetrahedronElement(" << p << ") : "; Ti.TestInversion();
}

void L2_TetrahedronElement::CalcShape(const IntegrationPoint &ip,
                                      Vector &shape) const
{
   const int p = order;

#ifdef MFEM_THREAD_SAFE
   Vector shape_x(p + 1), shape_y(p + 1), shape_z(p + 1), shape_l(p + 1);
   Vector u(dof);
#endif

   poly1d.CalcBasis(p, ip.x, shape_x);
   poly1d.CalcBasis(p, ip.y, shape_y);
   poly1d.CalcBasis(p, ip.z, shape_z);
   poly1d.CalcBasis(p, 1. - ip.x - ip.y - ip.z, shape_l);

   for (int o = 0, k = 0; k <= p; k++)
      for (int j = 0; j + k <= p; j++)
         for (int i = 0; i + j + k <= p; i++)
         {
            u(o++) = shape_x(i)*shape_y(j)*shape_z(k)*shape_l(p-i-j-k);
         }

   Ti.Mult(u, shape);
}

void L2_TetrahedronElement::CalcDShape(const IntegrationPoint &ip,
                                       DenseMatrix &dshape) const
{
   const int p = order;

#ifdef MFEM_THREAD_SAFE
   Vector  shape_x(p + 1),  shape_y(p + 1),  shape_z(p + 1),  shape_l(p + 1);
   Vector dshape_x(p + 1), dshape_y(p + 1), dshape_z(p + 1), dshape_l(p + 1);
   DenseMatrix du(dof, dim);
#endif

   poly1d.CalcBasis(p, ip.x, shape_x, dshape_x);
   poly1d.CalcBasis(p, ip.y, shape_y, dshape_y);
   poly1d.CalcBasis(p, ip.z, shape_z, dshape_z);
   poly1d.CalcBasis(p, 1. - ip.x - ip.y - ip.z, shape_l, dshape_l);

   for (int o = 0, k = 0; k <= p; k++)
      for (int j = 0; j + k <= p; j++)
         for (int i = 0; i + j + k <= p; i++)
         {
            int l = p - i - j - k;
            du(o,0) = ((dshape_x(i)* shape_l(l)) -
                       ( shape_x(i)*dshape_l(l)))*shape_y(j)*shape_z(k);
            du(o,1) = ((dshape_y(j)* shape_l(l)) -
                       ( shape_y(j)*dshape_l(l)))*shape_x(i)*shape_z(k);
            du(o,2) = ((dshape_z(k)* shape_l(l)) -
                       ( shape_z(k)*dshape_l(l)))*shape_x(i)*shape_y(j);
            o++;
         }

   Ti.Mult(du, dshape);
}

void L2_TetrahedronElement::ProjectDelta(int vertex, Vector &dofs) const
{
   switch (vertex)
   {
      case 0:
         for (int i = 0; i < dof; i++)
         {
            const IntegrationPoint &ip = Nodes.IntPoint(i);
            dofs[i] = pow(1.0 - ip.x - ip.y - ip.z, order);
         }
         break;
      case 1:
         for (int i = 0; i < dof; i++)
         {
            const IntegrationPoint &ip = Nodes.IntPoint(i);
            dofs[i] = pow(ip.x, order);
         }
         break;
      case 2:
         for (int i = 0; i < dof; i++)
         {
            const IntegrationPoint &ip = Nodes.IntPoint(i);
            dofs[i] = pow(ip.y, order);
         }
         break;
      case 3:
         for (int i = 0; i < dof; i++)
         {
            const IntegrationPoint &ip = Nodes.IntPoint(i);
            dofs[i] = pow(ip.z, order);
         }
         break;
   }
}


L2Pos_TetrahedronElement::L2Pos_TetrahedronElement(const int p)
   : PositiveFiniteElement(3, Geometry::TETRAHEDRON,
                           ((p + 1)*(p + 2)*(p + 3))/6, p, FunctionSpace::Pk)
{
#ifndef MFEM_THREAD_SAFE
   dshape_1d.SetSize(p + 1);
#endif

   if (p == 0)
   {
      Nodes.IntPoint(0).Set3(0.25, 0.25, 0.25);
   }
   else
   {
      for (int o = 0, k = 0; k <= p; k++)
         for (int j = 0; j + k <= p; j++)
            for (int i = 0; i + j + k <= p; i++)
            {
               Nodes.IntPoint(o++).Set3(double(i)/p, double(j)/p, double(k)/p);
            }
   }
}

void L2Pos_TetrahedronElement::CalcShape(const IntegrationPoint &ip,
                                         Vector &shape) const
{
   H1Pos_TetrahedronElement::CalcShape(order, ip.x, ip.y, ip.z,
                                       shape.GetData());
}

void L2Pos_TetrahedronElement::CalcDShape(const IntegrationPoint &ip,
                                          DenseMatrix &dshape) const
{
#ifdef MFEM_THREAD_SAFE
   Vector dshape_1d(order + 1);
#endif

   H1Pos_TetrahedronElement::CalcDShape(order, ip.x, ip.y, ip.z,
                                        dshape_1d.GetData(), dshape.Data());
}

void L2Pos_TetrahedronElement::ProjectDelta(int vertex, Vector &dofs) const
{
   dofs = 0.0;
   switch (vertex)
   {
      case 0: dofs[0] = 1.0; break;
      case 1: dofs[order] = 1.0; break;
      case 2: dofs[(order*(order+3))/2] = 1.0; break;
      case 3: dofs[dof-1] = 1.0; break;
   }
}


L2_WedgeElement::L2_WedgeElement(const int p, const int btype)
   : NodalFiniteElement(3, Geometry::PRISM, ((p + 1)*(p + 1)*(p + 2))/2,
                        p, FunctionSpace::Qk),
     TriangleFE(p, btype),
     SegmentFE(p, btype)
{
#ifndef MFEM_THREAD_SAFE
   t_shape.SetSize(TriangleFE.GetDof());
   s_shape.SetSize(SegmentFE.GetDof());
   t_dshape.SetSize(TriangleFE.GetDof(), 2);
   s_dshape.SetSize(SegmentFE.GetDof(), 1);
#endif

   t_dof.SetSize(dof);
   s_dof.SetSize(dof);

   // Interior DoFs
   int m=0;
   for (int k=0; k<=p; k++)
   {
      int l=0;
      for (int j=0; j<=p; j++)
      {
         for (int i=0; i<=j; i++)
         {
            t_dof[m] = l;
            s_dof[m] = k;
            l++; m++;
         }
      }
   }

   // Define Nodes
   const IntegrationRule & t_Nodes = TriangleFE.GetNodes();
   const IntegrationRule & s_Nodes = SegmentFE.GetNodes();
   for (int i=0; i<dof; i++)
   {
      Nodes.IntPoint(i).x = t_Nodes.IntPoint(t_dof[i]).x;
      Nodes.IntPoint(i).y = t_Nodes.IntPoint(t_dof[i]).y;
      Nodes.IntPoint(i).z = s_Nodes.IntPoint(s_dof[i]).x;
   }
}

void L2_WedgeElement::CalcShape(const IntegrationPoint &ip,
                                Vector &shape) const
{
#ifdef MFEM_THREAD_SAFE
   Vector t_shape(TriangleFE.GetDof());
   Vector s_shape(SegmentFE.GetDof());
#endif

   IntegrationPoint ipz; ipz.x = ip.z; ipz.y = 0.0; ipz.z = 0.0;

   TriangleFE.CalcShape(ip, t_shape);
   SegmentFE.CalcShape(ipz, s_shape);

   for (int i=0; i<dof; i++)
   {
      shape[i] = t_shape[t_dof[i]] * s_shape[s_dof[i]];
   }
}

void L2_WedgeElement::CalcDShape(const IntegrationPoint &ip,
                                 DenseMatrix &dshape) const
{
#ifdef MFEM_THREAD_SAFE
   Vector      t_shape(TriangleFE.GetDof());
   DenseMatrix t_dshape(TriangleFE.GetDof(), 2);
   Vector      s_shape(SegmentFE.GetDof());
   DenseMatrix s_dshape(SegmentFE.GetDof(), 1);
#endif

   IntegrationPoint ipz; ipz.x = ip.z; ipz.y = 0.0; ipz.z = 0.0;

   TriangleFE.CalcShape(ip, t_shape);
   TriangleFE.CalcDShape(ip, t_dshape);
   SegmentFE.CalcShape(ipz, s_shape);
   SegmentFE.CalcDShape(ipz, s_dshape);

   for (int i=0; i<dof; i++)
   {
      dshape(i, 0) = t_dshape(t_dof[i],0) * s_shape[s_dof[i]];
      dshape(i, 1) = t_dshape(t_dof[i],1) * s_shape[s_dof[i]];
      dshape(i, 2) = t_shape[t_dof[i]] * s_dshape(s_dof[i],0);
   }
}


L2Pos_WedgeElement::L2Pos_WedgeElement(const int p)
   : PositiveFiniteElement(3, Geometry::PRISM,
                           ((p + 1)*(p + 1)*(p + 2))/2, p, FunctionSpace::Qk),
     TriangleFE(p),
     SegmentFE(p)
{
#ifndef MFEM_THREAD_SAFE
   t_shape.SetSize(TriangleFE.GetDof());
   s_shape.SetSize(SegmentFE.GetDof());
   t_dshape.SetSize(TriangleFE.GetDof(), 2);
   s_dshape.SetSize(SegmentFE.GetDof(), 1);
#endif

   t_dof.SetSize(dof);
   s_dof.SetSize(dof);

   // Interior DoFs
   int m=0;
   for (int k=0; k<=p; k++)
   {
      int l=0;
      for (int j=0; j<=p; j++)
      {
         for (int i=0; i<=j; i++)
         {
            t_dof[m] = l;
            s_dof[m] = k;
            l++; m++;
         }
      }
   }

   // Define Nodes
   const IntegrationRule & t_Nodes = TriangleFE.GetNodes();
   const IntegrationRule & s_Nodes = SegmentFE.GetNodes();
   for (int i=0; i<dof; i++)
   {
      Nodes.IntPoint(i).x = t_Nodes.IntPoint(t_dof[i]).x;
      Nodes.IntPoint(i).y = t_Nodes.IntPoint(t_dof[i]).y;
      Nodes.IntPoint(i).z = s_Nodes.IntPoint(s_dof[i]).x;
   }
}

void L2Pos_WedgeElement::CalcShape(const IntegrationPoint &ip,
                                   Vector &shape) const
{
#ifdef MFEM_THREAD_SAFE
   Vector t_shape(TriangleFE.GetDof());
   Vector s_shape(SegmentFE.GetDof());
#endif

   IntegrationPoint ipz; ipz.x = ip.z; ipz.y = 0.0; ipz.z = 0.0;

   TriangleFE.CalcShape(ip, t_shape);
   SegmentFE.CalcShape(ipz, s_shape);

   for (int i=0; i<dof; i++)
   {
      shape[i] = t_shape[t_dof[i]] * s_shape[s_dof[i]];
   }
}

void L2Pos_WedgeElement::CalcDShape(const IntegrationPoint &ip,
                                    DenseMatrix &dshape) const
{
#ifdef MFEM_THREAD_SAFE
   Vector      t_shape(TriangleFE.GetDof());
   DenseMatrix t_dshape(TriangleFE.GetDof(), 2);
   Vector      s_shape(SegmentFE.GetDof());
   DenseMatrix s_dshape(SegmentFE.GetDof(), 1);
#endif

   IntegrationPoint ipz; ipz.x = ip.z; ipz.y = 0.0; ipz.z = 0.0;

   TriangleFE.CalcShape(ip, t_shape);
   TriangleFE.CalcDShape(ip, t_dshape);
   SegmentFE.CalcShape(ipz, s_shape);
   SegmentFE.CalcDShape(ipz, s_dshape);

   for (int i=0; i<dof; i++)
   {
      dshape(i, 0) = t_dshape(t_dof[i],0) * s_shape[s_dof[i]];
      dshape(i, 1) = t_dshape(t_dof[i],1) * s_shape[s_dof[i]];
      dshape(i, 2) = t_shape[t_dof[i]] * s_dshape(s_dof[i],0);
   }
}


const double RT_QuadrilateralElement::nk[8] =
{ 0., -1.,  1., 0.,  0., 1.,  -1., 0. };

RT_QuadrilateralElement::RT_QuadrilateralElement(const int p,
                                                 const int cb_type,
                                                 const int ob_type)
   : VectorTensorFiniteElement(2, 2*(p + 1)*(p + 2), p + 1, cb_type, ob_type,
                               H_DIV, DofMapType::L2_DOF_MAP),
     dof2nk(dof)
{
   dof_map.SetSize(dof);

   const double *cp = poly1d.ClosedPoints(p + 1, cb_type);
   const double *op = poly1d.OpenPoints(p, ob_type);
   const int dof2 = dof/2;

#ifndef MFEM_THREAD_SAFE
   shape_cx.SetSize(p + 2);
   shape_ox.SetSize(p + 1);
   shape_cy.SetSize(p + 2);
   shape_oy.SetSize(p + 1);
   dshape_cx.SetSize(p + 2);
   dshape_cy.SetSize(p + 2);
#endif

   // edges
   int o = 0;
   for (int i = 0; i <= p; i++)  // (0,1)
   {
      dof_map[1*dof2 + i + 0*(p + 1)] = o++;
   }
   for (int i = 0; i <= p; i++)  // (1,2)
   {
      dof_map[0*dof2 + (p + 1) + i*(p + 2)] = o++;
   }
   for (int i = 0; i <= p; i++)  // (2,3)
   {
      dof_map[1*dof2 + (p - i) + (p + 1)*(p + 1)] = o++;
   }
   for (int i = 0; i <= p; i++)  // (3,0)
   {
      dof_map[0*dof2 + 0 + (p - i)*(p + 2)] = o++;
   }

   // interior
   for (int j = 0; j <= p; j++)  // x-components
      for (int i = 1; i <= p; i++)
      {
         dof_map[0*dof2 + i + j*(p + 2)] = o++;
      }
   for (int j = 1; j <= p; j++)  // y-components
      for (int i = 0; i <= p; i++)
      {
         dof_map[1*dof2 + i + j*(p + 1)] = o++;
      }

   // dof orientations
   // x-components
   for (int j = 0; j <= p; j++)
      for (int i = 0; i <= p/2; i++)
      {
         int idx = 0*dof2 + i + j*(p + 2);
         dof_map[idx] = -1 - dof_map[idx];
      }
   if (p%2 == 1)
      for (int j = p/2 + 1; j <= p; j++)
      {
         int idx = 0*dof2 + (p/2 + 1) + j*(p + 2);
         dof_map[idx] = -1 - dof_map[idx];
      }
   // y-components
   for (int j = 0; j <= p/2; j++)
      for (int i = 0; i <= p; i++)
      {
         int idx = 1*dof2 + i + j*(p + 1);
         dof_map[idx] = -1 - dof_map[idx];
      }
   if (p%2 == 1)
      for (int i = 0; i <= p/2; i++)
      {
         int idx = 1*dof2 + i + (p/2 + 1)*(p + 1);
         dof_map[idx] = -1 - dof_map[idx];
      }

   o = 0;
   for (int j = 0; j <= p; j++)
      for (int i = 0; i <= p + 1; i++)
      {
         int idx;
         if ((idx = dof_map[o++]) < 0)
         {
            idx = -1 - idx;
            dof2nk[idx] = 3;
         }
         else
         {
            dof2nk[idx] = 1;
         }
         Nodes.IntPoint(idx).Set2(cp[i], op[j]);
      }
   for (int j = 0; j <= p + 1; j++)
      for (int i = 0; i <= p; i++)
      {
         int idx;
         if ((idx = dof_map[o++]) < 0)
         {
            idx = -1 - idx;
            dof2nk[idx] = 0;
         }
         else
         {
            dof2nk[idx] = 2;
         }
         Nodes.IntPoint(idx).Set2(op[i], cp[j]);
      }
}

void RT_QuadrilateralElement::CalcVShape(const IntegrationPoint &ip,
                                         DenseMatrix &shape) const
{
   const int pp1 = order;

#ifdef MFEM_THREAD_SAFE
   Vector shape_cx(pp1 + 1), shape_ox(pp1), shape_cy(pp1 + 1), shape_oy(pp1);
#endif

   cbasis1d.Eval(ip.x, shape_cx);
   obasis1d.Eval(ip.x, shape_ox);
   cbasis1d.Eval(ip.y, shape_cy);
   obasis1d.Eval(ip.y, shape_oy);

   int o = 0;
   for (int j = 0; j < pp1; j++)
      for (int i = 0; i <= pp1; i++)
      {
         int idx, s;
         if ((idx = dof_map[o++]) < 0)
         {
            idx = -1 - idx, s = -1;
         }
         else
         {
            s = +1;
         }
         shape(idx,0) = s*shape_cx(i)*shape_oy(j);
         shape(idx,1) = 0.;
      }
   for (int j = 0; j <= pp1; j++)
      for (int i = 0; i < pp1; i++)
      {
         int idx, s;
         if ((idx = dof_map[o++]) < 0)
         {
            idx = -1 - idx, s = -1;
         }
         else
         {
            s = +1;
         }
         shape(idx,0) = 0.;
         shape(idx,1) = s*shape_ox(i)*shape_cy(j);
      }
}

void RT_QuadrilateralElement::CalcDivShape(const IntegrationPoint &ip,
                                           Vector &divshape) const
{
   const int pp1 = order;

#ifdef MFEM_THREAD_SAFE
   Vector shape_cx(pp1 + 1), shape_ox(pp1), shape_cy(pp1 + 1), shape_oy(pp1);
   Vector dshape_cx(pp1 + 1), dshape_cy(pp1 + 1);
#endif

   cbasis1d.Eval(ip.x, shape_cx, dshape_cx);
   obasis1d.Eval(ip.x, shape_ox);
   cbasis1d.Eval(ip.y, shape_cy, dshape_cy);
   obasis1d.Eval(ip.y, shape_oy);

   int o = 0;
   for (int j = 0; j < pp1; j++)
      for (int i = 0; i <= pp1; i++)
      {
         int idx, s;
         if ((idx = dof_map[o++]) < 0)
         {
            idx = -1 - idx, s = -1;
         }
         else
         {
            s = +1;
         }
         divshape(idx) = s*dshape_cx(i)*shape_oy(j);
      }
   for (int j = 0; j <= pp1; j++)
      for (int i = 0; i < pp1; i++)
      {
         int idx, s;
         if ((idx = dof_map[o++]) < 0)
         {
            idx = -1 - idx, s = -1;
         }
         else
         {
            s = +1;
         }
         divshape(idx) = s*shape_ox(i)*dshape_cy(j);
      }
}


const double RT_HexahedronElement::nk[18] =
{ 0.,0.,-1.,  0.,-1.,0.,  1.,0.,0.,  0.,1.,0.,  -1.,0.,0.,  0.,0.,1. };

RT_HexahedronElement::RT_HexahedronElement(const int p,
                                           const int cb_type,
                                           const int ob_type)
   : VectorTensorFiniteElement(3, 3*(p + 1)*(p + 1)*(p + 2), p + 1, cb_type,
                               ob_type, H_DIV, DofMapType::L2_DOF_MAP),
     dof2nk(dof)
{
   dof_map.SetSize(dof);

   const double *cp = poly1d.ClosedPoints(p + 1, cb_type);
   const double *op = poly1d.OpenPoints(p, ob_type);
   const int dof3 = dof/3;

#ifndef MFEM_THREAD_SAFE
   shape_cx.SetSize(p + 2);
   shape_ox.SetSize(p + 1);
   shape_cy.SetSize(p + 2);
   shape_oy.SetSize(p + 1);
   shape_cz.SetSize(p + 2);
   shape_oz.SetSize(p + 1);
   dshape_cx.SetSize(p + 2);
   dshape_cy.SetSize(p + 2);
   dshape_cz.SetSize(p + 2);
#endif

   // faces
   int o = 0;
   for (int j = 0; j <= p; j++)  // (3,2,1,0) -- bottom
      for (int i = 0; i <= p; i++)
      {
         dof_map[2*dof3 + i + ((p - j) + 0*(p + 1))*(p + 1)] = o++;
      }
   for (int j = 0; j <= p; j++)  // (0,1,5,4) -- front
      for (int i = 0; i <= p; i++)
      {
         dof_map[1*dof3 + i + (0 + j*(p + 2))*(p + 1)] = o++;
      }
   for (int j = 0; j <= p; j++)  // (1,2,6,5) -- right
      for (int i = 0; i <= p; i++)
      {
         dof_map[0*dof3 + (p + 1) + (i + j*(p + 1))*(p + 2)] = o++;
      }
   for (int j = 0; j <= p; j++)  // (2,3,7,6) -- back
      for (int i = 0; i <= p; i++)
      {
         dof_map[1*dof3 + (p - i) + ((p + 1) + j*(p + 2))*(p + 1)] = o++;
      }
   for (int j = 0; j <= p; j++)  // (3,0,4,7) -- left
      for (int i = 0; i <= p; i++)
      {
         dof_map[0*dof3 + 0 + ((p - i) + j*(p + 1))*(p + 2)] = o++;
      }
   for (int j = 0; j <= p; j++)  // (4,5,6,7) -- top
      for (int i = 0; i <= p; i++)
      {
         dof_map[2*dof3 + i + (j + (p + 1)*(p + 1))*(p + 1)] = o++;
      }

   // interior
   // x-components
   for (int k = 0; k <= p; k++)
      for (int j = 0; j <= p; j++)
         for (int i = 1; i <= p; i++)
         {
            dof_map[0*dof3 + i + (j + k*(p + 1))*(p + 2)] = o++;
         }
   // y-components
   for (int k = 0; k <= p; k++)
      for (int j = 1; j <= p; j++)
         for (int i = 0; i <= p; i++)
         {
            dof_map[1*dof3 + i + (j + k*(p + 2))*(p + 1)] = o++;
         }
   // z-components
   for (int k = 1; k <= p; k++)
      for (int j = 0; j <= p; j++)
         for (int i = 0; i <= p; i++)
         {
            dof_map[2*dof3 + i + (j + k*(p + 1))*(p + 1)] = o++;
         }

   // dof orientations
   // for odd p, do not change the orientations in the mid-planes
   // {i = p/2 + 1}, {j = p/2 + 1}, {k = p/2 + 1} in the x, y, z-components
   // respectively.
   // x-components
   for (int k = 0; k <= p; k++)
      for (int j = 0; j <= p; j++)
         for (int i = 0; i <= p/2; i++)
         {
            int idx = 0*dof3 + i + (j + k*(p + 1))*(p + 2);
            dof_map[idx] = -1 - dof_map[idx];
         }
   // y-components
   for (int k = 0; k <= p; k++)
      for (int j = 0; j <= p/2; j++)
         for (int i = 0; i <= p; i++)
         {
            int idx = 1*dof3 + i + (j + k*(p + 2))*(p + 1);
            dof_map[idx] = -1 - dof_map[idx];
         }
   // z-components
   for (int k = 0; k <= p/2; k++)
      for (int j = 0; j <= p; j++)
         for (int i = 0; i <= p; i++)
         {
            int idx = 2*dof3 + i + (j + k*(p + 1))*(p + 1);
            dof_map[idx] = -1 - dof_map[idx];
         }

   o = 0;
   // x-components
   for (int k = 0; k <= p; k++)
      for (int j = 0; j <= p; j++)
         for (int i = 0; i <= p + 1; i++)
         {
            int idx;
            if ((idx = dof_map[o++]) < 0)
            {
               idx = -1 - idx;
               dof2nk[idx] = 4;
            }
            else
            {
               dof2nk[idx] = 2;
            }
            Nodes.IntPoint(idx).Set3(cp[i], op[j], op[k]);
         }
   // y-components
   for (int k = 0; k <= p; k++)
      for (int j = 0; j <= p + 1; j++)
         for (int i = 0; i <= p; i++)
         {
            int idx;
            if ((idx = dof_map[o++]) < 0)
            {
               idx = -1 - idx;
               dof2nk[idx] = 1;
            }
            else
            {
               dof2nk[idx] = 3;
            }
            Nodes.IntPoint(idx).Set3(op[i], cp[j], op[k]);
         }
   // z-components
   for (int k = 0; k <= p + 1; k++)
      for (int j = 0; j <= p; j++)
         for (int i = 0; i <= p; i++)
         {
            int idx;
            if ((idx = dof_map[o++]) < 0)
            {
               idx = -1 - idx;
               dof2nk[idx] = 0;
            }
            else
            {
               dof2nk[idx] = 5;
            }
            Nodes.IntPoint(idx).Set3(op[i], op[j], cp[k]);
         }
}

void RT_HexahedronElement::CalcVShape(const IntegrationPoint &ip,
                                      DenseMatrix &shape) const
{
   const int pp1 = order;

#ifdef MFEM_THREAD_SAFE
   Vector shape_cx(pp1 + 1), shape_ox(pp1), shape_cy(pp1 + 1), shape_oy(pp1);
   Vector shape_cz(pp1 + 1), shape_oz(pp1);
#endif

   cbasis1d.Eval(ip.x, shape_cx);
   obasis1d.Eval(ip.x, shape_ox);
   cbasis1d.Eval(ip.y, shape_cy);
   obasis1d.Eval(ip.y, shape_oy);
   cbasis1d.Eval(ip.z, shape_cz);
   obasis1d.Eval(ip.z, shape_oz);

   int o = 0;
   // x-components
   for (int k = 0; k < pp1; k++)
      for (int j = 0; j < pp1; j++)
         for (int i = 0; i <= pp1; i++)
         {
            int idx, s;
            if ((idx = dof_map[o++]) < 0)
            {
               idx = -1 - idx, s = -1;
            }
            else
            {
               s = +1;
            }
            shape(idx,0) = s*shape_cx(i)*shape_oy(j)*shape_oz(k);
            shape(idx,1) = 0.;
            shape(idx,2) = 0.;
         }
   // y-components
   for (int k = 0; k < pp1; k++)
      for (int j = 0; j <= pp1; j++)
         for (int i = 0; i < pp1; i++)
         {
            int idx, s;
            if ((idx = dof_map[o++]) < 0)
            {
               idx = -1 - idx, s = -1;
            }
            else
            {
               s = +1;
            }
            shape(idx,0) = 0.;
            shape(idx,1) = s*shape_ox(i)*shape_cy(j)*shape_oz(k);
            shape(idx,2) = 0.;
         }
   // z-components
   for (int k = 0; k <= pp1; k++)
      for (int j = 0; j < pp1; j++)
         for (int i = 0; i < pp1; i++)
         {
            int idx, s;
            if ((idx = dof_map[o++]) < 0)
            {
               idx = -1 - idx, s = -1;
            }
            else
            {
               s = +1;
            }
            shape(idx,0) = 0.;
            shape(idx,1) = 0.;
            shape(idx,2) = s*shape_ox(i)*shape_oy(j)*shape_cz(k);
         }
}

void RT_HexahedronElement::CalcDivShape(const IntegrationPoint &ip,
                                        Vector &divshape) const
{
   const int pp1 = order;

#ifdef MFEM_THREAD_SAFE
   Vector shape_cx(pp1 + 1), shape_ox(pp1), shape_cy(pp1 + 1), shape_oy(pp1);
   Vector shape_cz(pp1 + 1), shape_oz(pp1);
   Vector dshape_cx(pp1 + 1), dshape_cy(pp1 + 1), dshape_cz(pp1 + 1);
#endif

   cbasis1d.Eval(ip.x, shape_cx, dshape_cx);
   obasis1d.Eval(ip.x, shape_ox);
   cbasis1d.Eval(ip.y, shape_cy, dshape_cy);
   obasis1d.Eval(ip.y, shape_oy);
   cbasis1d.Eval(ip.z, shape_cz, dshape_cz);
   obasis1d.Eval(ip.z, shape_oz);

   int o = 0;
   // x-components
   for (int k = 0; k < pp1; k++)
      for (int j = 0; j < pp1; j++)
         for (int i = 0; i <= pp1; i++)
         {
            int idx, s;
            if ((idx = dof_map[o++]) < 0)
            {
               idx = -1 - idx, s = -1;
            }
            else
            {
               s = +1;
            }
            divshape(idx) = s*dshape_cx(i)*shape_oy(j)*shape_oz(k);
         }
   // y-components
   for (int k = 0; k < pp1; k++)
      for (int j = 0; j <= pp1; j++)
         for (int i = 0; i < pp1; i++)
         {
            int idx, s;
            if ((idx = dof_map[o++]) < 0)
            {
               idx = -1 - idx, s = -1;
            }
            else
            {
               s = +1;
            }
            divshape(idx) = s*shape_ox(i)*dshape_cy(j)*shape_oz(k);
         }
   // z-components
   for (int k = 0; k <= pp1; k++)
      for (int j = 0; j < pp1; j++)
         for (int i = 0; i < pp1; i++)
         {
            int idx, s;
            if ((idx = dof_map[o++]) < 0)
            {
               idx = -1 - idx, s = -1;
            }
            else
            {
               s = +1;
            }
            divshape(idx) = s*shape_ox(i)*shape_oy(j)*dshape_cz(k);
         }
}


const double RT_TriangleElement::nk[6] =
{ 0., -1., 1., 1., -1., 0. };

const double RT_TriangleElement::c = 1./3.;

RT_TriangleElement::RT_TriangleElement(const int p)
   : VectorFiniteElement(2, Geometry::TRIANGLE, (p + 1)*(p + 3), p + 1,
                         H_DIV, FunctionSpace::Pk),
     dof2nk(dof)
{
   const double *iop = (p > 0) ? poly1d.OpenPoints(p - 1) : NULL;
   const double *bop = poly1d.OpenPoints(p);

#ifndef MFEM_THREAD_SAFE
   shape_x.SetSize(p + 1);
   shape_y.SetSize(p + 1);
   shape_l.SetSize(p + 1);
   dshape_x.SetSize(p + 1);
   dshape_y.SetSize(p + 1);
   dshape_l.SetSize(p + 1);
   u.SetSize(dof, dim);
   divu.SetSize(dof);
#else
   Vector shape_x(p + 1), shape_y(p + 1), shape_l(p + 1);
#endif

   // edges
   int o = 0;
   for (int i = 0; i <= p; i++)  // (0,1)
   {
      Nodes.IntPoint(o).Set2(bop[i], 0.);
      dof2nk[o++] = 0;
   }
   for (int i = 0; i <= p; i++)  // (1,2)
   {
      Nodes.IntPoint(o).Set2(bop[p-i], bop[i]);
      dof2nk[o++] = 1;
   }
   for (int i = 0; i <= p; i++)  // (2,0)
   {
      Nodes.IntPoint(o).Set2(0., bop[p-i]);
      dof2nk[o++] = 2;
   }

   // interior
   for (int j = 0; j < p; j++)
      for (int i = 0; i + j < p; i++)
      {
         double w = iop[i] + iop[j] + iop[p-1-i-j];
         Nodes.IntPoint(o).Set2(iop[i]/w, iop[j]/w);
         dof2nk[o++] = 0;
         Nodes.IntPoint(o).Set2(iop[i]/w, iop[j]/w);
         dof2nk[o++] = 2;
      }

   DenseMatrix T(dof);
   for (int k = 0; k < dof; k++)
   {
      const IntegrationPoint &ip = Nodes.IntPoint(k);
      poly1d.CalcBasis(p, ip.x, shape_x);
      poly1d.CalcBasis(p, ip.y, shape_y);
      poly1d.CalcBasis(p, 1. - ip.x - ip.y, shape_l);
      const double *n_k = nk + 2*dof2nk[k];

      o = 0;
      for (int j = 0; j <= p; j++)
         for (int i = 0; i + j <= p; i++)
         {
            double s = shape_x(i)*shape_y(j)*shape_l(p-i-j);
            T(o++, k) = s*n_k[0];
            T(o++, k) = s*n_k[1];
         }
      for (int i = 0; i <= p; i++)
      {
         double s = shape_x(i)*shape_y(p-i);
         T(o++, k) = s*((ip.x - c)*n_k[0] + (ip.y - c)*n_k[1]);
      }
   }

   Ti.Factor(T);
   // mfem::out << "RT_TriangleElement(" << p << ") : "; Ti.TestInversion();
}

void RT_TriangleElement::CalcVShape(const IntegrationPoint &ip,
                                    DenseMatrix &shape) const
{
   const int p = order - 1;

#ifdef MFEM_THREAD_SAFE
   Vector shape_x(p + 1), shape_y(p + 1), shape_l(p + 1);
   DenseMatrix u(dof, dim);
#endif

   poly1d.CalcBasis(p, ip.x, shape_x);
   poly1d.CalcBasis(p, ip.y, shape_y);
   poly1d.CalcBasis(p, 1. - ip.x - ip.y, shape_l);

   int o = 0;
   for (int j = 0; j <= p; j++)
      for (int i = 0; i + j <= p; i++)
      {
         double s = shape_x(i)*shape_y(j)*shape_l(p-i-j);
         u(o,0) = s;  u(o,1) = 0;  o++;
         u(o,0) = 0;  u(o,1) = s;  o++;
      }
   for (int i = 0; i <= p; i++)
   {
      double s = shape_x(i)*shape_y(p-i);
      u(o,0) = (ip.x - c)*s;
      u(o,1) = (ip.y - c)*s;
      o++;
   }

   Ti.Mult(u, shape);
}

void RT_TriangleElement::CalcDivShape(const IntegrationPoint &ip,
                                      Vector &divshape) const
{
   const int p = order - 1;

#ifdef MFEM_THREAD_SAFE
   Vector shape_x(p + 1),  shape_y(p + 1),  shape_l(p + 1);
   Vector dshape_x(p + 1), dshape_y(p + 1), dshape_l(p + 1);
   Vector divu(dof);
#endif

   poly1d.CalcBasis(p, ip.x, shape_x, dshape_x);
   poly1d.CalcBasis(p, ip.y, shape_y, dshape_y);
   poly1d.CalcBasis(p, 1. - ip.x - ip.y, shape_l, dshape_l);

   int o = 0;
   for (int j = 0; j <= p; j++)
      for (int i = 0; i + j <= p; i++)
      {
         int k = p - i - j;
         divu(o++) = (dshape_x(i)*shape_l(k) -
                      shape_x(i)*dshape_l(k))*shape_y(j);
         divu(o++) = (dshape_y(j)*shape_l(k) -
                      shape_y(j)*dshape_l(k))*shape_x(i);
      }
   for (int i = 0; i <= p; i++)
   {
      int j = p - i;
      divu(o++) = ((shape_x(i) + (ip.x - c)*dshape_x(i))*shape_y(j) +
                   (shape_y(j) + (ip.y - c)*dshape_y(j))*shape_x(i));
   }

   Ti.Mult(divu, divshape);
}


const double RT_TetrahedronElement::nk[12] =
{ 1,1,1,  -1,0,0,  0,-1,0,  0,0,-1 };
// { .5,.5,.5, -.5,0,0, 0,-.5,0, 0,0,-.5}; // n_F |F|

const double RT_TetrahedronElement::c = 1./4.;

RT_TetrahedronElement::RT_TetrahedronElement(const int p)
   : VectorFiniteElement(3, Geometry::TETRAHEDRON, (p + 1)*(p + 2)*(p + 4)/2,
                         p + 1, H_DIV, FunctionSpace::Pk),
     dof2nk(dof)
{
   const double *iop = (p > 0) ? poly1d.OpenPoints(p - 1) : NULL;
   const double *bop = poly1d.OpenPoints(p);

#ifndef MFEM_THREAD_SAFE
   shape_x.SetSize(p + 1);
   shape_y.SetSize(p + 1);
   shape_z.SetSize(p + 1);
   shape_l.SetSize(p + 1);
   dshape_x.SetSize(p + 1);
   dshape_y.SetSize(p + 1);
   dshape_z.SetSize(p + 1);
   dshape_l.SetSize(p + 1);
   u.SetSize(dof, dim);
   divu.SetSize(dof);
#else
   Vector shape_x(p + 1), shape_y(p + 1), shape_z(p + 1), shape_l(p + 1);
#endif

   int o = 0;
   // faces (see Mesh::GenerateFaces in mesh/mesh.cpp,
   //        the constructor of H1_TetrahedronElement)
   for (int j = 0; j <= p; j++)
      for (int i = 0; i + j <= p; i++)  // (1,2,3)
      {
         double w = bop[i] + bop[j] + bop[p-i-j];
         Nodes.IntPoint(o).Set3(bop[p-i-j]/w, bop[i]/w, bop[j]/w);
         dof2nk[o++] = 0;
      }
   for (int j = 0; j <= p; j++)
      for (int i = 0; i + j <= p; i++)  // (0,3,2)
      {
         double w = bop[i] + bop[j] + bop[p-i-j];
         Nodes.IntPoint(o).Set3(0., bop[j]/w, bop[i]/w);
         dof2nk[o++] = 1;
      }
   for (int j = 0; j <= p; j++)
      for (int i = 0; i + j <= p; i++)  // (0,1,3)
      {
         double w = bop[i] + bop[j] + bop[p-i-j];
         Nodes.IntPoint(o).Set3(bop[i]/w, 0., bop[j]/w);
         dof2nk[o++] = 2;
      }
   for (int j = 0; j <= p; j++)
      for (int i = 0; i + j <= p; i++)  // (0,2,1)
      {
         double w = bop[i] + bop[j] + bop[p-i-j];
         Nodes.IntPoint(o).Set3(bop[j]/w, bop[i]/w, 0.);
         dof2nk[o++] = 3;
      }

   // interior
   for (int k = 0; k < p; k++)
      for (int j = 0; j + k < p; j++)
         for (int i = 0; i + j + k < p; i++)
         {
            double w = iop[i] + iop[j] + iop[k] + iop[p-1-i-j-k];
            Nodes.IntPoint(o).Set3(iop[i]/w, iop[j]/w, iop[k]/w);
            dof2nk[o++] = 1;
            Nodes.IntPoint(o).Set3(iop[i]/w, iop[j]/w, iop[k]/w);
            dof2nk[o++] = 2;
            Nodes.IntPoint(o).Set3(iop[i]/w, iop[j]/w, iop[k]/w);
            dof2nk[o++] = 3;
         }

   DenseMatrix T(dof);
   for (int m = 0; m < dof; m++)
   {
      const IntegrationPoint &ip = Nodes.IntPoint(m);
      poly1d.CalcBasis(p, ip.x, shape_x);
      poly1d.CalcBasis(p, ip.y, shape_y);
      poly1d.CalcBasis(p, ip.z, shape_z);
      poly1d.CalcBasis(p, 1. - ip.x - ip.y - ip.z, shape_l);
      const double *nm = nk + 3*dof2nk[m];

      o = 0;
      for (int k = 0; k <= p; k++)
         for (int j = 0; j + k <= p; j++)
            for (int i = 0; i + j + k <= p; i++)
            {
               double s = shape_x(i)*shape_y(j)*shape_z(k)*shape_l(p-i-j-k);
               T(o++, m) = s * nm[0];
               T(o++, m) = s * nm[1];
               T(o++, m) = s * nm[2];
            }
      for (int j = 0; j <= p; j++)
         for (int i = 0; i + j <= p; i++)
         {
            double s = shape_x(i)*shape_y(j)*shape_z(p-i-j);
            T(o++, m) = s*((ip.x - c)*nm[0] + (ip.y - c)*nm[1] +
                           (ip.z - c)*nm[2]);
         }
   }

   Ti.Factor(T);
   // mfem::out << "RT_TetrahedronElement(" << p << ") : "; Ti.TestInversion();
}

void RT_TetrahedronElement::CalcVShape(const IntegrationPoint &ip,
                                       DenseMatrix &shape) const
{
   const int p = order - 1;

#ifdef MFEM_THREAD_SAFE
   Vector shape_x(p + 1), shape_y(p + 1), shape_z(p + 1), shape_l(p + 1);
   DenseMatrix u(dof, dim);
#endif

   poly1d.CalcBasis(p, ip.x, shape_x);
   poly1d.CalcBasis(p, ip.y, shape_y);
   poly1d.CalcBasis(p, ip.z, shape_z);
   poly1d.CalcBasis(p, 1. - ip.x - ip.y - ip.z, shape_l);

   int o = 0;
   for (int k = 0; k <= p; k++)
      for (int j = 0; j + k <= p; j++)
         for (int i = 0; i + j + k <= p; i++)
         {
            double s = shape_x(i)*shape_y(j)*shape_z(k)*shape_l(p-i-j-k);
            u(o,0) = s;  u(o,1) = 0;  u(o,2) = 0;  o++;
            u(o,0) = 0;  u(o,1) = s;  u(o,2) = 0;  o++;
            u(o,0) = 0;  u(o,1) = 0;  u(o,2) = s;  o++;
         }
   for (int j = 0; j <= p; j++)
      for (int i = 0; i + j <= p; i++)
      {
         double s = shape_x(i)*shape_y(j)*shape_z(p-i-j);
         u(o,0) = (ip.x - c)*s;  u(o,1) = (ip.y - c)*s;  u(o,2) = (ip.z - c)*s;
         o++;
      }

   Ti.Mult(u, shape);
}

void RT_TetrahedronElement::CalcDivShape(const IntegrationPoint &ip,
                                         Vector &divshape) const
{
   const int p = order - 1;

#ifdef MFEM_THREAD_SAFE
   Vector shape_x(p + 1),  shape_y(p + 1),  shape_z(p + 1),  shape_l(p + 1);
   Vector dshape_x(p + 1), dshape_y(p + 1), dshape_z(p + 1), dshape_l(p + 1);
   Vector divu(dof);
#endif

   poly1d.CalcBasis(p, ip.x, shape_x, dshape_x);
   poly1d.CalcBasis(p, ip.y, shape_y, dshape_y);
   poly1d.CalcBasis(p, ip.z, shape_z, dshape_z);
   poly1d.CalcBasis(p, 1. - ip.x - ip.y - ip.z, shape_l, dshape_l);

   int o = 0;
   for (int k = 0; k <= p; k++)
      for (int j = 0; j + k <= p; j++)
         for (int i = 0; i + j + k <= p; i++)
         {
            int l = p - i - j - k;
            divu(o++) = (dshape_x(i)*shape_l(l) -
                         shape_x(i)*dshape_l(l))*shape_y(j)*shape_z(k);
            divu(o++) = (dshape_y(j)*shape_l(l) -
                         shape_y(j)*dshape_l(l))*shape_x(i)*shape_z(k);
            divu(o++) = (dshape_z(k)*shape_l(l) -
                         shape_z(k)*dshape_l(l))*shape_x(i)*shape_y(j);
         }
   for (int j = 0; j <= p; j++)
      for (int i = 0; i + j <= p; i++)
      {
         int k = p - i - j;
         divu(o++) =
            (shape_x(i) + (ip.x - c)*dshape_x(i))*shape_y(j)*shape_z(k) +
            (shape_y(j) + (ip.y - c)*dshape_y(j))*shape_x(i)*shape_z(k) +
            (shape_z(k) + (ip.z - c)*dshape_z(k))*shape_x(i)*shape_y(j);
      }

   Ti.Mult(divu, divshape);
}


const double ND_HexahedronElement::tk[18] =
{ 1.,0.,0.,  0.,1.,0.,  0.,0.,1., -1.,0.,0.,  0.,-1.,0.,  0.,0.,-1. };

ND_HexahedronElement::ND_HexahedronElement(const int p,
                                           const int cb_type, const int ob_type)
   : VectorTensorFiniteElement(3, 3*p*(p + 1)*(p + 1), p, cb_type, ob_type,
                               H_CURL, DofMapType::L2_DOF_MAP),
     dof2tk(dof)
{
   dof_map.SetSize(dof);

   const double *cp = poly1d.ClosedPoints(p, cb_type);
   const double *op = poly1d.OpenPoints(p - 1, ob_type);
   const int dof3 = dof/3;

#ifndef MFEM_THREAD_SAFE
   shape_cx.SetSize(p + 1);
   shape_ox.SetSize(p);
   shape_cy.SetSize(p + 1);
   shape_oy.SetSize(p);
   shape_cz.SetSize(p + 1);
   shape_oz.SetSize(p);
   dshape_cx.SetSize(p + 1);
   dshape_cy.SetSize(p + 1);
   dshape_cz.SetSize(p + 1);
#endif

   // edges
   int o = 0;
   for (int i = 0; i < p; i++)  // (0,1)
   {
      dof_map[0*dof3 + i + (0 + 0*(p + 1))*p] = o++;
   }
   for (int i = 0; i < p; i++)  // (1,2)
   {
      dof_map[1*dof3 + p + (i + 0*p)*(p + 1)] = o++;
   }
   for (int i = 0; i < p; i++)  // (3,2)
   {
      dof_map[0*dof3 + i + (p + 0*(p + 1))*p] = o++;
   }
   for (int i = 0; i < p; i++)  // (0,3)
   {
      dof_map[1*dof3 + 0 + (i + 0*p)*(p + 1)] = o++;
   }
   for (int i = 0; i < p; i++)  // (4,5)
   {
      dof_map[0*dof3 + i + (0 + p*(p + 1))*p] = o++;
   }
   for (int i = 0; i < p; i++)  // (5,6)
   {
      dof_map[1*dof3 + p + (i + p*p)*(p + 1)] = o++;
   }
   for (int i = 0; i < p; i++)  // (7,6)
   {
      dof_map[0*dof3 + i + (p + p*(p + 1))*p] = o++;
   }
   for (int i = 0; i < p; i++)  // (4,7)
   {
      dof_map[1*dof3 + 0 + (i + p*p)*(p + 1)] = o++;
   }
   for (int i = 0; i < p; i++)  // (0,4)
   {
      dof_map[2*dof3 + 0 + (0 + i*(p + 1))*(p + 1)] = o++;
   }
   for (int i = 0; i < p; i++)  // (1,5)
   {
      dof_map[2*dof3 + p + (0 + i*(p + 1))*(p + 1)] = o++;
   }
   for (int i = 0; i < p; i++)  // (2,6)
   {
      dof_map[2*dof3 + p + (p + i*(p + 1))*(p + 1)] = o++;
   }
   for (int i = 0; i < p; i++)  // (3,7)
   {
      dof_map[2*dof3 + 0 + (p + i*(p + 1))*(p + 1)] = o++;
   }

   // faces
   // (3,2,1,0) -- bottom
   for (int j = 1; j < p; j++) // x - components
      for (int i = 0; i < p; i++)
      {
         dof_map[0*dof3 + i + ((p - j) + 0*(p + 1))*p] = o++;
      }
   for (int j = 0; j < p; j++) // y - components
      for (int i = 1; i < p; i++)
      {
         dof_map[1*dof3 + i + ((p - 1 - j) + 0*p)*(p + 1)] = -1 - (o++);
      }
   // (0,1,5,4) -- front
   for (int k = 1; k < p; k++) // x - components
      for (int i = 0; i < p; i++)
      {
         dof_map[0*dof3 + i + (0 + k*(p + 1))*p] = o++;
      }
   for (int k = 0; k < p; k++) // z - components
      for (int i = 1; i < p; i++ )
      {
         dof_map[2*dof3 + i + (0 + k*(p + 1))*(p + 1)] = o++;
      }
   // (1,2,6,5) -- right
   for (int k = 1; k < p; k++) // y - components
      for (int j = 0; j < p; j++)
      {
         dof_map[1*dof3 + p + (j + k*p)*(p + 1)] = o++;
      }
   for (int k = 0; k < p; k++) // z - components
      for (int j = 1; j < p; j++)
      {
         dof_map[2*dof3 + p + (j + k*(p + 1))*(p + 1)] = o++;
      }
   // (2,3,7,6) -- back
   for (int k = 1; k < p; k++) // x - components
      for (int i = 0; i < p; i++)
      {
         dof_map[0*dof3 + (p - 1 - i) + (p + k*(p + 1))*p] = -1 - (o++);
      }
   for (int k = 0; k < p; k++) // z - components
      for (int i = 1; i < p; i++)
      {
         dof_map[2*dof3 + (p - i) + (p + k*(p + 1))*(p + 1)] = o++;
      }
   // (3,0,4,7) -- left
   for (int k = 1; k < p; k++) // y - components
      for (int j = 0; j < p; j++)
      {
         dof_map[1*dof3 + 0 + ((p - 1 - j) + k*p)*(p + 1)] = -1 - (o++);
      }
   for (int k = 0; k < p; k++) // z - components
      for (int j = 1; j < p; j++)
      {
         dof_map[2*dof3 + 0 + ((p - j) + k*(p + 1))*(p + 1)] = o++;
      }
   // (4,5,6,7) -- top
   for (int j = 1; j < p; j++) // x - components
      for (int i = 0; i < p; i++)
      {
         dof_map[0*dof3 + i + (j + p*(p + 1))*p] = o++;
      }
   for (int j = 0; j < p; j++) // y - components
      for (int i = 1; i < p; i++)
      {
         dof_map[1*dof3 + i + (j + p*p)*(p + 1)] = o++;
      }

   // interior
   // x-components
   for (int k = 1; k < p; k++)
      for (int j = 1; j < p; j++)
         for (int i = 0; i < p; i++)
         {
            dof_map[0*dof3 + i + (j + k*(p + 1))*p] = o++;
         }
   // y-components
   for (int k = 1; k < p; k++)
      for (int j = 0; j < p; j++)
         for (int i = 1; i < p; i++)
         {
            dof_map[1*dof3 + i + (j + k*p)*(p + 1)] = o++;
         }
   // z-components
   for (int k = 0; k < p; k++)
      for (int j = 1; j < p; j++)
         for (int i = 1; i < p; i++)
         {
            dof_map[2*dof3 + i + (j + k*(p + 1))*(p + 1)] = o++;
         }

   // set dof2tk and Nodes
   o = 0;
   // x-components
   for (int k = 0; k <= p; k++)
      for (int j = 0; j <= p; j++)
         for (int i = 0; i < p; i++)
         {
            int idx;
            if ((idx = dof_map[o++]) < 0)
            {
               dof2tk[idx = -1 - idx] = 3;
            }
            else
            {
               dof2tk[idx] = 0;
            }
            Nodes.IntPoint(idx).Set3(op[i], cp[j], cp[k]);
         }
   // y-components
   for (int k = 0; k <= p; k++)
      for (int j = 0; j < p; j++)
         for (int i = 0; i <= p; i++)
         {
            int idx;
            if ((idx = dof_map[o++]) < 0)
            {
               dof2tk[idx = -1 - idx] = 4;
            }
            else
            {
               dof2tk[idx] = 1;
            }
            Nodes.IntPoint(idx).Set3(cp[i], op[j], cp[k]);
         }
   // z-components
   for (int k = 0; k < p; k++)
      for (int j = 0; j <= p; j++)
         for (int i = 0; i <= p; i++)
         {
            int idx;
            if ((idx = dof_map[o++]) < 0)
            {
               dof2tk[idx = -1 - idx] = 5;
            }
            else
            {
               dof2tk[idx] = 2;
            }
            Nodes.IntPoint(idx).Set3(cp[i], cp[j], op[k]);
         }
}

void ND_HexahedronElement::CalcVShape(const IntegrationPoint &ip,
                                      DenseMatrix &shape) const
{
   const int p = order;

#ifdef MFEM_THREAD_SAFE
   Vector shape_cx(p + 1), shape_ox(p), shape_cy(p + 1), shape_oy(p);
   Vector shape_cz(p + 1), shape_oz(p);
#endif

   cbasis1d.Eval(ip.x, shape_cx);
   obasis1d.Eval(ip.x, shape_ox);
   cbasis1d.Eval(ip.y, shape_cy);
   obasis1d.Eval(ip.y, shape_oy);
   cbasis1d.Eval(ip.z, shape_cz);
   obasis1d.Eval(ip.z, shape_oz);

   int o = 0;
   // x-components
   for (int k = 0; k <= p; k++)
      for (int j = 0; j <= p; j++)
         for (int i = 0; i < p; i++)
         {
            int idx, s;
            if ((idx = dof_map[o++]) < 0)
            {
               idx = -1 - idx, s = -1;
            }
            else
            {
               s = +1;
            }
            shape(idx,0) = s*shape_ox(i)*shape_cy(j)*shape_cz(k);
            shape(idx,1) = 0.;
            shape(idx,2) = 0.;
         }
   // y-components
   for (int k = 0; k <= p; k++)
      for (int j = 0; j < p; j++)
         for (int i = 0; i <= p; i++)
         {
            int idx, s;
            if ((idx = dof_map[o++]) < 0)
            {
               idx = -1 - idx, s = -1;
            }
            else
            {
               s = +1;
            }
            shape(idx,0) = 0.;
            shape(idx,1) = s*shape_cx(i)*shape_oy(j)*shape_cz(k);
            shape(idx,2) = 0.;
         }
   // z-components
   for (int k = 0; k < p; k++)
      for (int j = 0; j <= p; j++)
         for (int i = 0; i <= p; i++)
         {
            int idx, s;
            if ((idx = dof_map[o++]) < 0)
            {
               idx = -1 - idx, s = -1;
            }
            else
            {
               s = +1;
            }
            shape(idx,0) = 0.;
            shape(idx,1) = 0.;
            shape(idx,2) = s*shape_cx(i)*shape_cy(j)*shape_oz(k);
         }
}

void ND_HexahedronElement::CalcCurlShape(const IntegrationPoint &ip,
                                         DenseMatrix &curl_shape) const
{
   const int p = order;

#ifdef MFEM_THREAD_SAFE
   Vector shape_cx(p + 1), shape_ox(p), shape_cy(p + 1), shape_oy(p);
   Vector shape_cz(p + 1), shape_oz(p);
   Vector dshape_cx(p + 1), dshape_cy(p + 1), dshape_cz(p + 1);
#endif

   cbasis1d.Eval(ip.x, shape_cx, dshape_cx);
   obasis1d.Eval(ip.x, shape_ox);
   cbasis1d.Eval(ip.y, shape_cy, dshape_cy);
   obasis1d.Eval(ip.y, shape_oy);
   cbasis1d.Eval(ip.z, shape_cz, dshape_cz);
   obasis1d.Eval(ip.z, shape_oz);

   int o = 0;
   // x-components
   for (int k = 0; k <= p; k++)
      for (int j = 0; j <= p; j++)
         for (int i = 0; i < p; i++)
         {
            int idx, s;
            if ((idx = dof_map[o++]) < 0)
            {
               idx = -1 - idx, s = -1;
            }
            else
            {
               s = +1;
            }
            curl_shape(idx,0) = 0.;
            curl_shape(idx,1) =  s*shape_ox(i)* shape_cy(j)*dshape_cz(k);
            curl_shape(idx,2) = -s*shape_ox(i)*dshape_cy(j)* shape_cz(k);
         }
   // y-components
   for (int k = 0; k <= p; k++)
      for (int j = 0; j < p; j++)
         for (int i = 0; i <= p; i++)
         {
            int idx, s;
            if ((idx = dof_map[o++]) < 0)
            {
               idx = -1 - idx, s = -1;
            }
            else
            {
               s = +1;
            }
            curl_shape(idx,0) = -s* shape_cx(i)*shape_oy(j)*dshape_cz(k);
            curl_shape(idx,1) = 0.;
            curl_shape(idx,2) =  s*dshape_cx(i)*shape_oy(j)* shape_cz(k);
         }
   // z-components
   for (int k = 0; k < p; k++)
      for (int j = 0; j <= p; j++)
         for (int i = 0; i <= p; i++)
         {
            int idx, s;
            if ((idx = dof_map[o++]) < 0)
            {
               idx = -1 - idx, s = -1;
            }
            else
            {
               s = +1;
            }
            curl_shape(idx,0) =   s* shape_cx(i)*dshape_cy(j)*shape_oz(k);
            curl_shape(idx,1) =  -s*dshape_cx(i)* shape_cy(j)*shape_oz(k);
            curl_shape(idx,2) = 0.;
         }
}

const DofToQuad &VectorTensorFiniteElement::GetDofToQuad(
   const IntegrationRule &ir,
   DofToQuad::Mode mode) const
{
   MFEM_VERIFY(mode != DofToQuad::FULL, "invalid mode requested");

   return GetTensorDofToQuad(ir, mode, true);
}

const DofToQuad &VectorTensorFiniteElement::GetDofToQuadOpen(
   const IntegrationRule &ir,
   DofToQuad::Mode mode) const
{
   MFEM_VERIFY(mode != DofToQuad::FULL, "invalid mode requested");

   return GetTensorDofToQuad(ir, mode, false);
}

const DofToQuad &VectorTensorFiniteElement::GetTensorDofToQuad(
   const IntegrationRule &ir,
   DofToQuad::Mode mode,
   const bool closed) const
{
   MFEM_VERIFY(mode == DofToQuad::TENSOR, "invalid mode requested");

<<<<<<< HEAD
   for (int i = 0; i < (closed ? dof2quad_array.Size() : dof2quad_array_open.Size());
=======
   for (int i = 0;
        i < (closed ? dof2quad_array.Size() : dof2quad_array_open.Size());
>>>>>>> b9a40daf
        i++)
   {
      const DofToQuad &d2q = closed ? *dof2quad_array[i] : *dof2quad_array_open[i];
      if (d2q.IntRule == &ir && d2q.mode == mode) { return d2q; }
   }

   DofToQuad *d2q = new DofToQuad;
   const int ndof = closed ? order + 1 : order;
   const int nqpt = (int)floor(pow(ir.GetNPoints(), 1.0/dim) + 0.5);
   d2q->FE = this;
   d2q->IntRule = &ir;
   d2q->mode = mode;
   d2q->ndof = ndof;
   d2q->nqpt = nqpt;
   d2q->B.SetSize(nqpt*ndof);
   d2q->Bt.SetSize(ndof*nqpt);
   d2q->G.SetSize(nqpt*ndof);
   d2q->Gt.SetSize(ndof*nqpt);
   Vector val(ndof), grad(ndof);
   for (int i = 0; i < nqpt; i++)
   {
      // The first 'nqpt' points in 'ir' have the same x-coordinates as those
      // of the 1D rule.

      if (closed)
      {
         cbasis1d.Eval(ir.IntPoint(i).x, val, grad);
      }
      else
      {
         obasis1d.Eval(ir.IntPoint(i).x, val, grad);
      }

      for (int j = 0; j < ndof; j++)
      {
         d2q->B[i+nqpt*j] = d2q->Bt[j+ndof*i] = val(j);
         d2q->G[i+nqpt*j] = d2q->Gt[j+ndof*i] = grad(j);
      }
   }

   if (closed)
   {
      dof2quad_array.Append(d2q);
   }
   else
   {
      dof2quad_array_open.Append(d2q);
   }

   return *d2q;
}

VectorTensorFiniteElement::~VectorTensorFiniteElement()
{
   for (int i = 0; i < dof2quad_array_open.Size(); i++)
   {
      delete dof2quad_array_open[i];
   }
}

const double ND_QuadrilateralElement::tk[8] =
{ 1.,0.,  0.,1., -1.,0., 0.,-1. };

ND_QuadrilateralElement::ND_QuadrilateralElement(const int p,
                                                 const int cb_type,
                                                 const int ob_type)
   : VectorTensorFiniteElement(2, 2*p*(p + 1), p, cb_type, ob_type,
                               H_CURL, DofMapType::L2_DOF_MAP),
     dof2tk(dof)
{
   dof_map.SetSize(dof);

   const double *cp = poly1d.ClosedPoints(p, cb_type);
   const double *op = poly1d.OpenPoints(p - 1, ob_type);
   const int dof2 = dof/2;

#ifndef MFEM_THREAD_SAFE
   shape_cx.SetSize(p + 1);
   shape_ox.SetSize(p);
   shape_cy.SetSize(p + 1);
   shape_oy.SetSize(p);
   dshape_cx.SetSize(p + 1);
   dshape_cy.SetSize(p + 1);
#endif

   // edges
   int o = 0;
   for (int i = 0; i < p; i++)  // (0,1)
   {
      dof_map[0*dof2 + i + 0*p] = o++;
   }
   for (int j = 0; j < p; j++)  // (1,2)
   {
      dof_map[1*dof2 + p + j*(p + 1)] = o++;
   }
   for (int i = 0; i < p; i++)  // (2,3)
   {
      dof_map[0*dof2 + (p - 1 - i) + p*p] = -1 - (o++);
   }
   for (int j = 0; j < p; j++)  // (3,0)
   {
      dof_map[1*dof2 + 0 + (p - 1 - j)*(p + 1)] = -1 - (o++);
   }

   // interior
   // x-components
   for (int j = 1; j < p; j++)
      for (int i = 0; i < p; i++)
      {
         dof_map[0*dof2 + i + j*p] = o++;
      }
   // y-components
   for (int j = 0; j < p; j++)
      for (int i = 1; i < p; i++)
      {
         dof_map[1*dof2 + i + j*(p + 1)] = o++;
      }

   // set dof2tk and Nodes
   o = 0;
   // x-components
   for (int j = 0; j <= p; j++)
      for (int i = 0; i < p; i++)
      {
         int idx;
         if ((idx = dof_map[o++]) < 0)
         {
            dof2tk[idx = -1 - idx] = 2;
         }
         else
         {
            dof2tk[idx] = 0;
         }
         Nodes.IntPoint(idx).Set2(op[i], cp[j]);
      }
   // y-components
   for (int j = 0; j < p; j++)
      for (int i = 0; i <= p; i++)
      {
         int idx;
         if ((idx = dof_map[o++]) < 0)
         {
            dof2tk[idx = -1 - idx] = 3;
         }
         else
         {
            dof2tk[idx] = 1;
         }
         Nodes.IntPoint(idx).Set2(cp[i], op[j]);
      }
}

void ND_QuadrilateralElement::CalcVShape(const IntegrationPoint &ip,
                                         DenseMatrix &shape) const
{
   const int p = order;

#ifdef MFEM_THREAD_SAFE
   Vector shape_cx(p + 1), shape_ox(p), shape_cy(p + 1), shape_oy(p);
#endif

   cbasis1d.Eval(ip.x, shape_cx);
   obasis1d.Eval(ip.x, shape_ox);
   cbasis1d.Eval(ip.y, shape_cy);
   obasis1d.Eval(ip.y, shape_oy);

   int o = 0;
   // x-components
   for (int j = 0; j <= p; j++)
      for (int i = 0; i < p; i++)
      {
         int idx, s;
         if ((idx = dof_map[o++]) < 0)
         {
            idx = -1 - idx, s = -1;
         }
         else
         {
            s = +1;
         }
         shape(idx,0) = s*shape_ox(i)*shape_cy(j);
         shape(idx,1) = 0.;
      }
   // y-components
   for (int j = 0; j < p; j++)
      for (int i = 0; i <= p; i++)
      {
         int idx, s;
         if ((idx = dof_map[o++]) < 0)
         {
            idx = -1 - idx, s = -1;
         }
         else
         {
            s = +1;
         }
         shape(idx,0) = 0.;
         shape(idx,1) = s*shape_cx(i)*shape_oy(j);
      }
}

void ND_QuadrilateralElement::CalcCurlShape(const IntegrationPoint &ip,
                                            DenseMatrix &curl_shape) const
{
   const int p = order;

#ifdef MFEM_THREAD_SAFE
   Vector shape_cx(p + 1), shape_ox(p), shape_cy(p + 1), shape_oy(p);
   Vector dshape_cx(p + 1), dshape_cy(p + 1);
#endif

   cbasis1d.Eval(ip.x, shape_cx, dshape_cx);
   obasis1d.Eval(ip.x, shape_ox);
   cbasis1d.Eval(ip.y, shape_cy, dshape_cy);
   obasis1d.Eval(ip.y, shape_oy);

   int o = 0;
   // x-components
   for (int j = 0; j <= p; j++)
      for (int i = 0; i < p; i++)
      {
         int idx, s;
         if ((idx = dof_map[o++]) < 0)
         {
            idx = -1 - idx, s = -1;
         }
         else
         {
            s = +1;
         }
         curl_shape(idx,0) = -s*shape_ox(i)*dshape_cy(j);
      }
   // y-components
   for (int j = 0; j < p; j++)
      for (int i = 0; i <= p; i++)
      {
         int idx, s;
         if ((idx = dof_map[o++]) < 0)
         {
            idx = -1 - idx, s = -1;
         }
         else
         {
            s = +1;
         }
         curl_shape(idx,0) =  s*dshape_cx(i)*shape_oy(j);
      }
}


const double ND_TetrahedronElement::tk[18] =
{ 1.,0.,0.,  0.,1.,0.,  0.,0.,1.,  -1.,1.,0.,  -1.,0.,1.,  0.,-1.,1. };

const double ND_TetrahedronElement::c = 1./4.;

ND_TetrahedronElement::ND_TetrahedronElement(const int p)
   : VectorFiniteElement(3, Geometry::TETRAHEDRON, p*(p + 2)*(p + 3)/2, p,
                         H_CURL, FunctionSpace::Pk), dof2tk(dof)
{
   const double *eop = poly1d.OpenPoints(p - 1);
   const double *fop = (p > 1) ? poly1d.OpenPoints(p - 2) : NULL;
   const double *iop = (p > 2) ? poly1d.OpenPoints(p - 3) : NULL;

   const int pm1 = p - 1, pm2 = p - 2, pm3 = p - 3;

#ifndef MFEM_THREAD_SAFE
   shape_x.SetSize(p);
   shape_y.SetSize(p);
   shape_z.SetSize(p);
   shape_l.SetSize(p);
   dshape_x.SetSize(p);
   dshape_y.SetSize(p);
   dshape_z.SetSize(p);
   dshape_l.SetSize(p);
   u.SetSize(dof, dim);
#else
   Vector shape_x(p), shape_y(p), shape_z(p), shape_l(p);
#endif

   int o = 0;
   // edges
   for (int i = 0; i < p; i++) // (0,1)
   {
      Nodes.IntPoint(o).Set3(eop[i], 0., 0.);
      dof2tk[o++] = 0;
   }
   for (int i = 0; i < p; i++) // (0,2)
   {
      Nodes.IntPoint(o).Set3(0., eop[i], 0.);
      dof2tk[o++] = 1;
   }
   for (int i = 0; i < p; i++) // (0,3)
   {
      Nodes.IntPoint(o).Set3(0., 0., eop[i]);
      dof2tk[o++] = 2;
   }
   for (int i = 0; i < p; i++) // (1,2)
   {
      Nodes.IntPoint(o).Set3(eop[pm1-i], eop[i], 0.);
      dof2tk[o++] = 3;
   }
   for (int i = 0; i < p; i++) // (1,3)
   {
      Nodes.IntPoint(o).Set3(eop[pm1-i], 0., eop[i]);
      dof2tk[o++] = 4;
   }
   for (int i = 0; i < p; i++) // (2,3)
   {
      Nodes.IntPoint(o).Set3(0., eop[pm1-i], eop[i]);
      dof2tk[o++] = 5;
   }

   // faces
   for (int j = 0; j <= pm2; j++)  // (1,2,3)
      for (int i = 0; i + j <= pm2; i++)
      {
         double w = fop[i] + fop[j] + fop[pm2-i-j];
         Nodes.IntPoint(o).Set3(fop[pm2-i-j]/w, fop[i]/w, fop[j]/w);
         dof2tk[o++] = 3;
         Nodes.IntPoint(o).Set3(fop[pm2-i-j]/w, fop[i]/w, fop[j]/w);
         dof2tk[o++] = 4;
      }
   for (int j = 0; j <= pm2; j++)  // (0,3,2)
      for (int i = 0; i + j <= pm2; i++)
      {
         double w = fop[i] + fop[j] + fop[pm2-i-j];
         Nodes.IntPoint(o).Set3(0., fop[j]/w, fop[i]/w);
         dof2tk[o++] = 2;
         Nodes.IntPoint(o).Set3(0., fop[j]/w, fop[i]/w);
         dof2tk[o++] = 1;
      }
   for (int j = 0; j <= pm2; j++)  // (0,1,3)
      for (int i = 0; i + j <= pm2; i++)
      {
         double w = fop[i] + fop[j] + fop[pm2-i-j];
         Nodes.IntPoint(o).Set3(fop[i]/w, 0., fop[j]/w);
         dof2tk[o++] = 0;
         Nodes.IntPoint(o).Set3(fop[i]/w, 0., fop[j]/w);
         dof2tk[o++] = 2;
      }
   for (int j = 0; j <= pm2; j++)  // (0,2,1)
      for (int i = 0; i + j <= pm2; i++)
      {
         double w = fop[i] + fop[j] + fop[pm2-i-j];
         Nodes.IntPoint(o).Set3(fop[j]/w, fop[i]/w, 0.);
         dof2tk[o++] = 1;
         Nodes.IntPoint(o).Set3(fop[j]/w, fop[i]/w, 0.);
         dof2tk[o++] = 0;
      }

   // interior
   for (int k = 0; k <= pm3; k++)
      for (int j = 0; j + k <= pm3; j++)
         for (int i = 0; i + j + k <= pm3; i++)
         {
            double w = iop[i] + iop[j] + iop[k] + iop[pm3-i-j-k];
            Nodes.IntPoint(o).Set3(iop[i]/w, iop[j]/w, iop[k]/w);
            dof2tk[o++] = 0;
            Nodes.IntPoint(o).Set3(iop[i]/w, iop[j]/w, iop[k]/w);
            dof2tk[o++] = 1;
            Nodes.IntPoint(o).Set3(iop[i]/w, iop[j]/w, iop[k]/w);
            dof2tk[o++] = 2;
         }

   DenseMatrix T(dof);
   for (int m = 0; m < dof; m++)
   {
      const IntegrationPoint &ip = Nodes.IntPoint(m);
      const double *tm = tk + 3*dof2tk[m];
      o = 0;

      poly1d.CalcBasis(pm1, ip.x, shape_x);
      poly1d.CalcBasis(pm1, ip.y, shape_y);
      poly1d.CalcBasis(pm1, ip.z, shape_z);
      poly1d.CalcBasis(pm1, 1. - ip.x - ip.y - ip.z, shape_l);

      for (int k = 0; k <= pm1; k++)
         for (int j = 0; j + k <= pm1; j++)
            for (int i = 0; i + j + k <= pm1; i++)
            {
               double s = shape_x(i)*shape_y(j)*shape_z(k)*shape_l(pm1-i-j-k);
               T(o++, m) = s * tm[0];
               T(o++, m) = s * tm[1];
               T(o++, m) = s * tm[2];
            }
      for (int k = 0; k <= pm1; k++)
         for (int j = 0; j + k <= pm1; j++)
         {
            double s = shape_x(pm1-j-k)*shape_y(j)*shape_z(k);
            T(o++, m) = s*((ip.y - c)*tm[0] - (ip.x - c)*tm[1]);
            T(o++, m) = s*((ip.z - c)*tm[0] - (ip.x - c)*tm[2]);
         }
      for (int k = 0; k <= pm1; k++)
      {
         T(o++, m) =
            shape_y(pm1-k)*shape_z(k)*((ip.z - c)*tm[1] - (ip.y - c)*tm[2]);
      }
   }

   Ti.Factor(T);
   // mfem::out << "ND_TetrahedronElement(" << p << ") : "; Ti.TestInversion();
}

void ND_TetrahedronElement::CalcVShape(const IntegrationPoint &ip,
                                       DenseMatrix &shape) const
{
   const int pm1 = order - 1;

#ifdef MFEM_THREAD_SAFE
   const int p = order;
   Vector shape_x(p), shape_y(p), shape_z(p), shape_l(p);
   DenseMatrix u(dof, dim);
#endif

   poly1d.CalcBasis(pm1, ip.x, shape_x);
   poly1d.CalcBasis(pm1, ip.y, shape_y);
   poly1d.CalcBasis(pm1, ip.z, shape_z);
   poly1d.CalcBasis(pm1, 1. - ip.x - ip.y - ip.z, shape_l);

   int n = 0;
   for (int k = 0; k <= pm1; k++)
      for (int j = 0; j + k <= pm1; j++)
         for (int i = 0; i + j + k <= pm1; i++)
         {
            double s = shape_x(i)*shape_y(j)*shape_z(k)*shape_l(pm1-i-j-k);
            u(n,0) =  s;  u(n,1) = 0.;  u(n,2) = 0.;  n++;
            u(n,0) = 0.;  u(n,1) =  s;  u(n,2) = 0.;  n++;
            u(n,0) = 0.;  u(n,1) = 0.;  u(n,2) =  s;  n++;
         }
   for (int k = 0; k <= pm1; k++)
      for (int j = 0; j + k <= pm1; j++)
      {
         double s = shape_x(pm1-j-k)*shape_y(j)*shape_z(k);
         u(n,0) = s*(ip.y - c);  u(n,1) = -s*(ip.x - c);  u(n,2) =  0.;  n++;
         u(n,0) = s*(ip.z - c);  u(n,1) =  0.;  u(n,2) = -s*(ip.x - c);  n++;
      }
   for (int k = 0; k <= pm1; k++)
   {
      double s = shape_y(pm1-k)*shape_z(k);
      u(n,0) = 0.;  u(n,1) = s*(ip.z - c);  u(n,2) = -s*(ip.y - c);  n++;
   }

   Ti.Mult(u, shape);
}

void ND_TetrahedronElement::CalcCurlShape(const IntegrationPoint &ip,
                                          DenseMatrix &curl_shape) const
{
   const int pm1 = order - 1;

#ifdef MFEM_THREAD_SAFE
   const int p = order;
   Vector shape_x(p), shape_y(p), shape_z(p), shape_l(p);
   Vector dshape_x(p), dshape_y(p), dshape_z(p), dshape_l(p);
   DenseMatrix u(dof, dim);
#endif

   poly1d.CalcBasis(pm1, ip.x, shape_x, dshape_x);
   poly1d.CalcBasis(pm1, ip.y, shape_y, dshape_y);
   poly1d.CalcBasis(pm1, ip.z, shape_z, dshape_z);
   poly1d.CalcBasis(pm1, 1. - ip.x - ip.y - ip.z, shape_l, dshape_l);

   int n = 0;
   for (int k = 0; k <= pm1; k++)
      for (int j = 0; j + k <= pm1; j++)
         for (int i = 0; i + j + k <= pm1; i++)
         {
            int l = pm1-i-j-k;
            const double dx = (dshape_x(i)*shape_l(l) -
                               shape_x(i)*dshape_l(l))*shape_y(j)*shape_z(k);
            const double dy = (dshape_y(j)*shape_l(l) -
                               shape_y(j)*dshape_l(l))*shape_x(i)*shape_z(k);
            const double dz = (dshape_z(k)*shape_l(l) -
                               shape_z(k)*dshape_l(l))*shape_x(i)*shape_y(j);

            u(n,0) =  0.;  u(n,1) =  dz;  u(n,2) = -dy;  n++;
            u(n,0) = -dz;  u(n,1) =  0.;  u(n,2) =  dx;  n++;
            u(n,0) =  dy;  u(n,1) = -dx;  u(n,2) =  0.;  n++;
         }
   for (int k = 0; k <= pm1; k++)
      for (int j = 0; j + k <= pm1; j++)
      {
         int i = pm1 - j - k;
         // s = shape_x(i)*shape_y(j)*shape_z(k);
         // curl of s*(ip.y - c, -(ip.x - c), 0):
         u(n,0) =  shape_x(i)*(ip.x - c)*shape_y(j)*dshape_z(k);
         u(n,1) =  shape_x(i)*shape_y(j)*(ip.y - c)*dshape_z(k);
         u(n,2) =
            -((dshape_x(i)*(ip.x - c) + shape_x(i))*shape_y(j)*shape_z(k) +
              (dshape_y(j)*(ip.y - c) + shape_y(j))*shape_x(i)*shape_z(k));
         n++;
         // curl of s*(ip.z - c, 0, -(ip.x - c)):
         u(n,0) = -shape_x(i)*(ip.x - c)*dshape_y(j)*shape_z(k);
         u(n,1) = (shape_x(i)*shape_y(j)*(dshape_z(k)*(ip.z - c) + shape_z(k)) +
                   (dshape_x(i)*(ip.x - c) + shape_x(i))*shape_y(j)*shape_z(k));
         u(n,2) = -shape_x(i)*dshape_y(j)*shape_z(k)*(ip.z - c);
         n++;
      }
   for (int k = 0; k <= pm1; k++)
   {
      int j = pm1 - k;
      // curl of shape_y(j)*shape_z(k)*(0, ip.z - c, -(ip.y - c)):
      u(n,0) = -((dshape_y(j)*(ip.y - c) + shape_y(j))*shape_z(k) +
                 shape_y(j)*(dshape_z(k)*(ip.z - c) + shape_z(k)));
      u(n,1) = 0.;
      u(n,2) = 0.;  n++;
   }

   Ti.Mult(u, curl_shape);
}


const double ND_TriangleElement::tk[8] =
{ 1.,0.,  -1.,1.,  0.,-1.,  0.,1. };

const double ND_TriangleElement::c = 1./3.;

ND_TriangleElement::ND_TriangleElement(const int p)
   : VectorFiniteElement(2, Geometry::TRIANGLE, p*(p + 2), p,
                         H_CURL, FunctionSpace::Pk),
     dof2tk(dof)
{
   const double *eop = poly1d.OpenPoints(p - 1);
   const double *iop = (p > 1) ? poly1d.OpenPoints(p - 2) : NULL;

   const int pm1 = p - 1, pm2 = p - 2;

#ifndef MFEM_THREAD_SAFE
   shape_x.SetSize(p);
   shape_y.SetSize(p);
   shape_l.SetSize(p);
   dshape_x.SetSize(p);
   dshape_y.SetSize(p);
   dshape_l.SetSize(p);
   u.SetSize(dof, dim);
   curlu.SetSize(dof);
#else
   Vector shape_x(p), shape_y(p), shape_l(p);
#endif

   int n = 0;
   // edges
   for (int i = 0; i < p; i++) // (0,1)
   {
      Nodes.IntPoint(n).Set2(eop[i], 0.);
      dof2tk[n++] = 0;
   }
   for (int i = 0; i < p; i++) // (1,2)
   {
      Nodes.IntPoint(n).Set2(eop[pm1-i], eop[i]);
      dof2tk[n++] = 1;
   }
   for (int i = 0; i < p; i++) // (2,0)
   {
      Nodes.IntPoint(n).Set2(0., eop[pm1-i]);
      dof2tk[n++] = 2;
   }

   // interior
   for (int j = 0; j <= pm2; j++)
      for (int i = 0; i + j <= pm2; i++)
      {
         double w = iop[i] + iop[j] + iop[pm2-i-j];
         Nodes.IntPoint(n).Set2(iop[i]/w, iop[j]/w);
         dof2tk[n++] = 0;
         Nodes.IntPoint(n).Set2(iop[i]/w, iop[j]/w);
         dof2tk[n++] = 3;
      }

   DenseMatrix T(dof);
   for (int m = 0; m < dof; m++)
   {
      const IntegrationPoint &ip = Nodes.IntPoint(m);
      const double *tm = tk + 2*dof2tk[m];
      n = 0;

      poly1d.CalcBasis(pm1, ip.x, shape_x);
      poly1d.CalcBasis(pm1, ip.y, shape_y);
      poly1d.CalcBasis(pm1, 1. - ip.x - ip.y, shape_l);

      for (int j = 0; j <= pm1; j++)
         for (int i = 0; i + j <= pm1; i++)
         {
            double s = shape_x(i)*shape_y(j)*shape_l(pm1-i-j);
            T(n++, m) = s * tm[0];
            T(n++, m) = s * tm[1];
         }
      for (int j = 0; j <= pm1; j++)
      {
         T(n++, m) =
            shape_x(pm1-j)*shape_y(j)*((ip.y - c)*tm[0] - (ip.x - c)*tm[1]);
      }
   }

   Ti.Factor(T);
   // mfem::out << "ND_TriangleElement(" << p << ") : "; Ti.TestInversion();
}

void ND_TriangleElement::CalcVShape(const IntegrationPoint &ip,
                                    DenseMatrix &shape) const
{
   const int pm1 = order - 1;

#ifdef MFEM_THREAD_SAFE
   const int p = order;
   Vector shape_x(p), shape_y(p), shape_l(p);
   DenseMatrix u(dof, dim);
#endif

   poly1d.CalcBasis(pm1, ip.x, shape_x);
   poly1d.CalcBasis(pm1, ip.y, shape_y);
   poly1d.CalcBasis(pm1, 1. - ip.x - ip.y, shape_l);

   int n = 0;
   for (int j = 0; j <= pm1; j++)
      for (int i = 0; i + j <= pm1; i++)
      {
         double s = shape_x(i)*shape_y(j)*shape_l(pm1-i-j);
         u(n,0) = s;  u(n,1) = 0;  n++;
         u(n,0) = 0;  u(n,1) = s;  n++;
      }
   for (int j = 0; j <= pm1; j++)
   {
      double s = shape_x(pm1-j)*shape_y(j);
      u(n,0) =  s*(ip.y - c);
      u(n,1) = -s*(ip.x - c);
      n++;
   }

   Ti.Mult(u, shape);
}

void ND_TriangleElement::CalcCurlShape(const IntegrationPoint &ip,
                                       DenseMatrix &curl_shape) const
{
   const int pm1 = order - 1;

#ifdef MFEM_THREAD_SAFE
   const int p = order;
   Vector shape_x(p), shape_y(p), shape_l(p);
   Vector dshape_x(p), dshape_y(p), dshape_l(p);
   Vector curlu(dof);
#endif

   poly1d.CalcBasis(pm1, ip.x, shape_x, dshape_x);
   poly1d.CalcBasis(pm1, ip.y, shape_y, dshape_y);
   poly1d.CalcBasis(pm1, 1. - ip.x - ip.y, shape_l, dshape_l);

   int n = 0;
   for (int j = 0; j <= pm1; j++)
      for (int i = 0; i + j <= pm1; i++)
      {
         int l = pm1-i-j;
         const double dx = (dshape_x(i)*shape_l(l) -
                            shape_x(i)*dshape_l(l)) * shape_y(j);
         const double dy = (dshape_y(j)*shape_l(l) -
                            shape_y(j)*dshape_l(l)) * shape_x(i);

         curlu(n++) = -dy;
         curlu(n++) =  dx;
      }

   for (int j = 0; j <= pm1; j++)
   {
      int i = pm1 - j;
      // curl of shape_x(i)*shape_y(j) * (ip.y - c, -(ip.x - c), 0):
      curlu(n++) = -((dshape_x(i)*(ip.x - c) + shape_x(i)) * shape_y(j) +
                     (dshape_y(j)*(ip.y - c) + shape_y(j)) * shape_x(i));
   }

   Vector curl2d(curl_shape.Data(),dof);
   Ti.Mult(curlu, curl2d);
}


const double ND_SegmentElement::tk[1] = { 1. };

ND_SegmentElement::ND_SegmentElement(const int p, const int ob_type)
   : VectorFiniteElement(1, Geometry::SEGMENT, p, p - 1,
                         H_CURL, FunctionSpace::Pk),
     obasis1d(poly1d.GetBasis(p - 1, VerifyOpen(ob_type))),
     dof2tk(dof)
{
   const double *op = poly1d.OpenPoints(p - 1, ob_type);

   // set dof2tk and Nodes
   for (int i = 0; i < p; i++)
   {
      dof2tk[i] = 0;
      Nodes.IntPoint(i).x = op[i];
   }
}

void ND_SegmentElement::CalcVShape(const IntegrationPoint &ip,
                                   DenseMatrix &shape) const
{
   Vector vshape(shape.Data(), dof);

   obasis1d.Eval(ip.x, vshape);
}

void NURBS1DFiniteElement::SetOrder() const
{
   order = kv[0]->GetOrder();
   dof = order + 1;

   weights.SetSize(dof);
   shape_x.SetSize(dof);
}

void NURBS1DFiniteElement::CalcShape(const IntegrationPoint &ip,
                                     Vector &shape) const
{
   kv[0]->CalcShape(shape, ijk[0], ip.x);

   double sum = 0.0;
   for (int i = 0; i <= order; i++)
   {
      sum += (shape(i) *= weights(i));
   }

   shape /= sum;
}

void NURBS1DFiniteElement::CalcDShape(const IntegrationPoint &ip,
                                      DenseMatrix &dshape) const
{
   Vector grad(dshape.Data(), dof);

   kv[0]->CalcShape (shape_x, ijk[0], ip.x);
   kv[0]->CalcDShape(grad,    ijk[0], ip.x);

   double sum = 0.0, dsum = 0.0;
   for (int i = 0; i <= order; i++)
   {
      sum  += (shape_x(i) *= weights(i));
      dsum += (   grad(i) *= weights(i));
   }

   sum = 1.0/sum;
   add(sum, grad, -dsum*sum*sum, shape_x, grad);
}

void NURBS1DFiniteElement::CalcHessian (const IntegrationPoint &ip,
                                        DenseMatrix &hessian) const
{
   Vector grad(dof);
   Vector hess(hessian.Data(), dof);

   kv[0]->CalcShape (shape_x,  ijk[0], ip.x);
   kv[0]->CalcDShape(grad,     ijk[0], ip.x);
   kv[0]->CalcD2Shape(hess,    ijk[0], ip.x);

   double sum = 0.0, dsum = 0.0, d2sum = 0.0;
   for (int i = 0; i <= order; i++)
   {
      sum   += (shape_x(i) *= weights(i));
      dsum  += (   grad(i) *= weights(i));
      d2sum += (   hess(i) *= weights(i));
   }

   sum = 1.0/sum;
   add(sum, hess, -2*dsum*sum*sum, grad, hess);
   add(1.0, hess, (-d2sum + 2*dsum*dsum*sum)*sum*sum, shape_x, hess);
}


void NURBS2DFiniteElement::SetOrder() const
{
   orders[0] = kv[0]->GetOrder();
   orders[1] = kv[1]->GetOrder();
   shape_x.SetSize(orders[0]+1);
   shape_y.SetSize(orders[1]+1);
   dshape_x.SetSize(orders[0]+1);
   dshape_y.SetSize(orders[1]+1);
   d2shape_x.SetSize(orders[0]+1);
   d2shape_y.SetSize(orders[1]+1);

   order = max(orders[0], orders[1]);
   dof = (orders[0] + 1)*(orders[1] + 1);
   u.SetSize(dof);
   du.SetSize(dof);
   weights.SetSize(dof);
}

void NURBS2DFiniteElement::CalcShape(const IntegrationPoint &ip,
                                     Vector &shape) const
{
   kv[0]->CalcShape(shape_x, ijk[0], ip.x);
   kv[1]->CalcShape(shape_y, ijk[1], ip.y);

   double sum = 0.0;
   for (int o = 0, j = 0; j <= orders[1]; j++)
   {
      const double sy = shape_y(j);
      for (int i = 0; i <= orders[0]; i++, o++)
      {
         sum += ( shape(o) = shape_x(i)*sy*weights(o) );
      }
   }

   shape /= sum;
}

void NURBS2DFiniteElement::CalcDShape(const IntegrationPoint &ip,
                                      DenseMatrix &dshape) const
{
   double sum, dsum[2];

   kv[0]->CalcShape ( shape_x, ijk[0], ip.x);
   kv[1]->CalcShape ( shape_y, ijk[1], ip.y);

   kv[0]->CalcDShape(dshape_x, ijk[0], ip.x);
   kv[1]->CalcDShape(dshape_y, ijk[1], ip.y);

   sum = dsum[0] = dsum[1] = 0.0;
   for (int o = 0, j = 0; j <= orders[1]; j++)
   {
      const double sy = shape_y(j), dsy = dshape_y(j);
      for (int i = 0; i <= orders[0]; i++, o++)
      {
         sum += ( u(o) = shape_x(i)*sy*weights(o) );

         dsum[0] += ( dshape(o,0) = dshape_x(i)*sy *weights(o) );
         dsum[1] += ( dshape(o,1) =  shape_x(i)*dsy*weights(o) );
      }
   }

   sum = 1.0/sum;
   dsum[0] *= sum*sum;
   dsum[1] *= sum*sum;

   for (int o = 0; o < dof; o++)
   {
      dshape(o,0) = dshape(o,0)*sum - u(o)*dsum[0];
      dshape(o,1) = dshape(o,1)*sum - u(o)*dsum[1];
   }
}

void NURBS2DFiniteElement::CalcHessian (const IntegrationPoint &ip,
                                        DenseMatrix &hessian) const
{
   double sum, dsum[2], d2sum[3];

   kv[0]->CalcShape ( shape_x, ijk[0], ip.x);
   kv[1]->CalcShape ( shape_y, ijk[1], ip.y);

   kv[0]->CalcDShape(dshape_x, ijk[0], ip.x);
   kv[1]->CalcDShape(dshape_y, ijk[1], ip.y);

   kv[0]->CalcD2Shape(d2shape_x, ijk[0], ip.x);
   kv[1]->CalcD2Shape(d2shape_y, ijk[1], ip.y);

   sum = dsum[0] = dsum[1] = 0.0;
   d2sum[0] = d2sum[1] = d2sum[2] = 0.0;
   for (int o = 0, j = 0; j <= orders[1]; j++)
   {
      const double sy = shape_y(j), dsy = dshape_y(j), d2sy = d2shape_y(j);
      for (int i = 0; i <= orders[0]; i++, o++)
      {
         const double sx = shape_x(i), dsx = dshape_x(i), d2sx = d2shape_x(i);
         sum += ( u(o) = sx*sy*weights(o) );

         dsum[0] += ( du(o,0) = dsx*sy*weights(o) );
         dsum[1] += ( du(o,1) = sx*dsy*weights(o) );

         d2sum[0] += ( hessian(o,0) = d2sx*sy*weights(o) );
         d2sum[1] += ( hessian(o,1) = dsx*dsy*weights(o) );
         d2sum[2] += ( hessian(o,2) = sx*d2sy*weights(o) );
      }
   }

   sum = 1.0/sum;
   dsum[0] *= sum;
   dsum[1] *= sum;

   d2sum[0] *= sum;
   d2sum[1] *= sum;
   d2sum[2] *= sum;

   for (int o = 0; o < dof; o++)
   {
      hessian(o,0) = hessian(o,0)*sum
                     - 2*du(o,0)*sum*dsum[0]
                     + u[o]*sum*(2*dsum[0]*dsum[0] - d2sum[0]);

      hessian(o,1) = hessian(o,1)*sum
                     - du(o,0)*sum*dsum[1]
                     - du(o,1)*sum*dsum[0]
                     + u[o]*sum*(2*dsum[0]*dsum[1] - d2sum[1]);

      hessian(o,2) = hessian(o,2)*sum
                     - 2*du(o,1)*sum*dsum[1]
                     + u[o]*sum*(2*dsum[1]*dsum[1] - d2sum[2]);
   }
}


void NURBS3DFiniteElement::SetOrder() const
{
   orders[0] = kv[0]->GetOrder();
   orders[1] = kv[1]->GetOrder();
   orders[2] = kv[2]->GetOrder();
   shape_x.SetSize(orders[0]+1);
   shape_y.SetSize(orders[1]+1);
   shape_z.SetSize(orders[2]+1);

   dshape_x.SetSize(orders[0]+1);
   dshape_y.SetSize(orders[1]+1);
   dshape_z.SetSize(orders[2]+1);

   d2shape_x.SetSize(orders[0]+1);
   d2shape_y.SetSize(orders[1]+1);
   d2shape_z.SetSize(orders[2]+1);

   order = max(max(orders[0], orders[1]), orders[2]);
   dof = (orders[0] + 1)*(orders[1] + 1)*(orders[2] + 1);
   u.SetSize(dof);
   du.SetSize(dof);
   weights.SetSize(dof);
}

void NURBS3DFiniteElement::CalcShape(const IntegrationPoint &ip,
                                     Vector &shape) const
{
   kv[0]->CalcShape(shape_x, ijk[0], ip.x);
   kv[1]->CalcShape(shape_y, ijk[1], ip.y);
   kv[2]->CalcShape(shape_z, ijk[2], ip.z);

   double sum = 0.0;
   for (int o = 0, k = 0; k <= orders[2]; k++)
   {
      const double sz = shape_z(k);
      for (int j = 0; j <= orders[1]; j++)
      {
         const double sy_sz = shape_y(j)*sz;
         for (int i = 0; i <= orders[0]; i++, o++)
         {
            sum += ( shape(o) = shape_x(i)*sy_sz*weights(o) );
         }
      }
   }

   shape /= sum;
}

void NURBS3DFiniteElement::CalcDShape(const IntegrationPoint &ip,
                                      DenseMatrix &dshape) const
{
   double sum, dsum[3];

   kv[0]->CalcShape ( shape_x, ijk[0], ip.x);
   kv[1]->CalcShape ( shape_y, ijk[1], ip.y);
   kv[2]->CalcShape ( shape_z, ijk[2], ip.z);

   kv[0]->CalcDShape(dshape_x, ijk[0], ip.x);
   kv[1]->CalcDShape(dshape_y, ijk[1], ip.y);
   kv[2]->CalcDShape(dshape_z, ijk[2], ip.z);

   sum = dsum[0] = dsum[1] = dsum[2] = 0.0;
   for (int o = 0, k = 0; k <= orders[2]; k++)
   {
      const double sz = shape_z(k), dsz = dshape_z(k);
      for (int j = 0; j <= orders[1]; j++)
      {
         const double  sy_sz  =  shape_y(j)* sz;
         const double dsy_sz  = dshape_y(j)* sz;
         const double  sy_dsz =  shape_y(j)*dsz;
         for (int i = 0; i <= orders[0]; i++, o++)
         {
            sum += ( u(o) = shape_x(i)*sy_sz*weights(o) );

            dsum[0] += ( dshape(o,0) = dshape_x(i)* sy_sz *weights(o) );
            dsum[1] += ( dshape(o,1) =  shape_x(i)*dsy_sz *weights(o) );
            dsum[2] += ( dshape(o,2) =  shape_x(i)* sy_dsz*weights(o) );
         }
      }
   }

   sum = 1.0/sum;
   dsum[0] *= sum*sum;
   dsum[1] *= sum*sum;
   dsum[2] *= sum*sum;

   for (int o = 0; o < dof; o++)
   {
      dshape(o,0) = dshape(o,0)*sum - u(o)*dsum[0];
      dshape(o,1) = dshape(o,1)*sum - u(o)*dsum[1];
      dshape(o,2) = dshape(o,2)*sum - u(o)*dsum[2];
   }
}

void NURBS3DFiniteElement::CalcHessian (const IntegrationPoint &ip,
                                        DenseMatrix &hessian) const
{
   double sum, dsum[3], d2sum[6];

   kv[0]->CalcShape ( shape_x, ijk[0], ip.x);
   kv[1]->CalcShape ( shape_y, ijk[1], ip.y);
   kv[2]->CalcShape ( shape_z, ijk[2], ip.z);

   kv[0]->CalcDShape(dshape_x, ijk[0], ip.x);
   kv[1]->CalcDShape(dshape_y, ijk[1], ip.y);
   kv[2]->CalcDShape(dshape_z, ijk[2], ip.z);

   kv[0]->CalcD2Shape(d2shape_x, ijk[0], ip.x);
   kv[1]->CalcD2Shape(d2shape_y, ijk[1], ip.y);
   kv[2]->CalcD2Shape(d2shape_z, ijk[2], ip.z);

   sum = dsum[0] = dsum[1] = dsum[2] = 0.0;
   d2sum[0] = d2sum[1] = d2sum[2] = d2sum[3] = d2sum[4] = d2sum[5] = 0.0;

   for (int o = 0, k = 0; k <= orders[2]; k++)
   {
      const double sz = shape_z(k), dsz = dshape_z(k), d2sz = d2shape_z(k);
      for (int j = 0; j <= orders[1]; j++)
      {
         const double sy = shape_y(j), dsy = dshape_y(j), d2sy = d2shape_y(j);
         for (int i = 0; i <= orders[0]; i++, o++)
         {
            const double sx = shape_x(i), dsx = dshape_x(i), d2sx = d2shape_x(i);
            sum += ( u(o) = sx*sy*sz*weights(o) );

            dsum[0] += ( du(o,0) = dsx*sy*sz*weights(o) );
            dsum[1] += ( du(o,1) = sx*dsy*sz*weights(o) );
            dsum[2] += ( du(o,2) = sx*sy*dsz*weights(o) );

            d2sum[0] += ( hessian(o,0) = d2sx*sy*sz*weights(o) );
            d2sum[1] += ( hessian(o,1) = dsx*dsy*sz*weights(o) );
            d2sum[2] += ( hessian(o,2) = dsx*sy*dsz*weights(o) );

            d2sum[3] += ( hessian(o,3) = sx*dsy*dsz*weights(o) );

            d2sum[4] += ( hessian(o,4) = sx*sy*d2sz*weights(o) );
            d2sum[5] += ( hessian(o,5) = sx*d2sy*sz*weights(o) );
         }
      }
   }

   sum = 1.0/sum;
   dsum[0] *= sum;
   dsum[1] *= sum;
   dsum[2] *= sum;

   d2sum[0] *= sum;
   d2sum[1] *= sum;
   d2sum[2] *= sum;

   d2sum[3] *= sum;
   d2sum[4] *= sum;
   d2sum[5] *= sum;

   for (int o = 0; o < dof; o++)
   {
      hessian(o,0) = hessian(o,0)*sum
                     - 2*du(o,0)*sum*dsum[0]
                     + u[o]*sum*(2*dsum[0]*dsum[0] - d2sum[0]);

      hessian(o,1) = hessian(o,1)*sum
                     - du(o,0)*sum*dsum[1]
                     - du(o,1)*sum*dsum[0]
                     + u[o]*sum*(2*dsum[0]*dsum[1] - d2sum[1]);

      hessian(o,2) = hessian(o,2)*sum
                     - du(o,0)*sum*dsum[2]
                     - du(o,2)*sum*dsum[0]
                     + u[o]*sum*(2*dsum[0]*dsum[2] - d2sum[2]);

      hessian(o,3) = hessian(o,3)*sum
                     - du(o,1)*sum*dsum[2]
                     - du(o,2)*sum*dsum[1]
                     + u[o]*sum*(2*dsum[1]*dsum[2] - d2sum[3]);

      hessian(o,4) = hessian(o,4)*sum
                     - 2*du(o,2)*sum*dsum[2]
                     + u[o]*sum*(2*dsum[2]*dsum[2] - d2sum[4]);

      hessian(o,5) = hessian(o,5)*sum
                     - 2*du(o,1)*sum*dsum[1]
                     + u[o]*sum*(2*dsum[1]*dsum[1] - d2sum[5]);

   }
}

// Global object definitions

// Object declared in mesh/triangle.hpp.
// Defined here to ensure it is constructed before 'Geometries'.
Linear2DFiniteElement TriangleFE;

// Object declared in mesh/tetrahedron.hpp.
// Defined here to ensure it is constructed before 'Geometries'.
Linear3DFiniteElement TetrahedronFE;

// Object declared in mesh/wedge.hpp.
// Defined here to ensure it is constructed after 'poly1d' and before
// 'Geometries'.
// TODO: define as thread_local to prevent race conditions in GLVis, because
// there is no "LinearWedgeFiniteElement" and WedgeFE is in turn used from two
// different threads for different things in GLVis. We also don't want to turn
// MFEM_THREAD_SAFE on globally. (See PR #731)
H1_WedgeElement WedgeFE(1);

// Object declared in geom.hpp.
// Construct 'Geometries' after 'TriangleFE', 'TetrahedronFE', and 'WedgeFE'.
Geometry Geometries;

}<|MERGE_RESOLUTION|>--- conflicted
+++ resolved
@@ -11537,12 +11537,8 @@
 {
    MFEM_VERIFY(mode == DofToQuad::TENSOR, "invalid mode requested");
 
-<<<<<<< HEAD
-   for (int i = 0; i < (closed ? dof2quad_array.Size() : dof2quad_array_open.Size());
-=======
    for (int i = 0;
         i < (closed ? dof2quad_array.Size() : dof2quad_array_open.Size());
->>>>>>> b9a40daf
         i++)
    {
       const DofToQuad &d2q = closed ? *dof2quad_array[i] : *dof2quad_array_open[i];
