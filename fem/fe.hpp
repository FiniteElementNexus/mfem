--- conflicted
+++ resolved
@@ -2632,13 +2632,8 @@
                            DenseMatrix &dshape) const;
 };
 
-<<<<<<< HEAD
 /// Arbitrary order Raviart-Thomas elements in 2D on a square
-class RT_QuadrilateralElement : public VectorFiniteElement
-=======
-
 class RT_QuadrilateralElement : public VectorTensorFiniteElement
->>>>>>> 0f067d41
 {
 private:
    static const double nk[8];
@@ -2694,13 +2689,9 @@
    { ProjectGrad_RT(nk, dof2nk, fe, Trans, curl); }
 };
 
-<<<<<<< HEAD
+
 /// Arbitrary order Raviart-Thomas elements in 3D on a cube
-class RT_HexahedronElement : public VectorFiniteElement
-=======
-
 class RT_HexahedronElement : public VectorTensorFiniteElement
->>>>>>> 0f067d41
 {
    static const double nk[18];
 
