// Copyright (c) 2010-2024, Lawrence Livermore National Security, LLC. Produced
// at the Lawrence Livermore National Laboratory. All Rights reserved. See files
// LICENSE and NOTICE for details. LLNL-CODE-806117.
//
// This file is part of the MFEM library. For more information and source code
// availability visit https://mfem.org.
//
// MFEM is free software; you can redistribute it and/or modify it under the
// terms of the BSD-3 license. We welcome feedback and contributions, see file
// CONTRIBUTING.md for details.

// Finite Element Base classes

#include "fe_base.hpp"
#include "face_map_utils.hpp"
#include "../coefficient.hpp"

namespace mfem
{

using namespace std;

FiniteElement::FiniteElement(int D, Geometry::Type G,
                             int Do, int O, int F)
   : Nodes(Do)
{
   dim = D ; geom_type = G ; dof = Do ; order = O ; func_space = F;
   vdim = 0 ; cdim = 0;
   range_type = SCALAR;
   map_type = VALUE;
   deriv_type = NONE;
   deriv_range_type = SCALAR;
   deriv_map_type = VALUE;
   for (int i = 0; i < Geometry::MaxDim; i++) { orders[i] = -1; }
#ifndef MFEM_THREAD_SAFE
   vshape.SetSize(dof, dim);
#endif
}

void FiniteElement::CalcVShape(
   const IntegrationPoint &ip, DenseMatrix &shape) const
{
   MFEM_ABORT("method is not implemented for this class");
}

void FiniteElement::CalcVShape(
   ElementTransformation &Trans, DenseMatrix &shape) const
{
   MFEM_ABORT("method is not implemented for this class");
}

void FiniteElement::CalcDivShape(
   const IntegrationPoint &ip, Vector &divshape) const
{
   MFEM_ABORT("method is not implemented for this class");
}

void FiniteElement::CalcPhysDivShape(
   ElementTransformation &Trans, Vector &div_shape) const
{
   CalcDivShape(Trans.GetIntPoint(), div_shape);
   div_shape *= (1.0 / Trans.Weight());
}

void FiniteElement::CalcCurlShape(const IntegrationPoint &ip,
                                  DenseMatrix &curl_shape) const
{
   MFEM_ABORT("method is not implemented for this class");
}

void FiniteElement::CalcPhysCurlShape(ElementTransformation &Trans,
                                      DenseMatrix &curl_shape) const
{
   switch (dim)
   {
      case 3:
      {
#ifdef MFEM_THREAD_SAFE
         DenseMatrix vshape(dof, dim);
#endif
         CalcCurlShape(Trans.GetIntPoint(), vshape);
         MultABt(vshape, Trans.Jacobian(), curl_shape);
         curl_shape *= (1.0 / Trans.Weight());
         break;
      }
      case 2:
         // This is valid for both 2x2 and 3x2 Jacobians
         CalcCurlShape(Trans.GetIntPoint(), curl_shape);
         curl_shape *= (1.0 / Trans.Weight());
         break;
      default:
         MFEM_ABORT("Invalid dimension, Dim = " << dim);
   }
}

void FiniteElement::GetFaceDofs(int face, int **dofs, int *ndofs) const
{
   MFEM_ABORT("method is not overloaded");
}

void FiniteElement::CalcHessian(const IntegrationPoint &ip,
                                DenseMatrix &h) const
{
   MFEM_ABORT("method is not overloaded");
}

void FiniteElement::GetLocalInterpolation(ElementTransformation &Trans,
                                          DenseMatrix &I) const
{
   MFEM_ABORT("method is not overloaded");
}

void FiniteElement::GetLocalRestriction(ElementTransformation &,
                                        DenseMatrix &) const
{
   MFEM_ABORT("method is not overloaded");
}

void FiniteElement::GetTransferMatrix(const FiniteElement &fe,
                                      ElementTransformation &Trans,
                                      DenseMatrix &I) const
{
   MFEM_ABORT("method is not overloaded");
}

void FiniteElement::Project(
   Coefficient &coeff, ElementTransformation &Trans, Vector &dofs) const
{
   MFEM_ABORT("method is not overloaded");
}

void FiniteElement::Project(
   VectorCoefficient &vc, ElementTransformation &Trans, Vector &dofs) const
{
   MFEM_ABORT("method is not overloaded");
}

void FiniteElement::ProjectFromNodes(Vector &vc, ElementTransformation &Trans,
                                     Vector &dofs) const
{
   mfem_error("FiniteElement::ProjectFromNodes() (vector) is not overloaded!");
}

void FiniteElement::ProjectMatrixCoefficient(
   MatrixCoefficient &mc, ElementTransformation &T, Vector &dofs) const
{
   MFEM_ABORT("method is not overloaded");
}

void FiniteElement::ProjectDelta(int vertex, Vector &dofs) const
{
   MFEM_ABORT("method is not implemented for this element");
}

void FiniteElement::Project(
   const FiniteElement &fe, ElementTransformation &Trans, DenseMatrix &I) const
{
   MFEM_ABORT("method is not implemented for this element");
}

void FiniteElement::ProjectGrad(
   const FiniteElement &fe, ElementTransformation &Trans,
   DenseMatrix &grad) const
{
   MFEM_ABORT("method is not implemented for this element");
}

void FiniteElement::ProjectCurl(
   const FiniteElement &fe, ElementTransformation &Trans,
   DenseMatrix &curl) const
{
   MFEM_ABORT("method is not implemented for this element");
}

void FiniteElement::ProjectDiv(
   const FiniteElement &fe, ElementTransformation &Trans,
   DenseMatrix &div) const
{
   MFEM_ABORT("method is not implemented for this element");
}

void FiniteElement::CalcPhysShape(ElementTransformation &Trans,
                                  Vector &shape) const
{
   CalcShape(Trans.GetIntPoint(), shape);
   if (map_type == INTEGRAL)
   {
      shape /= Trans.Weight();
   }
}

void FiniteElement::CalcPhysDShape(ElementTransformation &Trans,
                                   DenseMatrix &dshape) const
{
   MFEM_ASSERT(map_type == VALUE, "");
#ifdef MFEM_THREAD_SAFE
   DenseMatrix vshape(dof, dim);
#endif
   CalcDShape(Trans.GetIntPoint(), vshape);
   Mult(vshape, Trans.InverseJacobian(), dshape);
}

void FiniteElement::CalcPhysLaplacian(ElementTransformation &Trans,
                                      Vector &Laplacian) const
{
   MFEM_ASSERT(map_type == VALUE, "");

   // Simpler routine if mapping is affine
   if (Trans.Hessian().FNorm2() < 1e-20)
   {
      CalcPhysLinLaplacian(Trans, Laplacian);
      return;
   }

   // Compute full Hessian first if non-affine
   int size = (dim*(dim+1))/2;
   DenseMatrix hess(dof, size);
   CalcPhysHessian(Trans,hess);

   if (dim == 3)
   {
      for (int nd = 0; nd < dof; nd++)
      {
         Laplacian[nd] = hess(nd,0) + hess(nd,4) + hess(nd,5);
      }
   }
   else if (dim == 2)
   {
      for (int nd = 0; nd < dof; nd++)
      {
         Laplacian[nd] = hess(nd,0) + hess(nd,2);
      }
   }
   else
   {
      for (int nd = 0; nd < dof; nd++)
      {
         Laplacian[nd] = hess(nd,0);
      }
   }
}

// Assume a linear mapping
void FiniteElement::CalcPhysLinLaplacian(ElementTransformation &Trans,
                                         Vector &Laplacian) const
{
   MFEM_ASSERT(map_type == VALUE, "");
   int size = (dim*(dim+1))/2;
   DenseMatrix hess(dof, size);
   DenseMatrix Gij(dim,dim);
   Vector scale(size);

   CalcHessian(Trans.GetIntPoint(), hess);
   MultAAt(Trans.InverseJacobian(), Gij);

   if (dim == 3)
   {
      scale[0] =   Gij(0,0);
      scale[1] = 2*Gij(0,1);
      scale[2] = 2*Gij(0,2);

      scale[3] = 2*Gij(1,2);
      scale[4] =   Gij(2,2);

      scale[5] =   Gij(1,1);
   }
   else if (dim == 2)
   {
      scale[0] =   Gij(0,0);
      scale[1] = 2*Gij(0,1);
      scale[2] =   Gij(1,1);
   }
   else
   {
      scale[0] =   Gij(0,0);
   }

   for (int nd = 0; nd < dof; nd++)
   {
      Laplacian[nd] = 0.0;
      for (int ii = 0; ii < size; ii++)
      {
         Laplacian[nd] += hess(nd,ii)*scale[ii];
      }
   }
}

void  FiniteElement::CalcPhysHessian(ElementTransformation &Trans,
                                     DenseMatrix& Hessian) const
{
   MFEM_ASSERT(map_type == VALUE, "");

   // Roll 2-Tensors in vectors and 4-Tensor in Matrix, exploiting symmetry
   Array<int> map(dim*dim);
   if (dim == 3)
   {
      map[0] = 0;
      map[1] = 1;
      map[2] = 2;

      map[3] = 1;
      map[4] = 5;
      map[5] = 3;

      map[6] = 2;
      map[7] = 3;
      map[8] = 4;
   }
   else if (dim == 2)
   {
      map[0] = 0;
      map[1] = 1;

      map[2] = 1;
      map[3] = 2;
   }
   else
   {
      map[0] = 0;
   }

   // Hessian in ref coords
   int size = (dim*(dim+1))/2;
   DenseMatrix hess(dof, size);
   CalcHessian(Trans.GetIntPoint(), hess);

   // Gradient in physical coords
   if (Trans.Hessian().FNorm2() > 1e-10)
   {
      DenseMatrix grad(dof, dim);
      CalcPhysDShape(Trans, grad);
      DenseMatrix gmap(dof, size);
      Mult(grad,Trans.Hessian(),gmap);
      hess -= gmap;
   }

   // LHM
   DenseMatrix lhm(size,size);
   DenseMatrix invJ = Trans.Jacobian();
   lhm = 0.0;
   for (int i = 0; i < dim; i++)
   {
      for (int j = 0; j < dim; j++)
      {
         for (int k = 0; k < dim; k++)
         {
            for (int l = 0; l < dim; l++)
            {
               lhm(map[i*dim+j],map[k*dim+l]) += invJ(i,k)*invJ(j,l);
            }
         }
      }
   }
   // Correct multiplicity
   Vector mult(size);
   mult = 0.0;
   for (int i = 0; i < dim*dim; i++) { mult[map[i]]++; }
   lhm.InvRightScaling(mult);

   // Hessian in physical coords
   lhm.Invert();
   Mult(hess, lhm, Hessian);
}

const DofToQuad &FiniteElement::GetDofToQuad(const IntegrationRule &ir,
                                             DofToQuad::Mode mode) const
{
   DofToQuad *d2q = nullptr;
   MFEM_VERIFY(mode == DofToQuad::FULL, "invalid mode requested");

#if defined(MFEM_THREAD_SAFE) && defined(MFEM_USE_OPENMP)
   #pragma omp critical (DofToQuad)
#endif
<<<<<<< HEAD

   DofToQuad *d2q = new DofToQuad;
   const int nqpt = ir.GetNPoints();
   d2q->FE = this;
   d2q->IntRule = &ir;
   d2q->mode = mode;
   d2q->ndof = dof;
   d2q->nqpt = nqpt;
   if (range_type == SCALAR)
   {
      d2q->B.SetSize(nqpt*dof);
      d2q->Bt.SetSize(dof*nqpt);

      Vector shape;
      vshape.GetColumnReference(0, shape);
      for (int i = 0; i < nqpt; i++)
      {
         const IntegrationPoint &ip = ir.IntPoint(i);
         CalcShape(ip, shape);
         for (int j = 0; j < dof; j++)
         {
            d2q->B[i+nqpt*j] = d2q->Bt[j+dof*i] = shape(j);
         }
      }
   }
   else if (range_type == VECTOR)
=======
>>>>>>> a36699b8
   {
      for (int i = 0; i < dof2quad_array.Size(); i++)
      {
         d2q = dof2quad_array[i];
         if (d2q->IntRule != &ir || d2q->mode != mode) { d2q = nullptr; }
      }
<<<<<<< HEAD
   }
   else
   {
      // Skip B and Bt for unknown range type
   }
   switch (deriv_type)
   {
      case GRAD:
=======
      if (!d2q)
>>>>>>> a36699b8
      {
#ifdef MFEM_THREAD_SAFE
         DenseMatrix vshape(dof, dim);
#endif
         d2q = new DofToQuad;
         const int nqpt = ir.GetNPoints();
         d2q->FE = this;
         d2q->IntRule = &ir;
         d2q->mode = mode;
         d2q->ndof = dof;
         d2q->nqpt = nqpt;
         switch (range_type)
         {
            case SCALAR:
            {
               d2q->B.SetSize(nqpt*dof);
               d2q->Bt.SetSize(dof*nqpt);

               Vector shape;
               vshape.GetColumnReference(0, shape);
               for (int i = 0; i < nqpt; i++)
               {
                  const IntegrationPoint &ip = ir.IntPoint(i);
                  CalcShape(ip, shape);
                  for (int j = 0; j < dof; j++)
                  {
                     d2q->B[i+nqpt*j] = d2q->Bt[j+dof*i] = shape(j);
                  }
               }
               break;
            }
            case VECTOR:
            {
               d2q->B.SetSize(nqpt*dim*dof);
               d2q->Bt.SetSize(dof*nqpt*dim);

               for (int i = 0; i < nqpt; i++)
               {
                  const IntegrationPoint &ip = ir.IntPoint(i);
                  CalcVShape(ip, vshape);
                  for (int d = 0; d < dim; d++)
                  {
                     for (int j = 0; j < dof; j++)
                     {
                        d2q->B[i+nqpt*(d+dim*j)] =
                           d2q->Bt[j+dof*(i+nqpt*d)] = vshape(j, d);
                     }
                  }
               }
               break;
            }
            case UNKNOWN_RANGE_TYPE:
               // Skip B and Bt for unknown range type
               break;
         }
         switch (deriv_type)
         {
            case GRAD:
            {
               d2q->G.SetSize(nqpt*dim*dof);
               d2q->Gt.SetSize(dof*nqpt*dim);

               for (int i = 0; i < nqpt; i++)
               {
                  const IntegrationPoint &ip = ir.IntPoint(i);
                  CalcDShape(ip, vshape);
                  for (int d = 0; d < dim; d++)
                  {
                     for (int j = 0; j < dof; j++)
                     {
                        d2q->G[i+nqpt*(d+dim*j)] =
                           d2q->Gt[j+dof*(i+nqpt*d)] = vshape(j, d);
                     }
                  }
               }
               break;
            }
            case DIV:
            {
               d2q->G.SetSize(nqpt*dof);
               d2q->Gt.SetSize(dof*nqpt);

               Vector divshape;
               vshape.GetColumnReference(0, divshape);
               for (int i = 0; i < nqpt; i++)
               {
                  const IntegrationPoint &ip = ir.IntPoint(i);
                  CalcDivShape(ip, divshape);
                  for (int j = 0; j < dof; j++)
                  {
                     d2q->G[i+nqpt*j] = d2q->Gt[j+dof*i] = divshape(j);
                  }
               }
               break;
            }
            case CURL:
            {
               d2q->G.SetSize(nqpt*cdim*dof);
               d2q->Gt.SetSize(dof*nqpt*cdim);

               DenseMatrix curlshape(vshape.GetData(), dof, cdim);  // cdim <= dim
               for (int i = 0; i < nqpt; i++)
               {
<<<<<<< HEAD
                  d2q->G[i+nqpt*(d+cdim*j)] = d2q->Gt[j+dof*(i+nqpt*d)] = curlshape(j, d);
=======
                  const IntegrationPoint &ip = ir.IntPoint(i);
                  CalcCurlShape(ip, curlshape);
                  for (int d = 0; d < cdim; d++)
                  {
                     for (int j = 0; j < dof; j++)
                     {
                        d2q->G[i+nqpt*(d+cdim*j)] =
                           d2q->Gt[j+dof*(i+nqpt*d)] = curlshape(j, d);
                     }
                  }
>>>>>>> a36699b8
               }
               break;
            }
            case NONE:
               // Skip G and Gt for unknown derivative type
               break;
         }
         dof2quad_array.Append(d2q);
      }
<<<<<<< HEAD
      case NONE:
      default:
         // Skip G and Gt for unknown derivative type
         break;
=======
>>>>>>> a36699b8
   }
   return *d2q;
}

void FiniteElement::GetFaceMap(const int face_id,
                               Array<int> &face_map) const
{
   MFEM_ABORT("method is not implemented for this element");
}

FiniteElement::~FiniteElement()
{
   for (int i = 0; i < dof2quad_array.Size(); i++)
   {
      delete dof2quad_array[i];
   }
}


void ScalarFiniteElement::NodalLocalInterpolation(
   ElementTransformation &Trans, DenseMatrix &I,
   const ScalarFiniteElement &fine_fe) const
{
   double v[Geometry::MaxDim];
   Vector vv(v, dim);
   IntegrationPoint f_ip;

#ifdef MFEM_THREAD_SAFE
   Vector shape(dof);
#else
   Vector shape;
   vshape.GetColumnReference(0, shape);
#endif

   MFEM_ASSERT(map_type == fine_fe.GetMapType(), "");

   I.SetSize(fine_fe.dof, dof);
   for (int i = 0; i < fine_fe.dof; i++)
   {
      Trans.Transform(fine_fe.Nodes.IntPoint(i), vv);
      f_ip.Set(v, dim);
      CalcShape(f_ip, shape);
      for (int j = 0; j < dof; j++)
      {
         if (fabs(I(i,j) = shape(j)) < 1.0e-12)
         {
            I(i,j) = 0.0;
         }
      }
   }
   if (map_type == INTEGRAL)
   {
      // assuming Trans is linear; this should be ok for all refinement types
      Trans.SetIntPoint(&Geometries.GetCenter(geom_type));
      I *= Trans.Weight();
   }
}

void ScalarFiniteElement::ScalarLocalInterpolation(
   ElementTransformation &Trans, DenseMatrix &I,
   const ScalarFiniteElement &fine_fe) const
{
   // General "interpolation", defined by L2 projection

   double v[Geometry::MaxDim];
   Vector vv(v, dim);
   IntegrationPoint f_ip;

   const int fs = fine_fe.GetDof(), cs = this->GetDof();
   I.SetSize(fs, cs);
   Vector fine_shape(fs), coarse_shape(cs);
   DenseMatrix fine_mass(fs), fine_coarse_mass(fs, cs); // initialized with 0
   const int ir_order =
      std::max(GetOrder(), fine_fe.GetOrder()) + fine_fe.GetOrder();
   const IntegrationRule &ir = IntRules.Get(fine_fe.GetGeomType(), ir_order);

   for (int i = 0; i < ir.GetNPoints(); i++)
   {
      const IntegrationPoint &ip = ir.IntPoint(i);
      fine_fe.CalcShape(ip, fine_shape);
      Trans.Transform(ip, vv);
      f_ip.Set(v, dim);
      this->CalcShape(f_ip, coarse_shape);

      AddMult_a_VVt(ip.weight, fine_shape, fine_mass);
      AddMult_a_VWt(ip.weight, fine_shape, coarse_shape, fine_coarse_mass);
   }

   DenseMatrixInverse fine_mass_inv(fine_mass);
   fine_mass_inv.Mult(fine_coarse_mass, I);

   if (map_type == INTEGRAL)
   {
      // assuming Trans is linear; this should be ok for all refinement types
      Trans.SetIntPoint(&Geometries.GetCenter(geom_type));
      I *= Trans.Weight();
   }
}

void ScalarFiniteElement::ScalarLocalL2Restriction(
   ElementTransformation &Trans, DenseMatrix &R,
   const ScalarFiniteElement &coarse_fe) const
{
   // General "restriction", defined by L2 projection
   double v[Geometry::MaxDim];
   Vector vv(v, dim);

   const int cs = coarse_fe.GetDof(), fs = this->GetDof();
   R.SetSize(cs, fs);
   Vector fine_shape(fs), coarse_shape(cs);
   DenseMatrix coarse_mass(cs), coarse_fine_mass(cs, fs); // initialized with 0
   const int ir_order = GetOrder() + coarse_fe.GetOrder();
   const IntegrationRule &ir = IntRules.Get(coarse_fe.GetGeomType(), ir_order);

   // integrate coarse_mass in the coarse space
   for (int i = 0; i < ir.GetNPoints(); i++)
   {
      const IntegrationPoint &c_ip = ir.IntPoint(i);
      coarse_fe.CalcShape(c_ip, coarse_shape);
      AddMult_a_VVt(c_ip.weight, coarse_shape, coarse_mass);
   }

   // integrate coarse_fine_mass in the fine space
   Trans.SetIntPoint(&Geometries.GetCenter(geom_type));
   for (int i = 0; i < ir.GetNPoints(); i++)
   {
      const IntegrationPoint &f_ip = ir.IntPoint(i);
      this->CalcShape(f_ip, fine_shape);
      Trans.Transform(f_ip, vv);

      IntegrationPoint c_ip;
      c_ip.Set(v, dim);
      coarse_fe.CalcShape(c_ip, coarse_shape);
      AddMult_a_VWt(f_ip.weight*Trans.Weight(), coarse_shape, fine_shape,
                    coarse_fine_mass);
   }

   DenseMatrixInverse coarse_mass_inv(coarse_mass);
   coarse_mass_inv.Mult(coarse_fine_mass, R);

   if (map_type == INTEGRAL)
   {
      // assuming Trans is linear; this should be ok for all refinement types
      Trans.SetIntPoint(&Geometries.GetCenter(geom_type));
      R *= 1.0 / Trans.Weight();
   }
}

void NodalFiniteElement::CreateLexicographicFullMap(const IntegrationRule &ir)
const
{
   // Get the FULL version of the map.
   auto &d2q = GetDofToQuad(ir, DofToQuad::FULL);
   //Undo the native ordering which is what FiniteElement::GetDofToQuad returns.
   auto *d2q_new = new DofToQuad(d2q);
   d2q_new->mode = DofToQuad::LEXICOGRAPHIC_FULL;
   const int nqpt = ir.GetNPoints();

   const int b_dim = (range_type == VECTOR) ? dim : 1;

   for (int i = 0; i < nqpt; i++)
   {
      for (int d = 0; d < b_dim; d++)
      {
         for (int j = 0; j < dof; j++)
         {
            const double val = d2q.B[i + nqpt*(d+b_dim*lex_ordering[j])];
            d2q_new->B[i+nqpt*(d+b_dim*j)] = val;
            d2q_new->Bt[j+dof*(i+nqpt*d)] = val;
         }
      }
   }

   const int g_dim = [this]()
   {
      switch (deriv_type)
      {
         case GRAD: return dim;
         case DIV: return 1;
         case CURL: return cdim;
         default: return 0;
      }
   }();

   for (int i = 0; i < nqpt; i++)
   {
      for (int d = 0; d < g_dim; d++)
      {
         for (int j = 0; j < dof; j++)
         {
            const double val = d2q.G[i + nqpt*(d+g_dim*lex_ordering[j])];
            d2q_new->G[i+nqpt*(d+g_dim*j)] = val;
            d2q_new->Gt[j+dof*(i+nqpt*d)] = val;
         }
      }
   }

   dof2quad_array.Append(d2q_new);
}

const DofToQuad &NodalFiniteElement::GetDofToQuad(const IntegrationRule &ir,
                                                  DofToQuad::Mode mode) const
{
   //Should make this loop a function of FiniteElement
   for (int i = 0; i < dof2quad_array.Size(); i++)
   {
      const DofToQuad &d2q = *dof2quad_array[i];
      if (d2q.IntRule == &ir && d2q.mode == mode) { return d2q; }
   }

   if (mode != DofToQuad::LEXICOGRAPHIC_FULL)
   {
      return FiniteElement::GetDofToQuad(ir, mode);
   }
   else
   {
      CreateLexicographicFullMap(ir);
      return NodalFiniteElement::GetDofToQuad(ir, mode);
   }
}

void NodalFiniteElement::ProjectCurl_2D(
   const FiniteElement &fe, ElementTransformation &Trans,
   DenseMatrix &curl) const
{
   DenseMatrix curl_shape(fe.GetDof(), 1);

   curl.SetSize(dof, fe.GetDof());
   for (int i = 0; i < dof; i++)
   {
      fe.CalcCurlShape(Nodes.IntPoint(i), curl_shape);

      double w = 1.0;
      if (GetMapType() == FiniteElement::VALUE)
      {
         Trans.SetIntPoint(&Nodes.IntPoint(i));
         w /= Trans.Weight();
      }
      for (int j = 0; j < fe.GetDof(); j++)
      {
         curl(i,j) = w * curl_shape(j,0);
      }
   }
}

void InvertLinearTrans(ElementTransformation &trans,
                       const IntegrationPoint &pt, Vector &x)
{
   // invert a linear transform with one Newton step
   IntegrationPoint p0;
   p0.Set3(0, 0, 0);
   trans.Transform(p0, x);

   double store[3];
   Vector v(store, x.Size());
   pt.Get(store, x.Size());
   v -= x;

   trans.InverseJacobian().Mult(v, x);
}

void NodalFiniteElement::GetLocalRestriction(ElementTransformation &Trans,
                                             DenseMatrix &R) const
{
   IntegrationPoint ipt;
   Vector pt(&ipt.x, dim);

#ifdef MFEM_THREAD_SAFE
   Vector shape(dof);
#else
   Vector shape;
   vshape.GetColumnReference(0, shape);
#endif

   Trans.SetIntPoint(&Nodes[0]);

   for (int j = 0; j < dof; j++)
   {
      InvertLinearTrans(Trans, Nodes[j], pt);
      if (Geometries.CheckPoint(geom_type, ipt)) // do we need an epsilon here?
      {
         CalcShape(ipt, shape);
         R.SetRow(j, shape);
      }
      else
      {
         // Set the whole row to avoid valgrind warnings in R.Threshold().
         R.SetRow(j, infinity());
      }
   }
   R.Threshold(1e-12);
}

void NodalFiniteElement::Project(
   Coefficient &coeff, ElementTransformation &Trans, Vector &dofs) const
{
   for (int i = 0; i < dof; i++)
   {
      const IntegrationPoint &ip = Nodes.IntPoint(i);
      // some coefficients expect that Trans.IntPoint is the same
      // as the second argument of Eval
      Trans.SetIntPoint(&ip);
      dofs(i) = coeff.Eval(Trans, ip);
      if (map_type == INTEGRAL)
      {
         dofs(i) *= Trans.Weight();
      }
   }
}

void NodalFiniteElement::Project(
   VectorCoefficient &vc, ElementTransformation &Trans, Vector &dofs) const
{
   MFEM_ASSERT(dofs.Size() == vc.GetVDim()*dof, "");
   Vector x(vc.GetVDim());

   for (int i = 0; i < dof; i++)
   {
      const IntegrationPoint &ip = Nodes.IntPoint(i);
      Trans.SetIntPoint(&ip);
      vc.Eval (x, Trans, ip);
      if (map_type == INTEGRAL)
      {
         x *= Trans.Weight();
      }
      for (int j = 0; j < x.Size(); j++)
      {
         dofs(dof*j+i) = x(j);
      }
   }
}

void NodalFiniteElement::ProjectMatrixCoefficient(
   MatrixCoefficient &mc, ElementTransformation &T, Vector &dofs) const
{
   // (mc.height x mc.width) @ DOFs -> (dof x mc.width x mc.height) in dofs
   MFEM_ASSERT(dofs.Size() == mc.GetHeight()*mc.GetWidth()*dof, "");
   DenseMatrix MQ(mc.GetHeight(), mc.GetWidth());

   for (int k = 0; k < dof; k++)
   {
      T.SetIntPoint(&Nodes.IntPoint(k));
      mc.Eval(MQ, T, Nodes.IntPoint(k));
      if (map_type == INTEGRAL) { MQ *= T.Weight(); }
      for (int r = 0; r < MQ.Height(); r++)
      {
         for (int d = 0; d < MQ.Width(); d++)
         {
            dofs(k+dof*(d+MQ.Width()*r)) = MQ(r,d);
         }
      }
   }
}

void NodalFiniteElement::Project(
   const FiniteElement &fe, ElementTransformation &Trans, DenseMatrix &I) const
{
   if (fe.GetRangeType() == SCALAR)
   {
      Vector shape(fe.GetDof());

      I.SetSize(dof, fe.GetDof());
      if (map_type == fe.GetMapType())
      {
         for (int k = 0; k < dof; k++)
         {
            fe.CalcShape(Nodes.IntPoint(k), shape);
            for (int j = 0; j < shape.Size(); j++)
            {
               I(k,j) = (fabs(shape(j)) < 1e-12) ? 0.0 : shape(j);
            }
         }
      }
      else
      {
         for (int k = 0; k < dof; k++)
         {
            Trans.SetIntPoint(&Nodes.IntPoint(k));
            fe.CalcPhysShape(Trans, shape);
            if (map_type == INTEGRAL)
            {
               shape *= Trans.Weight();
            }
            for (int j = 0; j < shape.Size(); j++)
            {
               I(k,j) = (fabs(shape(j)) < 1e-12) ? 0.0 : shape(j);
            }
         }
      }
   }
   else
   {
      DenseMatrix vshape(fe.GetDof(), std::max(Trans.GetSpaceDim(),
                                               fe.GetRangeDim()));

      I.SetSize(vshape.Width()*dof, fe.GetDof());
      for (int k = 0; k < dof; k++)
      {
         Trans.SetIntPoint(&Nodes.IntPoint(k));
         fe.CalcVShape(Trans, vshape);
         if (map_type == INTEGRAL)
         {
            vshape *= Trans.Weight();
         }
         for (int j = 0; j < vshape.Height(); j++)
            for (int d = 0; d < vshape.Width(); d++)
            {
               I(k+d*dof,j) = vshape(j,d);
            }
      }
   }
}

void NodalFiniteElement::ProjectGrad(
   const FiniteElement &fe, ElementTransformation &Trans,
   DenseMatrix &grad) const
{
   MFEM_ASSERT(fe.GetMapType() == VALUE, "");
   MFEM_ASSERT(Trans.GetSpaceDim() == dim, "")

   DenseMatrix dshape(fe.GetDof(), dim), grad_k(fe.GetDof(), dim), Jinv(dim);

   grad.SetSize(dim*dof, fe.GetDof());
   for (int k = 0; k < dof; k++)
   {
      const IntegrationPoint &ip = Nodes.IntPoint(k);
      fe.CalcDShape(ip, dshape);
      Trans.SetIntPoint(&ip);
      CalcInverse(Trans.Jacobian(), Jinv);
      Mult(dshape, Jinv, grad_k);
      if (map_type == INTEGRAL)
      {
         grad_k *= Trans.Weight();
      }
      for (int j = 0; j < grad_k.Height(); j++)
         for (int d = 0; d < dim; d++)
         {
            grad(k+d*dof,j) = grad_k(j,d);
         }
   }
}

void NodalFiniteElement::ProjectDiv(
   const FiniteElement &fe, ElementTransformation &Trans,
   DenseMatrix &div) const
{
   double detJ;
   Vector div_shape(fe.GetDof());

   div.SetSize(dof, fe.GetDof());
   for (int k = 0; k < dof; k++)
   {
      const IntegrationPoint &ip = Nodes.IntPoint(k);
      fe.CalcDivShape(ip, div_shape);
      if (map_type == VALUE)
      {
         Trans.SetIntPoint(&ip);
         detJ = Trans.Weight();
         for (int j = 0; j < div_shape.Size(); j++)
         {
            div(k,j) = (fabs(div_shape(j)) < 1e-12) ? 0.0 : div_shape(j)/detJ;
         }
      }
      else
      {
         for (int j = 0; j < div_shape.Size(); j++)
         {
            div(k,j) = (fabs(div_shape(j)) < 1e-12) ? 0.0 : div_shape(j);
         }
      }
   }
}


VectorFiniteElement::VectorFiniteElement(int D, Geometry::Type G,
                                         int Do, int O, int M, int F)
   : FiniteElement(D, G, Do, O, F)
{
   range_type = VECTOR;
   map_type = M;
   SetDerivMembers();
   is_nodal = true;
   vdim = dim;
   if (map_type == H_CURL)
   {
      cdim = (dim == 3) ? 3 : 1;
   }
}

void VectorFiniteElement::CalcShape(
   const IntegrationPoint &ip, Vector &shape) const
{
   mfem_error("Error: Cannot use scalar CalcShape(...) function with\n"
              "   VectorFiniteElements!");
}

void VectorFiniteElement::CalcDShape(
   const IntegrationPoint &ip, DenseMatrix &dshape) const
{
   mfem_error("Error: Cannot use scalar CalcDShape(...) function with\n"
              "   VectorFiniteElements!");
}

void VectorFiniteElement::SetDerivMembers()
{
   switch (map_type)
   {
      case H_DIV:
         deriv_type = DIV;
         deriv_range_type = SCALAR;
         deriv_map_type = INTEGRAL;
         break;
      case H_CURL:
         switch (dim)
         {
            case 3: // curl: 3D H_CURL -> 3D H_DIV
               deriv_type = CURL;
               deriv_range_type = VECTOR;
               deriv_map_type = H_DIV;
               break;
            case 2:
               // curl: 2D H_CURL -> INTEGRAL
               deriv_type = CURL;
               deriv_range_type = SCALAR;
               deriv_map_type = INTEGRAL;
               break;
            case 1:
               deriv_type = NONE;
               deriv_range_type = SCALAR;
               deriv_map_type = INTEGRAL;
               break;
            default:
               MFEM_ABORT("Invalid dimension, Dim = " << dim);
         }
         break;
      default:
         MFEM_ABORT("Invalid MapType = " << map_type);
   }
}

void VectorFiniteElement::CalcVShape_RT(
   ElementTransformation &Trans, DenseMatrix &shape) const
{
   MFEM_ASSERT(map_type == H_DIV, "");
#ifdef MFEM_THREAD_SAFE
   DenseMatrix vshape(dof, dim);
#endif
   CalcVShape(Trans.GetIntPoint(), vshape);
   MultABt(vshape, Trans.Jacobian(), shape);
   shape *= (1.0 / Trans.Weight());
}

void VectorFiniteElement::CalcVShape_ND(
   ElementTransformation &Trans, DenseMatrix &shape) const
{
   MFEM_ASSERT(map_type == H_CURL, "");
#ifdef MFEM_THREAD_SAFE
   DenseMatrix vshape(dof, dim);
#endif
   CalcVShape(Trans.GetIntPoint(), vshape);
   Mult(vshape, Trans.InverseJacobian(), shape);
}

void VectorFiniteElement::Project_RT(
   const double *nk, const Array<int> &d2n,
   VectorCoefficient &vc, ElementTransformation &Trans, Vector &dofs) const
{
   double vk[Geometry::MaxDim];
   const int sdim = Trans.GetSpaceDim();
   MFEM_ASSERT(vc.GetVDim() == sdim, "");
   Vector xk(vk, sdim);
   const bool square_J = (dim == sdim);

   for (int k = 0; k < dof; k++)
   {
      Trans.SetIntPoint(&Nodes.IntPoint(k));
      vc.Eval(xk, Trans, Nodes.IntPoint(k));
      // dof_k = nk^t adj(J) xk
      dofs(k) = Trans.AdjugateJacobian().InnerProduct(vk, nk + d2n[k]*dim);
      if (!square_J) { dofs(k) /= Trans.Weight(); }
   }
}

void VectorFiniteElement::Project_RT(
   const double *nk, const Array<int> &d2n,
   Vector &vc, ElementTransformation &Trans, Vector &dofs) const
{
   const int sdim = Trans.GetSpaceDim();
   const bool square_J = (dim == sdim);

   for (int k = 0; k < dof; k++)
   {
      Trans.SetIntPoint(&Nodes.IntPoint(k));
      // dof_k = nk^t adj(J) xk
      dofs(k) = Trans.AdjugateJacobian().InnerProduct(
                   &vc[k*sdim], nk + d2n[k]*dim);
      if (!square_J) { dofs(k) /= Trans.Weight(); }
   }
}

void VectorFiniteElement::ProjectMatrixCoefficient_RT(
   const double *nk, const Array<int> &d2n,
   MatrixCoefficient &mc, ElementTransformation &T, Vector &dofs) const
{
   // project the rows of the matrix coefficient in an RT space

   const int sdim = T.GetSpaceDim();
   MFEM_ASSERT(mc.GetWidth() == sdim, "");
   const bool square_J = (dim == sdim);
   DenseMatrix MQ(mc.GetHeight(), mc.GetWidth());
   Vector nk_phys(sdim), dofs_k(MQ.Height());
   MFEM_ASSERT(dofs.Size() == dof*MQ.Height(), "");

   for (int k = 0; k < dof; k++)
   {
      T.SetIntPoint(&Nodes.IntPoint(k));
      mc.Eval(MQ, T, Nodes.IntPoint(k));
      // nk_phys = adj(J)^t nk
      T.AdjugateJacobian().MultTranspose(nk + d2n[k]*dim, nk_phys);
      if (!square_J) { nk_phys /= T.Weight(); }
      MQ.Mult(nk_phys, dofs_k);
      for (int r = 0; r < MQ.Height(); r++)
      {
         dofs(k+dof*r) = dofs_k(r);
      }
   }
}

void VectorFiniteElement::Project_RT(
   const double *nk, const Array<int> &d2n, const FiniteElement &fe,
   ElementTransformation &Trans, DenseMatrix &I) const
{
   if (fe.GetRangeType() == SCALAR)
   {
      double vk[Geometry::MaxDim];
      Vector shape(fe.GetDof());
      int sdim = Trans.GetSpaceDim();

      I.SetSize(dof, sdim*fe.GetDof());
      for (int k = 0; k < dof; k++)
      {
         const IntegrationPoint &ip = Nodes.IntPoint(k);

         fe.CalcShape(ip, shape);
         Trans.SetIntPoint(&ip);
         // Transform RT face normals from reference to physical space
         // vk = adj(J)^T nk
         Trans.AdjugateJacobian().MultTranspose(nk + d2n[k]*dim, vk);
         if (fe.GetMapType() == INTEGRAL)
         {
            double w = 1.0/Trans.Weight();
            for (int d = 0; d < dim; d++)
            {
               vk[d] *= w;
            }
         }

         for (int j = 0; j < shape.Size(); j++)
         {
            double s = shape(j);
            if (fabs(s) < 1e-12)
            {
               s = 0.0;
            }
            // Project scalar basis function multiplied by each coordinate
            // direction onto the transformed face normals
            for (int d = 0; d < sdim; d++)
            {
               I(k,j+d*shape.Size()) = s*vk[d];
            }
         }
      }
   }
   else
   {
      int sdim = Trans.GetSpaceDim();
      double vk[Geometry::MaxDim];
      DenseMatrix vshape(fe.GetDof(), sdim);
      Vector vshapenk(fe.GetDof());
      const bool square_J = (dim == sdim);

      I.SetSize(dof, fe.GetDof());
      for (int k = 0; k < dof; k++)
      {
         const IntegrationPoint &ip = Nodes.IntPoint(k);

         Trans.SetIntPoint(&ip);
         // Transform RT face normals from reference to physical space
         // vk = adj(J)^T nk
         Trans.AdjugateJacobian().MultTranspose(nk + d2n[k]*dim, vk);
         // Compute fe basis functions in physical space
         fe.CalcVShape(Trans, vshape);
         // Project fe basis functions onto transformed face normals
         vshape.Mult(vk, vshapenk);
         if (!square_J) { vshapenk /= Trans.Weight(); }
         for (int j=0; j<vshapenk.Size(); j++)
         {
            I(k,j) = vshapenk(j);
         }
      }
   }
}

void VectorFiniteElement::ProjectGrad_RT(
   const double *nk, const Array<int> &d2n, const FiniteElement &fe,
   ElementTransformation &Trans, DenseMatrix &grad) const
{
   if (dim != 2)
   {
      mfem_error("VectorFiniteElement::ProjectGrad_RT works only in 2D!");
   }

   DenseMatrix dshape(fe.GetDof(), fe.GetDim());
   Vector grad_k(fe.GetDof());
   double tk[2];

   grad.SetSize(dof, fe.GetDof());
   for (int k = 0; k < dof; k++)
   {
      fe.CalcDShape(Nodes.IntPoint(k), dshape);
      tk[0] = nk[d2n[k]*dim+1];
      tk[1] = -nk[d2n[k]*dim];
      dshape.Mult(tk, grad_k);
      for (int j = 0; j < grad_k.Size(); j++)
      {
         grad(k,j) = (fabs(grad_k(j)) < 1e-12) ? 0.0 : grad_k(j);
      }
   }
}

void VectorFiniteElement::ProjectCurl_ND(
   const double *tk, const Array<int> &d2t, const FiniteElement &fe,
   ElementTransformation &Trans, DenseMatrix &curl) const
{
#ifdef MFEM_THREAD_SAFE
   DenseMatrix curlshape(fe.GetDof(), dim);
   DenseMatrix curlshape_J(fe.GetDof(), dim);
   DenseMatrix JtJ(dim, dim);
#else
   curlshape.SetSize(fe.GetDof(), dim);
   curlshape_J.SetSize(fe.GetDof(), dim);
   JtJ.SetSize(dim, dim);
#endif

   Vector curl_k(fe.GetDof());

   curl.SetSize(dof, fe.GetDof());
   for (int k = 0; k < dof; k++)
   {
      const IntegrationPoint &ip = Nodes.IntPoint(k);

      // calculate J^t * J / |J|
      Trans.SetIntPoint(&ip);
      MultAtB(Trans.Jacobian(), Trans.Jacobian(), JtJ);
      JtJ *= 1.0 / Trans.Weight();

      // transform curl of shapes (rows) by J^t * J / |J|
      fe.CalcCurlShape(ip, curlshape);
      Mult(curlshape, JtJ, curlshape_J);

      curlshape_J.Mult(tk + d2t[k]*dim, curl_k);
      for (int j = 0; j < curl_k.Size(); j++)
      {
         curl(k,j) = (fabs(curl_k(j)) < 1e-12) ? 0.0 : curl_k(j);
      }
   }
}

void VectorFiniteElement::ProjectCurl_RT(
   const double *nk, const Array<int> &d2n, const FiniteElement &fe,
   ElementTransformation &Trans, DenseMatrix &curl) const
{
   DenseMatrix curl_shape(fe.GetDof(), dim);
   Vector curl_k(fe.GetDof());

   curl.SetSize(dof, fe.GetDof());
   for (int k = 0; k < dof; k++)
   {
      fe.CalcCurlShape(Nodes.IntPoint(k), curl_shape);
      curl_shape.Mult(nk + d2n[k]*dim, curl_k);
      for (int j = 0; j < curl_k.Size(); j++)
      {
         curl(k,j) = (fabs(curl_k(j)) < 1e-12) ? 0.0 : curl_k(j);
      }
   }
}

void VectorFiniteElement::Project_ND(
   const double *tk, const Array<int> &d2t,
   VectorCoefficient &vc, ElementTransformation &Trans, Vector &dofs) const
{
   double vk[Geometry::MaxDim];
   Vector xk(vk, vc.GetVDim());

   for (int k = 0; k < dof; k++)
   {
      Trans.SetIntPoint(&Nodes.IntPoint(k));

      vc.Eval(xk, Trans, Nodes.IntPoint(k));
      // dof_k = xk^t J tk
      dofs(k) = Trans.Jacobian().InnerProduct(tk + d2t[k]*dim, vk);
   }
}

void VectorFiniteElement::Project_ND(
   const double *tk, const Array<int> &d2t,
   Vector &vc, ElementTransformation &Trans, Vector &dofs) const
{
   for (int k = 0; k < dof; k++)
   {
      Trans.SetIntPoint(&Nodes.IntPoint(k));
      // dof_k = xk^t J tk
      dofs(k) = Trans.Jacobian().InnerProduct(tk + d2t[k]*dim, &vc[k*dim]);
   }
}

void VectorFiniteElement::ProjectMatrixCoefficient_ND(
   const double *tk, const Array<int> &d2t,
   MatrixCoefficient &mc, ElementTransformation &T, Vector &dofs) const
{
   // project the rows of the matrix coefficient in an ND space

   const int sdim = T.GetSpaceDim();
   MFEM_ASSERT(mc.GetWidth() == sdim, "");
   DenseMatrix MQ(mc.GetHeight(), mc.GetWidth());
   Vector tk_phys(sdim), dofs_k(MQ.Height());
   MFEM_ASSERT(dofs.Size() == dof*MQ.Height(), "");

   for (int k = 0; k < dof; k++)
   {
      T.SetIntPoint(&Nodes.IntPoint(k));
      mc.Eval(MQ, T, Nodes.IntPoint(k));
      // tk_phys = J tk
      T.Jacobian().Mult(tk + d2t[k]*dim, tk_phys);
      MQ.Mult(tk_phys, dofs_k);
      for (int r = 0; r < MQ.Height(); r++)
      {
         dofs(k+dof*r) = dofs_k(r);
      }
   }
}

void VectorFiniteElement::Project_ND(
   const double *tk, const Array<int> &d2t, const FiniteElement &fe,
   ElementTransformation &Trans, DenseMatrix &I) const
{
   if (fe.GetRangeType() == SCALAR)
   {
      int sdim = Trans.GetSpaceDim();
      double vk[Geometry::MaxDim];
      Vector shape(fe.GetDof());

      I.SetSize(dof, sdim*fe.GetDof());
      for (int k = 0; k < dof; k++)
      {
         const IntegrationPoint &ip = Nodes.IntPoint(k);

         fe.CalcShape(ip, shape);
         Trans.SetIntPoint(&ip);
         // Transform ND edge tengents from reference to physical space
         // vk = J tk
         Trans.Jacobian().Mult(tk + d2t[k]*dim, vk);
         if (fe.GetMapType() == INTEGRAL)
         {
            double w = 1.0/Trans.Weight();
            for (int d = 0; d < sdim; d++)
            {
               vk[d] *= w;
            }
         }

         for (int j = 0; j < shape.Size(); j++)
         {
            double s = shape(j);
            if (fabs(s) < 1e-12)
            {
               s = 0.0;
            }
            // Project scalar basis function multiplied by each coordinate
            // direction onto the transformed edge tangents
            for (int d = 0; d < sdim; d++)
            {
               I(k, j + d*shape.Size()) = s*vk[d];
            }
         }
      }
   }
   else
   {
      int sdim = Trans.GetSpaceDim();
      double vk[Geometry::MaxDim];
      DenseMatrix vshape(fe.GetDof(), sdim);
      Vector vshapetk(fe.GetDof());

      I.SetSize(dof, fe.GetDof());
      for (int k = 0; k < dof; k++)
      {
         const IntegrationPoint &ip = Nodes.IntPoint(k);

         Trans.SetIntPoint(&ip);
         // Transform ND edge tangents from reference to physical space
         // vk = J tk
         Trans.Jacobian().Mult(tk + d2t[k]*dim, vk);
         // Compute fe basis functions in physical space
         fe.CalcVShape(Trans, vshape);
         // Project fe basis functions onto transformed edge tangents
         vshape.Mult(vk, vshapetk);
         for (int j=0; j<vshapetk.Size(); j++)
         {
            I(k, j) = vshapetk(j);
         }
      }
   }
}

void VectorFiniteElement::ProjectGrad_ND(
   const double *tk, const Array<int> &d2t, const FiniteElement &fe,
   ElementTransformation &Trans, DenseMatrix &grad) const
{
   MFEM_ASSERT(fe.GetMapType() == VALUE, "");

   DenseMatrix dshape(fe.GetDof(), fe.GetDim());
   Vector grad_k(fe.GetDof());

   grad.SetSize(dof, fe.GetDof());
   for (int k = 0; k < dof; k++)
   {
      fe.CalcDShape(Nodes.IntPoint(k), dshape);
      dshape.Mult(tk + d2t[k]*dim, grad_k);
      for (int j = 0; j < grad_k.Size(); j++)
      {
         grad(k,j) = (fabs(grad_k(j)) < 1e-12) ? 0.0 : grad_k(j);
      }
   }
}

void VectorFiniteElement::LocalL2Projection_RT(
   const VectorFiniteElement &cfe, ElementTransformation &Trans,
   DenseMatrix &I) const
{
   Vector v(dim);
   IntegrationPoint tr_ip;

   const int fs = dof, cs = cfe.GetDof();
   I.SetSize(fs, cs);
   DenseMatrix fine_shape(fs, dim), coarse_shape(cs, cfe.GetDim());
   DenseMatrix fine_mass(fs), fine_coarse_mass(fs, cs); // initialized with 0
   const int ir_order =
      std::max(GetOrder(), this->GetOrder()) + this->GetOrder();
   const IntegrationRule &ir = IntRules.Get(this->GetGeomType(), ir_order);

   Trans.SetIntPoint(&Geometries.GetCenter(geom_type));
   const DenseMatrix &adjJ = Trans.AdjugateJacobian();
   for (int i = 0; i < ir.GetNPoints(); i++)
   {
      const IntegrationPoint &ip = ir.IntPoint(i);
      double w = ip.weight;
      this->CalcVShape(ip, fine_shape);
      Trans.Transform(ip, v);
      tr_ip.Set(v.GetData(), dim);
      cfe.CalcVShape(tr_ip, coarse_shape);

      AddMult_a_AAt(w, fine_shape, fine_mass);
      for (int k=0; k<fs; ++k)
      {
         for (int j=0; j<cs; ++j)
         {
            double Mkj = 0.0;
            for (int d1=0; d1<dim; ++d1)
            {
               for (int d2=0; d2<dim; ++d2)
               {
                  Mkj += w*fine_shape(k,d1)*adjJ(d2,d1)*coarse_shape(j,d2);
               }
            }
            fine_coarse_mass(k,j) += (fabs(Mkj) < 1e-12) ? 0.0 : Mkj;
         }
      }
   }
   DenseMatrixInverse fine_mass_inv(fine_mass);
   fine_mass_inv.Mult(fine_coarse_mass, I);
}

void VectorFiniteElement::LocalInterpolation_RT(
   const VectorFiniteElement &cfe, const double *nk, const Array<int> &d2n,
   ElementTransformation &Trans, DenseMatrix &I) const
{
   MFEM_ASSERT(map_type == cfe.GetMapType(), "");

   if (!is_nodal) { return LocalL2Projection_RT(cfe, Trans, I); }

   double vk[Geometry::MaxDim];
   Vector xk(vk, dim);
   IntegrationPoint ip;
#ifdef MFEM_THREAD_SAFE
   DenseMatrix vshape(cfe.GetDof(), cfe.GetDim());
#else
   DenseMatrix vshape(cfe.vshape.Data(), cfe.GetDof(), cfe.GetDim());
#endif
   I.SetSize(dof, vshape.Height());

   // assuming Trans is linear; this should be ok for all refinement types
   Trans.SetIntPoint(&Geometries.GetCenter(geom_type));
   const DenseMatrix &adjJ = Trans.AdjugateJacobian();
   for (int k = 0; k < dof; k++)
   {
      Trans.Transform(Nodes.IntPoint(k), xk);
      ip.Set3(vk);
      cfe.CalcVShape(ip, vshape);
      // xk = |J| J^{-t} n_k
      adjJ.MultTranspose(nk + d2n[k]*dim, vk);
      // I_k = vshape_k.adj(J)^t.n_k, k=1,...,dof
      for (int j = 0; j < vshape.Height(); j++)
      {
         double Ikj = 0.;
         for (int i = 0; i < dim; i++)
         {
            Ikj += vshape(j, i) * vk[i];
         }
         I(k, j) = (fabs(Ikj) < 1e-12) ? 0.0 : Ikj;
      }
   }
}

void VectorFiniteElement::LocalL2Projection_ND(
   const VectorFiniteElement &cfe,
   ElementTransformation &Trans, DenseMatrix &I) const
{
   Vector v(dim);
   IntegrationPoint tr_ip;

   const int fs = dof, cs = cfe.GetDof();
   I.SetSize(fs, cs);
   DenseMatrix fine_shape(fs, dim), coarse_shape(cs, cfe.GetDim());
   DenseMatrix fine_mass(fs), fine_coarse_mass(fs, cs); // initialized with 0
   const int ir_order =
      std::max(GetOrder(), this->GetOrder()) + this->GetOrder();
   const IntegrationRule &ir = IntRules.Get(this->GetGeomType(), ir_order);

   Trans.SetIntPoint(&Geometries.GetCenter(geom_type));
   const DenseMatrix &J = Trans.Jacobian();
   for (int i = 0; i < ir.GetNPoints(); i++)
   {
      const IntegrationPoint &ip = ir.IntPoint(i);
      this->CalcVShape(ip, fine_shape);
      Trans.Transform(ip, v);
      tr_ip.Set(v.GetData(), dim);
      cfe.CalcVShape(tr_ip, coarse_shape);

      AddMult_a_AAt(ip.weight, fine_shape, fine_mass);
      for (int k=0; k<fs; ++k)
      {
         for (int j=0; j<cs; ++j)
         {
            double Mkj = 0.0;
            for (int d1=0; d1<dim; ++d1)
            {
               for (int d2=0; d2<dim; ++d2)
               {
                  Mkj += ip.weight*fine_shape(k,d1)*J(d1,d2)*coarse_shape(j,d2);
               }
            }
            fine_coarse_mass(k,j) += (fabs(Mkj) < 1e-12) ? 0.0 : Mkj;
         }
      }
   }
   DenseMatrixInverse fine_mass_inv(fine_mass);
   fine_mass_inv.Mult(fine_coarse_mass, I);
}

void VectorFiniteElement::LocalInterpolation_ND(
   const VectorFiniteElement &cfe, const double *tk, const Array<int> &d2t,
   ElementTransformation &Trans, DenseMatrix &I) const
{
   if (!is_nodal) { return LocalL2Projection_ND(cfe, Trans, I); }

   double vk[Geometry::MaxDim];
   Vector xk(vk, dim);
   IntegrationPoint ip;
#ifdef MFEM_THREAD_SAFE
   DenseMatrix vshape(cfe.GetDof(), cfe.GetDim());
#else
   DenseMatrix vshape(cfe.vshape.Data(), cfe.GetDof(), cfe.GetDim());
#endif
   I.SetSize(dof, vshape.Height());

   // assuming Trans is linear; this should be ok for all refinement types
   Trans.SetIntPoint(&Geometries.GetCenter(geom_type));
   const DenseMatrix &J = Trans.Jacobian();
   for (int k = 0; k < dof; k++)
   {
      Trans.Transform(Nodes.IntPoint(k), xk);
      ip.Set3(vk);
      cfe.CalcVShape(ip, vshape);
      // xk = J t_k
      J.Mult(tk + d2t[k]*dim, vk);
      // I_k = vshape_k.J.t_k, k=1,...,Dof
      for (int j = 0; j < vshape.Height(); j++)
      {
         double Ikj = 0.;
         for (int i = 0; i < dim; i++)
         {
            Ikj += vshape(j, i) * vk[i];
         }
         I(k, j) = (fabs(Ikj) < 1e-12) ? 0.0 : Ikj;
      }
   }
}

void VectorFiniteElement::LocalRestriction_RT(
   const double *nk, const Array<int> &d2n, ElementTransformation &Trans,
   DenseMatrix &R) const
{
   double pt_data[Geometry::MaxDim];
   IntegrationPoint ip;
   Vector pt(pt_data, dim);

#ifdef MFEM_THREAD_SAFE
   DenseMatrix vshape(dof, dim);
#endif

   Trans.SetIntPoint(&Geometries.GetCenter(geom_type));
   const DenseMatrix &J = Trans.Jacobian();
   const double weight = Trans.Weight();
   for (int j = 0; j < dof; j++)
   {
      InvertLinearTrans(Trans, Nodes.IntPoint(j), pt);
      ip.Set(pt_data, dim);
      if (Geometries.CheckPoint(geom_type, ip)) // do we need an epsilon here?
      {
         CalcVShape(ip, vshape);
         J.MultTranspose(nk+dim*d2n[j], pt_data);
         pt /= weight;
         for (int k = 0; k < dof; k++)
         {
            double R_jk = 0.0;
            for (int d = 0; d < dim; d++)
            {
               R_jk += vshape(k,d)*pt_data[d];
            }
            R(j,k) = R_jk;
         }
      }
      else
      {
         // Set the whole row to avoid valgrind warnings in R.Threshold().
         R.SetRow(j, infinity());
      }
   }
   R.Threshold(1e-12);
}

void VectorFiniteElement::LocalRestriction_ND(
   const double *tk, const Array<int> &d2t, ElementTransformation &Trans,
   DenseMatrix &R) const
{
   double pt_data[Geometry::MaxDim];
   IntegrationPoint ip;
   Vector pt(pt_data, dim);

#ifdef MFEM_THREAD_SAFE
   DenseMatrix vshape(dof, dim);
#endif

   Trans.SetIntPoint(&Geometries.GetCenter(geom_type));
   const DenseMatrix &Jinv = Trans.InverseJacobian();
   for (int j = 0; j < dof; j++)
   {
      InvertLinearTrans(Trans, Nodes.IntPoint(j), pt);
      ip.Set(pt_data, dim);
      if (Geometries.CheckPoint(geom_type, ip)) // do we need an epsilon here?
      {
         CalcVShape(ip, vshape);
         Jinv.Mult(tk+dim*d2t[j], pt_data);
         for (int k = 0; k < dof; k++)
         {
            double R_jk = 0.0;
            for (int d = 0; d < dim; d++)
            {
               R_jk += vshape(k,d)*pt_data[d];
            }
            R(j,k) = R_jk;
         }
      }
      else
      {
         // Set the whole row to avoid valgrind warnings in R.Threshold().
         R.SetRow(j, infinity());
      }
   }
   R.Threshold(1e-12);
}


Poly_1D::Basis::Basis(const int p, const double *nodes, EvalType etype)
   : etype(etype), auxiliary_basis(NULL), scale_integrated(false)
{
   switch (etype)
   {
      case ChangeOfBasis:
      {
         x.SetSize(p + 1);
         w.SetSize(p + 1);
         DenseMatrix A(p + 1);
         for (int i = 0; i <= p; i++)
         {
            CalcBasis(p, nodes[i], A.GetColumn(i));
         }
         Ai.Factor(A);
         // mfem::out << "Poly_1D::Basis(" << p << ",...) : "; Ai.TestInversion();
         break;
      }
      case Barycentric:
      {
         x.SetSize(p + 1);
         w.SetSize(p + 1);
         x = nodes;
         w = 1.0;
         for (int i = 0; i <= p; i++)
         {
            for (int j = 0; j < i; j++)
            {
               double xij = x(i) - x(j);
               w(i) *=  xij;
               w(j) *= -xij;
            }
         }
         for (int i = 0; i <= p; i++)
         {
            w(i) = 1.0/w(i);
         }

#ifdef MFEM_DEBUG
         // Make sure the nodes are increasing
         for (int i = 0; i < p; i++)
         {
            if (x(i) >= x(i+1))
            {
               mfem_error("Poly_1D::Basis::Basis : nodes are not increasing!");
            }
         }
#endif
         break;
      }
      case Positive:
         x.SetDataAndSize(NULL, p + 1); // use x to store (p + 1)
         break;
      case Integrated:
         auxiliary_basis = new Basis(
            p+1, poly1d.GetPoints(p+1, BasisType::GaussLobatto), Barycentric);
         u_aux.SetSize(p+2);
         d_aux.SetSize(p+2);
         d2_aux.SetSize(p+2);
         break;
      default: break;
   }
}

void Poly_1D::Basis::Eval(const double y, Vector &u) const
{
   switch (etype)
   {
      case ChangeOfBasis:
      {
         CalcBasis(Ai.Width() - 1, y, x);
         Ai.Mult(x, u);
         break;
      }
      case Barycentric:
      {
         int i, k, p = x.Size() - 1;
         double l, lk;

         if (p == 0)
         {
            u(0) = 1.0;
            return;
         }

         lk = 1.0;
         for (k = 0; k < p; k++)
         {
            if (y >= (x(k) + x(k+1))/2)
            {
               lk *= y - x(k);
            }
            else
            {
               for (i = k+1; i <= p; i++)
               {
                  lk *= y - x(i);
               }
               break;
            }
         }
         l = lk * (y - x(k));

         for (i = 0; i < k; i++)
         {
            u(i) = l * w(i) / (y - x(i));
         }
         u(k) = lk * w(k);
         for (i++; i <= p; i++)
         {
            u(i) = l * w(i) / (y - x(i));
         }
         break;
      }
      case Positive:
         CalcBernstein(x.Size() - 1, y, u);
         break;
      case Integrated:
         auxiliary_basis->Eval(y, u_aux, d_aux);
         EvalIntegrated(d_aux, u);
         break;
      default: break;
   }
}

void Poly_1D::Basis::Eval(const double y, Vector &u, Vector &d) const
{
   switch (etype)
   {
      case ChangeOfBasis:
      {
         CalcBasis(Ai.Width() - 1, y, x, w);
         Ai.Mult(x, u);
         Ai.Mult(w, d);
         break;
      }
      case Barycentric:
      {
         int i, k, p = x.Size() - 1;
         double l, lp, lk, sk, si;

         if (p == 0)
         {
            u(0) = 1.0;
            d(0) = 0.0;
            return;
         }

         lk = 1.0;
         for (k = 0; k < p; k++)
         {
            if (y >= (x(k) + x(k+1))/2)
            {
               lk *= y - x(k);
            }
            else
            {
               for (i = k+1; i <= p; i++)
               {
                  lk *= y - x(i);
               }
               break;
            }
         }
         l = lk * (y - x(k));

         sk = 0.0;
         for (i = 0; i < k; i++)
         {
            si = 1.0/(y - x(i));
            sk += si;
            u(i) = l * si * w(i);
         }
         u(k) = lk * w(k);
         for (i++; i <= p; i++)
         {
            si = 1.0/(y - x(i));
            sk += si;
            u(i) = l * si * w(i);
         }
         lp = l * sk + lk;

         for (i = 0; i < k; i++)
         {
            d(i) = (lp * w(i) - u(i))/(y - x(i));
         }
         d(k) = sk * u(k);
         for (i++; i <= p; i++)
         {
            d(i) = (lp * w(i) - u(i))/(y - x(i));
         }
         break;
      }
      case Positive:
         CalcBernstein(x.Size() - 1, y, u, d);
         break;
      case Integrated:
         auxiliary_basis->Eval(y, u_aux, d_aux, d2_aux);
         EvalIntegrated(d_aux,u);
         EvalIntegrated(d2_aux,d);
         break;
      default: break;
   }
}

void Poly_1D::Basis::Eval(const double y, Vector &u, Vector &d,
                          Vector &d2) const
{
   MFEM_VERIFY(etype == Barycentric,
               "Basis::Eval with second order derivatives not implemented for"
               " etype = " << etype);
   switch (etype)
   {
      case ChangeOfBasis:
      {
         CalcBasis(Ai.Width() - 1, y, x, w);
         Ai.Mult(x, u);
         Ai.Mult(w, d);
         // set d2 (not implemented yet)
         break;
      }
      case Barycentric:
      {
         int i, k, p = x.Size() - 1;
         double l, lp, lp2, lk, sk, si, sk2;

         if (p == 0)
         {
            u(0) = 1.0;
            d(0) = 0.0;
            d2(0) = 0.0;
            return;
         }

         lk = 1.0;
         for (k = 0; k < p; k++)
         {
            if (y >= (x(k) + x(k+1))/2)
            {
               lk *= y - x(k);
            }
            else
            {
               for (i = k+1; i <= p; i++)
               {
                  lk *= y - x(i);
               }
               break;
            }
         }
         l = lk * (y - x(k));

         sk = 0.0;
         sk2 = 0.0;
         for (i = 0; i < k; i++)
         {
            si = 1.0/(y - x(i));
            sk += si;
            sk2 -= si * si;
            u(i) = l * si * w(i);
         }
         u(k) = lk * w(k);
         for (i++; i <= p; i++)
         {
            si = 1.0/(y - x(i));
            sk += si;
            sk2 -= si * si;
            u(i) = l * si * w(i);
         }
         lp = l * sk + lk;
         lp2 = lp * sk + l * sk2 + sk * lk;

         for (i = 0; i < k; i++)
         {
            d(i) = (lp * w(i) - u(i))/(y - x(i));
            d2(i) = (lp2 * w(i) - 2 * d(i))/(y - x(i));
         }
         d(k) = sk * u(k);
         d2(k) = sk2 * u(k) + sk * d(k);
         for (i++; i <= p; i++)
         {
            d(i) = (lp * w(i) - u(i))/(y - x(i));
            d2(i) = (lp2 * w(i) - 2 * d(i))/(y - x(i));
         }
         break;
      }
      case Positive:
         CalcBernstein(x.Size() - 1, y, u, d);
         break;
      case Integrated:
         MFEM_ABORT("Integrated basis must be evaluated with EvalIntegrated");
         break;
      default: break;
   }
}

void Poly_1D::Basis::EvalIntegrated(const Vector &d_aux_, Vector &u) const
{
   MFEM_VERIFY(etype == Integrated,
               "EvalIntegrated is only valid for Integrated basis type");
   int p = d_aux_.Size() - 1;
   // See Gerritsma, M. (2010).  "Edge functions for spectral element methods",
   // in Lecture Notes in Computational Science and Engineering, 199--207.
   u[0] = -d_aux_[0];
   for (int j=1; j<p; ++j)
   {
      u[j] = u[j-1] - d_aux_[j];
   }
   // If scale_integrated is true, the degrees of freedom represent mean values,
   // otherwise they represent subcell integrals. Generally, scale_integrated
   // should be true for MapType::VALUE, and false for other map types.
   if (scale_integrated)
   {
      Vector &aux_nodes = auxiliary_basis->x;
      for (int j=0; j<aux_nodes.Size()-1; ++j)
      {
         u[j] *= aux_nodes[j+1] - aux_nodes[j];
      }
   }
}

void Poly_1D::Basis::ScaleIntegrated(bool scale_integrated_)
{
   scale_integrated = scale_integrated_;
}

Poly_1D::Basis::~Basis()
{
   delete auxiliary_basis;
}

const int *Poly_1D::Binom(const int p)
{
   if (binom.NumCols() <= p)
   {
      binom.SetSize(p + 1, p + 1);
      for (int i = 0; i <= p; i++)
      {
         binom(i,0) = binom(i,i) = 1;
         for (int j = 1; j < i; j++)
         {
            binom(i,j) = binom(i-1,j) + binom(i-1,j-1);
         }
      }
   }
   return binom[p];
}

void Poly_1D::ChebyshevPoints(const int p, double *x)
{
   for (int i = 0; i <= p; i++)
   {
      // x[i] = 0.5*(1. + cos(M_PI*(p - i + 0.5)/(p + 1)));
      double s = sin(M_PI_2*(i + 0.5)/(p + 1));
      x[i] = s*s;
   }
}

void Poly_1D::CalcMono(const int p, const double x, double *u)
{
   double xn;
   u[0] = xn = 1.;
   for (int n = 1; n <= p; n++)
   {
      u[n] = (xn *= x);
   }
}

void Poly_1D::CalcMono(const int p, const double x, double *u, double *d)
{
   double xn;
   u[0] = xn = 1.;
   d[0] = 0.;
   for (int n = 1; n <= p; n++)
   {
      d[n] = n * xn;
      u[n] = (xn *= x);
   }
}

void Poly_1D::CalcBinomTerms(const int p, const double x, const double y,
                             double *u)
{
   if (p == 0)
   {
      u[0] = 1.;
   }
   else
   {
      int i;
      const int *b = Binom(p);
      double z = x;

      for (i = 1; i < p; i++)
      {
         u[i] = b[i]*z;
         z *= x;
      }
      u[p] = z;
      z = y;
      for (i--; i > 0; i--)
      {
         u[i] *= z;
         z *= y;
      }
      u[0] = z;
   }
}

void Poly_1D::CalcBinomTerms(const int p, const double x, const double y,
                             double *u, double *d)
{
   if (p == 0)
   {
      u[0] = 1.;
      d[0] = 0.;
   }
   else
   {
      int i;
      const int *b = Binom(p);
      const double xpy = x + y, ptx = p*x;
      double z = 1.;

      for (i = 1; i < p; i++)
      {
         d[i] = b[i]*z*(i*xpy - ptx);
         z *= x;
         u[i] = b[i]*z;
      }
      d[p] = p*z;
      u[p] = z*x;
      z = 1.;
      for (i--; i > 0; i--)
      {
         d[i] *= z;
         z *= y;
         u[i] *= z;
      }
      d[0] = -p*z;
      u[0] = z*y;
   }
}

void Poly_1D::CalcDBinomTerms(const int p, const double x, const double y,
                              double *d)
{
   if (p == 0)
   {
      d[0] = 0.;
   }
   else
   {
      int i;
      const int *b = Binom(p);
      const double xpy = x + y, ptx = p*x;
      double z = 1.;

      for (i = 1; i < p; i++)
      {
         d[i] = b[i]*z*(i*xpy - ptx);
         z *= x;
      }
      d[p] = p*z;
      z = 1.;
      for (i--; i > 0; i--)
      {
         d[i] *= z;
         z *= y;
      }
      d[0] = -p*z;
   }
}

void Poly_1D::CalcLegendre(const int p, const double x, double *u)
{
   // use the recursive definition for [-1,1]:
   // (n+1)*P_{n+1}(z) = (2*n+1)*z*P_n(z)-n*P_{n-1}(z)
   double z;
   u[0] = 1.;
   if (p == 0) { return; }
   u[1] = z = 2.*x - 1.;
   for (int n = 1; n < p; n++)
   {
      u[n+1] = ((2*n + 1)*z*u[n] - n*u[n-1])/(n + 1);
   }
}

void Poly_1D::CalcLegendre(const int p, const double x, double *u, double *d)
{
   // use the recursive definition for [-1,1]:
   // (n+1)*P_{n+1}(z) = (2*n+1)*z*P_n(z)-n*P_{n-1}(z)
   // for the derivative use, z in [-1,1]:
   // P'_{n+1}(z) = (2*n+1)*P_n(z)+P'_{n-1}(z)
   double z;
   u[0] = 1.;
   d[0] = 0.;
   if (p == 0) { return; }
   u[1] = z = 2.*x - 1.;
   d[1] = 2.;
   for (int n = 1; n < p; n++)
   {
      u[n+1] = ((2*n + 1)*z*u[n] - n*u[n-1])/(n + 1);
      d[n+1] = (4*n + 2)*u[n] + d[n-1];
   }
}

void Poly_1D::CalcChebyshev(const int p, const double x, double *u)
{
   // recursive definition, z in [-1,1]
   // T_0(z) = 1,  T_1(z) = z
   // T_{n+1}(z) = 2*z*T_n(z) - T_{n-1}(z)
   double z;
   u[0] = 1.;
   if (p == 0) { return; }
   u[1] = z = 2.*x - 1.;
   for (int n = 1; n < p; n++)
   {
      u[n+1] = 2*z*u[n] - u[n-1];
   }
}

void Poly_1D::CalcChebyshev(const int p, const double x, double *u, double *d)
{
   // recursive definition, z in [-1,1]
   // T_0(z) = 1,  T_1(z) = z
   // T_{n+1}(z) = 2*z*T_n(z) - T_{n-1}(z)
   // T'_n(z) = n*U_{n-1}(z)
   // U_0(z) = 1  U_1(z) = 2*z
   // U_{n+1}(z) = 2*z*U_n(z) - U_{n-1}(z)
   // U_n(z) = z*U_{n-1}(z) + T_n(z) = z*T'_n(z)/n + T_n(z)
   // T'_{n+1}(z) = (n + 1)*(z*T'_n(z)/n + T_n(z))
   double z;
   u[0] = 1.;
   d[0] = 0.;
   if (p == 0) { return; }
   u[1] = z = 2.*x - 1.;
   d[1] = 2.;
   for (int n = 1; n < p; n++)
   {
      u[n+1] = 2*z*u[n] - u[n-1];
      d[n+1] = (n + 1)*(z*d[n]/n + 2*u[n]);
   }
}

void Poly_1D::CalcChebyshev(const int p, const double x, double *u, double *d,
                            double *dd)
{
   // recursive definition, z in [-1,1]
   // T_0(z) = 1,  T_1(z) = z
   // T_{n+1}(z) = 2*z*T_n(z) - T_{n-1}(z)
   // T'_n(z) = n*U_{n-1}(z)
   // U_0(z) = 1  U_1(z) = 2*z
   // U_{n+1}(z) = 2*z*U_n(z) - U_{n-1}(z)
   // U_n(z) = z*U_{n-1}(z) + T_n(z) = z*T'_n(z)/n + T_n(z)
   // T'_{n+1}(z) = (n + 1)*(z*T'_n(z)/n + T_n(z))
   // T''_{n+1}(z) = (n + 1)*(2*(n + 1)*T'_n(z) + z*T''_n(z)) / n
   double z;
   u[0] = 1.;
   d[0] = 0.;
   dd[0]= 0.;
   if (p == 0) { return; }
   u[1] = z = 2.*x - 1.;
   d[1] = 2.;
   dd[1] = 0;
   for (int n = 1; n < p; n++)
   {
      u[n+1] = 2*z*u[n] - u[n-1];
      d[n+1] = (n + 1)*(z*d[n]/n + 2*u[n]);
      dd[n+1] = (n + 1)*(2.*(n + 1)*d[n] + z*dd[n])/n;
   }
}

const double *Poly_1D::GetPoints(const int p, const int btype)
{
   Array<double*> *pts;
   BasisType::Check(btype);
   const int qtype = BasisType::GetQuadrature1D(btype);
   if (qtype == Quadrature1D::Invalid) { return NULL; }

#if defined(MFEM_THREAD_SAFE) && defined(MFEM_USE_OPENMP)
   #pragma omp critical (Poly1DGetPoints)
#endif
   {
      auto it = points_container.find(btype);
      if (it != points_container.end())
      {
         pts = it->second;
      }
      else
      {
         pts = new Array<double*>(h_mt);
         points_container[btype] = pts;
      }
      if (pts->Size() <= p)
      {
         pts->SetSize(p + 1, NULL);
      }
      if ((*pts)[p] == NULL)
      {
         (*pts)[p] = new double[p + 1];
         quad_func.GivePolyPoints(p + 1, (*pts)[p], qtype);
      }
   }
   return (*pts)[p];
}

Poly_1D::Basis &Poly_1D::GetBasis(const int p, const int btype)
{
   Array<Basis*> *bases;
   BasisType::Check(btype);

#if defined(MFEM_THREAD_SAFE) && defined(MFEM_USE_OPENMP)
   #pragma omp critical (Poly1DGetBasis)
#endif
   {
      auto it = bases_container.find(btype);
      if (it != bases_container.end())
      {
         bases = it->second;
      }
      else
      {
         // we haven't been asked for basis or points of this type yet
         bases = new Array<Basis*>(h_mt);
         bases_container[btype] = bases;
      }
      if (bases->Size() <= p)
      {
         bases->SetSize(p + 1, NULL);
      }
      if ((*bases)[p] == NULL)
      {
         EvalType etype;
         if (btype == BasisType::Positive) { etype = Positive; }
         else if (btype == BasisType::IntegratedGLL) { etype = Integrated; }
         else { etype = Barycentric; }
         (*bases)[p] = new Basis(p, GetPoints(p, btype), etype);
      }
   }
   return *(*bases)[p];
}

Poly_1D::~Poly_1D()
{
   for (PointsMap::iterator it = points_container.begin();
        it != points_container.end() ; ++it)
   {
      Array<double*>& pts = *it->second;
      for (int i = 0; i < pts.Size(); ++i)
      {
         delete [] pts[i];
      }
      delete it->second;
   }

   for (BasisMap::iterator it = bases_container.begin();
        it != bases_container.end() ; ++it)
   {
      Array<Basis*>& bases = *it->second;
      for (int i = 0; i < bases.Size(); ++i)
      {
         delete bases[i];
      }
      delete it->second;
   }
}


TensorBasisElement::TensorBasisElement(const int dims, const int p,
                                       const int btype, const DofMapType dmtype)
   : b_type(btype),
     basis1d(poly1d.GetBasis(p, b_type))
{
   if (dmtype == H1_DOF_MAP || dmtype == Sr_DOF_MAP)
   {
      switch (dims)
      {
         case 1:
         {
            dof_map.SetSize(p + 1);
            dof_map[0] = 0;
            dof_map[p] = 1;
            for (int i = 1; i < p; i++)
            {
               dof_map[i] = i+1;
            }
            break;
         }
         case 2:
         {
            const int p1 = p + 1;
            dof_map.SetSize(p1*p1);

            // vertices
            dof_map[0 + 0*p1] = 0;
            dof_map[p + 0*p1] = 1;
            dof_map[p + p*p1] = 2;
            dof_map[0 + p*p1] = 3;

            // edges
            int o = 4;
            for (int i = 1; i < p; i++)
            {
               dof_map[i + 0*p1] = o++;
            }
            for (int i = 1; i < p; i++)
            {
               dof_map[p + i*p1] = o++;
            }
            for (int i = 1; i < p; i++)
            {
               dof_map[(p-i) + p*p1] = o++;
            }
            for (int i = 1; i < p; i++)
            {
               dof_map[0 + (p-i)*p1] = o++;
            }

            // interior
            for (int j = 1; j < p; j++)
            {
               for (int i = 1; i < p; i++)
               {
                  dof_map[i + j*p1] = o++;
               }
            }
            break;
         }
         case 3:
         {
            const int p1 = p + 1;
            dof_map.SetSize(p1*p1*p1);

            // vertices
            dof_map[0 + (0 + 0*p1)*p1] = 0;
            dof_map[p + (0 + 0*p1)*p1] = 1;
            dof_map[p + (p + 0*p1)*p1] = 2;
            dof_map[0 + (p + 0*p1)*p1] = 3;
            dof_map[0 + (0 + p*p1)*p1] = 4;
            dof_map[p + (0 + p*p1)*p1] = 5;
            dof_map[p + (p + p*p1)*p1] = 6;
            dof_map[0 + (p + p*p1)*p1] = 7;

            // edges (see Hexahedron::edges in mesh/hexahedron.cpp).
            // edges (see Constants<Geometry::CUBE>::Edges in fem/geom.cpp).
            int o = 8;
            for (int i = 1; i < p; i++)
            {
               dof_map[i + (0 + 0*p1)*p1] = o++;   // (0,1)
            }
            for (int i = 1; i < p; i++)
            {
               dof_map[p + (i + 0*p1)*p1] = o++;   // (1,2)
            }
            for (int i = 1; i < p; i++)
            {
               dof_map[i + (p + 0*p1)*p1] = o++;   // (3,2)
            }
            for (int i = 1; i < p; i++)
            {
               dof_map[0 + (i + 0*p1)*p1] = o++;   // (0,3)
            }
            for (int i = 1; i < p; i++)
            {
               dof_map[i + (0 + p*p1)*p1] = o++;   // (4,5)
            }
            for (int i = 1; i < p; i++)
            {
               dof_map[p + (i + p*p1)*p1] = o++;   // (5,6)
            }
            for (int i = 1; i < p; i++)
            {
               dof_map[i + (p + p*p1)*p1] = o++;   // (7,6)
            }
            for (int i = 1; i < p; i++)
            {
               dof_map[0 + (i + p*p1)*p1] = o++;   // (4,7)
            }
            for (int i = 1; i < p; i++)
            {
               dof_map[0 + (0 + i*p1)*p1] = o++;   // (0,4)
            }
            for (int i = 1; i < p; i++)
            {
               dof_map[p + (0 + i*p1)*p1] = o++;   // (1,5)
            }
            for (int i = 1; i < p; i++)
            {
               dof_map[p + (p + i*p1)*p1] = o++;   // (2,6)
            }
            for (int i = 1; i < p; i++)
            {
               dof_map[0 + (p + i*p1)*p1] = o++;   // (3,7)
            }

            // faces (see Mesh::GenerateFaces in mesh/mesh.cpp)
            for (int j = 1; j < p; j++)
            {
               for (int i = 1; i < p; i++)
               {
                  dof_map[i + ((p-j) + 0*p1)*p1] = o++;   // (3,2,1,0)
               }
            }
            for (int j = 1; j < p; j++)
            {
               for (int i = 1; i < p; i++)
               {
                  dof_map[i + (0 + j*p1)*p1] = o++;   // (0,1,5,4)
               }
            }
            for (int j = 1; j < p; j++)
            {
               for (int i = 1; i < p; i++)
               {
                  dof_map[p + (i + j*p1)*p1] = o++;   // (1,2,6,5)
               }
            }
            for (int j = 1; j < p; j++)
            {
               for (int i = 1; i < p; i++)
               {
                  dof_map[(p-i) + (p + j*p1)*p1] = o++;   // (2,3,7,6)
               }
            }
            for (int j = 1; j < p; j++)
            {
               for (int i = 1; i < p; i++)
               {
                  dof_map[0 + ((p-i) + j*p1)*p1] = o++;   // (3,0,4,7)
               }
            }
            for (int j = 1; j < p; j++)
            {
               for (int i = 1; i < p; i++)
               {
                  dof_map[i + (j + p*p1)*p1] = o++;   // (4,5,6,7)
               }
            }

            // interior
            for (int k = 1; k < p; k++)
            {
               for (int j = 1; j < p; j++)
               {
                  for (int i = 1; i < p; i++)
                  {
                     dof_map[i + (j + k*p1)*p1] = o++;
                  }
               }
            }
            break;
         }
         default:
            MFEM_ABORT("invalid dimension: " << dims);
            break;
      }
   }
   else if (dmtype == L2_DOF_MAP)
   {
      // leave dof_map empty, indicating that the dofs are ordered
      // lexicographically, i.e. the dof_map is identity
   }
   else
   {
      MFEM_ABORT("invalid DofMapType: " << dmtype);
   }
}

const DofToQuad &TensorBasisElement::GetTensorDofToQuad(
   const FiniteElement &fe, const IntegrationRule &ir,
   DofToQuad::Mode mode, const Poly_1D::Basis &basis, bool closed,
   Array<DofToQuad*> &dof2quad_array)
{
   DofToQuad *d2q = nullptr;
   MFEM_VERIFY(mode == DofToQuad::TENSOR, "invalid mode requested");

#if defined(MFEM_THREAD_SAFE) && defined(MFEM_USE_OPENMP)
   #pragma omp critical (DofToQuad)
#endif
   {
      for (int i = 0; i < dof2quad_array.Size(); i++)
      {
         d2q = dof2quad_array[i];
         if (d2q->IntRule != &ir || d2q->mode != mode) { d2q = nullptr; }
      }
      if (!d2q)
      {
         d2q = new DofToQuad;
         const int ndof = closed ? fe.GetOrder() + 1 : fe.GetOrder();
         const int nqpt = (int)floor(pow(ir.GetNPoints(), 1.0/fe.GetDim()) + 0.5);
         d2q->FE = &fe;
         d2q->IntRule = &ir;
         d2q->mode = mode;
         d2q->ndof = ndof;
         d2q->nqpt = nqpt;
         d2q->B.SetSize(nqpt*ndof);
         d2q->Bt.SetSize(ndof*nqpt);
         d2q->G.SetSize(nqpt*ndof);
         d2q->Gt.SetSize(ndof*nqpt);
         Vector val(ndof), grad(ndof);
         for (int i = 0; i < nqpt; i++)
         {
            // The first 'nqpt' points in 'ir' have the same x-coordinates as those
            // of the 1D rule.
            basis.Eval(ir.IntPoint(i).x, val, grad);
            for (int j = 0; j < ndof; j++)
            {
               d2q->B[i+nqpt*j] = d2q->Bt[j+ndof*i] = val(j);
               d2q->G[i+nqpt*j] = d2q->Gt[j+ndof*i] = grad(j);
            }
         }
         dof2quad_array.Append(d2q);
      }
   }
   return *d2q;
}

NodalTensorFiniteElement::NodalTensorFiniteElement(const int dims,
                                                   const int p,
                                                   const int btype,
                                                   const DofMapType dmtype)
   : NodalFiniteElement(dims, GetTensorProductGeometry(dims), Pow(p + 1, dims),
                        p, dims > 1 ? FunctionSpace::Qk : FunctionSpace::Pk),
     TensorBasisElement(dims, p, btype, dmtype)
{
   lex_ordering = dof_map;
}

void NodalTensorFiniteElement::SetMapType(const int map_type)
{
   ScalarFiniteElement::SetMapType(map_type);
   // If we are using the "integrated" basis, the basis functions should be
   // scaled for MapType::VALUE, and not scaled for MapType::INTEGRAL. This
   // ensures spectral equivalence of the mass matrix with its low-order-refined
   // counterpart (cf. LORDiscretization)
   if (basis1d.IsIntegratedType())
   {
      basis1d.ScaleIntegrated(map_type == VALUE);
   }
}

const DofToQuad &NodalTensorFiniteElement::GetDofToQuad(
   const IntegrationRule &ir,
   DofToQuad::Mode mode) const
{
   if (mode != DofToQuad::TENSOR)
   {
      return NodalFiniteElement::GetDofToQuad(ir, mode);
   }
   else
   {
      return GetTensorDofToQuad(*this, ir, mode, basis1d, true, dof2quad_array);
   }
}

void NodalTensorFiniteElement::GetFaceMap(const int face_id,
                                          Array<int> &face_map) const
{
   internal::GetTensorFaceMap(dim, order, face_id, face_map);
}

VectorTensorFiniteElement::VectorTensorFiniteElement(const int dims,
                                                     const int d,
                                                     const int p,
                                                     const int cbtype,
                                                     const int obtype,
                                                     const int M,
                                                     const DofMapType dmtype)
   : VectorFiniteElement(dims, GetTensorProductGeometry(dims), d,
                         p, M, FunctionSpace::Qk),
     TensorBasisElement(dims, p, VerifyNodal(VerifyClosed(cbtype)), dmtype),
     obasis1d(poly1d.GetBasis(p - 1, VerifyOpen(obtype)))
{
   MFEM_VERIFY(dims > 1, "Constructor for VectorTensorFiniteElement with both "
               "open and closed bases is not valid for 1D elements.");
}

VectorTensorFiniteElement::VectorTensorFiniteElement(const int dims,
                                                     const int d,
                                                     const int p,
                                                     const int obtype,
                                                     const int M,
                                                     const DofMapType dmtype)
   : VectorFiniteElement(dims, GetTensorProductGeometry(dims), d,
                         p, M, FunctionSpace::Pk),
     TensorBasisElement(dims, p, VerifyOpen(obtype), dmtype),
     obasis1d(poly1d.GetBasis(p, VerifyOpen(obtype)))
{
   MFEM_VERIFY(dims == 1, "Constructor for VectorTensorFiniteElement without "
               "closed basis is only valid for 1D elements.");
}

VectorTensorFiniteElement::~VectorTensorFiniteElement()
{
   for (int i = 0; i < dof2quad_array_open.Size(); i++)
   {
      delete dof2quad_array_open[i];
   }
}

}<|MERGE_RESOLUTION|>--- conflicted
+++ resolved
@@ -371,53 +371,13 @@
 #if defined(MFEM_THREAD_SAFE) && defined(MFEM_USE_OPENMP)
    #pragma omp critical (DofToQuad)
 #endif
-<<<<<<< HEAD
-
-   DofToQuad *d2q = new DofToQuad;
-   const int nqpt = ir.GetNPoints();
-   d2q->FE = this;
-   d2q->IntRule = &ir;
-   d2q->mode = mode;
-   d2q->ndof = dof;
-   d2q->nqpt = nqpt;
-   if (range_type == SCALAR)
-   {
-      d2q->B.SetSize(nqpt*dof);
-      d2q->Bt.SetSize(dof*nqpt);
-
-      Vector shape;
-      vshape.GetColumnReference(0, shape);
-      for (int i = 0; i < nqpt; i++)
-      {
-         const IntegrationPoint &ip = ir.IntPoint(i);
-         CalcShape(ip, shape);
-         for (int j = 0; j < dof; j++)
-         {
-            d2q->B[i+nqpt*j] = d2q->Bt[j+dof*i] = shape(j);
-         }
-      }
-   }
-   else if (range_type == VECTOR)
-=======
->>>>>>> a36699b8
    {
       for (int i = 0; i < dof2quad_array.Size(); i++)
       {
          d2q = dof2quad_array[i];
          if (d2q->IntRule != &ir || d2q->mode != mode) { d2q = nullptr; }
       }
-<<<<<<< HEAD
-   }
-   else
-   {
-      // Skip B and Bt for unknown range type
-   }
-   switch (deriv_type)
-   {
-      case GRAD:
-=======
       if (!d2q)
->>>>>>> a36699b8
       {
 #ifdef MFEM_THREAD_SAFE
          DenseMatrix vshape(dof, dim);
@@ -521,9 +481,6 @@
                DenseMatrix curlshape(vshape.GetData(), dof, cdim);  // cdim <= dim
                for (int i = 0; i < nqpt; i++)
                {
-<<<<<<< HEAD
-                  d2q->G[i+nqpt*(d+cdim*j)] = d2q->Gt[j+dof*(i+nqpt*d)] = curlshape(j, d);
-=======
                   const IntegrationPoint &ip = ir.IntPoint(i);
                   CalcCurlShape(ip, curlshape);
                   for (int d = 0; d < cdim; d++)
@@ -534,7 +491,6 @@
                            d2q->Gt[j+dof*(i+nqpt*d)] = curlshape(j, d);
                      }
                   }
->>>>>>> a36699b8
                }
                break;
             }
@@ -544,13 +500,6 @@
          }
          dof2quad_array.Append(d2q);
       }
-<<<<<<< HEAD
-      case NONE:
-      default:
-         // Skip G and Gt for unknown derivative type
-         break;
-=======
->>>>>>> a36699b8
    }
    return *d2q;
 }
