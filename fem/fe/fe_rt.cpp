// Copyright (c) 2010-2023, Lawrence Livermore National Security, LLC. Produced
// at the Lawrence Livermore National Laboratory. All Rights reserved. See files
// LICENSE and NOTICE for details. LLNL-CODE-806117.
//
// This file is part of the MFEM library. For more information and source code
// availability visit https://mfem.org.
//
// MFEM is free software; you can redistribute it and/or modify it under the
// terms of the BSD-3 license. We welcome feedback and contributions, see file
// CONTRIBUTING.md for details.

// Raviart-Thomas Finite Element classes

#include "fe_rt.hpp"
#include "face_map_utils.hpp"
#include "../coefficient.hpp"

namespace mfem
{

using namespace std;

const fptype RT_QuadrilateralElement::nk[8] =
{ 0., -1.,  1., 0.,  0., 1.,  -1., 0. };

RT_QuadrilateralElement::RT_QuadrilateralElement(const int p,
                                                 const int cb_type,
                                                 const int ob_type)
   : VectorTensorFiniteElement(2, 2*(p + 1)*(p + 2), p + 1, cb_type, ob_type,
                               H_DIV, DofMapType::L2_DOF_MAP),
     dof2nk(dof),
     cp(poly1d.ClosedPoints(p + 1, cb_type))
{
   if (obasis1d.IsIntegratedType()) { is_nodal = false; }

   dof_map.SetSize(dof);

   const fptype *op = poly1d.OpenPoints(p, ob_type);
   const int dof2 = dof/2;

#ifndef MFEM_THREAD_SAFE
   shape_cx.SetSize(p + 2);
   shape_ox.SetSize(p + 1);
   shape_cy.SetSize(p + 2);
   shape_oy.SetSize(p + 1);
   dshape_cx.SetSize(p + 2);
   dshape_cy.SetSize(p + 2);
#endif

   // edges
   int o = 0;
   for (int i = 0; i <= p; i++)  // (0,1)
   {
      dof_map[1*dof2 + i + 0*(p + 1)] = o++;
   }
   for (int i = 0; i <= p; i++)  // (1,2)
   {
      dof_map[0*dof2 + (p + 1) + i*(p + 2)] = o++;
   }
   for (int i = 0; i <= p; i++)  // (2,3)
   {
      dof_map[1*dof2 + (p - i) + (p + 1)*(p + 1)] = o++;
   }
   for (int i = 0; i <= p; i++)  // (3,0)
   {
      dof_map[0*dof2 + 0 + (p - i)*(p + 2)] = o++;
   }

   // interior
   for (int j = 0; j <= p; j++)  // x-components
      for (int i = 1; i <= p; i++)
      {
         dof_map[0*dof2 + i + j*(p + 2)] = o++;
      }
   for (int j = 1; j <= p; j++)  // y-components
      for (int i = 0; i <= p; i++)
      {
         dof_map[1*dof2 + i + j*(p + 1)] = o++;
      }

   // dof orientations
   // x-components
   for (int j = 0; j <= p; j++)
      for (int i = 0; i <= p/2; i++)
      {
         int idx = 0*dof2 + i + j*(p + 2);
         dof_map[idx] = -1 - dof_map[idx];
      }
   if (p%2 == 1)
      for (int j = p/2 + 1; j <= p; j++)
      {
         int idx = 0*dof2 + (p/2 + 1) + j*(p + 2);
         dof_map[idx] = -1 - dof_map[idx];
      }
   // y-components
   for (int j = 0; j <= p/2; j++)
      for (int i = 0; i <= p; i++)
      {
         int idx = 1*dof2 + i + j*(p + 1);
         dof_map[idx] = -1 - dof_map[idx];
      }
   if (p%2 == 1)
      for (int i = 0; i <= p/2; i++)
      {
         int idx = 1*dof2 + i + (p/2 + 1)*(p + 1);
         dof_map[idx] = -1 - dof_map[idx];
      }

   o = 0;
   for (int j = 0; j <= p; j++)
      for (int i = 0; i <= p + 1; i++)
      {
         int idx;
         if ((idx = dof_map[o++]) < 0)
         {
            idx = -1 - idx;
            dof2nk[idx] = 3;
         }
         else
         {
            dof2nk[idx] = 1;
         }
         Nodes.IntPoint(idx).Set2(cp[i], op[j]);
      }
   for (int j = 0; j <= p + 1; j++)
      for (int i = 0; i <= p; i++)
      {
         int idx;
         if ((idx = dof_map[o++]) < 0)
         {
            idx = -1 - idx;
            dof2nk[idx] = 0;
         }
         else
         {
            dof2nk[idx] = 2;
         }
         Nodes.IntPoint(idx).Set2(op[i], cp[j]);
      }
}

void RT_QuadrilateralElement::CalcVShape(const IntegrationPoint &ip,
                                         DenseMatrix &shape) const
{
   const int pp1 = order;

#ifdef MFEM_THREAD_SAFE
   Vector shape_cx(pp1 + 1), shape_ox(pp1), shape_cy(pp1 + 1), shape_oy(pp1);
#endif

   if (obasis1d.IsIntegratedType())
   {
#ifdef MFEM_THREAD_SAFE
      Vector dshape_cx(pp1 + 1), dshape_cy(pp1 + 1);
#endif
      basis1d.Eval(ip.x, shape_cx, dshape_cx);
      basis1d.Eval(ip.y, shape_cy, dshape_cy);
      obasis1d.ScaleIntegrated(false);
      obasis1d.EvalIntegrated(dshape_cx, shape_ox);
      obasis1d.EvalIntegrated(dshape_cy, shape_oy);
   }
   else
   {
      basis1d.Eval(ip.x, shape_cx);
      basis1d.Eval(ip.y, shape_cy);
      obasis1d.Eval(ip.x, shape_ox);
      obasis1d.Eval(ip.y, shape_oy);
   }

   int o = 0;
   for (int j = 0; j < pp1; j++)
      for (int i = 0; i <= pp1; i++)
      {
         int idx, s;
         if ((idx = dof_map[o++]) < 0)
         {
            idx = -1 - idx, s = -1;
         }
         else
         {
            s = +1;
         }
         shape(idx,0) = s*shape_cx(i)*shape_oy(j);
         shape(idx,1) = 0.;
      }
   for (int j = 0; j <= pp1; j++)
      for (int i = 0; i < pp1; i++)
      {
         int idx, s;
         if ((idx = dof_map[o++]) < 0)
         {
            idx = -1 - idx, s = -1;
         }
         else
         {
            s = +1;
         }
         shape(idx,0) = 0.;
         shape(idx,1) = s*shape_ox(i)*shape_cy(j);
      }
}

void RT_QuadrilateralElement::CalcDivShape(const IntegrationPoint &ip,
                                           Vector &divshape) const
{
   const int pp1 = order;

#ifdef MFEM_THREAD_SAFE
   Vector shape_cx(pp1 + 1), shape_ox(pp1), shape_cy(pp1 + 1), shape_oy(pp1);
   Vector dshape_cx(pp1 + 1), dshape_cy(pp1 + 1);
#endif

   basis1d.Eval(ip.x, shape_cx, dshape_cx);
   basis1d.Eval(ip.y, shape_cy, dshape_cy);
   if (obasis1d.IsIntegratedType())
   {
      obasis1d.ScaleIntegrated(false);
      obasis1d.EvalIntegrated(dshape_cx, shape_ox);
      obasis1d.EvalIntegrated(dshape_cy, shape_oy);
   }
   else
   {
      obasis1d.Eval(ip.x, shape_ox);
      obasis1d.Eval(ip.y, shape_oy);
   }

   int o = 0;
   for (int j = 0; j < pp1; j++)
      for (int i = 0; i <= pp1; i++)
      {
         int idx, s;
         if ((idx = dof_map[o++]) < 0)
         {
            idx = -1 - idx, s = -1;
         }
         else
         {
            s = +1;
         }
         divshape(idx) = s*dshape_cx(i)*shape_oy(j);
      }
   for (int j = 0; j <= pp1; j++)
      for (int i = 0; i < pp1; i++)
      {
         int idx, s;
         if ((idx = dof_map[o++]) < 0)
         {
            idx = -1 - idx, s = -1;
         }
         else
         {
            s = +1;
         }
         divshape(idx) = s*shape_ox(i)*dshape_cy(j);
      }
}

void RT_QuadrilateralElement::ProjectIntegrated(VectorCoefficient &vc,
                                                ElementTransformation &Trans,
                                                Vector &dofs) const
{
   MFEM_ASSERT(obasis1d.IsIntegratedType(), "Not integrated type");
   fptype vk[Geometry::MaxDim];
   Vector xk(vk, vc.GetVDim());

   const IntegrationRule &ir = IntRules.Get(Geometry::SEGMENT, order);
   const int nqpt = ir.GetNPoints();

   IntegrationPoint ip2d;

   int o = 0;
   for (int c = 0; c < 2; c++)
   {
      int im = (c == 0) ? order + 1 : order;
      int jm = (c == 1) ? order + 1 : order;
      for (int j = 0; j < jm; j++)
         for (int i = 0; i < im; i++)
         {
            int idx = dof_map[o++];
            if (idx < 0) { idx = -1 - idx; }
            int ic = (c == 0) ? j : i;
            const fptype h = cp[ic+1] - cp[ic];
            fptype val = 0.0;
            for (int k = 0; k < nqpt; k++)
            {
               const IntegrationPoint &ip1d = ir.IntPoint(k);
               if (c == 0) { ip2d.Set2(cp[i], cp[j] + (h*ip1d.x)); }
               else { ip2d.Set2(cp[i] + (h*ip1d.x), cp[j]); }
               Trans.SetIntPoint(&ip2d);
               vc.Eval(xk, Trans, ip2d);
               // nk^t adj(J) xk
               const fptype ipval = Trans.AdjugateJacobian().InnerProduct(vk,
                                                                          nk + dof2nk[idx]*dim);
               val += ip1d.weight*ipval;
            }
            dofs(idx) = val*h;
         }
   }
}

void RT_QuadrilateralElement::GetFaceMap(const int face_id,
                                         Array<int> &face_map) const
{
   const int p = order;
   const int pp1 = p + 1;
   const int n_face_dofs = p;

   std::vector<int> offsets;
   std::vector<int> strides = {(face_id == 0 || face_id == 2) ? 1 : pp1};
   switch (face_id)
   {
      case 0: offsets = {p*pp1}; break; // y = 0
      case 1: offsets = {pp1 - 1}; break; // x = 1
      case 2: offsets = {p*pp1 + p*(pp1 - 1)}; break; // y = 1
      case 3: offsets = {0}; break; // x = 0
   }

   std::vector<int> n_dofs(dim - 1, p);
   internal::FillFaceMap(n_face_dofs, offsets, strides, n_dofs, face_map);
}


const fptype RT_HexahedronElement::nk[18] =
{ 0.,0.,-1.,  0.,-1.,0.,  1.,0.,0.,  0.,1.,0.,  -1.,0.,0.,  0.,0.,1. };

RT_HexahedronElement::RT_HexahedronElement(const int p,
                                           const int cb_type,
                                           const int ob_type)
   : VectorTensorFiniteElement(3, 3*(p + 1)*(p + 1)*(p + 2), p + 1, cb_type,
                               ob_type, H_DIV, DofMapType::L2_DOF_MAP),
     dof2nk(dof),
     cp(poly1d.ClosedPoints(p + 1, cb_type))
{
   if (obasis1d.IsIntegratedType()) { is_nodal = false; }

   dof_map.SetSize(dof);

   const fptype *op = poly1d.OpenPoints(p, ob_type);
   const int dof3 = dof/3;

#ifndef MFEM_THREAD_SAFE
   shape_cx.SetSize(p + 2);
   shape_ox.SetSize(p + 1);
   shape_cy.SetSize(p + 2);
   shape_oy.SetSize(p + 1);
   shape_cz.SetSize(p + 2);
   shape_oz.SetSize(p + 1);
   dshape_cx.SetSize(p + 2);
   dshape_cy.SetSize(p + 2);
   dshape_cz.SetSize(p + 2);
#endif

   // faces
   int o = 0;
   for (int j = 0; j <= p; j++)  // (3,2,1,0) -- bottom
      for (int i = 0; i <= p; i++)
      {
         dof_map[2*dof3 + i + ((p - j) + 0*(p + 1))*(p + 1)] = o++;
      }
   for (int j = 0; j <= p; j++)  // (0,1,5,4) -- front
      for (int i = 0; i <= p; i++)
      {
         dof_map[1*dof3 + i + (0 + j*(p + 2))*(p + 1)] = o++;
      }
   for (int j = 0; j <= p; j++)  // (1,2,6,5) -- right
      for (int i = 0; i <= p; i++)
      {
         dof_map[0*dof3 + (p + 1) + (i + j*(p + 1))*(p + 2)] = o++;
      }
   for (int j = 0; j <= p; j++)  // (2,3,7,6) -- back
      for (int i = 0; i <= p; i++)
      {
         dof_map[1*dof3 + (p - i) + ((p + 1) + j*(p + 2))*(p + 1)] = o++;
      }
   for (int j = 0; j <= p; j++)  // (3,0,4,7) -- left
      for (int i = 0; i <= p; i++)
      {
         dof_map[0*dof3 + 0 + ((p - i) + j*(p + 1))*(p + 2)] = o++;
      }
   for (int j = 0; j <= p; j++)  // (4,5,6,7) -- top
      for (int i = 0; i <= p; i++)
      {
         dof_map[2*dof3 + i + (j + (p + 1)*(p + 1))*(p + 1)] = o++;
      }

   // interior
   // x-components
   for (int k = 0; k <= p; k++)
      for (int j = 0; j <= p; j++)
         for (int i = 1; i <= p; i++)
         {
            dof_map[0*dof3 + i + (j + k*(p + 1))*(p + 2)] = o++;
         }
   // y-components
   for (int k = 0; k <= p; k++)
      for (int j = 1; j <= p; j++)
         for (int i = 0; i <= p; i++)
         {
            dof_map[1*dof3 + i + (j + k*(p + 2))*(p + 1)] = o++;
         }
   // z-components
   for (int k = 1; k <= p; k++)
      for (int j = 0; j <= p; j++)
         for (int i = 0; i <= p; i++)
         {
            dof_map[2*dof3 + i + (j + k*(p + 1))*(p + 1)] = o++;
         }

   // dof orientations
   // for odd p, do not change the orientations in the mid-planes
   // {i = p/2 + 1}, {j = p/2 + 1}, {k = p/2 + 1} in the x, y, z-components
   // respectively.
   // x-components
   for (int k = 0; k <= p; k++)
      for (int j = 0; j <= p; j++)
         for (int i = 0; i <= p/2; i++)
         {
            int idx = 0*dof3 + i + (j + k*(p + 1))*(p + 2);
            dof_map[idx] = -1 - dof_map[idx];
         }
   // y-components
   for (int k = 0; k <= p; k++)
      for (int j = 0; j <= p/2; j++)
         for (int i = 0; i <= p; i++)
         {
            int idx = 1*dof3 + i + (j + k*(p + 2))*(p + 1);
            dof_map[idx] = -1 - dof_map[idx];
         }
   // z-components
   for (int k = 0; k <= p/2; k++)
      for (int j = 0; j <= p; j++)
         for (int i = 0; i <= p; i++)
         {
            int idx = 2*dof3 + i + (j + k*(p + 1))*(p + 1);
            dof_map[idx] = -1 - dof_map[idx];
         }

   o = 0;
   // x-components
   for (int k = 0; k <= p; k++)
      for (int j = 0; j <= p; j++)
         for (int i = 0; i <= p + 1; i++)
         {
            int idx;
            if ((idx = dof_map[o++]) < 0)
            {
               idx = -1 - idx;
               dof2nk[idx] = 4;
            }
            else
            {
               dof2nk[idx] = 2;
            }
            Nodes.IntPoint(idx).Set3(cp[i], op[j], op[k]);
         }
   // y-components
   for (int k = 0; k <= p; k++)
      for (int j = 0; j <= p + 1; j++)
         for (int i = 0; i <= p; i++)
         {
            int idx;
            if ((idx = dof_map[o++]) < 0)
            {
               idx = -1 - idx;
               dof2nk[idx] = 1;
            }
            else
            {
               dof2nk[idx] = 3;
            }
            Nodes.IntPoint(idx).Set3(op[i], cp[j], op[k]);
         }
   // z-components
   for (int k = 0; k <= p + 1; k++)
      for (int j = 0; j <= p; j++)
         for (int i = 0; i <= p; i++)
         {
            int idx;
            if ((idx = dof_map[o++]) < 0)
            {
               idx = -1 - idx;
               dof2nk[idx] = 0;
            }
            else
            {
               dof2nk[idx] = 5;
            }
            Nodes.IntPoint(idx).Set3(op[i], op[j], cp[k]);
         }
}

void RT_HexahedronElement::CalcVShape(const IntegrationPoint &ip,
                                      DenseMatrix &shape) const
{
   const int pp1 = order;

#ifdef MFEM_THREAD_SAFE
   Vector shape_cx(pp1 + 1), shape_ox(pp1), shape_cy(pp1 + 1), shape_oy(pp1);
   Vector shape_cz(pp1 + 1), shape_oz(pp1);
#endif

   if (obasis1d.IsIntegratedType())
   {
#ifdef MFEM_THREAD_SAFE
      Vector dshape_cx(pp1 + 1), dshape_cy(pp1 + 1), dshape_cz(pp1 + 1);
#endif
      basis1d.Eval(ip.x, shape_cx, dshape_cx);
      basis1d.Eval(ip.y, shape_cy, dshape_cy);
      basis1d.Eval(ip.z, shape_cz, dshape_cz);
      obasis1d.ScaleIntegrated(false);
      obasis1d.EvalIntegrated(dshape_cx, shape_ox);
      obasis1d.EvalIntegrated(dshape_cy, shape_oy);
      obasis1d.EvalIntegrated(dshape_cz, shape_oz);
   }
   else
   {
      basis1d.Eval(ip.x, shape_cx);
      basis1d.Eval(ip.y, shape_cy);
      basis1d.Eval(ip.z, shape_cz);
      obasis1d.Eval(ip.x, shape_ox);
      obasis1d.Eval(ip.y, shape_oy);
      obasis1d.Eval(ip.z, shape_oz);
   }

   int o = 0;
   // x-components
   for (int k = 0; k < pp1; k++)
      for (int j = 0; j < pp1; j++)
         for (int i = 0; i <= pp1; i++)
         {
            int idx, s;
            if ((idx = dof_map[o++]) < 0)
            {
               idx = -1 - idx, s = -1;
            }
            else
            {
               s = +1;
            }
            shape(idx,0) = s*shape_cx(i)*shape_oy(j)*shape_oz(k);
            shape(idx,1) = 0.;
            shape(idx,2) = 0.;
         }
   // y-components
   for (int k = 0; k < pp1; k++)
      for (int j = 0; j <= pp1; j++)
         for (int i = 0; i < pp1; i++)
         {
            int idx, s;
            if ((idx = dof_map[o++]) < 0)
            {
               idx = -1 - idx, s = -1;
            }
            else
            {
               s = +1;
            }
            shape(idx,0) = 0.;
            shape(idx,1) = s*shape_ox(i)*shape_cy(j)*shape_oz(k);
            shape(idx,2) = 0.;
         }
   // z-components
   for (int k = 0; k <= pp1; k++)
      for (int j = 0; j < pp1; j++)
         for (int i = 0; i < pp1; i++)
         {
            int idx, s;
            if ((idx = dof_map[o++]) < 0)
            {
               idx = -1 - idx, s = -1;
            }
            else
            {
               s = +1;
            }
            shape(idx,0) = 0.;
            shape(idx,1) = 0.;
            shape(idx,2) = s*shape_ox(i)*shape_oy(j)*shape_cz(k);
         }
}

void RT_HexahedronElement::CalcDivShape(const IntegrationPoint &ip,
                                        Vector &divshape) const
{
   const int pp1 = order;

#ifdef MFEM_THREAD_SAFE
   Vector shape_cx(pp1 + 1), shape_ox(pp1), shape_cy(pp1 + 1), shape_oy(pp1);
   Vector shape_cz(pp1 + 1), shape_oz(pp1);
   Vector dshape_cx(pp1 + 1), dshape_cy(pp1 + 1), dshape_cz(pp1 + 1);
#endif

   basis1d.Eval(ip.x, shape_cx, dshape_cx);
   basis1d.Eval(ip.y, shape_cy, dshape_cy);
   basis1d.Eval(ip.z, shape_cz, dshape_cz);
   if (obasis1d.IsIntegratedType())
   {
      obasis1d.ScaleIntegrated(false);
      obasis1d.EvalIntegrated(dshape_cx, shape_ox);
      obasis1d.EvalIntegrated(dshape_cy, shape_oy);
      obasis1d.EvalIntegrated(dshape_cz, shape_oz);
   }
   else
   {
      obasis1d.Eval(ip.x, shape_ox);
      obasis1d.Eval(ip.y, shape_oy);
      obasis1d.Eval(ip.z, shape_oz);
   }

   int o = 0;
   // x-components
   for (int k = 0; k < pp1; k++)
      for (int j = 0; j < pp1; j++)
         for (int i = 0; i <= pp1; i++)
         {
            int idx, s;
            if ((idx = dof_map[o++]) < 0)
            {
               idx = -1 - idx, s = -1;
            }
            else
            {
               s = +1;
            }
            divshape(idx) = s*dshape_cx(i)*shape_oy(j)*shape_oz(k);
         }
   // y-components
   for (int k = 0; k < pp1; k++)
      for (int j = 0; j <= pp1; j++)
         for (int i = 0; i < pp1; i++)
         {
            int idx, s;
            if ((idx = dof_map[o++]) < 0)
            {
               idx = -1 - idx, s = -1;
            }
            else
            {
               s = +1;
            }
            divshape(idx) = s*shape_ox(i)*dshape_cy(j)*shape_oz(k);
         }
   // z-components
   for (int k = 0; k <= pp1; k++)
      for (int j = 0; j < pp1; j++)
         for (int i = 0; i < pp1; i++)
         {
            int idx, s;
            if ((idx = dof_map[o++]) < 0)
            {
               idx = -1 - idx, s = -1;
            }
            else
            {
               s = +1;
            }
            divshape(idx) = s*shape_ox(i)*shape_oy(j)*dshape_cz(k);
         }
}

void RT_HexahedronElement::ProjectIntegrated(VectorCoefficient &vc,
                                             ElementTransformation &Trans,
                                             Vector &dofs) const
{
   MFEM_ASSERT(obasis1d.IsIntegratedType(), "Not integrated type");
   fptype vq[Geometry::MaxDim];
   Vector xq(vq, vc.GetVDim());

   const IntegrationRule &ir2d = IntRules.Get(Geometry::SQUARE, order);
   const int nqpt = ir2d.GetNPoints();

   IntegrationPoint ip3d;

   int o = 0;
   for (int c = 0; c < 3; c++)
   {
      int im = (c == 0) ? order + 1 : order;
      int jm = (c == 1) ? order + 1 : order;
      int km = (c == 2) ? order + 1 : order;
      for (int k = 0; k < km; k++)
         for (int j = 0; j < jm; j++)
            for (int i = 0; i < im; i++)
            {
               int idx = dof_map[o++];
               if (idx < 0) { idx = -1 - idx; }
               int ic1, ic2;
               if (c == 0) { ic1 = j; ic2 = k; }
               else if (c == 1) { ic1 = i; ic2 = k; }
               else { ic1 = i; ic2 = j; }
               const fptype h1 = cp[ic1+1] - cp[ic1];
               const fptype h2 = cp[ic2+1] - cp[ic2];
               fptype val = 0.0;
               for (int q = 0; q < nqpt; q++)
               {
                  const IntegrationPoint &ip2d = ir2d.IntPoint(q);
                  if (c == 0) { ip3d.Set3(cp[i], cp[j] + h1*ip2d.x, cp[k] + h2*ip2d.y); }
                  else if (c == 1) { ip3d.Set3(cp[i] + h1*ip2d.x, cp[j], cp[k] + h2*ip2d.y); }
                  else { ip3d.Set3(cp[i] + h1*ip2d.x, cp[j] + h2*ip2d.y, cp[k]); }
                  Trans.SetIntPoint(&ip3d);
                  vc.Eval(xq, Trans, ip3d);
                  // nk^t adj(J) xq
                  const fptype ipval
                     = Trans.AdjugateJacobian().InnerProduct(vq, nk + dof2nk[idx]*dim);
                  val += ip2d.weight*ipval;
               }
               dofs(idx) = val*h1*h2;
            }
   }
}

void RT_HexahedronElement::GetFaceMap(const int face_id,
                                      Array<int> &face_map) const
{
   const int p = order;
   const int pp1 = p + 1;
   int n_face_dofs = p*p;
   std::vector<int> strides, offsets;
   const int n_dof_per_dim = p*p*pp1;
   const auto f = internal::GetFaceNormal3D(face_id);
   const int face_normal = f.first, level = f.second;
   if (face_normal == 0) // x-normal
   {
      offsets = {level ? pp1 - 1 : 0};
      strides = {pp1, p*pp1};
   }
   else if (face_normal == 1) // y-normal
   {
      offsets = {n_dof_per_dim + (level ? p*(pp1 - 1) : 0)};
      strides = {1, p*pp1};
   }
   else if (face_normal == 2) // z-normal
   {
      offsets = {2*n_dof_per_dim + (level ? p*p*(pp1 - 1) : 0)};
      strides = {1, p};
   }
   std::vector<int> n_dofs = {p, p};
   internal::FillFaceMap(n_face_dofs, offsets, strides, n_dofs, face_map);
}


const fptype RT_TriangleElement::nk[6] =
{ 0., -1., 1., 1., -1., 0. };

const fptype RT_TriangleElement::c = 1./3.;

RT_TriangleElement::RT_TriangleElement(const int p)
   : VectorFiniteElement(2, Geometry::TRIANGLE, (p + 1)*(p + 3), p + 1,
                         H_DIV, FunctionSpace::Pk),
     dof2nk(dof)
{
   const fptype *iop = (p > 0) ? poly1d.OpenPoints(p - 1) : NULL;
   const fptype *bop = poly1d.OpenPoints(p);

#ifndef MFEM_THREAD_SAFE
   shape_x.SetSize(p + 1);
   shape_y.SetSize(p + 1);
   shape_l.SetSize(p + 1);
   dshape_x.SetSize(p + 1);
   dshape_y.SetSize(p + 1);
   dshape_l.SetSize(p + 1);
   u.SetSize(dof, dim);
   divu.SetSize(dof);
#else
   Vector shape_x(p + 1), shape_y(p + 1), shape_l(p + 1);
#endif

   // edges
   int o = 0;
   for (int i = 0; i <= p; i++)  // (0,1)
   {
      Nodes.IntPoint(o).Set2(bop[i], 0.);
      dof2nk[o++] = 0;
   }
   for (int i = 0; i <= p; i++)  // (1,2)
   {
      Nodes.IntPoint(o).Set2(bop[p-i], bop[i]);
      dof2nk[o++] = 1;
   }
   for (int i = 0; i <= p; i++)  // (2,0)
   {
      Nodes.IntPoint(o).Set2(0., bop[p-i]);
      dof2nk[o++] = 2;
   }

   // interior
   for (int j = 0; j < p; j++)
      for (int i = 0; i + j < p; i++)
      {
         fptype w = iop[i] + iop[j] + iop[p-1-i-j];
         Nodes.IntPoint(o).Set2(iop[i]/w, iop[j]/w);
         dof2nk[o++] = 0;
         Nodes.IntPoint(o).Set2(iop[i]/w, iop[j]/w);
         dof2nk[o++] = 2;
      }

   DenseMatrix T(dof);
   for (int k = 0; k < dof; k++)
   {
      const IntegrationPoint &ip = Nodes.IntPoint(k);
      poly1d.CalcBasis(p, ip.x, shape_x);
      poly1d.CalcBasis(p, ip.y, shape_y);
      poly1d.CalcBasis(p, 1. - ip.x - ip.y, shape_l);
      const fptype *n_k = nk + 2*dof2nk[k];

      o = 0;
      for (int j = 0; j <= p; j++)
         for (int i = 0; i + j <= p; i++)
         {
            fptype s = shape_x(i)*shape_y(j)*shape_l(p-i-j);
            T(o++, k) = s*n_k[0];
            T(o++, k) = s*n_k[1];
         }
      for (int i = 0; i <= p; i++)
      {
         fptype s = shape_x(i)*shape_y(p-i);
         T(o++, k) = s*((ip.x - c)*n_k[0] + (ip.y - c)*n_k[1]);
      }
   }

   Ti.Factor(T);
   // mfem::out << "RT_TriangleElement(" << p << ") : "; Ti.TestInversion();
}

void RT_TriangleElement::CalcVShape(const IntegrationPoint &ip,
                                    DenseMatrix &shape) const
{
   const int p = order - 1;

#ifdef MFEM_THREAD_SAFE
   Vector shape_x(p + 1), shape_y(p + 1), shape_l(p + 1);
   DenseMatrix u(dof, dim);
#endif

   poly1d.CalcBasis(p, ip.x, shape_x);
   poly1d.CalcBasis(p, ip.y, shape_y);
   poly1d.CalcBasis(p, 1. - ip.x - ip.y, shape_l);

   int o = 0;
   for (int j = 0; j <= p; j++)
      for (int i = 0; i + j <= p; i++)
      {
         fptype s = shape_x(i)*shape_y(j)*shape_l(p-i-j);
         u(o,0) = s;  u(o,1) = 0;  o++;
         u(o,0) = 0;  u(o,1) = s;  o++;
      }
   for (int i = 0; i <= p; i++)
   {
      fptype s = shape_x(i)*shape_y(p-i);
      u(o,0) = (ip.x - c)*s;
      u(o,1) = (ip.y - c)*s;
      o++;
   }

   Ti.Mult(u, shape);
}

void RT_TriangleElement::CalcDivShape(const IntegrationPoint &ip,
                                      Vector &divshape) const
{
   const int p = order - 1;

#ifdef MFEM_THREAD_SAFE
   Vector shape_x(p + 1),  shape_y(p + 1),  shape_l(p + 1);
   Vector dshape_x(p + 1), dshape_y(p + 1), dshape_l(p + 1);
   Vector divu(dof);
#endif

   poly1d.CalcBasis(p, ip.x, shape_x, dshape_x);
   poly1d.CalcBasis(p, ip.y, shape_y, dshape_y);
   poly1d.CalcBasis(p, 1. - ip.x - ip.y, shape_l, dshape_l);

   int o = 0;
   for (int j = 0; j <= p; j++)
      for (int i = 0; i + j <= p; i++)
      {
         int k = p - i - j;
         divu(o++) = (dshape_x(i)*shape_l(k) -
                      shape_x(i)*dshape_l(k))*shape_y(j);
         divu(o++) = (dshape_y(j)*shape_l(k) -
                      shape_y(j)*dshape_l(k))*shape_x(i);
      }
   for (int i = 0; i <= p; i++)
   {
      int j = p - i;
      divu(o++) = ((shape_x(i) + (ip.x - c)*dshape_x(i))*shape_y(j) +
                   (shape_y(j) + (ip.y - c)*dshape_y(j))*shape_x(i));
   }

   Ti.Mult(divu, divshape);
}


const fptype RT_TetrahedronElement::nk[12] =
{ 1,1,1,  -1,0,0,  0,-1,0,  0,0,-1 };
// { .5,.5,.5, -.5,0,0, 0,-.5,0, 0,0,-.5}; // n_F |F|

const fptype RT_TetrahedronElement::c = 1./4.;

RT_TetrahedronElement::RT_TetrahedronElement(const int p)
   : VectorFiniteElement(3, Geometry::TETRAHEDRON, (p + 1)*(p + 2)*(p + 4)/2,
                         p + 1, H_DIV, FunctionSpace::Pk),
     dof2nk(dof)
{
   const fptype *iop = (p > 0) ? poly1d.OpenPoints(p - 1) : NULL;
   const fptype *bop = poly1d.OpenPoints(p);

#ifndef MFEM_THREAD_SAFE
   shape_x.SetSize(p + 1);
   shape_y.SetSize(p + 1);
   shape_z.SetSize(p + 1);
   shape_l.SetSize(p + 1);
   dshape_x.SetSize(p + 1);
   dshape_y.SetSize(p + 1);
   dshape_z.SetSize(p + 1);
   dshape_l.SetSize(p + 1);
   u.SetSize(dof, dim);
   divu.SetSize(dof);
#else
   Vector shape_x(p + 1), shape_y(p + 1), shape_z(p + 1), shape_l(p + 1);
#endif

   int o = 0;
   // faces (see Mesh::GenerateFaces in mesh/mesh.cpp,
   //        the constructor of H1_TetrahedronElement)
   for (int j = 0; j <= p; j++)
      for (int i = 0; i + j <= p; i++)  // (1,2,3)
      {
         fptype w = bop[i] + bop[j] + bop[p-i-j];
         Nodes.IntPoint(o).Set3(bop[p-i-j]/w, bop[i]/w, bop[j]/w);
         dof2nk[o++] = 0;
      }
   for (int j = 0; j <= p; j++)
      for (int i = 0; i + j <= p; i++)  // (0,3,2)
      {
         fptype w = bop[i] + bop[j] + bop[p-i-j];
         Nodes.IntPoint(o).Set3(0., bop[j]/w, bop[i]/w);
         dof2nk[o++] = 1;
      }
   for (int j = 0; j <= p; j++)
      for (int i = 0; i + j <= p; i++)  // (0,1,3)
      {
         fptype w = bop[i] + bop[j] + bop[p-i-j];
         Nodes.IntPoint(o).Set3(bop[i]/w, 0., bop[j]/w);
         dof2nk[o++] = 2;
      }
   for (int j = 0; j <= p; j++)
      for (int i = 0; i + j <= p; i++)  // (0,2,1)
      {
         fptype w = bop[i] + bop[j] + bop[p-i-j];
         Nodes.IntPoint(o).Set3(bop[j]/w, bop[i]/w, 0.);
         dof2nk[o++] = 3;
      }

   // interior
   for (int k = 0; k < p; k++)
      for (int j = 0; j + k < p; j++)
         for (int i = 0; i + j + k < p; i++)
         {
            fptype w = iop[i] + iop[j] + iop[k] + iop[p-1-i-j-k];
            Nodes.IntPoint(o).Set3(iop[i]/w, iop[j]/w, iop[k]/w);
            dof2nk[o++] = 1;
            Nodes.IntPoint(o).Set3(iop[i]/w, iop[j]/w, iop[k]/w);
            dof2nk[o++] = 2;
            Nodes.IntPoint(o).Set3(iop[i]/w, iop[j]/w, iop[k]/w);
            dof2nk[o++] = 3;
         }

   DenseMatrix T(dof);
   for (int m = 0; m < dof; m++)
   {
      const IntegrationPoint &ip = Nodes.IntPoint(m);
      poly1d.CalcBasis(p, ip.x, shape_x);
      poly1d.CalcBasis(p, ip.y, shape_y);
      poly1d.CalcBasis(p, ip.z, shape_z);
      poly1d.CalcBasis(p, 1. - ip.x - ip.y - ip.z, shape_l);
      const fptype *nm = nk + 3*dof2nk[m];

      o = 0;
      for (int k = 0; k <= p; k++)
         for (int j = 0; j + k <= p; j++)
            for (int i = 0; i + j + k <= p; i++)
            {
               fptype s = shape_x(i)*shape_y(j)*shape_z(k)*shape_l(p-i-j-k);
               T(o++, m) = s * nm[0];
               T(o++, m) = s * nm[1];
               T(o++, m) = s * nm[2];
            }
      for (int j = 0; j <= p; j++)
         for (int i = 0; i + j <= p; i++)
         {
            fptype s = shape_x(i)*shape_y(j)*shape_z(p-i-j);
            T(o++, m) = s*((ip.x - c)*nm[0] + (ip.y - c)*nm[1] +
                           (ip.z - c)*nm[2]);
         }
   }

   Ti.Factor(T);
   // mfem::out << "RT_TetrahedronElement(" << p << ") : "; Ti.TestInversion();
}

void RT_TetrahedronElement::CalcVShape(const IntegrationPoint &ip,
                                       DenseMatrix &shape) const
{
   const int p = order - 1;

#ifdef MFEM_THREAD_SAFE
   Vector shape_x(p + 1), shape_y(p + 1), shape_z(p + 1), shape_l(p + 1);
   DenseMatrix u(dof, dim);
#endif

   poly1d.CalcBasis(p, ip.x, shape_x);
   poly1d.CalcBasis(p, ip.y, shape_y);
   poly1d.CalcBasis(p, ip.z, shape_z);
   poly1d.CalcBasis(p, 1. - ip.x - ip.y - ip.z, shape_l);

   int o = 0;
   for (int k = 0; k <= p; k++)
      for (int j = 0; j + k <= p; j++)
         for (int i = 0; i + j + k <= p; i++)
         {
            fptype s = shape_x(i)*shape_y(j)*shape_z(k)*shape_l(p-i-j-k);
            u(o,0) = s;  u(o,1) = 0;  u(o,2) = 0;  o++;
            u(o,0) = 0;  u(o,1) = s;  u(o,2) = 0;  o++;
            u(o,0) = 0;  u(o,1) = 0;  u(o,2) = s;  o++;
         }
   for (int j = 0; j <= p; j++)
      for (int i = 0; i + j <= p; i++)
      {
         fptype s = shape_x(i)*shape_y(j)*shape_z(p-i-j);
         u(o,0) = (ip.x - c)*s;  u(o,1) = (ip.y - c)*s;  u(o,2) = (ip.z - c)*s;
         o++;
      }

   Ti.Mult(u, shape);
}

void RT_TetrahedronElement::CalcDivShape(const IntegrationPoint &ip,
                                         Vector &divshape) const
{
   const int p = order - 1;

#ifdef MFEM_THREAD_SAFE
   Vector shape_x(p + 1),  shape_y(p + 1),  shape_z(p + 1),  shape_l(p + 1);
   Vector dshape_x(p + 1), dshape_y(p + 1), dshape_z(p + 1), dshape_l(p + 1);
   Vector divu(dof);
#endif

   poly1d.CalcBasis(p, ip.x, shape_x, dshape_x);
   poly1d.CalcBasis(p, ip.y, shape_y, dshape_y);
   poly1d.CalcBasis(p, ip.z, shape_z, dshape_z);
   poly1d.CalcBasis(p, 1. - ip.x - ip.y - ip.z, shape_l, dshape_l);

   int o = 0;
   for (int k = 0; k <= p; k++)
      for (int j = 0; j + k <= p; j++)
         for (int i = 0; i + j + k <= p; i++)
         {
            int l = p - i - j - k;
            divu(o++) = (dshape_x(i)*shape_l(l) -
                         shape_x(i)*dshape_l(l))*shape_y(j)*shape_z(k);
            divu(o++) = (dshape_y(j)*shape_l(l) -
                         shape_y(j)*dshape_l(l))*shape_x(i)*shape_z(k);
            divu(o++) = (dshape_z(k)*shape_l(l) -
                         shape_z(k)*dshape_l(l))*shape_x(i)*shape_y(j);
         }
   for (int j = 0; j <= p; j++)
      for (int i = 0; i + j <= p; i++)
      {
         int k = p - i - j;
         divu(o++) =
            (shape_x(i) + (ip.x - c)*dshape_x(i))*shape_y(j)*shape_z(k) +
            (shape_y(j) + (ip.y - c)*dshape_y(j))*shape_x(i)*shape_z(k) +
            (shape_z(k) + (ip.z - c)*dshape_z(k))*shape_x(i)*shape_y(j);
      }

   Ti.Mult(divu, divshape);
}

const fptype RT_WedgeElement::nk[15] =
{ 0,0,-1, 0,0,1, 0,-1,0, 1,1,0, -1,0,0};

RT_WedgeElement::RT_WedgeElement(const int p)
   : VectorFiniteElement(3, Geometry::PRISM,
                         (p + 2) * ((p + 1) * (p + 2)) / 2 +
                         (p + 1) * (p + 1) * (p + 3), p + 1,
                         H_DIV, FunctionSpace::Qk),
     dof2nk(dof),
     t_dof(dof),
     s_dof(dof),
     L2TriangleFE(p),
     RTTriangleFE(p),
     H1SegmentFE(p + 1),
     L2SegmentFE(p)
{
   MFEM_ASSERT(L2TriangleFE.GetDof() * H1SegmentFE.GetDof() +
               RTTriangleFE.GetDof() * L2SegmentFE.GetDof() == dof,
               "Mismatch in number of degrees of freedom "
               "when building RT_WedgeElement!");

   const int pm1 = p - 1;

#ifndef MFEM_THREAD_SAFE
   tl2_shape.SetSize(L2TriangleFE.GetDof());
   sh1_shape.SetSize(H1SegmentFE.GetDof());
   trt_shape.SetSize(RTTriangleFE.GetDof(), 2);
   sl2_shape.SetSize(L2SegmentFE.GetDof());
   sh1_dshape.SetSize(H1SegmentFE.GetDof(), 1);
   trt_dshape.SetSize(RTTriangleFE.GetDof());
#endif

   const IntegrationRule &tl2_n = L2TriangleFE.GetNodes();
   const IntegrationRule &trt_n = RTTriangleFE.GetNodes();
   const IntegrationRule &sh1_n = H1SegmentFE.GetNodes();
   const IntegrationRule &sl2_n = L2SegmentFE.GetNodes();

   // faces
   int o = 0;
   int l = 0;
   // (0,2,1) -- bottom
   for (int j = 0; j <= p; j++)
      for (int i = 0; i + j <= p; i++)
      {
         l = j + i * (2 * p + 3 - i) / 2;
         t_dof[o] = l; s_dof[o] = 0; dof2nk[o] = 0;
         const IntegrationPoint & t_ip = tl2_n.IntPoint(t_dof[o]);
         Nodes.IntPoint(o).Set3(t_ip.x, t_ip.y, sh1_n.IntPoint(s_dof[o]).x);
         o++;
      }
   // (3,4,5) -- top
   l = 0;
   for (int j = 0; j <= p; j++)
      for (int i = 0; i + j <= p; i++)
      {
         t_dof[o] = l; s_dof[o] = 1; dof2nk[o] = 1; l++;
         const IntegrationPoint & t_ip = tl2_n.IntPoint(t_dof[o]);
         Nodes.IntPoint(o).Set3(t_ip.x, t_ip.y, sh1_n.IntPoint(s_dof[o]).x);
         o++;
      }
   // (0, 1, 4, 3) -- xz plane
   for (int j = 0; j <= p; j++)
      for (int i = 0; i <= p; i++)
      {
         t_dof[o] = i; s_dof[o] = j; dof2nk[o] = 2;
         const IntegrationPoint & t_ip = trt_n.IntPoint(t_dof[o]);
         Nodes.IntPoint(o).Set3(t_ip.x, t_ip.y, sl2_n.IntPoint(s_dof[o]).x);
         o++;
      }
   // (1, 2, 5, 4) -- (y-x)z plane
   for (int j = 0; j <= p; j++)
      for (int i = 0; i <= p; i++)
      {
         t_dof[o] = p + 1 + i; s_dof[o] = j; dof2nk[o] = 3;
         const IntegrationPoint & t_ip = trt_n.IntPoint(t_dof[o]);
         Nodes.IntPoint(o).Set3(t_ip.x, t_ip.y, sl2_n.IntPoint(s_dof[o]).x);
         o++;
      }
   // (2, 0, 3, 5) -- yz plane
   for (int j = 0; j <= p; j++)
      for (int i = 0; i <= p; i++)
      {
         t_dof[o] = 2 * p + 2 + i; s_dof[o] = j; dof2nk[o] = 4;
         const IntegrationPoint & t_ip = trt_n.IntPoint(t_dof[o]);
         Nodes.IntPoint(o).Set3(t_ip.x, t_ip.y, sl2_n.IntPoint(s_dof[o]).x);
         o++;
      }

   // interior
   for (int k = 0; k < L2SegmentFE.GetDof(); k++)
   {
      l = 0;
      for (int j = 0; j <= pm1; j++)
         for (int i = 0; i + j <= pm1; i++)
         {
            t_dof[o] = 3 * (p + 1) + 2 * l;     s_dof[o] = k;
            dof2nk[o] = 2;
            const IntegrationPoint & t_ip0 = trt_n.IntPoint(t_dof[o]);
            const IntegrationPoint & s_ip0 = sl2_n.IntPoint(s_dof[o]);
            Nodes.IntPoint(o).Set3(t_ip0.x, t_ip0.y, s_ip0.x);
            o++;
            t_dof[o] = 3 * (p + 1) + 2 * l + 1; s_dof[o] = k;
            dof2nk[o] = 4; l++;
            const IntegrationPoint & t_ip1 = trt_n.IntPoint(t_dof[o]);
            const IntegrationPoint & s_ip1 = sl2_n.IntPoint(s_dof[o]);
            Nodes.IntPoint(o).Set3(t_ip1.x, t_ip1.y, s_ip1.x);
            o++;
         }
   }
   for (int k = 2; k < H1SegmentFE.GetDof(); k++)
   {
      for (l = 0; l < L2TriangleFE.GetDof(); l++)
      {
         t_dof[o] = l; s_dof[o] = k; dof2nk[o] = 1;
         const IntegrationPoint & t_ip = tl2_n.IntPoint(t_dof[o]);
         Nodes.IntPoint(o).Set3(t_ip.x, t_ip.y, sh1_n.IntPoint(s_dof[o]).x);
         o++;
      }
   }
}

void RT_WedgeElement::CalcVShape(const IntegrationPoint &ip,
                                 DenseMatrix &shape) const
{
#ifdef MFEM_THREAD_SAFE
   DenseMatrix trt_shape(RTTriangleFE.GetDof(), 2);
   Vector tl2_shape(L2TriangleFE.GetDof());
   Vector sh1_shape(H1SegmentFE.GetDof());
   Vector sl2_shape(L2SegmentFE.GetDof());
#endif

   IntegrationPoint ipz; ipz.x = ip.z; ipz.y = 0.0; ipz.z = 0.0;

   L2TriangleFE.CalcShape(ip, tl2_shape);
   RTTriangleFE.CalcVShape(ip, trt_shape);
   H1SegmentFE.CalcShape(ipz, sh1_shape);
   L2SegmentFE.CalcShape(ipz, sl2_shape);

   for (int i=0; i<dof; i++)
   {
      if ( dof2nk[i] >= 2 )
      {
         shape(i, 0) = trt_shape(t_dof[i], 0) * sl2_shape[s_dof[i]];
         shape(i, 1) = trt_shape(t_dof[i], 1) * sl2_shape[s_dof[i]];
         shape(i, 2) = 0.0;
      }
      else
      {
         fptype s = (dof2nk[i] == 0) ? -1.0 : 1.0;
         shape(i, 0) = 0.0;
         shape(i, 1) = 0.0;
         shape(i, 2) = s * tl2_shape[t_dof[i]] * sh1_shape(s_dof[i]);
      }
   }
}

void RT_WedgeElement::CalcDivShape(const IntegrationPoint &ip,
                                   Vector &divshape) const
{
#ifdef MFEM_THREAD_SAFE
   Vector      trt_dshape(RTTriangleFE.GetDof());
   Vector      tl2_shape(L2TriangleFE.GetDof());
   Vector      sl2_shape(L2SegmentFE.GetDof());
   DenseMatrix sh1_dshape(H1SegmentFE.GetDof(), 1);
#endif

   IntegrationPoint ipz; ipz.x = ip.z; ipz.y = 0.0; ipz.z = 0.0;

   RTTriangleFE.CalcDivShape(ip, trt_dshape);
   L2TriangleFE.CalcShape(ip, tl2_shape);

   L2SegmentFE.CalcShape(ipz, sl2_shape);
   H1SegmentFE.CalcDShape(ipz, sh1_dshape);

   for (int i=0; i<dof; i++)
   {
      if ( dof2nk[i] >= 2 )
      {
         divshape(i) = trt_dshape(t_dof[i]) * sl2_shape(s_dof[i]);
      }
      else
      {
         fptype s = (dof2nk[i] == 0) ? -1.0 : 1.0;
         divshape(i) = s * tl2_shape(t_dof[i]) * sh1_dshape(s_dof[i], 0);
      }
   }
}

const fptype RT_R1D_SegmentElement::nk[9] = { 1.,0.,0., 0.,1.,0., 0.,0.,1. };

RT_R1D_SegmentElement::RT_R1D_SegmentElement(const int p,
                                             const int cb_type,
                                             const int ob_type)
   : VectorFiniteElement(1, Geometry::SEGMENT, 3 * p + 4, p + 1,
                         H_DIV, FunctionSpace::Pk),
     dof2nk(dof),
     cbasis1d(poly1d.GetBasis(p + 1, VerifyClosed(cb_type))),
     obasis1d(poly1d.GetBasis(p, VerifyOpen(ob_type)))
{
   // Override default dimension for VectorFiniteElements
   vdim = 3;

   const fptype *cp = poly1d.ClosedPoints(p + 1, cb_type);
   const fptype *op = poly1d.OpenPoints(p, ob_type);

#ifndef MFEM_THREAD_SAFE
   shape_cx.SetSize(p + 2);
   shape_ox.SetSize(p + 1);
   dshape_cx.SetSize(p + 2);
#endif

   dof_map.SetSize(dof);

   int o = 0;
   // nodes
   // (0)
   Nodes.IntPoint(o).x = cp[0]; // x-directed
   dof_map[0] = o; dof2nk[o++] = 0;

   // (1)
   Nodes.IntPoint(o).x = cp[p+1]; // x-directed
   dof_map[p+1] = o; dof2nk[o++] = 0;

   // interior
   // x-components
   for (int i = 1; i <= p; i++)
   {
      Nodes.IntPoint(o).x = cp[i];
      dof_map[i] = o; dof2nk[o++] = 0;
   }
   // y-components
   for (int i = 0; i <= p; i++)
   {
      Nodes.IntPoint(o).x = op[i];
      dof_map[p+i+2] = o; dof2nk[o++] = 1;
   }
   // z-components
   for (int i = 0; i <= p; i++)
   {
      Nodes.IntPoint(o).x = op[i];
      dof_map[2*p+3+i] = o; dof2nk[o++] = 2;
   }
}

void RT_R1D_SegmentElement::CalcVShape(const IntegrationPoint &ip,
                                       DenseMatrix &shape) const
{
   const int p = order;

#ifdef MFEM_THREAD_SAFE
   Vector shape_cx(p + 1), shape_ox(p);
#endif

   cbasis1d.Eval(ip.x, shape_cx);
   obasis1d.Eval(ip.x, shape_ox);

   int o = 0;
   // x-components
   for (int i = 0; i <= p; i++)
   {
      int idx = dof_map[o++];
      shape(idx,0) = shape_cx(i);
      shape(idx,1) = 0.;
      shape(idx,2) = 0.;
   }
   // y-components
   for (int i = 0; i < p; i++)
   {
      int idx = dof_map[o++];
      shape(idx,0) = 0.;
      shape(idx,1) = shape_ox(i);
      shape(idx,2) = 0.;
   }
   // z-components
   for (int i = 0; i < p; i++)
   {
      int idx = dof_map[o++];
      shape(idx,0) = 0.;
      shape(idx,1) = 0.;
      shape(idx,2) = shape_ox(i);
   }
}

void RT_R1D_SegmentElement::CalcVShape(ElementTransformation &Trans,
                                       DenseMatrix &shape) const
{
   CalcVShape(Trans.GetIntPoint(), shape);
   const DenseMatrix & J = Trans.Jacobian();
   MFEM_ASSERT(J.Width() == 1 && J.Height() == 1,
               "RT_R1D_SegmentElement cannot be embedded in "
               "2 or 3 dimensional spaces");
   for (int i=0; i<dof; i++)
   {
      shape(i, 0) *= J(0,0);
   }
   shape *= (1.0 / Trans.Weight());
}

void RT_R1D_SegmentElement::CalcDivShape(const IntegrationPoint &ip,
                                         Vector &divshape) const
{
   const int p = order;

#ifdef MFEM_THREAD_SAFE
   Vector shape_cx(p + 1);
   Vector dshape_cx(p + 1);
#endif

   cbasis1d.Eval(ip.x, shape_cx, dshape_cx);

   int o = 0;
   // x-components
   for (int i = 0; i <= p; i++)
   {
      int idx = dof_map[o++];
      divshape(idx) = dshape_cx(i);
   }
   // y-components
   for (int i = 0; i < p; i++)
   {
      int idx = dof_map[o++];
      divshape(idx) = 0.;
   }
   // z-components
   for (int i = 0; i < p; i++)
   {
      int idx = dof_map[o++];
      divshape(idx) = 0.;
   }
}

void RT_R1D_SegmentElement::Project(VectorCoefficient &vc,
                                    ElementTransformation &Trans,
                                    Vector &dofs) const
{
   fptype data[3];
   Vector vk1(data, 1);
   Vector vk3(data, 3);

   fptype * nk_ptr = const_cast<fptype*>(nk);

   for (int k = 0; k < dof; k++)
   {
      Trans.SetIntPoint(&Nodes.IntPoint(k));

      vc.Eval(vk3, Trans, Nodes.IntPoint(k));
      // dof_k = nk^t adj(J) vk
      Vector n1(&nk_ptr[dof2nk[k] * 3], 1);
      Vector n3(&nk_ptr[dof2nk[k] * 3], 3);

      dofs(k) = Trans.AdjugateJacobian().InnerProduct(vk1, n1) +
                Trans.Weight() * vk3(1) * n3(1) +
                Trans.Weight() * vk3(2) * n3(2);
   }
}

void RT_R1D_SegmentElement::Project(const FiniteElement &fe,
                                    ElementTransformation &Trans,
                                    DenseMatrix &I) const
{
   if (fe.GetRangeType() == SCALAR)
   {
      fptype vk[Geometry::MaxDim];
      Vector shape(fe.GetDof());

      fptype * nk_ptr = const_cast<fptype*>(nk);

      I.SetSize(dof, vdim*fe.GetDof());
      for (int k = 0; k < dof; k++)
      {
         const IntegrationPoint &ip = Nodes.IntPoint(k);

         Vector n1(&nk_ptr[dof2nk[k] * 3], 1);
         Vector n3(&nk_ptr[dof2nk[k] * 3], 3);

         fe.CalcShape(ip, shape);
         Trans.SetIntPoint(&ip);
         // Transform RT face normals from reference to physical space
         // vk = adj(J)^T nk
         Trans.AdjugateJacobian().MultTranspose(n1, vk);
         vk[1] = n3[1] * Trans.Weight();
         vk[2] = n3[2] * Trans.Weight();
         if (fe.GetMapType() == INTEGRAL)
         {
            fptype w = 1.0/Trans.Weight();
            for (int d = 0; d < 1; d++)
            {
               vk[d] *= w;
            }
         }

         for (int j = 0; j < shape.Size(); j++)
         {
            fptype s = shape(j);
            if (fabs(s) < 1e-12)
            {
               s = 0.0;
            }
            // Project scalar basis function multiplied by each coordinate
            // direction onto the transformed face normals
            for (int d = 0; d < vdim; d++)
            {
               I(k,j+d*shape.Size()) = s*vk[d];
            }
         }
      }
   }
   else
   {
<<<<<<< HEAD
      fptype vk[Geometry::MaxDim];
      DenseMatrix vshape(fe.GetDof(), fe.GetVDim());
=======
      double vk[Geometry::MaxDim];
      DenseMatrix vshape(fe.GetDof(), fe.GetRangeDim());
>>>>>>> ecfab8fe

      fptype * nk_ptr = const_cast<fptype*>(nk);

      I.SetSize(dof, fe.GetDof());
      for (int k = 0; k < dof; k++)
      {
         const IntegrationPoint &ip = Nodes.IntPoint(k);

         Vector n1(&nk_ptr[dof2nk[k] * 3], 1);
         Vector n3(&nk_ptr[dof2nk[k] * 3], 3);

         Trans.SetIntPoint(&ip);
         // Transform RT face normals from reference to physical space
         // vk = adj(J)^T nk
         Trans.AdjugateJacobian().MultTranspose(n1, vk);
         // Compute fe basis functions in physical space
         fe.CalcVShape(Trans, vshape);
         // Project fe basis functions onto transformed face normals
         for (int j=0; j<vshape.Height(); j++)
         {
            I(k, j) = 0.0;
            I(k, j) += vshape(j, 0) * vk[0];
            if (vshape.Width() == 3)
            {
               I(k, j) += Trans.Weight() * vshape(j, 1) * n3(1);
               I(k, j) += Trans.Weight() * vshape(j, 2) * n3(2);
            }
         }
      }
   }
}

void RT_R1D_SegmentElement::ProjectCurl(const FiniteElement &fe,
                                        ElementTransformation &Trans,
                                        DenseMatrix &curl) const
{
   DenseMatrix curl_shape(fe.GetDof(), fe.GetRangeDim());
   Vector curl_k(fe.GetDof());

   fptype * nk_ptr = const_cast<fptype*>(nk);

   curl.SetSize(dof, fe.GetDof());
   for (int k = 0; k < dof; k++)
   {
      fe.CalcCurlShape(Nodes.IntPoint(k), curl_shape);
      curl_shape.Mult(nk_ptr + dof2nk[k] * 3, curl_k);
      for (int j = 0; j < curl_k.Size(); j++)
      {
         curl(k,j) = (fabs(curl_k(j)) < 1e-12) ? 0.0 : curl_k(j);
      }
   }
}

const fptype RT_R2D_SegmentElement::nk[2] = { 0.,1.};

RT_R2D_SegmentElement::RT_R2D_SegmentElement(const int p,
                                             const int ob_type)
   : VectorFiniteElement(1, Geometry::SEGMENT, p + 1, p + 1,
                         H_DIV, FunctionSpace::Pk),
     dof2nk(dof),
     obasis1d(poly1d.GetBasis(p, VerifyOpen(ob_type)))
{
   // Override default dimension for VectorFiniteElements
   vdim = 2;

   const fptype *op = poly1d.OpenPoints(p, ob_type);

#ifndef MFEM_THREAD_SAFE
   shape_ox.SetSize(p+1);
#endif

   dof_map.SetSize(dof);

   int o = 0;
   // interior
   // z-components
   for (int i = 0; i <= p; i++)
   {
      Nodes.IntPoint(o).x = op[i];
      dof_map[i] = o; dof2nk[o++] = 0;
   }
}

void RT_R2D_SegmentElement::CalcVShape(const IntegrationPoint &ip,
                                       DenseMatrix &shape) const
{
   const int p = order;

#ifdef MFEM_THREAD_SAFE
   Vector shape_ox(p);
#endif

   obasis1d.Eval(ip.x, shape_ox);

   int o = 0;
   // z-components
   for (int i = 0; i <= p; i++)
   {
      int idx = dof_map[o++];
      shape(idx,0) = shape_ox(i);
      shape(idx,1) = 0.;
   }
}

void RT_R2D_SegmentElement::CalcVShape(ElementTransformation &Trans,
                                       DenseMatrix &shape) const
{
   CalcVShape(Trans.GetIntPoint(), shape);
   const DenseMatrix & J = Trans.Jacobian();
   MFEM_ASSERT(J.Width() == 1 && J.Height() == 1,
               "RT_R2D_SegmentElement cannot be embedded in "
               "2 or 3 dimensional spaces");
   for (int i=0; i<dof; i++)
   {
      shape(i, 0) *= J(0,0);
   }
   shape *= (1.0 / Trans.Weight());
}

void RT_R2D_SegmentElement::CalcDivShape(const IntegrationPoint &ip,
                                         Vector &div_shape) const
{
   div_shape = 0.0;
}

void RT_R2D_SegmentElement::LocalInterpolation(const VectorFiniteElement &cfe,
                                               ElementTransformation &Trans,
                                               DenseMatrix &I) const
{
   fptype vk[Geometry::MaxDim]; vk[1] = 0.0; vk[2] = 0.0;
   Vector xk(vk, dim);
   IntegrationPoint ip;
   DenseMatrix vshape(cfe.GetDof(), vdim);

   fptype * nk_ptr = const_cast<fptype*>(nk);

   I.SetSize(dof, vshape.Height());

   // assuming Trans is linear; this should be ok for all refinement types
   Trans.SetIntPoint(&Geometries.GetCenter(geom_type));
   const DenseMatrix &adjJ = Trans.AdjugateJacobian();
   for (int k = 0; k < dof; k++)
   {
      Vector n2(&nk_ptr[dof2nk[k] * 2], 2);

      Trans.Transform(Nodes.IntPoint(k), xk);
      ip.Set3(vk);
      cfe.CalcVShape(ip, vshape);
      // xk = |J| J^{-t} n_k
      adjJ.MultTranspose(n2, vk);
      // I_k = vshape_k.adj(J)^t.n_k, k=1,...,dof
      for (int j = 0; j < vshape.Height(); j++)
      {
         fptype Ikj = 0.;
         /*
              for (int i = 0; i < dim; i++)
              {
                 Ikj += vshape(j, i) * vk[i];
              }
         */
         Ikj += Trans.Weight() * vshape(j, 1) * n2(1);
         I(k, j) = (fabs(Ikj) < 1e-12) ? 0.0 : Ikj;
      }
   }
}

RT_R2D_FiniteElement::RT_R2D_FiniteElement(int p, Geometry::Type G, int Do,
                                           const fptype *nk_fe)
   : VectorFiniteElement(2, G, Do, p + 1,
                         H_DIV, FunctionSpace::Pk),
     nk(nk_fe),
     dof_map(dof),
     dof2nk(dof)
{
   // Override default dimension for VectorFiniteElements
   vdim = 3;
}

void RT_R2D_FiniteElement::CalcVShape(ElementTransformation &Trans,
                                      DenseMatrix &shape) const
{
   CalcVShape(Trans.GetIntPoint(), shape);
   const DenseMatrix & J = Trans.Jacobian();
   MFEM_ASSERT(J.Width() == 2 && J.Height() == 2,
               "RT_R2D_FiniteElement cannot be embedded in "
               "3 dimensional spaces");
   for (int i=0; i<dof; i++)
   {
      fptype sx = shape(i, 0);
      fptype sy = shape(i, 1);
      shape(i, 0) = sx * J(0, 0) + sy * J(0, 1);
      shape(i, 1) = sx * J(1, 0) + sy * J(1, 1);
   }
   shape *= (1.0 / Trans.Weight());
}

void
RT_R2D_FiniteElement::LocalInterpolation(const VectorFiniteElement &cfe,
                                         ElementTransformation &Trans,
                                         DenseMatrix &I) const
{
   fptype vk[Geometry::MaxDim]; vk[2] = 0.0;
   Vector xk(vk, dim);
   IntegrationPoint ip;
   DenseMatrix vshape(cfe.GetDof(), vdim);

   fptype * nk_ptr = const_cast<fptype*>(nk);

   I.SetSize(dof, vshape.Height());

   // assuming Trans is linear; this should be ok for all refinement types
   Trans.SetIntPoint(&Geometries.GetCenter(geom_type));
   const DenseMatrix &adjJ = Trans.AdjugateJacobian();
   for (int k = 0; k < dof; k++)
   {
      Vector n2(&nk_ptr[dof2nk[k] * 3], 2);
      Vector n3(&nk_ptr[dof2nk[k] * 3], 3);

      Trans.Transform(Nodes.IntPoint(k), xk);
      ip.Set3(vk);
      cfe.CalcVShape(ip, vshape);
      // xk = |J| J^{-t} n_k
      adjJ.MultTranspose(n2, vk);
      // I_k = vshape_k.adj(J)^t.n_k, k=1,...,dof
      for (int j = 0; j < vshape.Height(); j++)
      {
         fptype Ikj = 0.;
         for (int i = 0; i < dim; i++)
         {
            Ikj += vshape(j, i) * vk[i];
         }
         Ikj += Trans.Weight() * vshape(j, 2) * n3(2);
         I(k, j) = (fabs(Ikj) < 1e-12) ? 0.0 : Ikj;
      }
   }
}

void RT_R2D_FiniteElement::GetLocalRestriction(ElementTransformation &Trans,
                                               DenseMatrix &R) const
{
   fptype pt_data[Geometry::MaxDim];
   IntegrationPoint ip;
   Vector pt(pt_data, dim);

#ifdef MFEM_THREAD_SAFE
   DenseMatrix vshape(dof, vdim);
#endif

   fptype * nk_ptr = const_cast<fptype*>(nk);

   Trans.SetIntPoint(&Geometries.GetCenter(geom_type));
   const DenseMatrix &J = Trans.Jacobian();
   const fptype weight = Trans.Weight();
   for (int j = 0; j < dof; j++)
   {
      Vector n2(&nk_ptr[dof2nk[j] * 3], 2);
      Vector n3(&nk_ptr[dof2nk[j] * 3], 3);

      InvertLinearTrans(Trans, Nodes.IntPoint(j), pt);
      ip.Set(pt_data, dim);
      if (Geometries.CheckPoint(geom_type, ip)) // do we need an epsilon here?
      {
         CalcVShape(ip, vshape);
         J.MultTranspose(n2, pt_data);
         pt /= weight;
         for (int k = 0; k < dof; k++)
         {
            fptype R_jk = 0.0;
            for (int d = 0; d < dim; d++)
            {
               R_jk += vshape(k,d)*pt_data[d];
            }
            R_jk += vshape(k,2) * n3(2);
            R(j,k) = R_jk;
         }
      }
      else
      {
         // Set the whole row to avoid valgrind warnings in R.Threshold().
         R.SetRow(j, infinity());
      }
   }
   R.Threshold(1e-12);
}

void RT_R2D_FiniteElement::Project(VectorCoefficient &vc,
                                   ElementTransformation &Trans,
                                   Vector &dofs) const
{
   fptype data[3];
   Vector vk2(data, 2);
   Vector vk3(data, 3);

   fptype * nk_ptr = const_cast<fptype*>(nk);

   for (int k = 0; k < dof; k++)
   {
      Trans.SetIntPoint(&Nodes.IntPoint(k));

      vc.Eval(vk3, Trans, Nodes.IntPoint(k));
      // dof_k = nk^t adj(J) vk
      Vector n2(&nk_ptr[dof2nk[k] * 3], 2);
      Vector n3(&nk_ptr[dof2nk[k] * 3], 3);

      dofs(k) = Trans.AdjugateJacobian().InnerProduct(vk2, n2) +
                Trans.Weight() * vk3(2) * n3(2);
   }
}

void RT_R2D_FiniteElement::Project(const FiniteElement &fe,
                                   ElementTransformation &Trans,
                                   DenseMatrix &I) const
{
   if (fe.GetRangeType() == SCALAR)
   {
      fptype vk[Geometry::MaxDim];
      Vector shape(fe.GetDof());

      fptype * nk_ptr = const_cast<fptype*>(nk);

      I.SetSize(dof, vdim*fe.GetDof());
      for (int k = 0; k < dof; k++)
      {
         const IntegrationPoint &ip = Nodes.IntPoint(k);

         Vector n2(&nk_ptr[dof2nk[k] * 3], 2);
         Vector n3(&nk_ptr[dof2nk[k] * 3], 3);

         fe.CalcShape(ip, shape);
         Trans.SetIntPoint(&ip);
         // Transform RT face normals from reference to physical space
         // vk = adj(J)^T nk
         Trans.AdjugateJacobian().MultTranspose(n2, vk);
         vk[2] = n3[2] * Trans.Weight();
         if (fe.GetMapType() == INTEGRAL)
         {
            fptype w = 1.0/Trans.Weight();
            for (int d = 0; d < 2; d++)
            {
               vk[d] *= w;
            }
         }

         for (int j = 0; j < shape.Size(); j++)
         {
            fptype s = shape(j);
            if (fabs(s) < 1e-12)
            {
               s = 0.0;
            }
            // Project scalar basis function multiplied by each coordinate
            // direction onto the transformed face normals
            for (int d = 0; d < vdim; d++)
            {
               I(k,j+d*shape.Size()) = s*vk[d];
            }
         }
      }
   }
   else
   {
<<<<<<< HEAD
      fptype vk[Geometry::MaxDim];
      DenseMatrix vshape(fe.GetDof(), fe.GetVDim());
=======
      double vk[Geometry::MaxDim];
      DenseMatrix vshape(fe.GetDof(), fe.GetRangeDim());
>>>>>>> ecfab8fe

      fptype * nk_ptr = const_cast<fptype*>(nk);

      I.SetSize(dof, fe.GetDof());
      for (int k = 0; k < dof; k++)
      {
         const IntegrationPoint &ip = Nodes.IntPoint(k);

         Vector n2(&nk_ptr[dof2nk[k] * 3], 2);
         Vector n3(&nk_ptr[dof2nk[k] * 3], 3);

         Trans.SetIntPoint(&ip);
         // Transform RT face normals from reference to physical space
         // vk = adj(J)^T nk
         Trans.AdjugateJacobian().MultTranspose(n2, vk);
         // Compute fe basis functions in physical space
         fe.CalcVShape(Trans, vshape);
         // Project fe basis functions onto transformed face normals
         for (int j=0; j<vshape.Height(); j++)
         {
            I(k, j) = 0.0;
            for (int i=0; i<2; i++)
            {
               I(k, j) += vshape(j, i) * vk[i];
            }
            if (vshape.Width() == 3)
            {
               I(k, j) += Trans.Weight() * vshape(j, 2) * n3(2);
            }
         }
      }
   }
}

void RT_R2D_FiniteElement::ProjectCurl(const FiniteElement &fe,
                                       ElementTransformation &Trans,
                                       DenseMatrix &curl) const
{
   DenseMatrix curl_shape(fe.GetDof(), fe.GetRangeDim());
   Vector curl_k(fe.GetDof());

   fptype * nk_ptr = const_cast<fptype*>(nk);

   curl.SetSize(dof, fe.GetDof());
   for (int k = 0; k < dof; k++)
   {
      fe.CalcCurlShape(Nodes.IntPoint(k), curl_shape);
      curl_shape.Mult(nk_ptr + dof2nk[k] * 3, curl_k);
      for (int j = 0; j < curl_k.Size(); j++)
      {
         curl(k,j) = (fabs(curl_k(j)) < 1e-12) ? 0.0 : curl_k(j);
      }
   }
}

const fptype RT_R2D_TriangleElement::nk_t[12] =
{ 0.,-1.,0.,  1.,1.,0.,  -1.,0.,0., 0.,0.,1. };

RT_R2D_TriangleElement::RT_R2D_TriangleElement(const int p)
   : RT_R2D_FiniteElement(p, Geometry::TRIANGLE, ((p + 1)*(3 * p + 8))/2, nk_t),
     RT_FE(p),
     L2_FE(p)
{
   L2_FE.SetMapType(INTEGRAL);

#ifndef MFEM_THREAD_SAFE
   rt_shape.SetSize(RT_FE.GetDof(), 2);
   l2_shape.SetSize(L2_FE.GetDof());
   rt_dshape.SetSize(RT_FE.GetDof());
#endif

   int o = 0;
   int r = 0;
   int l = 0;

   // Three edges
   for (int e=0; e<3; e++)
   {
      // Dofs in the plane
      for (int i=0; i<=p; i++)
      {
         dof_map[o] = r++; dof2nk[o++] = e;
      }
   }

   // Interior dofs in the plane
   for (int j = 0; j < p; j++)
      for (int i = 0; i + j < p; i++)
      {
         dof_map[o] = r++; dof2nk[o++] = 0;
         dof_map[o] = r++; dof2nk[o++] = 2;
      }

   // Interior z-directed dofs
   for (int j = 0; j <= p; j++)
      for (int i = 0; i + j <= p; i++)
      {
         dof_map[o] = -1 - l++; dof2nk[o++] = 3;
      }

   MFEM_VERIFY(r == RT_FE.GetDof(),
               "RT_R2D_Triangle incorrect number of RT dofs.");
   MFEM_VERIFY(l == L2_FE.GetDof(),
               "RT_R2D_Triangle incorrect number of L2 dofs.");
   MFEM_VERIFY(o == GetDof(),
               "RT_R2D_Triangle incorrect number of dofs.");

   const IntegrationRule & rt_Nodes = RT_FE.GetNodes();
   const IntegrationRule & l2_Nodes = L2_FE.GetNodes();

   for (int i=0; i<dof; i++)
   {
      int idx = dof_map[i];
      if (idx >= 0)
      {
         const IntegrationPoint & ip = rt_Nodes.IntPoint(idx);
         Nodes.IntPoint(i).Set2(ip.x, ip.y);
      }
      else
      {
         const IntegrationPoint & ip = l2_Nodes.IntPoint(-idx-1);
         Nodes.IntPoint(i).Set2(ip.x, ip.y);
      }
   }
}

void RT_R2D_TriangleElement::CalcVShape(const IntegrationPoint &ip,
                                        DenseMatrix &shape) const
{
#ifdef MFEM_THREAD_SAFE
   DenseMatrix rt_shape(RT_FE.GetDof(), 2);
   Vector      l2_shape(L2_FE.GetDof());
#endif

   RT_FE.CalcVShape(ip, rt_shape);
   L2_FE.CalcShape(ip, l2_shape);

   for (int i=0; i<dof; i++)
   {
      int idx = dof_map[i];
      if (idx >= 0)
      {
         shape(i, 0) = rt_shape(idx, 0);
         shape(i, 1) = rt_shape(idx, 1);
         shape(i, 2) = 0.0;
      }
      else
      {
         shape(i, 0) = 0.0;
         shape(i, 1) = 0.0;
         shape(i, 2) = l2_shape(-idx-1);
      }
   }
}

void RT_R2D_TriangleElement::CalcDivShape(const IntegrationPoint &ip,
                                          Vector &div_shape) const
{
#ifdef MFEM_THREAD_SAFE
   Vector rt_dshape(RT_FE.GetDof());
#endif

   RT_FE.CalcDivShape(ip, rt_dshape);

   for (int i=0; i<dof; i++)
   {
      int idx = dof_map[i];
      if (idx >= 0)
      {
         div_shape(i) = rt_dshape(idx);
      }
      else
      {
         div_shape(i) = 0.0;
      }
   }
}

const fptype RT_R2D_QuadrilateralElement::nk_q[15] =
{ 0., -1., 0.,  1., 0., 0.,  0., 1., 0.,  -1., 0., 0.,  0., 0., 1. };

RT_R2D_QuadrilateralElement::RT_R2D_QuadrilateralElement(const int p,
                                                         const int cb_type,
                                                         const int ob_type)
   : RT_R2D_FiniteElement(p, Geometry::SQUARE, (3*p + 5)*(p + 1), nk_q),
     cbasis1d(poly1d.GetBasis(p + 1, VerifyClosed(cb_type))),
     obasis1d(poly1d.GetBasis(p, VerifyOpen(ob_type)))
{
   const fptype *cp = poly1d.ClosedPoints(p + 1, cb_type);
   const fptype *op = poly1d.OpenPoints(p, ob_type);
   const int dofx = (p + 1)*(p + 2);
   const int dofy = (p + 1)*(p + 2);
   const int dofxy = dofx + dofy;

#ifndef MFEM_THREAD_SAFE
   shape_cx.SetSize(p + 2);
   shape_ox.SetSize(p + 1);
   shape_cy.SetSize(p + 2);
   shape_oy.SetSize(p + 1);
   dshape_cx.SetSize(p + 2);
   dshape_cy.SetSize(p + 2);
#endif

   // edges
   int o = 0;
   for (int i = 0; i <= p; i++)  // (0,1)
   {
      dof_map[dofx + i + 0*(p + 1)] = o++;
   }
   for (int i = 0; i <= p; i++)  // (1,2)
   {
      dof_map[(p + 1) + i*(p + 2)] = o++;
   }
   for (int i = 0; i <= p; i++)  // (2,3)
   {
      dof_map[dofx + (p - i) + (p + 1)*(p + 1)] = o++;
   }
   for (int i = 0; i <= p; i++)  // (3,0)
   {
      dof_map[0 + (p - i)*(p + 2)] = o++;
   }

   // interior
   for (int j = 0; j <= p; j++)  // x-components
      for (int i = 1; i <= p; i++)
      {
         dof_map[i + j*(p + 2)] = o++;
      }
   for (int j = 1; j <= p; j++)  // y-components
      for (int i = 0; i <= p; i++)
      {
         dof_map[dofx + i + j*(p + 1)] = o++;
      }
   for (int j = 0; j <= p; j++)  // z-components
      for (int i = 0; i <= p; i++)
      {
         dof_map[dofxy + i + j*(p + 1)] = o++;
      }

   // dof orientations
   // x-components
   for (int j = 0; j <= p; j++)
      for (int i = 0; i <= p/2; i++)
      {
         int idx = i + j*(p + 2);
         dof_map[idx] = -1 - dof_map[idx];
      }
   if (p%2 == 1)
      for (int j = p/2 + 1; j <= p; j++)
      {
         int idx = (p/2 + 1) + j*(p + 2);
         dof_map[idx] = -1 - dof_map[idx];
      }
   // y-components
   for (int j = 0; j <= p/2; j++)
      for (int i = 0; i <= p; i++)
      {
         int idx = dofx + i + j*(p + 1);
         dof_map[idx] = -1 - dof_map[idx];
      }
   if (p%2 == 1)
      for (int i = 0; i <= p/2; i++)
      {
         int idx = dofx + i + (p/2 + 1)*(p + 1);
         dof_map[idx] = -1 - dof_map[idx];
      }

   o = 0;
   for (int j = 0; j <= p; j++)
      for (int i = 0; i <= p + 1; i++)
      {
         int idx;
         if ((idx = dof_map[o++]) < 0)
         {
            idx = -1 - idx;
            dof2nk[idx] = 3;
         }
         else
         {
            dof2nk[idx] = 1;
         }
         Nodes.IntPoint(idx).Set2(cp[i], op[j]);
      }
   for (int j = 0; j <= p + 1; j++)
      for (int i = 0; i <= p; i++)
      {
         int idx;
         if ((idx = dof_map[o++]) < 0)
         {
            idx = -1 - idx;
            dof2nk[idx] = 0;
         }
         else
         {
            dof2nk[idx] = 2;
         }
         Nodes.IntPoint(idx).Set2(op[i], cp[j]);
      }
   for (int j = 0; j <= p; j++)
      for (int i = 0; i <= p; i++)
      {
         int idx = dof_map[o++];
         dof2nk[idx] = 4;
         Nodes.IntPoint(idx).Set2(op[i], op[j]);
      }
}

void RT_R2D_QuadrilateralElement::CalcVShape(const IntegrationPoint &ip,
                                             DenseMatrix &shape) const
{
   const int pp1 = order;

#ifdef MFEM_THREAD_SAFE
   Vector shape_cx(pp1 + 1), shape_ox(pp1), shape_cy(pp1 + 1), shape_oy(pp1);
#endif

   cbasis1d.Eval(ip.x, shape_cx);
   obasis1d.Eval(ip.x, shape_ox);
   cbasis1d.Eval(ip.y, shape_cy);
   obasis1d.Eval(ip.y, shape_oy);

   int o = 0;
   for (int j = 0; j < pp1; j++)
      for (int i = 0; i <= pp1; i++)
      {
         int idx, s;
         if ((idx = dof_map[o++]) < 0)
         {
            idx = -1 - idx, s = -1;
         }
         else
         {
            s = +1;
         }
         shape(idx,0) = s*shape_cx(i)*shape_oy(j);
         shape(idx,1) = 0.;
         shape(idx,2) = 0.;
      }
   for (int j = 0; j <= pp1; j++)
      for (int i = 0; i < pp1; i++)
      {
         int idx, s;
         if ((idx = dof_map[o++]) < 0)
         {
            idx = -1 - idx, s = -1;
         }
         else
         {
            s = +1;
         }
         shape(idx,0) = 0.;
         shape(idx,1) = s*shape_ox(i)*shape_cy(j);
         shape(idx,2) = 0.;
      }
   for (int j = 0; j < pp1; j++)
      for (int i = 0; i < pp1; i++)
      {
         int idx = dof_map[o++];
         shape(idx,0) = 0.;
         shape(idx,1) = 0.;
         shape(idx,2) = shape_ox(i)*shape_oy(j);
      }
}

void RT_R2D_QuadrilateralElement::CalcDivShape(const IntegrationPoint &ip,
                                               Vector &divshape) const
{
   const int pp1 = order;

#ifdef MFEM_THREAD_SAFE
   Vector shape_cx(pp1 + 1), shape_ox(pp1), shape_cy(pp1 + 1), shape_oy(pp1);
   Vector dshape_cx(pp1 + 1), dshape_cy(pp1 + 1);
#endif

   cbasis1d.Eval(ip.x, shape_cx, dshape_cx);
   obasis1d.Eval(ip.x, shape_ox);
   cbasis1d.Eval(ip.y, shape_cy, dshape_cy);
   obasis1d.Eval(ip.y, shape_oy);

   int o = 0;
   for (int j = 0; j < pp1; j++)
      for (int i = 0; i <= pp1; i++)
      {
         int idx, s;
         if ((idx = dof_map[o++]) < 0)
         {
            idx = -1 - idx, s = -1;
         }
         else
         {
            s = +1;
         }
         divshape(idx) = s*dshape_cx(i)*shape_oy(j);
      }
   for (int j = 0; j <= pp1; j++)
      for (int i = 0; i < pp1; i++)
      {
         int idx, s;
         if ((idx = dof_map[o++]) < 0)
         {
            idx = -1 - idx, s = -1;
         }
         else
         {
            s = +1;
         }
         divshape(idx) = s*shape_ox(i)*dshape_cy(j);
      }
   for (int j = 0; j < pp1; j++)
      for (int i = 0; i < pp1; i++)
      {
         int idx = dof_map[o++];
         divshape(idx) = 0.;
      }
}

}<|MERGE_RESOLUTION|>--- conflicted
+++ resolved
@@ -1485,13 +1485,8 @@
    }
    else
    {
-<<<<<<< HEAD
       fptype vk[Geometry::MaxDim];
-      DenseMatrix vshape(fe.GetDof(), fe.GetVDim());
-=======
-      double vk[Geometry::MaxDim];
       DenseMatrix vshape(fe.GetDof(), fe.GetRangeDim());
->>>>>>> ecfab8fe
 
       fptype * nk_ptr = const_cast<fptype*>(nk);
 
@@ -1853,13 +1848,8 @@
    }
    else
    {
-<<<<<<< HEAD
       fptype vk[Geometry::MaxDim];
-      DenseMatrix vshape(fe.GetDof(), fe.GetVDim());
-=======
-      double vk[Geometry::MaxDim];
       DenseMatrix vshape(fe.GetDof(), fe.GetRangeDim());
->>>>>>> ecfab8fe
 
       fptype * nk_ptr = const_cast<fptype*>(nk);
 
