// Copyright (c) 2010-2022, Lawrence Livermore National Security, LLC. Produced
// at the Lawrence Livermore National Laboratory. All Rights reserved. See files
// LICENSE and NOTICE for details. LLNL-CODE-806117.
//
// This file is part of the MFEM library. For more information and source code
// availability visit https://mfem.org.
//
// MFEM is free software; you can redistribute it and/or modify it under the
// terms of the BSD-3 license. We welcome feedback and contributions, see file
// CONTRIBUTING.md for details.

// Raviart-Thomas Finite Element classes

#include "fe_rt.hpp"
#include "../coefficient.hpp"

namespace mfem
{

using namespace std;

const double RT_QuadrilateralElement::nk[8] =
{ 0., -1.,  1., 0.,  0., 1.,  -1., 0. };

RT_QuadrilateralElement::RT_QuadrilateralElement(const int p,
                                                 const int cb_type,
                                                 const int ob_type)
   : VectorTensorFiniteElement(2, 2*(p + 1)*(p + 2), p + 1, cb_type, ob_type,
                               H_DIV, DofMapType::L2_DOF_MAP),
     dof2nk(dof),
     cp(poly1d.ClosedPoints(p + 1, cb_type))
{
   if (obasis1d.IsIntegratedType()) { is_nodal = false; }

   dof_map.SetSize(dof);

   const double *op = poly1d.OpenPoints(p, ob_type);
   const int dof2 = dof/2;

#ifndef MFEM_THREAD_SAFE
   shape_cx.SetSize(p + 2);
   shape_ox.SetSize(p + 1);
   shape_cy.SetSize(p + 2);
   shape_oy.SetSize(p + 1);
   dshape_cx.SetSize(p + 2);
   dshape_cy.SetSize(p + 2);
#endif

   // edges
   int o = 0;
   for (int i = 0; i <= p; i++)  // (0,1)
   {
      dof_map[1*dof2 + i + 0*(p + 1)] = o++;
   }
   for (int i = 0; i <= p; i++)  // (1,2)
   {
      dof_map[0*dof2 + (p + 1) + i*(p + 2)] = o++;
   }
   for (int i = 0; i <= p; i++)  // (2,3)
   {
      dof_map[1*dof2 + (p - i) + (p + 1)*(p + 1)] = o++;
   }
   for (int i = 0; i <= p; i++)  // (3,0)
   {
      dof_map[0*dof2 + 0 + (p - i)*(p + 2)] = o++;
   }

   // interior
   for (int j = 0; j <= p; j++)  // x-components
      for (int i = 1; i <= p; i++)
      {
         dof_map[0*dof2 + i + j*(p + 2)] = o++;
      }
   for (int j = 1; j <= p; j++)  // y-components
      for (int i = 0; i <= p; i++)
      {
         dof_map[1*dof2 + i + j*(p + 1)] = o++;
      }

   // dof orientations
   // x-components
   for (int j = 0; j <= p; j++)
      for (int i = 0; i <= p/2; i++)
      {
         int idx = 0*dof2 + i + j*(p + 2);
         dof_map[idx] = -1 - dof_map[idx];
      }
   if (p%2 == 1)
      for (int j = p/2 + 1; j <= p; j++)
      {
         int idx = 0*dof2 + (p/2 + 1) + j*(p + 2);
         dof_map[idx] = -1 - dof_map[idx];
      }
   // y-components
   for (int j = 0; j <= p/2; j++)
      for (int i = 0; i <= p; i++)
      {
         int idx = 1*dof2 + i + j*(p + 1);
         dof_map[idx] = -1 - dof_map[idx];
      }
   if (p%2 == 1)
      for (int i = 0; i <= p/2; i++)
      {
         int idx = 1*dof2 + i + (p/2 + 1)*(p + 1);
         dof_map[idx] = -1 - dof_map[idx];
      }

   o = 0;
   for (int j = 0; j <= p; j++)
      for (int i = 0; i <= p + 1; i++)
      {
         int idx;
         if ((idx = dof_map[o++]) < 0)
         {
            idx = -1 - idx;
            dof2nk[idx] = 3;
         }
         else
         {
            dof2nk[idx] = 1;
         }
         Nodes.IntPoint(idx).Set2(cp[i], op[j]);
      }
   for (int j = 0; j <= p + 1; j++)
      for (int i = 0; i <= p; i++)
      {
         int idx;
         if ((idx = dof_map[o++]) < 0)
         {
            idx = -1 - idx;
            dof2nk[idx] = 0;
         }
         else
         {
            dof2nk[idx] = 2;
         }
         Nodes.IntPoint(idx).Set2(op[i], cp[j]);
      }
}

void RT_QuadrilateralElement::CalcVShape(const IntegrationPoint &ip,
                                         DenseMatrix &shape) const
{
   const int pp1 = order;

#ifdef MFEM_THREAD_SAFE
   Vector shape_cx(pp1 + 1), shape_ox(pp1), shape_cy(pp1 + 1), shape_oy(pp1);
<<<<<<< HEAD
=======
   Vector dshape_cx(pp1 + 1), dshape_cy(pp1 + 1);
>>>>>>> f23b8135
#endif

   if (obasis1d.IsIntegratedType())
   {
#ifdef MFEM_THREAD_SAFE
      Vector dshape_cx(pp1 + 1), dshape_cy(pp1 + 1);
#endif
      cbasis1d.Eval(ip.x, shape_cx, dshape_cx);
      cbasis1d.Eval(ip.y, shape_cy, dshape_cy);
      obasis1d.ScaleIntegrated(false);
      obasis1d.EvalIntegrated(dshape_cx, shape_ox);
      obasis1d.EvalIntegrated(dshape_cy, shape_oy);
   }
   else
   {
      cbasis1d.Eval(ip.x, shape_cx);
      cbasis1d.Eval(ip.y, shape_cy);
      obasis1d.Eval(ip.x, shape_ox);
      obasis1d.Eval(ip.y, shape_oy);
   }

   int o = 0;
   for (int j = 0; j < pp1; j++)
      for (int i = 0; i <= pp1; i++)
      {
         int idx, s;
         if ((idx = dof_map[o++]) < 0)
         {
            idx = -1 - idx, s = -1;
         }
         else
         {
            s = +1;
         }
         shape(idx,0) = s*shape_cx(i)*shape_oy(j);
         shape(idx,1) = 0.;
      }
   for (int j = 0; j <= pp1; j++)
      for (int i = 0; i < pp1; i++)
      {
         int idx, s;
         if ((idx = dof_map[o++]) < 0)
         {
            idx = -1 - idx, s = -1;
         }
         else
         {
            s = +1;
         }
         shape(idx,0) = 0.;
         shape(idx,1) = s*shape_ox(i)*shape_cy(j);
      }
}

void RT_QuadrilateralElement::CalcDivShape(const IntegrationPoint &ip,
                                           Vector &divshape) const
{
   const int pp1 = order;

#ifdef MFEM_THREAD_SAFE
   Vector shape_cx(pp1 + 1), shape_ox(pp1), shape_cy(pp1 + 1), shape_oy(pp1);
   Vector dshape_cx(pp1 + 1), dshape_cy(pp1 + 1);
#endif

   cbasis1d.Eval(ip.x, shape_cx, dshape_cx);
   cbasis1d.Eval(ip.y, shape_cy, dshape_cy);
   if (obasis1d.IsIntegratedType())
   {
      obasis1d.ScaleIntegrated(false);
      obasis1d.EvalIntegrated(dshape_cx, shape_ox);
      obasis1d.EvalIntegrated(dshape_cy, shape_oy);
   }
   else
   {
      obasis1d.Eval(ip.x, shape_ox);
      obasis1d.Eval(ip.y, shape_oy);
   }

   int o = 0;
   for (int j = 0; j < pp1; j++)
      for (int i = 0; i <= pp1; i++)
      {
         int idx, s;
         if ((idx = dof_map[o++]) < 0)
         {
            idx = -1 - idx, s = -1;
         }
         else
         {
            s = +1;
         }
         divshape(idx) = s*dshape_cx(i)*shape_oy(j);
      }
   for (int j = 0; j <= pp1; j++)
      for (int i = 0; i < pp1; i++)
      {
         int idx, s;
         if ((idx = dof_map[o++]) < 0)
         {
            idx = -1 - idx, s = -1;
         }
         else
         {
            s = +1;
         }
         divshape(idx) = s*shape_ox(i)*dshape_cy(j);
      }
}

void RT_QuadrilateralElement::ProjectIntegrated(VectorCoefficient &vc,
                                                ElementTransformation &Trans,
                                                Vector &dofs) const
{
   MFEM_ASSERT(obasis1d.IsIntegratedType(), "Not integrated type");
   double vk[Geometry::MaxDim];
   Vector xk(vk, vc.GetVDim());

   const IntegrationRule &ir = IntRules.Get(Geometry::SEGMENT, order);
   const int nqpt = ir.GetNPoints();

   IntegrationPoint ip2d;

   int o = 0;
   for (int c = 0; c < 2; c++)
   {
      int im = (c == 0) ? order + 1 : order;
      int jm = (c == 1) ? order + 1 : order;
      for (int j = 0; j < jm; j++)
         for (int i = 0; i < im; i++)
         {
            int idx = dof_map[o++];
            if (idx < 0) { idx = -1 - idx; }
            int ic = (c == 0) ? j : i;
            const double h = cp[ic+1] - cp[ic];
            double val = 0.0;
            for (int k = 0; k < nqpt; k++)
            {
               const IntegrationPoint &ip1d = ir.IntPoint(k);
               if (c == 0) { ip2d.Set2(cp[i], cp[j] + (h*ip1d.x)); }
               else { ip2d.Set2(cp[i] + (h*ip1d.x), cp[j]); }
               Trans.SetIntPoint(&ip2d);
               vc.Eval(xk, Trans, ip2d);
               // nk^t adj(J) xk
               const double ipval = Trans.AdjugateJacobian().InnerProduct(vk,
                                                                          nk + dof2nk[idx]*dim);
               val += ip1d.weight*ipval;
            }
            dofs(idx) = val*h;
         }
   }
}


const double RT_HexahedronElement::nk[18] =
{ 0.,0.,-1.,  0.,-1.,0.,  1.,0.,0.,  0.,1.,0.,  -1.,0.,0.,  0.,0.,1. };

RT_HexahedronElement::RT_HexahedronElement(const int p,
                                           const int cb_type,
                                           const int ob_type)
   : VectorTensorFiniteElement(3, 3*(p + 1)*(p + 1)*(p + 2), p + 1, cb_type,
                               ob_type, H_DIV, DofMapType::L2_DOF_MAP),
     dof2nk(dof),
     cp(poly1d.ClosedPoints(p + 1, cb_type))
{
   if (obasis1d.IsIntegratedType()) { is_nodal = false; }

   dof_map.SetSize(dof);

   const double *op = poly1d.OpenPoints(p, ob_type);
   const int dof3 = dof/3;

#ifndef MFEM_THREAD_SAFE
   shape_cx.SetSize(p + 2);
   shape_ox.SetSize(p + 1);
   shape_cy.SetSize(p + 2);
   shape_oy.SetSize(p + 1);
   shape_cz.SetSize(p + 2);
   shape_oz.SetSize(p + 1);
   dshape_cx.SetSize(p + 2);
   dshape_cy.SetSize(p + 2);
   dshape_cz.SetSize(p + 2);
#endif

   // faces
   int o = 0;
   for (int j = 0; j <= p; j++)  // (3,2,1,0) -- bottom
      for (int i = 0; i <= p; i++)
      {
         dof_map[2*dof3 + i + ((p - j) + 0*(p + 1))*(p + 1)] = o++;
      }
   for (int j = 0; j <= p; j++)  // (0,1,5,4) -- front
      for (int i = 0; i <= p; i++)
      {
         dof_map[1*dof3 + i + (0 + j*(p + 2))*(p + 1)] = o++;
      }
   for (int j = 0; j <= p; j++)  // (1,2,6,5) -- right
      for (int i = 0; i <= p; i++)
      {
         dof_map[0*dof3 + (p + 1) + (i + j*(p + 1))*(p + 2)] = o++;
      }
   for (int j = 0; j <= p; j++)  // (2,3,7,6) -- back
      for (int i = 0; i <= p; i++)
      {
         dof_map[1*dof3 + (p - i) + ((p + 1) + j*(p + 2))*(p + 1)] = o++;
      }
   for (int j = 0; j <= p; j++)  // (3,0,4,7) -- left
      for (int i = 0; i <= p; i++)
      {
         dof_map[0*dof3 + 0 + ((p - i) + j*(p + 1))*(p + 2)] = o++;
      }
   for (int j = 0; j <= p; j++)  // (4,5,6,7) -- top
      for (int i = 0; i <= p; i++)
      {
         dof_map[2*dof3 + i + (j + (p + 1)*(p + 1))*(p + 1)] = o++;
      }

   // interior
   // x-components
   for (int k = 0; k <= p; k++)
      for (int j = 0; j <= p; j++)
         for (int i = 1; i <= p; i++)
         {
            dof_map[0*dof3 + i + (j + k*(p + 1))*(p + 2)] = o++;
         }
   // y-components
   for (int k = 0; k <= p; k++)
      for (int j = 1; j <= p; j++)
         for (int i = 0; i <= p; i++)
         {
            dof_map[1*dof3 + i + (j + k*(p + 2))*(p + 1)] = o++;
         }
   // z-components
   for (int k = 1; k <= p; k++)
      for (int j = 0; j <= p; j++)
         for (int i = 0; i <= p; i++)
         {
            dof_map[2*dof3 + i + (j + k*(p + 1))*(p + 1)] = o++;
         }

   // dof orientations
   // for odd p, do not change the orientations in the mid-planes
   // {i = p/2 + 1}, {j = p/2 + 1}, {k = p/2 + 1} in the x, y, z-components
   // respectively.
   // x-components
   for (int k = 0; k <= p; k++)
      for (int j = 0; j <= p; j++)
         for (int i = 0; i <= p/2; i++)
         {
            int idx = 0*dof3 + i + (j + k*(p + 1))*(p + 2);
            dof_map[idx] = -1 - dof_map[idx];
         }
   // y-components
   for (int k = 0; k <= p; k++)
      for (int j = 0; j <= p/2; j++)
         for (int i = 0; i <= p; i++)
         {
            int idx = 1*dof3 + i + (j + k*(p + 2))*(p + 1);
            dof_map[idx] = -1 - dof_map[idx];
         }
   // z-components
   for (int k = 0; k <= p/2; k++)
      for (int j = 0; j <= p; j++)
         for (int i = 0; i <= p; i++)
         {
            int idx = 2*dof3 + i + (j + k*(p + 1))*(p + 1);
            dof_map[idx] = -1 - dof_map[idx];
         }

   o = 0;
   // x-components
   for (int k = 0; k <= p; k++)
      for (int j = 0; j <= p; j++)
         for (int i = 0; i <= p + 1; i++)
         {
            int idx;
            if ((idx = dof_map[o++]) < 0)
            {
               idx = -1 - idx;
               dof2nk[idx] = 4;
            }
            else
            {
               dof2nk[idx] = 2;
            }
            Nodes.IntPoint(idx).Set3(cp[i], op[j], op[k]);
         }
   // y-components
   for (int k = 0; k <= p; k++)
      for (int j = 0; j <= p + 1; j++)
         for (int i = 0; i <= p; i++)
         {
            int idx;
            if ((idx = dof_map[o++]) < 0)
            {
               idx = -1 - idx;
               dof2nk[idx] = 1;
            }
            else
            {
               dof2nk[idx] = 3;
            }
            Nodes.IntPoint(idx).Set3(op[i], cp[j], op[k]);
         }
   // z-components
   for (int k = 0; k <= p + 1; k++)
      for (int j = 0; j <= p; j++)
         for (int i = 0; i <= p; i++)
         {
            int idx;
            if ((idx = dof_map[o++]) < 0)
            {
               idx = -1 - idx;
               dof2nk[idx] = 0;
            }
            else
            {
               dof2nk[idx] = 5;
            }
            Nodes.IntPoint(idx).Set3(op[i], op[j], cp[k]);
         }
}

void RT_HexahedronElement::CalcVShape(const IntegrationPoint &ip,
                                      DenseMatrix &shape) const
{
   const int pp1 = order;

#ifdef MFEM_THREAD_SAFE
   Vector shape_cx(pp1 + 1), shape_ox(pp1), shape_cy(pp1 + 1), shape_oy(pp1);
   Vector shape_cz(pp1 + 1), shape_oz(pp1);
<<<<<<< HEAD
=======
   Vector dshape_cx(pp1 + 1), dshape_cy(pp1 + 1), dshape_cz(pp1 + 1);
>>>>>>> f23b8135
#endif

   if (obasis1d.IsIntegratedType())
   {
#ifdef MFEM_THREAD_SAFE
      Vector dshape_cx(pp1 + 1), dshape_cy(pp1 + 1), dshape_cz(pp1 + 1);
#endif
      cbasis1d.Eval(ip.x, shape_cx, dshape_cx);
      cbasis1d.Eval(ip.y, shape_cy, dshape_cy);
      cbasis1d.Eval(ip.z, shape_cz, dshape_cz);
      obasis1d.ScaleIntegrated(false);
      obasis1d.EvalIntegrated(dshape_cx, shape_ox);
      obasis1d.EvalIntegrated(dshape_cy, shape_oy);
      obasis1d.EvalIntegrated(dshape_cz, shape_oz);
   }
   else
   {
      cbasis1d.Eval(ip.x, shape_cx);
      cbasis1d.Eval(ip.y, shape_cy);
      cbasis1d.Eval(ip.z, shape_cz);
      obasis1d.Eval(ip.x, shape_ox);
      obasis1d.Eval(ip.y, shape_oy);
      obasis1d.Eval(ip.z, shape_oz);
   }

   int o = 0;
   // x-components
   for (int k = 0; k < pp1; k++)
      for (int j = 0; j < pp1; j++)
         for (int i = 0; i <= pp1; i++)
         {
            int idx, s;
            if ((idx = dof_map[o++]) < 0)
            {
               idx = -1 - idx, s = -1;
            }
            else
            {
               s = +1;
            }
            shape(idx,0) = s*shape_cx(i)*shape_oy(j)*shape_oz(k);
            shape(idx,1) = 0.;
            shape(idx,2) = 0.;
         }
   // y-components
   for (int k = 0; k < pp1; k++)
      for (int j = 0; j <= pp1; j++)
         for (int i = 0; i < pp1; i++)
         {
            int idx, s;
            if ((idx = dof_map[o++]) < 0)
            {
               idx = -1 - idx, s = -1;
            }
            else
            {
               s = +1;
            }
            shape(idx,0) = 0.;
            shape(idx,1) = s*shape_ox(i)*shape_cy(j)*shape_oz(k);
            shape(idx,2) = 0.;
         }
   // z-components
   for (int k = 0; k <= pp1; k++)
      for (int j = 0; j < pp1; j++)
         for (int i = 0; i < pp1; i++)
         {
            int idx, s;
            if ((idx = dof_map[o++]) < 0)
            {
               idx = -1 - idx, s = -1;
            }
            else
            {
               s = +1;
            }
            shape(idx,0) = 0.;
            shape(idx,1) = 0.;
            shape(idx,2) = s*shape_ox(i)*shape_oy(j)*shape_cz(k);
         }
}

void RT_HexahedronElement::CalcDivShape(const IntegrationPoint &ip,
                                        Vector &divshape) const
{
   const int pp1 = order;

#ifdef MFEM_THREAD_SAFE
   Vector shape_cx(pp1 + 1), shape_ox(pp1), shape_cy(pp1 + 1), shape_oy(pp1);
   Vector shape_cz(pp1 + 1), shape_oz(pp1);
   Vector dshape_cx(pp1 + 1), dshape_cy(pp1 + 1), dshape_cz(pp1 + 1);
#endif

   cbasis1d.Eval(ip.x, shape_cx, dshape_cx);
   cbasis1d.Eval(ip.y, shape_cy, dshape_cy);
   cbasis1d.Eval(ip.z, shape_cz, dshape_cz);
   if (obasis1d.IsIntegratedType())
   {
      obasis1d.ScaleIntegrated(false);
      obasis1d.EvalIntegrated(dshape_cx, shape_ox);
      obasis1d.EvalIntegrated(dshape_cy, shape_oy);
      obasis1d.EvalIntegrated(dshape_cz, shape_oz);
   }
   else
   {
      obasis1d.Eval(ip.x, shape_ox);
      obasis1d.Eval(ip.y, shape_oy);
      obasis1d.Eval(ip.z, shape_oz);
   }

   int o = 0;
   // x-components
   for (int k = 0; k < pp1; k++)
      for (int j = 0; j < pp1; j++)
         for (int i = 0; i <= pp1; i++)
         {
            int idx, s;
            if ((idx = dof_map[o++]) < 0)
            {
               idx = -1 - idx, s = -1;
            }
            else
            {
               s = +1;
            }
            divshape(idx) = s*dshape_cx(i)*shape_oy(j)*shape_oz(k);
         }
   // y-components
   for (int k = 0; k < pp1; k++)
      for (int j = 0; j <= pp1; j++)
         for (int i = 0; i < pp1; i++)
         {
            int idx, s;
            if ((idx = dof_map[o++]) < 0)
            {
               idx = -1 - idx, s = -1;
            }
            else
            {
               s = +1;
            }
            divshape(idx) = s*shape_ox(i)*dshape_cy(j)*shape_oz(k);
         }
   // z-components
   for (int k = 0; k <= pp1; k++)
      for (int j = 0; j < pp1; j++)
         for (int i = 0; i < pp1; i++)
         {
            int idx, s;
            if ((idx = dof_map[o++]) < 0)
            {
               idx = -1 - idx, s = -1;
            }
            else
            {
               s = +1;
            }
            divshape(idx) = s*shape_ox(i)*shape_oy(j)*dshape_cz(k);
         }
}

void RT_HexahedronElement::ProjectIntegrated(VectorCoefficient &vc,
                                             ElementTransformation &Trans,
                                             Vector &dofs) const
{
   MFEM_ASSERT(obasis1d.IsIntegratedType(), "Not integrated type");
   double vq[Geometry::MaxDim];
   Vector xq(vq, vc.GetVDim());

   const IntegrationRule &ir2d = IntRules.Get(Geometry::SQUARE, order);
   const int nqpt = ir2d.GetNPoints();

   IntegrationPoint ip3d;

   int o = 0;
   for (int c = 0; c < 3; c++)
   {
      int im = (c == 0) ? order + 1 : order;
      int jm = (c == 1) ? order + 1 : order;
      int km = (c == 2) ? order + 1 : order;
      for (int k = 0; k < km; k++)
         for (int j = 0; j < jm; j++)
            for (int i = 0; i < im; i++)
            {
               int idx = dof_map[o++];
               if (idx < 0) { idx = -1 - idx; }
               int ic1, ic2;
               if (c == 0) { ic1 = j; ic2 = k; }
               else if (c == 1) { ic1 = i; ic2 = k; }
               else { ic1 = i; ic2 = j; }
               const double h1 = cp[ic1+1] - cp[ic1];
               const double h2 = cp[ic2+1] - cp[ic2];
               double val = 0.0;
               for (int q = 0; q < nqpt; q++)
               {
                  const IntegrationPoint &ip2d = ir2d.IntPoint(q);
                  if (c == 0) { ip3d.Set3(cp[i], cp[j] + h1*ip2d.x, cp[k] + h2*ip2d.y); }
                  else if (c == 1) { ip3d.Set3(cp[i] + h1*ip2d.x, cp[j], cp[k] + h2*ip2d.y); }
                  else { ip3d.Set3(cp[i] + h1*ip2d.x, cp[j] + h2*ip2d.y, cp[k]); }
                  Trans.SetIntPoint(&ip3d);
                  vc.Eval(xq, Trans, ip3d);
                  // nk^t adj(J) xq
                  const double ipval
                     = Trans.AdjugateJacobian().InnerProduct(vq, nk + dof2nk[idx]*dim);
                  val += ip2d.weight*ipval;
               }
               dofs(idx) = val*h1*h2;
            }
   }
}


const double RT_TriangleElement::nk[6] =
{ 0., -1., 1., 1., -1., 0. };

const double RT_TriangleElement::c = 1./3.;

RT_TriangleElement::RT_TriangleElement(const int p)
   : VectorFiniteElement(2, Geometry::TRIANGLE, (p + 1)*(p + 3), p + 1,
                         H_DIV, FunctionSpace::Pk),
     dof2nk(dof)
{
   const double *iop = (p > 0) ? poly1d.OpenPoints(p - 1) : NULL;
   const double *bop = poly1d.OpenPoints(p);

#ifndef MFEM_THREAD_SAFE
   shape_x.SetSize(p + 1);
   shape_y.SetSize(p + 1);
   shape_l.SetSize(p + 1);
   dshape_x.SetSize(p + 1);
   dshape_y.SetSize(p + 1);
   dshape_l.SetSize(p + 1);
   u.SetSize(dof, dim);
   divu.SetSize(dof);
#else
   Vector shape_x(p + 1), shape_y(p + 1), shape_l(p + 1);
#endif

   // edges
   int o = 0;
   for (int i = 0; i <= p; i++)  // (0,1)
   {
      Nodes.IntPoint(o).Set2(bop[i], 0.);
      dof2nk[o++] = 0;
   }
   for (int i = 0; i <= p; i++)  // (1,2)
   {
      Nodes.IntPoint(o).Set2(bop[p-i], bop[i]);
      dof2nk[o++] = 1;
   }
   for (int i = 0; i <= p; i++)  // (2,0)
   {
      Nodes.IntPoint(o).Set2(0., bop[p-i]);
      dof2nk[o++] = 2;
   }

   // interior
   for (int j = 0; j < p; j++)
      for (int i = 0; i + j < p; i++)
      {
         double w = iop[i] + iop[j] + iop[p-1-i-j];
         Nodes.IntPoint(o).Set2(iop[i]/w, iop[j]/w);
         dof2nk[o++] = 0;
         Nodes.IntPoint(o).Set2(iop[i]/w, iop[j]/w);
         dof2nk[o++] = 2;
      }

   DenseMatrix T(dof);
   for (int k = 0; k < dof; k++)
   {
      const IntegrationPoint &ip = Nodes.IntPoint(k);
      poly1d.CalcBasis(p, ip.x, shape_x);
      poly1d.CalcBasis(p, ip.y, shape_y);
      poly1d.CalcBasis(p, 1. - ip.x - ip.y, shape_l);
      const double *n_k = nk + 2*dof2nk[k];

      o = 0;
      for (int j = 0; j <= p; j++)
         for (int i = 0; i + j <= p; i++)
         {
            double s = shape_x(i)*shape_y(j)*shape_l(p-i-j);
            T(o++, k) = s*n_k[0];
            T(o++, k) = s*n_k[1];
         }
      for (int i = 0; i <= p; i++)
      {
         double s = shape_x(i)*shape_y(p-i);
         T(o++, k) = s*((ip.x - c)*n_k[0] + (ip.y - c)*n_k[1]);
      }
   }

   Ti.Factor(T);
   // mfem::out << "RT_TriangleElement(" << p << ") : "; Ti.TestInversion();
}

void RT_TriangleElement::CalcVShape(const IntegrationPoint &ip,
                                    DenseMatrix &shape) const
{
   const int p = order - 1;

#ifdef MFEM_THREAD_SAFE
   Vector shape_x(p + 1), shape_y(p + 1), shape_l(p + 1);
   DenseMatrix u(dof, dim);
#endif

   poly1d.CalcBasis(p, ip.x, shape_x);
   poly1d.CalcBasis(p, ip.y, shape_y);
   poly1d.CalcBasis(p, 1. - ip.x - ip.y, shape_l);

   int o = 0;
   for (int j = 0; j <= p; j++)
      for (int i = 0; i + j <= p; i++)
      {
         double s = shape_x(i)*shape_y(j)*shape_l(p-i-j);
         u(o,0) = s;  u(o,1) = 0;  o++;
         u(o,0) = 0;  u(o,1) = s;  o++;
      }
   for (int i = 0; i <= p; i++)
   {
      double s = shape_x(i)*shape_y(p-i);
      u(o,0) = (ip.x - c)*s;
      u(o,1) = (ip.y - c)*s;
      o++;
   }

   Ti.Mult(u, shape);
}

void RT_TriangleElement::CalcDivShape(const IntegrationPoint &ip,
                                      Vector &divshape) const
{
   const int p = order - 1;

#ifdef MFEM_THREAD_SAFE
   Vector shape_x(p + 1),  shape_y(p + 1),  shape_l(p + 1);
   Vector dshape_x(p + 1), dshape_y(p + 1), dshape_l(p + 1);
   Vector divu(dof);
#endif

   poly1d.CalcBasis(p, ip.x, shape_x, dshape_x);
   poly1d.CalcBasis(p, ip.y, shape_y, dshape_y);
   poly1d.CalcBasis(p, 1. - ip.x - ip.y, shape_l, dshape_l);

   int o = 0;
   for (int j = 0; j <= p; j++)
      for (int i = 0; i + j <= p; i++)
      {
         int k = p - i - j;
         divu(o++) = (dshape_x(i)*shape_l(k) -
                      shape_x(i)*dshape_l(k))*shape_y(j);
         divu(o++) = (dshape_y(j)*shape_l(k) -
                      shape_y(j)*dshape_l(k))*shape_x(i);
      }
   for (int i = 0; i <= p; i++)
   {
      int j = p - i;
      divu(o++) = ((shape_x(i) + (ip.x - c)*dshape_x(i))*shape_y(j) +
                   (shape_y(j) + (ip.y - c)*dshape_y(j))*shape_x(i));
   }

   Ti.Mult(divu, divshape);
}


const double RT_TetrahedronElement::nk[12] =
{ 1,1,1,  -1,0,0,  0,-1,0,  0,0,-1 };
// { .5,.5,.5, -.5,0,0, 0,-.5,0, 0,0,-.5}; // n_F |F|

const double RT_TetrahedronElement::c = 1./4.;

RT_TetrahedronElement::RT_TetrahedronElement(const int p)
   : VectorFiniteElement(3, Geometry::TETRAHEDRON, (p + 1)*(p + 2)*(p + 4)/2,
                         p + 1, H_DIV, FunctionSpace::Pk),
     dof2nk(dof)
{
   const double *iop = (p > 0) ? poly1d.OpenPoints(p - 1) : NULL;
   const double *bop = poly1d.OpenPoints(p);

#ifndef MFEM_THREAD_SAFE
   shape_x.SetSize(p + 1);
   shape_y.SetSize(p + 1);
   shape_z.SetSize(p + 1);
   shape_l.SetSize(p + 1);
   dshape_x.SetSize(p + 1);
   dshape_y.SetSize(p + 1);
   dshape_z.SetSize(p + 1);
   dshape_l.SetSize(p + 1);
   u.SetSize(dof, dim);
   divu.SetSize(dof);
#else
   Vector shape_x(p + 1), shape_y(p + 1), shape_z(p + 1), shape_l(p + 1);
#endif

   int o = 0;
   // faces (see Mesh::GenerateFaces in mesh/mesh.cpp,
   //        the constructor of H1_TetrahedronElement)
   for (int j = 0; j <= p; j++)
      for (int i = 0; i + j <= p; i++)  // (1,2,3)
      {
         double w = bop[i] + bop[j] + bop[p-i-j];
         Nodes.IntPoint(o).Set3(bop[p-i-j]/w, bop[i]/w, bop[j]/w);
         dof2nk[o++] = 0;
      }
   for (int j = 0; j <= p; j++)
      for (int i = 0; i + j <= p; i++)  // (0,3,2)
      {
         double w = bop[i] + bop[j] + bop[p-i-j];
         Nodes.IntPoint(o).Set3(0., bop[j]/w, bop[i]/w);
         dof2nk[o++] = 1;
      }
   for (int j = 0; j <= p; j++)
      for (int i = 0; i + j <= p; i++)  // (0,1,3)
      {
         double w = bop[i] + bop[j] + bop[p-i-j];
         Nodes.IntPoint(o).Set3(bop[i]/w, 0., bop[j]/w);
         dof2nk[o++] = 2;
      }
   for (int j = 0; j <= p; j++)
      for (int i = 0; i + j <= p; i++)  // (0,2,1)
      {
         double w = bop[i] + bop[j] + bop[p-i-j];
         Nodes.IntPoint(o).Set3(bop[j]/w, bop[i]/w, 0.);
         dof2nk[o++] = 3;
      }

   // interior
   for (int k = 0; k < p; k++)
      for (int j = 0; j + k < p; j++)
         for (int i = 0; i + j + k < p; i++)
         {
            double w = iop[i] + iop[j] + iop[k] + iop[p-1-i-j-k];
            Nodes.IntPoint(o).Set3(iop[i]/w, iop[j]/w, iop[k]/w);
            dof2nk[o++] = 1;
            Nodes.IntPoint(o).Set3(iop[i]/w, iop[j]/w, iop[k]/w);
            dof2nk[o++] = 2;
            Nodes.IntPoint(o).Set3(iop[i]/w, iop[j]/w, iop[k]/w);
            dof2nk[o++] = 3;
         }

   DenseMatrix T(dof);
   for (int m = 0; m < dof; m++)
   {
      const IntegrationPoint &ip = Nodes.IntPoint(m);
      poly1d.CalcBasis(p, ip.x, shape_x);
      poly1d.CalcBasis(p, ip.y, shape_y);
      poly1d.CalcBasis(p, ip.z, shape_z);
      poly1d.CalcBasis(p, 1. - ip.x - ip.y - ip.z, shape_l);
      const double *nm = nk + 3*dof2nk[m];

      o = 0;
      for (int k = 0; k <= p; k++)
         for (int j = 0; j + k <= p; j++)
            for (int i = 0; i + j + k <= p; i++)
            {
               double s = shape_x(i)*shape_y(j)*shape_z(k)*shape_l(p-i-j-k);
               T(o++, m) = s * nm[0];
               T(o++, m) = s * nm[1];
               T(o++, m) = s * nm[2];
            }
      for (int j = 0; j <= p; j++)
         for (int i = 0; i + j <= p; i++)
         {
            double s = shape_x(i)*shape_y(j)*shape_z(p-i-j);
            T(o++, m) = s*((ip.x - c)*nm[0] + (ip.y - c)*nm[1] +
                           (ip.z - c)*nm[2]);
         }
   }

   Ti.Factor(T);
   // mfem::out << "RT_TetrahedronElement(" << p << ") : "; Ti.TestInversion();
}

void RT_TetrahedronElement::CalcVShape(const IntegrationPoint &ip,
                                       DenseMatrix &shape) const
{
   const int p = order - 1;

#ifdef MFEM_THREAD_SAFE
   Vector shape_x(p + 1), shape_y(p + 1), shape_z(p + 1), shape_l(p + 1);
   DenseMatrix u(dof, dim);
#endif

   poly1d.CalcBasis(p, ip.x, shape_x);
   poly1d.CalcBasis(p, ip.y, shape_y);
   poly1d.CalcBasis(p, ip.z, shape_z);
   poly1d.CalcBasis(p, 1. - ip.x - ip.y - ip.z, shape_l);

   int o = 0;
   for (int k = 0; k <= p; k++)
      for (int j = 0; j + k <= p; j++)
         for (int i = 0; i + j + k <= p; i++)
         {
            double s = shape_x(i)*shape_y(j)*shape_z(k)*shape_l(p-i-j-k);
            u(o,0) = s;  u(o,1) = 0;  u(o,2) = 0;  o++;
            u(o,0) = 0;  u(o,1) = s;  u(o,2) = 0;  o++;
            u(o,0) = 0;  u(o,1) = 0;  u(o,2) = s;  o++;
         }
   for (int j = 0; j <= p; j++)
      for (int i = 0; i + j <= p; i++)
      {
         double s = shape_x(i)*shape_y(j)*shape_z(p-i-j);
         u(o,0) = (ip.x - c)*s;  u(o,1) = (ip.y - c)*s;  u(o,2) = (ip.z - c)*s;
         o++;
      }

   Ti.Mult(u, shape);
}

void RT_TetrahedronElement::CalcDivShape(const IntegrationPoint &ip,
                                         Vector &divshape) const
{
   const int p = order - 1;

#ifdef MFEM_THREAD_SAFE
   Vector shape_x(p + 1),  shape_y(p + 1),  shape_z(p + 1),  shape_l(p + 1);
   Vector dshape_x(p + 1), dshape_y(p + 1), dshape_z(p + 1), dshape_l(p + 1);
   Vector divu(dof);
#endif

   poly1d.CalcBasis(p, ip.x, shape_x, dshape_x);
   poly1d.CalcBasis(p, ip.y, shape_y, dshape_y);
   poly1d.CalcBasis(p, ip.z, shape_z, dshape_z);
   poly1d.CalcBasis(p, 1. - ip.x - ip.y - ip.z, shape_l, dshape_l);

   int o = 0;
   for (int k = 0; k <= p; k++)
      for (int j = 0; j + k <= p; j++)
         for (int i = 0; i + j + k <= p; i++)
         {
            int l = p - i - j - k;
            divu(o++) = (dshape_x(i)*shape_l(l) -
                         shape_x(i)*dshape_l(l))*shape_y(j)*shape_z(k);
            divu(o++) = (dshape_y(j)*shape_l(l) -
                         shape_y(j)*dshape_l(l))*shape_x(i)*shape_z(k);
            divu(o++) = (dshape_z(k)*shape_l(l) -
                         shape_z(k)*dshape_l(l))*shape_x(i)*shape_y(j);
         }
   for (int j = 0; j <= p; j++)
      for (int i = 0; i + j <= p; i++)
      {
         int k = p - i - j;
         divu(o++) =
            (shape_x(i) + (ip.x - c)*dshape_x(i))*shape_y(j)*shape_z(k) +
            (shape_y(j) + (ip.y - c)*dshape_y(j))*shape_x(i)*shape_z(k) +
            (shape_z(k) + (ip.z - c)*dshape_z(k))*shape_x(i)*shape_y(j);
      }

   Ti.Mult(divu, divshape);
}

const double RT_WedgeElement::nk[15] =
{ 0,0,-1, 0,0,1, 0,-1,0, 1,1,0, -1,0,0};

RT_WedgeElement::RT_WedgeElement(const int p)
   : VectorFiniteElement(3, Geometry::PRISM,
                         (p + 2) * ((p + 1) * (p + 2)) / 2 +
                         (p + 1) * (p + 1) * (p + 3), p + 1,
                         H_DIV, FunctionSpace::Qk),
     dof2nk(dof),
     t_dof(dof),
     s_dof(dof),
     L2TriangleFE(p),
     RTTriangleFE(p),
     H1SegmentFE(p + 1),
     L2SegmentFE(p)
{
   MFEM_ASSERT(L2TriangleFE.GetDof() * H1SegmentFE.GetDof() +
               RTTriangleFE.GetDof() * L2SegmentFE.GetDof() == dof,
               "Mismatch in number of degrees of freedom "
               "when building RT_WedgeElement!");

   const int pm1 = p - 1;

#ifndef MFEM_THREAD_SAFE
   tl2_shape.SetSize(L2TriangleFE.GetDof());
   sh1_shape.SetSize(H1SegmentFE.GetDof());
   trt_shape.SetSize(RTTriangleFE.GetDof(), 2);
   sl2_shape.SetSize(L2SegmentFE.GetDof());
   sh1_dshape.SetSize(H1SegmentFE.GetDof(), 1);
   trt_dshape.SetSize(RTTriangleFE.GetDof());
#endif

   const IntegrationRule &tl2_n = L2TriangleFE.GetNodes();
   const IntegrationRule &trt_n = RTTriangleFE.GetNodes();
   const IntegrationRule &sh1_n = H1SegmentFE.GetNodes();
   const IntegrationRule &sl2_n = L2SegmentFE.GetNodes();

   // faces
   int o = 0;
   int l = 0;
   // (0,2,1) -- bottom
   for (int j = 0; j <= p; j++)
      for (int i = 0; i + j <= p; i++)
      {
         l = j + i * (2 * p + 3 - i) / 2;
         t_dof[o] = l; s_dof[o] = 0; dof2nk[o] = 0;
         const IntegrationPoint & t_ip = tl2_n.IntPoint(t_dof[o]);
         Nodes.IntPoint(o).Set3(t_ip.x, t_ip.y, sh1_n.IntPoint(s_dof[o]).x);
         o++;
      }
   // (3,4,5) -- top
   l = 0;
   for (int j = 0; j <= p; j++)
      for (int i = 0; i + j <= p; i++)
      {
         t_dof[o] = l; s_dof[o] = 1; dof2nk[o] = 1; l++;
         const IntegrationPoint & t_ip = tl2_n.IntPoint(t_dof[o]);
         Nodes.IntPoint(o).Set3(t_ip.x, t_ip.y, sh1_n.IntPoint(s_dof[o]).x);
         o++;
      }
   // (0, 1, 4, 3) -- xz plane
   for (int j = 0; j <= p; j++)
      for (int i = 0; i <= p; i++)
      {
         t_dof[o] = i; s_dof[o] = j; dof2nk[o] = 2;
         const IntegrationPoint & t_ip = trt_n.IntPoint(t_dof[o]);
         Nodes.IntPoint(o).Set3(t_ip.x, t_ip.y, sl2_n.IntPoint(s_dof[o]).x);
         o++;
      }
   // (1, 2, 5, 4) -- (y-x)z plane
   for (int j = 0; j <= p; j++)
      for (int i = 0; i <= p; i++)
      {
         t_dof[o] = p + 1 + i; s_dof[o] = j; dof2nk[o] = 3;
         const IntegrationPoint & t_ip = trt_n.IntPoint(t_dof[o]);
         Nodes.IntPoint(o).Set3(t_ip.x, t_ip.y, sl2_n.IntPoint(s_dof[o]).x);
         o++;
      }
   // (2, 0, 3, 5) -- yz plane
   for (int j = 0; j <= p; j++)
      for (int i = 0; i <= p; i++)
      {
         t_dof[o] = 2 * p + 2 + i; s_dof[o] = j; dof2nk[o] = 4;
         const IntegrationPoint & t_ip = trt_n.IntPoint(t_dof[o]);
         Nodes.IntPoint(o).Set3(t_ip.x, t_ip.y, sl2_n.IntPoint(s_dof[o]).x);
         o++;
      }

   // interior
   for (int k = 0; k < L2SegmentFE.GetDof(); k++)
   {
      l = 0;
      for (int j = 0; j <= pm1; j++)
         for (int i = 0; i + j <= pm1; i++)
         {
            t_dof[o] = 3 * (p + 1) + 2 * l;     s_dof[o] = k;
            dof2nk[o] = 2;
            const IntegrationPoint & t_ip0 = trt_n.IntPoint(t_dof[o]);
            const IntegrationPoint & s_ip0 = sl2_n.IntPoint(s_dof[o]);
            Nodes.IntPoint(o).Set3(t_ip0.x, t_ip0.y, s_ip0.x);
            o++;
            t_dof[o] = 3 * (p + 1) + 2 * l + 1; s_dof[o] = k;
            dof2nk[o] = 4; l++;
            const IntegrationPoint & t_ip1 = trt_n.IntPoint(t_dof[o]);
            const IntegrationPoint & s_ip1 = sl2_n.IntPoint(s_dof[o]);
            Nodes.IntPoint(o).Set3(t_ip1.x, t_ip1.y, s_ip1.x);
            o++;
         }
   }
   for (int k = 2; k < H1SegmentFE.GetDof(); k++)
   {
      for (l = 0; l < L2TriangleFE.GetDof(); l++)
      {
         t_dof[o] = l; s_dof[o] = k; dof2nk[o] = 1;
         const IntegrationPoint & t_ip = tl2_n.IntPoint(t_dof[o]);
         Nodes.IntPoint(o).Set3(t_ip.x, t_ip.y, sh1_n.IntPoint(s_dof[o]).x);
         o++;
      }
   }
}

void RT_WedgeElement::CalcVShape(const IntegrationPoint &ip,
                                 DenseMatrix &shape) const
{
#ifdef MFEM_THREAD_SAFE
   DenseMatrix trt_shape(RTTriangleFE.GetDof(), 2);
   Vector tl2_shape(L2TriangleFE.GetDof());
   Vector sh1_shape(H1SegmentFE.GetDof());
   Vector sl2_shape(L2SegmentFE.GetDof());
#endif

   IntegrationPoint ipz; ipz.x = ip.z; ipz.y = 0.0; ipz.z = 0.0;

   L2TriangleFE.CalcShape(ip, tl2_shape);
   RTTriangleFE.CalcVShape(ip, trt_shape);
   H1SegmentFE.CalcShape(ipz, sh1_shape);
   L2SegmentFE.CalcShape(ipz, sl2_shape);

   for (int i=0; i<dof; i++)
   {
      if ( dof2nk[i] >= 2 )
      {
         shape(i, 0) = trt_shape(t_dof[i], 0) * sl2_shape[s_dof[i]];
         shape(i, 1) = trt_shape(t_dof[i], 1) * sl2_shape[s_dof[i]];
         shape(i, 2) = 0.0;
      }
      else
      {
         double s = (dof2nk[i] == 0) ? -1.0 : 1.0;
         shape(i, 0) = 0.0;
         shape(i, 1) = 0.0;
         shape(i, 2) = s * tl2_shape[t_dof[i]] * sh1_shape(s_dof[i]);
      }
   }
}

void RT_WedgeElement::CalcDivShape(const IntegrationPoint &ip,
                                   Vector &divshape) const
{
#ifdef MFEM_THREAD_SAFE
   Vector      trt_dshape(RTTriangleFE.GetDof());
   Vector      tl2_shape(L2TriangleFE.GetDof());
   Vector      sl2_shape(L2SegmentFE.GetDof());
   DenseMatrix sh1_dshape(H1SegmentFE.GetDof(), 1);
#endif

   IntegrationPoint ipz; ipz.x = ip.z; ipz.y = 0.0; ipz.z = 0.0;

   RTTriangleFE.CalcDivShape(ip, trt_dshape);
   L2TriangleFE.CalcShape(ip, tl2_shape);

   L2SegmentFE.CalcShape(ipz, sl2_shape);
   H1SegmentFE.CalcDShape(ipz, sh1_dshape);

   for (int i=0; i<dof; i++)
   {
      if ( dof2nk[i] >= 2 )
      {
         divshape(i) = trt_dshape(t_dof[i]) * sl2_shape(s_dof[i]);
      }
      else
      {
         double s = (dof2nk[i] == 0) ? -1.0 : 1.0;
         divshape(i) = s * tl2_shape(t_dof[i]) * sh1_dshape(s_dof[i], 0);
      }
   }
}

const double RT_R1D_SegmentElement::nk[9] = { 1.,0.,0., 0.,1.,0., 0.,0.,1. };

RT_R1D_SegmentElement::RT_R1D_SegmentElement(const int p,
                                             const int cb_type,
                                             const int ob_type)
   : VectorFiniteElement(1, Geometry::SEGMENT, 3 * p + 4, p + 1,
                         H_DIV, FunctionSpace::Pk),
     dof2nk(dof),
     cbasis1d(poly1d.GetBasis(p + 1, VerifyClosed(cb_type))),
     obasis1d(poly1d.GetBasis(p, VerifyOpen(ob_type)))
{
   // Override default dimension for VectorFiniteElements
   vdim = 3;

   const double *cp = poly1d.ClosedPoints(p + 1, cb_type);
   const double *op = poly1d.OpenPoints(p, ob_type);

#ifndef MFEM_THREAD_SAFE
   shape_cx.SetSize(p + 2);
   shape_ox.SetSize(p + 1);
   dshape_cx.SetSize(p + 2);
#endif

   dof_map.SetSize(dof);

   int o = 0;
   // nodes
   // (0)
   Nodes.IntPoint(o).x = cp[0]; // x-directed
   dof_map[0] = o; dof2nk[o++] = 0;

   // (1)
   Nodes.IntPoint(o).x = cp[p+1]; // x-directed
   dof_map[p+1] = o; dof2nk[o++] = 0;

   // interior
   // x-components
   for (int i = 1; i <= p; i++)
   {
      Nodes.IntPoint(o).x = cp[i];
      dof_map[i] = o; dof2nk[o++] = 0;
   }
   // y-components
   for (int i = 0; i <= p; i++)
   {
      Nodes.IntPoint(o).x = op[i];
      dof_map[p+i+2] = o; dof2nk[o++] = 1;
   }
   // z-components
   for (int i = 0; i <= p; i++)
   {
      Nodes.IntPoint(o).x = op[i];
      dof_map[2*p+3+i] = o; dof2nk[o++] = 2;
   }
}

void RT_R1D_SegmentElement::CalcVShape(const IntegrationPoint &ip,
                                       DenseMatrix &shape) const
{
   const int p = order;

#ifdef MFEM_THREAD_SAFE
   Vector shape_cx(p + 1), shape_ox(p);
#endif

   cbasis1d.Eval(ip.x, shape_cx);
   obasis1d.Eval(ip.x, shape_ox);

   int o = 0;
   // x-components
   for (int i = 0; i <= p; i++)
   {
      int idx = dof_map[o++];
      shape(idx,0) = shape_cx(i);
      shape(idx,1) = 0.;
      shape(idx,2) = 0.;
   }
   // y-components
   for (int i = 0; i < p; i++)
   {
      int idx = dof_map[o++];
      shape(idx,0) = 0.;
      shape(idx,1) = shape_ox(i);
      shape(idx,2) = 0.;
   }
   // z-components
   for (int i = 0; i < p; i++)
   {
      int idx = dof_map[o++];
      shape(idx,0) = 0.;
      shape(idx,1) = 0.;
      shape(idx,2) = shape_ox(i);
   }
}

void RT_R1D_SegmentElement::CalcVShape(ElementTransformation &Trans,
                                       DenseMatrix &shape) const
{
   CalcVShape(Trans.GetIntPoint(), shape);
   const DenseMatrix & J = Trans.Jacobian();
   MFEM_ASSERT(J.Width() == 1 && J.Height() == 1,
               "RT_R1D_SegmentElement cannot be embedded in "
               "2 or 3 dimensional spaces");
   for (int i=0; i<dof; i++)
   {
      shape(i, 0) *= J(0,0);
   }
   shape *= (1.0 / Trans.Weight());
}

void RT_R1D_SegmentElement::CalcDivShape(const IntegrationPoint &ip,
                                         Vector &divshape) const
{
   const int p = order;

#ifdef MFEM_THREAD_SAFE
   Vector shape_cx(p + 1);
   Vector dshape_cx(p + 1);
#endif

   cbasis1d.Eval(ip.x, shape_cx, dshape_cx);

   int o = 0;
   // x-components
   for (int i = 0; i <= p; i++)
   {
      int idx = dof_map[o++];
      divshape(idx) = dshape_cx(i);
   }
   // y-components
   for (int i = 0; i < p; i++)
   {
      int idx = dof_map[o++];
      divshape(idx) = 0.;
   }
   // z-components
   for (int i = 0; i < p; i++)
   {
      int idx = dof_map[o++];
      divshape(idx) = 0.;
   }
}

void RT_R1D_SegmentElement::Project(VectorCoefficient &vc,
                                    ElementTransformation &Trans,
                                    Vector &dofs) const
{
   double data[3];
   Vector vk1(data, 1);
   Vector vk3(data, 3);

   double * nk_ptr = const_cast<double*>(nk);

   for (int k = 0; k < dof; k++)
   {
      Trans.SetIntPoint(&Nodes.IntPoint(k));

      vc.Eval(vk3, Trans, Nodes.IntPoint(k));
      // dof_k = nk^t adj(J) vk
      Vector n1(&nk_ptr[dof2nk[k] * 3], 1);
      Vector n3(&nk_ptr[dof2nk[k] * 3], 3);

      dofs(k) = Trans.AdjugateJacobian().InnerProduct(vk1, n1) +
                Trans.Weight() * vk3(1) * n3(1) +
                Trans.Weight() * vk3(2) * n3(2);
   }
}

void RT_R1D_SegmentElement::Project(const FiniteElement &fe,
                                    ElementTransformation &Trans,
                                    DenseMatrix &I) const
{
   if (fe.GetRangeType() == SCALAR)
   {
      double vk[Geometry::MaxDim];
      Vector shape(fe.GetDof());

      double * nk_ptr = const_cast<double*>(nk);

      I.SetSize(dof, vdim*fe.GetDof());
      for (int k = 0; k < dof; k++)
      {
         const IntegrationPoint &ip = Nodes.IntPoint(k);

         Vector n1(&nk_ptr[dof2nk[k] * 3], 1);
         Vector n3(&nk_ptr[dof2nk[k] * 3], 3);

         fe.CalcShape(ip, shape);
         Trans.SetIntPoint(&ip);
         // Transform RT face normals from reference to physical space
         // vk = adj(J)^T nk
         Trans.AdjugateJacobian().MultTranspose(n1, vk);
         vk[1] = n3[1] * Trans.Weight();
         vk[2] = n3[2] * Trans.Weight();
         if (fe.GetMapType() == INTEGRAL)
         {
            double w = 1.0/Trans.Weight();
            for (int d = 0; d < 1; d++)
            {
               vk[d] *= w;
            }
         }

         for (int j = 0; j < shape.Size(); j++)
         {
            double s = shape(j);
            if (fabs(s) < 1e-12)
            {
               s = 0.0;
            }
            // Project scalar basis function multiplied by each coordinate
            // direction onto the transformed face normals
            for (int d = 0; d < vdim; d++)
            {
               I(k,j+d*shape.Size()) = s*vk[d];
            }
         }
      }
   }
   else
   {
      double vk[Geometry::MaxDim];
      DenseMatrix vshape(fe.GetDof(), fe.GetVDim());

      double * nk_ptr = const_cast<double*>(nk);

      I.SetSize(dof, fe.GetDof());
      for (int k = 0; k < dof; k++)
      {
         const IntegrationPoint &ip = Nodes.IntPoint(k);

         Vector n1(&nk_ptr[dof2nk[k] * 3], 1);
         Vector n3(&nk_ptr[dof2nk[k] * 3], 3);

         Trans.SetIntPoint(&ip);
         // Transform RT face normals from reference to physical space
         // vk = adj(J)^T nk
         Trans.AdjugateJacobian().MultTranspose(n1, vk);
         // Compute fe basis functions in physical space
         fe.CalcVShape(Trans, vshape);
         // Project fe basis functions onto transformed face normals
         for (int j=0; j<vshape.Height(); j++)
         {
            I(k, j) = 0.0;
            I(k, j) += vshape(j, 0) * vk[0];
            if (vshape.Width() == 3)
            {
               I(k, j) += Trans.Weight() * vshape(j, 1) * n3(1);
               I(k, j) += Trans.Weight() * vshape(j, 2) * n3(2);
            }
         }
      }
   }
}

void RT_R1D_SegmentElement::ProjectCurl(const FiniteElement &fe,
                                        ElementTransformation &Trans,
                                        DenseMatrix &curl) const
{
   DenseMatrix curl_shape(fe.GetDof(), fe.GetVDim());
   Vector curl_k(fe.GetDof());

   double * nk_ptr = const_cast<double*>(nk);

   curl.SetSize(dof, fe.GetDof());
   for (int k = 0; k < dof; k++)
   {
      fe.CalcCurlShape(Nodes.IntPoint(k), curl_shape);
      curl_shape.Mult(nk_ptr + dof2nk[k] * 3, curl_k);
      for (int j = 0; j < curl_k.Size(); j++)
      {
         curl(k,j) = (fabs(curl_k(j)) < 1e-12) ? 0.0 : curl_k(j);
      }
   }
}

const double RT_R2D_SegmentElement::nk[2] = { 0.,1.};

RT_R2D_SegmentElement::RT_R2D_SegmentElement(const int p,
                                             const int ob_type)
   : VectorFiniteElement(1, Geometry::SEGMENT, p + 1, p + 1,
                         H_DIV, FunctionSpace::Pk),
     dof2nk(dof),
     obasis1d(poly1d.GetBasis(p, VerifyOpen(ob_type)))
{
   // Override default dimension for VectorFiniteElements
   vdim = 2;

   const double *op = poly1d.OpenPoints(p, ob_type);

#ifndef MFEM_THREAD_SAFE
   shape_ox.SetSize(p+1);
#endif

   dof_map.SetSize(dof);

   int o = 0;
   // interior
   // z-components
   for (int i = 0; i <= p; i++)
   {
      Nodes.IntPoint(o).x = op[i];
      dof_map[i] = o; dof2nk[o++] = 0;
   }
}

void RT_R2D_SegmentElement::CalcVShape(const IntegrationPoint &ip,
                                       DenseMatrix &shape) const
{
   const int p = order;

#ifdef MFEM_THREAD_SAFE
   Vector shape_ox(p);
#endif

   obasis1d.Eval(ip.x, shape_ox);

   int o = 0;
   // z-components
   for (int i = 0; i <= p; i++)
   {
      int idx = dof_map[o++];
      shape(idx,0) = shape_ox(i);
      shape(idx,1) = 0.;
   }
}

void RT_R2D_SegmentElement::CalcVShape(ElementTransformation &Trans,
                                       DenseMatrix &shape) const
{
   CalcVShape(Trans.GetIntPoint(), shape);
   const DenseMatrix & J = Trans.Jacobian();
   MFEM_ASSERT(J.Width() == 1 && J.Height() == 1,
               "RT_R2D_SegmentElement cannot be embedded in "
               "2 or 3 dimensional spaces");
   for (int i=0; i<dof; i++)
   {
      shape(i, 0) *= J(0,0);
   }
   shape *= (1.0 / Trans.Weight());
}

void RT_R2D_SegmentElement::CalcDivShape(const IntegrationPoint &ip,
                                         Vector &div_shape) const
{
   div_shape = 0.0;
}

void RT_R2D_SegmentElement::LocalInterpolation(const VectorFiniteElement &cfe,
                                               ElementTransformation &Trans,
                                               DenseMatrix &I) const
{
   double vk[Geometry::MaxDim]; vk[1] = 0.0; vk[2] = 0.0;
   Vector xk(vk, dim);
   IntegrationPoint ip;
   DenseMatrix vshape(cfe.GetDof(), vdim);

   double * nk_ptr = const_cast<double*>(nk);

   I.SetSize(dof, vshape.Height());

   // assuming Trans is linear; this should be ok for all refinement types
   Trans.SetIntPoint(&Geometries.GetCenter(geom_type));
   const DenseMatrix &adjJ = Trans.AdjugateJacobian();
   for (int k = 0; k < dof; k++)
   {
      Vector n2(&nk_ptr[dof2nk[k] * 2], 2);

      Trans.Transform(Nodes.IntPoint(k), xk);
      ip.Set3(vk);
      cfe.CalcVShape(ip, vshape);
      // xk = |J| J^{-t} n_k
      adjJ.MultTranspose(n2, vk);
      // I_k = vshape_k.adj(J)^t.n_k, k=1,...,dof
      for (int j = 0; j < vshape.Height(); j++)
      {
         double Ikj = 0.;
         /*
              for (int i = 0; i < dim; i++)
              {
                 Ikj += vshape(j, i) * vk[i];
              }
         */
         Ikj += Trans.Weight() * vshape(j, 1) * n2(1);
         I(k, j) = (fabs(Ikj) < 1e-12) ? 0.0 : Ikj;
      }
   }
}

RT_R2D_FiniteElement::RT_R2D_FiniteElement(int p, Geometry::Type G, int Do,
                                           const double *nk_fe)
   : VectorFiniteElement(2, G, Do, p + 1,
                         H_DIV, FunctionSpace::Pk),
     nk(nk_fe),
     dof_map(dof),
     dof2nk(dof)
{
   // Override default dimension for VectorFiniteElements
   vdim = 3;
}

void RT_R2D_FiniteElement::CalcVShape(ElementTransformation &Trans,
                                      DenseMatrix &shape) const
{
   CalcVShape(Trans.GetIntPoint(), shape);
   const DenseMatrix & J = Trans.Jacobian();
   MFEM_ASSERT(J.Width() == 2 && J.Height() == 2,
               "RT_R2D_FiniteElement cannot be embedded in "
               "3 dimensional spaces");
   for (int i=0; i<dof; i++)
   {
      double sx = shape(i, 0);
      double sy = shape(i, 1);
      shape(i, 0) = sx * J(0, 0) + sy * J(0, 1);
      shape(i, 1) = sx * J(1, 0) + sy * J(1, 1);
   }
   shape *= (1.0 / Trans.Weight());
}

void
RT_R2D_FiniteElement::LocalInterpolation(const VectorFiniteElement &cfe,
                                         ElementTransformation &Trans,
                                         DenseMatrix &I) const
{
   double vk[Geometry::MaxDim]; vk[2] = 0.0;
   Vector xk(vk, dim);
   IntegrationPoint ip;
   DenseMatrix vshape(cfe.GetDof(), vdim);

   double * nk_ptr = const_cast<double*>(nk);

   I.SetSize(dof, vshape.Height());

   // assuming Trans is linear; this should be ok for all refinement types
   Trans.SetIntPoint(&Geometries.GetCenter(geom_type));
   const DenseMatrix &adjJ = Trans.AdjugateJacobian();
   for (int k = 0; k < dof; k++)
   {
      Vector n2(&nk_ptr[dof2nk[k] * 3], 2);
      Vector n3(&nk_ptr[dof2nk[k] * 3], 3);

      Trans.Transform(Nodes.IntPoint(k), xk);
      ip.Set3(vk);
      cfe.CalcVShape(ip, vshape);
      // xk = |J| J^{-t} n_k
      adjJ.MultTranspose(n2, vk);
      // I_k = vshape_k.adj(J)^t.n_k, k=1,...,dof
      for (int j = 0; j < vshape.Height(); j++)
      {
         double Ikj = 0.;
         for (int i = 0; i < dim; i++)
         {
            Ikj += vshape(j, i) * vk[i];
         }
         Ikj += Trans.Weight() * vshape(j, 2) * n3(2);
         I(k, j) = (fabs(Ikj) < 1e-12) ? 0.0 : Ikj;
      }
   }
}

void RT_R2D_FiniteElement::GetLocalRestriction(ElementTransformation &Trans,
                                               DenseMatrix &R) const
{
   double pt_data[Geometry::MaxDim];
   IntegrationPoint ip;
   Vector pt(pt_data, dim);

#ifdef MFEM_THREAD_SAFE
   DenseMatrix vshape(dof, vdim);
#endif

   double * nk_ptr = const_cast<double*>(nk);

   Trans.SetIntPoint(&Geometries.GetCenter(geom_type));
   const DenseMatrix &J = Trans.Jacobian();
   const double weight = Trans.Weight();
   for (int j = 0; j < dof; j++)
   {
      Vector n2(&nk_ptr[dof2nk[j] * 3], 2);
      Vector n3(&nk_ptr[dof2nk[j] * 3], 3);

      InvertLinearTrans(Trans, Nodes.IntPoint(j), pt);
      ip.Set(pt_data, dim);
      if (Geometries.CheckPoint(geom_type, ip)) // do we need an epsilon here?
      {
         CalcVShape(ip, vshape);
         J.MultTranspose(n2, pt_data);
         pt /= weight;
         for (int k = 0; k < dof; k++)
         {
            double R_jk = 0.0;
            for (int d = 0; d < dim; d++)
            {
               R_jk += vshape(k,d)*pt_data[d];
            }
            R_jk += vshape(k,2) * n3(2);
            R(j,k) = R_jk;
         }
      }
      else
      {
         // Set the whole row to avoid valgrind warnings in R.Threshold().
         R.SetRow(j, infinity());
      }
   }
   R.Threshold(1e-12);
}

void RT_R2D_FiniteElement::Project(VectorCoefficient &vc,
                                   ElementTransformation &Trans,
                                   Vector &dofs) const
{
   double data[3];
   Vector vk2(data, 2);
   Vector vk3(data, 3);

   double * nk_ptr = const_cast<double*>(nk);

   for (int k = 0; k < dof; k++)
   {
      Trans.SetIntPoint(&Nodes.IntPoint(k));

      vc.Eval(vk3, Trans, Nodes.IntPoint(k));
      // dof_k = nk^t adj(J) vk
      Vector n2(&nk_ptr[dof2nk[k] * 3], 2);
      Vector n3(&nk_ptr[dof2nk[k] * 3], 3);

      dofs(k) = Trans.AdjugateJacobian().InnerProduct(vk2, n2) +
                Trans.Weight() * vk3(2) * n3(2);
   }
}

void RT_R2D_FiniteElement::Project(const FiniteElement &fe,
                                   ElementTransformation &Trans,
                                   DenseMatrix &I) const
{
   if (fe.GetRangeType() == SCALAR)
   {
      double vk[Geometry::MaxDim];
      Vector shape(fe.GetDof());

      double * nk_ptr = const_cast<double*>(nk);

      I.SetSize(dof, vdim*fe.GetDof());
      for (int k = 0; k < dof; k++)
      {
         const IntegrationPoint &ip = Nodes.IntPoint(k);

         Vector n2(&nk_ptr[dof2nk[k] * 3], 2);
         Vector n3(&nk_ptr[dof2nk[k] * 3], 3);

         fe.CalcShape(ip, shape);
         Trans.SetIntPoint(&ip);
         // Transform RT face normals from reference to physical space
         // vk = adj(J)^T nk
         Trans.AdjugateJacobian().MultTranspose(n2, vk);
         vk[2] = n3[2] * Trans.Weight();
         if (fe.GetMapType() == INTEGRAL)
         {
            double w = 1.0/Trans.Weight();
            for (int d = 0; d < 2; d++)
            {
               vk[d] *= w;
            }
         }

         for (int j = 0; j < shape.Size(); j++)
         {
            double s = shape(j);
            if (fabs(s) < 1e-12)
            {
               s = 0.0;
            }
            // Project scalar basis function multiplied by each coordinate
            // direction onto the transformed face normals
            for (int d = 0; d < vdim; d++)
            {
               I(k,j+d*shape.Size()) = s*vk[d];
            }
         }
      }
   }
   else
   {
      double vk[Geometry::MaxDim];
      DenseMatrix vshape(fe.GetDof(), fe.GetVDim());

      double * nk_ptr = const_cast<double*>(nk);

      I.SetSize(dof, fe.GetDof());
      for (int k = 0; k < dof; k++)
      {
         const IntegrationPoint &ip = Nodes.IntPoint(k);

         Vector n2(&nk_ptr[dof2nk[k] * 3], 2);
         Vector n3(&nk_ptr[dof2nk[k] * 3], 3);

         Trans.SetIntPoint(&ip);
         // Transform RT face normals from reference to physical space
         // vk = adj(J)^T nk
         Trans.AdjugateJacobian().MultTranspose(n2, vk);
         // Compute fe basis functions in physical space
         fe.CalcVShape(Trans, vshape);
         // Project fe basis functions onto transformed face normals
         for (int j=0; j<vshape.Height(); j++)
         {
            I(k, j) = 0.0;
            for (int i=0; i<2; i++)
            {
               I(k, j) += vshape(j, i) * vk[i];
            }
            if (vshape.Width() == 3)
            {
               I(k, j) += Trans.Weight() * vshape(j, 2) * n3(2);
            }
         }
      }
   }
}

void RT_R2D_FiniteElement::ProjectCurl(const FiniteElement &fe,
                                       ElementTransformation &Trans,
                                       DenseMatrix &curl) const
{
   DenseMatrix curl_shape(fe.GetDof(), fe.GetVDim());
   Vector curl_k(fe.GetDof());

   double * nk_ptr = const_cast<double*>(nk);

   curl.SetSize(dof, fe.GetDof());
   for (int k = 0; k < dof; k++)
   {
      fe.CalcCurlShape(Nodes.IntPoint(k), curl_shape);
      curl_shape.Mult(nk_ptr + dof2nk[k] * 3, curl_k);
      for (int j = 0; j < curl_k.Size(); j++)
      {
         curl(k,j) = (fabs(curl_k(j)) < 1e-12) ? 0.0 : curl_k(j);
      }
   }
}

const double RT_R2D_TriangleElement::nk_t[12] =
{ 0.,-1.,0.,  1.,1.,0.,  -1.,0.,0., 0.,0.,1. };

RT_R2D_TriangleElement::RT_R2D_TriangleElement(const int p)
   : RT_R2D_FiniteElement(p, Geometry::TRIANGLE, ((p + 1)*(3 * p + 8))/2, nk_t),
     RT_FE(p),
     L2_FE(p)
{
   L2_FE.SetMapType(INTEGRAL);

#ifndef MFEM_THREAD_SAFE
   rt_shape.SetSize(RT_FE.GetDof(), 2);
   l2_shape.SetSize(L2_FE.GetDof());
   rt_dshape.SetSize(RT_FE.GetDof());
#endif

   int o = 0;
   int r = 0;
   int l = 0;

   // Three edges
   for (int e=0; e<3; e++)
   {
      // Dofs in the plane
      for (int i=0; i<=p; i++)
      {
         dof_map[o] = r++; dof2nk[o++] = e;
      }
   }

   // Interior dofs in the plane
   for (int j = 0; j < p; j++)
      for (int i = 0; i + j < p; i++)
      {
         dof_map[o] = r++; dof2nk[o++] = 0;
         dof_map[o] = r++; dof2nk[o++] = 2;
      }

   // Interior z-directed dofs
   for (int j = 0; j <= p; j++)
      for (int i = 0; i + j <= p; i++)
      {
         dof_map[o] = -1 - l++; dof2nk[o++] = 3;
      }

   MFEM_VERIFY(r == RT_FE.GetDof(),
               "RT_R2D_Triangle incorrect number of RT dofs.");
   MFEM_VERIFY(l == L2_FE.GetDof(),
               "RT_R2D_Triangle incorrect number of L2 dofs.");
   MFEM_VERIFY(o == GetDof(),
               "RT_R2D_Triangle incorrect number of dofs.");

   const IntegrationRule & rt_Nodes = RT_FE.GetNodes();
   const IntegrationRule & l2_Nodes = L2_FE.GetNodes();

   for (int i=0; i<dof; i++)
   {
      int idx = dof_map[i];
      if (idx >= 0)
      {
         const IntegrationPoint & ip = rt_Nodes.IntPoint(idx);
         Nodes.IntPoint(i).Set2(ip.x, ip.y);
      }
      else
      {
         const IntegrationPoint & ip = l2_Nodes.IntPoint(-idx-1);
         Nodes.IntPoint(i).Set2(ip.x, ip.y);
      }
   }
}

void RT_R2D_TriangleElement::CalcVShape(const IntegrationPoint &ip,
                                        DenseMatrix &shape) const
{
#ifdef MFEM_THREAD_SAFE
   DenseMatrix rt_shape(RT_FE.GetDof(), 2);
   Vector      l2_shape(L2_FE.GetDof());
#endif

   RT_FE.CalcVShape(ip, rt_shape);
   L2_FE.CalcShape(ip, l2_shape);

   for (int i=0; i<dof; i++)
   {
      int idx = dof_map[i];
      if (idx >= 0)
      {
         shape(i, 0) = rt_shape(idx, 0);
         shape(i, 1) = rt_shape(idx, 1);
         shape(i, 2) = 0.0;
      }
      else
      {
         shape(i, 0) = 0.0;
         shape(i, 1) = 0.0;
         shape(i, 2) = l2_shape(-idx-1);
      }
   }
}

void RT_R2D_TriangleElement::CalcDivShape(const IntegrationPoint &ip,
                                          Vector &div_shape) const
{
#ifdef MFEM_THREAD_SAFE
   Vector rt_dshape(RT_FE.GetDof());
#endif

   RT_FE.CalcDivShape(ip, rt_dshape);

   for (int i=0; i<dof; i++)
   {
      int idx = dof_map[i];
      if (idx >= 0)
      {
         div_shape(i) = rt_dshape(idx);
      }
      else
      {
         div_shape(i) = 0.0;
      }
   }
}

const double RT_R2D_QuadrilateralElement::nk_q[15] =
{ 0., -1., 0.,  1., 0., 0.,  0., 1., 0.,  -1., 0., 0.,  0., 0., 1. };

RT_R2D_QuadrilateralElement::RT_R2D_QuadrilateralElement(const int p,
                                                         const int cb_type,
                                                         const int ob_type)
   : RT_R2D_FiniteElement(p, Geometry::SQUARE, (3*p + 5)*(p + 1), nk_q),
     cbasis1d(poly1d.GetBasis(p + 1, VerifyClosed(cb_type))),
     obasis1d(poly1d.GetBasis(p, VerifyOpen(ob_type)))
{
   const double *cp = poly1d.ClosedPoints(p + 1, cb_type);
   const double *op = poly1d.OpenPoints(p, ob_type);
   const int dofx = (p + 1)*(p + 2);
   const int dofy = (p + 1)*(p + 2);
   const int dofxy = dofx + dofy;

#ifndef MFEM_THREAD_SAFE
   shape_cx.SetSize(p + 2);
   shape_ox.SetSize(p + 1);
   shape_cy.SetSize(p + 2);
   shape_oy.SetSize(p + 1);
   dshape_cx.SetSize(p + 2);
   dshape_cy.SetSize(p + 2);
#endif

   // edges
   int o = 0;
   for (int i = 0; i <= p; i++)  // (0,1)
   {
      dof_map[dofx + i + 0*(p + 1)] = o++;
   }
   for (int i = 0; i <= p; i++)  // (1,2)
   {
      dof_map[(p + 1) + i*(p + 2)] = o++;
   }
   for (int i = 0; i <= p; i++)  // (2,3)
   {
      dof_map[dofx + (p - i) + (p + 1)*(p + 1)] = o++;
   }
   for (int i = 0; i <= p; i++)  // (3,0)
   {
      dof_map[0 + (p - i)*(p + 2)] = o++;
   }

   // interior
   for (int j = 0; j <= p; j++)  // x-components
      for (int i = 1; i <= p; i++)
      {
         dof_map[i + j*(p + 2)] = o++;
      }
   for (int j = 1; j <= p; j++)  // y-components
      for (int i = 0; i <= p; i++)
      {
         dof_map[dofx + i + j*(p + 1)] = o++;
      }
   for (int j = 0; j <= p; j++)  // z-components
      for (int i = 0; i <= p; i++)
      {
         dof_map[dofxy + i + j*(p + 1)] = o++;
      }

   // dof orientations
   // x-components
   for (int j = 0; j <= p; j++)
      for (int i = 0; i <= p/2; i++)
      {
         int idx = i + j*(p + 2);
         dof_map[idx] = -1 - dof_map[idx];
      }
   if (p%2 == 1)
      for (int j = p/2 + 1; j <= p; j++)
      {
         int idx = (p/2 + 1) + j*(p + 2);
         dof_map[idx] = -1 - dof_map[idx];
      }
   // y-components
   for (int j = 0; j <= p/2; j++)
      for (int i = 0; i <= p; i++)
      {
         int idx = dofx + i + j*(p + 1);
         dof_map[idx] = -1 - dof_map[idx];
      }
   if (p%2 == 1)
      for (int i = 0; i <= p/2; i++)
      {
         int idx = dofx + i + (p/2 + 1)*(p + 1);
         dof_map[idx] = -1 - dof_map[idx];
      }

   o = 0;
   for (int j = 0; j <= p; j++)
      for (int i = 0; i <= p + 1; i++)
      {
         int idx;
         if ((idx = dof_map[o++]) < 0)
         {
            idx = -1 - idx;
            dof2nk[idx] = 3;
         }
         else
         {
            dof2nk[idx] = 1;
         }
         Nodes.IntPoint(idx).Set2(cp[i], op[j]);
      }
   for (int j = 0; j <= p + 1; j++)
      for (int i = 0; i <= p; i++)
      {
         int idx;
         if ((idx = dof_map[o++]) < 0)
         {
            idx = -1 - idx;
            dof2nk[idx] = 0;
         }
         else
         {
            dof2nk[idx] = 2;
         }
         Nodes.IntPoint(idx).Set2(op[i], cp[j]);
      }
   for (int j = 0; j <= p; j++)
      for (int i = 0; i <= p; i++)
      {
         int idx = dof_map[o++];
         dof2nk[idx] = 4;
         Nodes.IntPoint(idx).Set2(op[i], op[j]);
      }
}

void RT_R2D_QuadrilateralElement::CalcVShape(const IntegrationPoint &ip,
                                             DenseMatrix &shape) const
{
   const int pp1 = order;

#ifdef MFEM_THREAD_SAFE
   Vector shape_cx(pp1 + 1), shape_ox(pp1), shape_cy(pp1 + 1), shape_oy(pp1);
#endif

   cbasis1d.Eval(ip.x, shape_cx);
   obasis1d.Eval(ip.x, shape_ox);
   cbasis1d.Eval(ip.y, shape_cy);
   obasis1d.Eval(ip.y, shape_oy);

   int o = 0;
   for (int j = 0; j < pp1; j++)
      for (int i = 0; i <= pp1; i++)
      {
         int idx, s;
         if ((idx = dof_map[o++]) < 0)
         {
            idx = -1 - idx, s = -1;
         }
         else
         {
            s = +1;
         }
         shape(idx,0) = s*shape_cx(i)*shape_oy(j);
         shape(idx,1) = 0.;
         shape(idx,2) = 0.;
      }
   for (int j = 0; j <= pp1; j++)
      for (int i = 0; i < pp1; i++)
      {
         int idx, s;
         if ((idx = dof_map[o++]) < 0)
         {
            idx = -1 - idx, s = -1;
         }
         else
         {
            s = +1;
         }
         shape(idx,0) = 0.;
         shape(idx,1) = s*shape_ox(i)*shape_cy(j);
         shape(idx,2) = 0.;
      }
   for (int j = 0; j < pp1; j++)
      for (int i = 0; i < pp1; i++)
      {
         int idx = dof_map[o++];
         shape(idx,0) = 0.;
         shape(idx,1) = 0.;
         shape(idx,2) = shape_ox(i)*shape_oy(j);
      }
}

void RT_R2D_QuadrilateralElement::CalcDivShape(const IntegrationPoint &ip,
                                               Vector &divshape) const
{
   const int pp1 = order;

#ifdef MFEM_THREAD_SAFE
   Vector shape_cx(pp1 + 1), shape_ox(pp1), shape_cy(pp1 + 1), shape_oy(pp1);
   Vector dshape_cx(pp1 + 1), dshape_cy(pp1 + 1);
#endif

   cbasis1d.Eval(ip.x, shape_cx, dshape_cx);
   obasis1d.Eval(ip.x, shape_ox);
   cbasis1d.Eval(ip.y, shape_cy, dshape_cy);
   obasis1d.Eval(ip.y, shape_oy);

   int o = 0;
   for (int j = 0; j < pp1; j++)
      for (int i = 0; i <= pp1; i++)
      {
         int idx, s;
         if ((idx = dof_map[o++]) < 0)
         {
            idx = -1 - idx, s = -1;
         }
         else
         {
            s = +1;
         }
         divshape(idx) = s*dshape_cx(i)*shape_oy(j);
      }
   for (int j = 0; j <= pp1; j++)
      for (int i = 0; i < pp1; i++)
      {
         int idx, s;
         if ((idx = dof_map[o++]) < 0)
         {
            idx = -1 - idx, s = -1;
         }
         else
         {
            s = +1;
         }
         divshape(idx) = s*shape_ox(i)*dshape_cy(j);
      }
   for (int j = 0; j < pp1; j++)
      for (int i = 0; i < pp1; i++)
      {
         int idx = dof_map[o++];
         divshape(idx) = 0.;
      }
}

}<|MERGE_RESOLUTION|>--- conflicted
+++ resolved
@@ -145,10 +145,7 @@
 
 #ifdef MFEM_THREAD_SAFE
    Vector shape_cx(pp1 + 1), shape_ox(pp1), shape_cy(pp1 + 1), shape_oy(pp1);
-<<<<<<< HEAD
-=======
    Vector dshape_cx(pp1 + 1), dshape_cy(pp1 + 1);
->>>>>>> f23b8135
 #endif
 
    if (obasis1d.IsIntegratedType())
@@ -479,10 +476,7 @@
 #ifdef MFEM_THREAD_SAFE
    Vector shape_cx(pp1 + 1), shape_ox(pp1), shape_cy(pp1 + 1), shape_oy(pp1);
    Vector shape_cz(pp1 + 1), shape_oz(pp1);
-<<<<<<< HEAD
-=======
    Vector dshape_cx(pp1 + 1), dshape_cy(pp1 + 1), dshape_cz(pp1 + 1);
->>>>>>> f23b8135
 #endif
 
    if (obasis1d.IsIntegratedType())
