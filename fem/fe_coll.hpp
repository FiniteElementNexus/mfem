// Copyright (c) 2010-2024, Lawrence Livermore National Security, LLC. Produced
// at the Lawrence Livermore National Laboratory. All Rights reserved. See files
// LICENSE and NOTICE for details. LLNL-CODE-806117.
//
// This file is part of the MFEM library. For more information and source code
// availability visit https://mfem.org.
//
// MFEM is free software; you can redistribute it and/or modify it under the
// terms of the BSD-3 license. We welcome feedback and contributions, see file
// CONTRIBUTING.md for details.

#ifndef MFEM_FE_COLLECTION
#define MFEM_FE_COLLECTION

#include "../config/config.hpp"
#include "geom.hpp"
#include "fe.hpp"

namespace mfem
{

/** @brief Collection of finite elements from the same family in multiple
    dimensions. This class is used to match the degrees of freedom of a
    FiniteElementSpace between elements, and to provide the finite element
    restriction from an element to its boundary. */
class FiniteElementCollection
{
protected:
   template <Geometry::Type geom>
   static inline void GetNVE(int &nv, int &ne);

   template <Geometry::Type geom, typename v_t>
   static inline void GetEdge(int &nv, v_t &v, int &ne, int &e, int &eo,
                              const int edge_info);

   template <Geometry::Type geom, Geometry::Type f_geom,
             typename v_t, typename e_t, typename eo_t>
   static inline void GetFace(int &nv, v_t &v, int &ne, e_t &e, eo_t &eo,
                              int &nf, int &f, Geometry::Type &fg, int &fo,
                              const int face_info);

public:
   /** @brief Enumeration for ContType: defines the continuity of the field
       across element interfaces. */
   enum { CONTINUOUS,   ///< Field is continuous across element interfaces
          TANGENTIAL,   ///< Tangential components of vector field
          NORMAL,       ///< Normal component of vector field
          DISCONTINUOUS ///< Field is discontinuous across element interfaces
        };

   virtual const FiniteElement *
   FiniteElementForGeometry(Geometry::Type GeomType) const = 0;

   /** @brief Returns the first non-NULL FiniteElement for the given dimension

       @note Repeatedly calls FiniteElementForGeometry in the order defined in
       the Geometry::Type enumeration.
   */
   virtual const FiniteElement *FiniteElementForDim(int dim) const;

   virtual int DofForGeometry(Geometry::Type GeomType) const = 0;

   /** @brief Returns a DoF transformation object compatible with this basis
       and geometry type.
   */
<<<<<<< HEAD
   virtual StatelessDofTransformation *
=======
   virtual const StatelessDofTransformation *
>>>>>>> a36699b8
   DofTransformationForGeometry(Geometry::Type GeomType) const
   { return NULL; }

   /** @brief Returns an array, say p, that maps a local permuted index i to a
       local base index: base_i = p[i].

       @note Only provides information about interior dofs. See
       FiniteElementCollection::SubDofOrder if interior \a and boundary dof
       order is needed. */
   virtual const int *DofOrderForOrientation(Geometry::Type GeomType,
                                             int Or) const = 0;

   virtual const char *Name() const { return "Undefined"; }

   virtual int GetContType() const = 0;

   /** @note The following methods provide the same information as the
       corresponding methods of the FiniteElement base class.
       @{
   */
   int GetRangeType(int dim) const;
   int GetDerivRangeType(int dim) const;
   int GetMapType(int dim) const;
   int GetDerivType(int dim) const;
   int GetDerivMapType(int dim) const;
   int GetRangeDim(int dim) const;
   /** @} */

   int HasFaceDofs(Geometry::Type geom, int p) const;

   virtual const FiniteElement *TraceFiniteElementForGeometry(
      Geometry::Type GeomType) const
   {
      return FiniteElementForGeometry(GeomType);
   }

   virtual FiniteElementCollection *GetTraceCollection() const;

   virtual ~FiniteElementCollection();

   /** @brief Factory method: return a newly allocated FiniteElementCollection
       according to the given name. */
   /**
   | FEC Name | Space | Order | BasisType | FiniteElement::MapT | Notes |
   | :------: | :---: | :---: | :-------: | :-----: | :---: |
   | H1_[DIM]_[ORDER] | H1 | * | 1 | VALUE | H1 nodal elements |
   | H1@[BTYPE]_[DIM]_[ORDER] | H1 | * | * | VALUE | H1 nodal elements |
   | H1Pos_[DIM]_[ORDER] | H1 | * | 1 | VALUE | H1 nodal elements |
   | H1Pos_Trace_[DIM]_[ORDER] | H^{1/2} | * | 2 | VALUE | H^{1/2}-conforming trace elements for H1 defined on the interface between mesh elements (faces,edges,vertices) |
   | H1_Trace_[DIM]_[ORDER] | H^{1/2} | * | 1 | VALUE | H^{1/2}-conforming trace elements for H1 defined on the interface between mesh elements (faces,edges,vertices) |
   | H1_Trace@[BTYPE]_[DIM]_[ORDER] | H^{1/2} | * | 1 | VALUE | H^{1/2}-conforming trace elements for H1 defined on the interface between mesh elements (faces,edges,vertices) |
   | ND_[DIM]_[ORDER] | H(curl) | * | 1 / 0 | H_CURL | Nedelec vector elements |
   | ND@[CBTYPE][OBTYPE]_[DIM]_[ORDER] | H(curl) | * | * / * | H_CURL | Nedelec vector elements |
   | ND_Trace_[DIM]_[ORDER] | H^{1/2} | * | 1 / 0  | H_CURL | H^{1/2}-conforming trace elements for H(curl) defined on the interface between mesh elements (faces) |
   | ND_Trace@[CBTYPE][OBTYPE]_[DIM]_[ORDER] | H^{1/2} | * | 1 / 0 | H_CURL | H^{1/2}-conforming trace elements for H(curl) defined on the interface between mesh elements (faces) |
   | RT_[DIM]_[ORDER] | H(div) | * | 1 / 0 | H_DIV | Raviart-Thomas vector elements |
   | RT@[CBTYPE][OBTYPE]_[DIM]_[ORDER] | H(div) | * | * / * | H_DIV | Raviart-Thomas vector elements |
   | RT_Trace_[DIM]_[ORDER] | H^{1/2} | * | 1 / 0 | INTEGRAL | H^{1/2}-conforming trace elements for H(div) defined on the interface between mesh elements (faces) |
   | RT_ValTrace_[DIM]_[ORDER] | H^{1/2} | * | 1 / 0 | VALUE | H^{1/2}-conforming trace elements for H(div) defined on the interface between mesh elements (faces) |
   | RT_Trace@[BTYPE]_[DIM]_[ORDER] | H^{1/2} | * | 1 / 0 | INTEGRAL | H^{1/2}-conforming trace elements for H(div) defined on the interface between mesh elements (faces) |
   | RT_ValTrace@[BTYPE]_[DIM]_[ORDER] |  H^{1/2} | * | 1 / 0 | VALUE | H^{1/2}-conforming trace elements for H(div) defined on the interface between mesh elements (faces) |
   | L2_[DIM]_[ORDER] | L2 | * | 0 | VALUE | Discontinuous L2 elements |
   | L2_T[BTYPE]_[DIM]_[ORDER] | L2 | * | 0 | VALUE | Discontinuous L2 elements |
   | L2Int_[DIM]_[ORDER] | L2 | * | 0 | INTEGRAL | Discontinuous L2 elements |
   | L2Int_T[BTYPE]_[DIM]_[ORDER] | L2 | * | 0 | INTEGRAL | Discontinuous L2 elements |
   | DG_Iface_[DIM]_[ORDER] | - | * | 0 | VALUE | Discontinuous elements on the interface between mesh elements (faces) |
   | DG_Iface@[BTYPE]_[DIM]_[ORDER] | - | * | 0 | VALUE | Discontinuous elements on the interface between mesh elements (faces) |
   | DG_IntIface_[DIM]_[ORDER] | - | * | 0 | INTEGRAL | Discontinuous elements on the interface between mesh elements (faces) |
   | DG_IntIface@[BTYPE]_[DIM]_[ORDER] | - | * | 0 | INTEGRAL | Discontinuous elements on the interface between mesh elements (faces) |
   | NURBS[ORDER] | - | * | - | VALUE | Non-Uniform Rational B-Splines (NURBS) elements |
   | LinearNonConf3D | - | 1 | 1 | VALUE | Piecewise-linear nonconforming finite elements in 3D |
   | CrouzeixRaviart | - | - | - | - | Crouzeix-Raviart nonconforming elements in 2D |
   | Local_[FENAME] | - | - | - | - | Special collection that builds a local version out of the FENAME collection |
   |-|-|-|-|-|-|
   | Linear | H1 | 1 | 1 | VALUE | Left in for backward compatibility, consider using H1_ |
   | Quadratic | H1 | 2 | 1 | VALUE | Left in for backward compatibility, consider using H1_ |
   | QuadraticPos | H1 | 2 | 2 | VALUE | Left in for backward compatibility, consider using H1_ |
   | Cubic | H1 | 2 | 1 | VALUE | Left in for backward compatibility, consider using H1_ |
   | Const2D | L2 | 0 | 1 | VALUE | Left in for backward compatibility, consider using L2_ |
   | Const3D | L2 | 0 | 1 | VALUE | Left in for backward compatibility, consider using L2_ |
   | LinearDiscont2D | L2 | 1 | 1 | VALUE | Left in for backward compatibility, consider using L2_ |
   | GaussLinearDiscont2D | L2 | 1 | 0 | VALUE | Left in for backward compatibility, consider using L2_ |
   | P1OnQuad | H1 | 1 | 1 | VALUE | Linear P1 element with 3 nodes on a square |
   | QuadraticDiscont2D | L2 | 2 | 1 | VALUE | Left in for backward compatibility, consider using L2_ |
   | QuadraticPosDiscont2D | L2 | 2 | 2 | VALUE | Left in for backward compatibility, consider using L2_ |
   | GaussQuadraticDiscont2D | L2 | 2 | 0 | VALUE | Left in for backward compatibility, consider using L2_ |
   | CubicDiscont2D | L2 | 3 | 1 | VALUE | Left in for backward compatibility, consider using L2_ |
   | LinearDiscont3D | L2 | 1 | 1 | VALUE | Left in for backward compatibility, consider using L2_ |
   | QuadraticDiscont3D | L2 | 2 | 1 | VALUE | Left in for backward compatibility, consider using L2_ |
   | ND1_3D | H(Curl) | 1 | 1 / 0 | H_CURL | Left in for backward compatibility, consider using ND_ |
   | RT0_2D | H(Div) | 1 | 1 / 0 | H_DIV | Left in for backward compatibility, consider using RT_ |
   | RT1_2D | H(Div) | 2 | 1 / 0 | H_DIV | Left in for backward compatibility, consider using RT_ |
   | RT2_2D | H(Div) | 3 | 1 / 0 | H_DIV | Left in for backward compatibility, consider using RT_ |
   | RT0_3D | H(Div) | 1 | 1 / 0 | H_DIV | Left in for backward compatibility, consider using RT_ |
   | RT1_3D | H(Div) | 2 | 1 / 0 | H_DIV | Left in for backward compatibility, consider using RT_ |

   | Tag | Description |
   | :------: | :--------: |
   | [DIM]    | Dimension of the elements (1D, 2D, 3D) |
   | [ORDER]  | Approximation order of the elements (P0, P1, P2, ...) |
   | [BTYPE]  | BasisType of the element (0-GaussLegendre, 1 - GaussLobatto, 2-Bernstein, 3-OpenUniform, 4-CloseUniform, 5-OpenHalfUniform) |
   | [OBTYPE] | Open BasisType of the element for elements which have both types |
   | [CBTYPE] | Closed BasisType of the element for elements which have both types |

   [FENAME]  Is a special case for the Local FEC which generates a local version of a given
   FEC.  It is selected from one of (BiCubic2DFiniteElement, Quad_Q3, Nedelec1HexFiniteElement,
      Hex_ND1, H1_[DIM]_[ORDER],H1Pos_[DIM]_[ORDER], L2_[DIM]_[ORDER] )
   */
   static FiniteElementCollection *New(const char *name);

   /** @brief Get the local dofs for a given sub-manifold.

      Return the local dofs for a SDim-dimensional sub-manifold (0D - vertex, 1D
      - edge, 2D - face) including those on its boundary. The local index of the
      sub-manifold (inside Geom) and its orientation are given by the parameter
      Info = 64 * SubIndex + SubOrientation. Naturally, it is assumed that 0 <=
      SDim <= Dim(Geom). */
   void SubDofOrder(Geometry::Type Geom, int SDim, int Info,
                    Array<int> &dofs) const;

   /// Variable order version of FiniteElementForGeometry().
   /** The order parameter @a p represents the order of the highest-dimensional
       FiniteElement%s the fixed-order collection we want to query. In general,
       this order is different from the order of the returned FiniteElement. */
   const FiniteElement *GetFE(Geometry::Type geom, int p) const
   {
      if (p == base_p) { return FiniteElementForGeometry(geom); }
      if (p >= var_orders.Size() || !var_orders[p]) { InitVarOrder(p); }
      return var_orders[p]->FiniteElementForGeometry(geom);
   }

   /// Variable order version of DofForGeometry().
   /** The order parameter @a p represents the order of the highest-dimensional
       FiniteElement%s the fixed-order collection we want to query. In general,
       this order is different from the order of the element corresponding to
       @a geom in that fixed-order collection. */
   int GetNumDof(Geometry::Type geom, int p) const
   {
      if (p == base_p) { return DofForGeometry(geom); }
      if (p >= var_orders.Size() || !var_orders[p]) { InitVarOrder(p); }
      return var_orders[p]->DofForGeometry(geom);
   }

   /// Variable order version of DofOrderForOrientation().
   /** The order parameter @a p represents the order of the highest-dimensional
       FiniteElement%s the fixed-order collection we want to query. In general,
       this order is different from the order of the element corresponding to
       @a geom in that fixed-order collection. */
   const int *GetDofOrdering(Geometry::Type geom, int p, int ori) const
   {
      if (p == base_p) { return DofOrderForOrientation(geom, ori); }
      if (p >= var_orders.Size() || !var_orders[p]) { InitVarOrder(p); }
      return var_orders[p]->DofOrderForOrientation(geom, ori);
   }

   /** @brief Return the order (polynomial degree) of the FE collection,
       corresponding to the order/degree returned by FiniteElement::GetOrder()
       of the highest-dimensional FiniteElement%s defined by the collection. */
   int GetOrder() const { return base_p; }

   /// Instantiate a new collection of the same type with a different order.
   /** Generally, the order parameter @a p is NOT the same as the parameter @a p
       used by some of the constructors of derived classes. Instead, this @a p
       represents the order of the new FE collection as it will be returned by
       its GetOrder() method. */
   virtual FiniteElementCollection *Clone(int p) const;

protected:
   const int base_p; ///< Order as returned by GetOrder().

   FiniteElementCollection() : base_p(0) {}
   FiniteElementCollection(int p) : base_p(p) {}

   void InitVarOrder(int p) const;

   mutable Array<FiniteElementCollection*> var_orders;

   /// How to treat errors in FiniteElementForGeometry() calls.
   enum ErrorMode
   {
      RETURN_NULL,      ///< Return NULL on errors
      RAISE_MFEM_ERROR  /**< Raise an MFEM error (default in base class).
                             Sub-classes can ignore this and return NULL. */
   };

   /// How to treat errors in FiniteElementForGeometry() calls.
   /** The typical error in derived classes is that no FiniteElement is defined
       for the given Geometry, or the input is not a valid Geometry. */
   mutable ErrorMode error_mode = RAISE_MFEM_ERROR;
};

/// Arbitrary order H1-conforming (continuous) finite elements.
class H1_FECollection : public FiniteElementCollection
{
protected:
   int dim, b_type;
   char h1_name[32];
   FiniteElement *H1_Elements[Geometry::NumGeom];
   int H1_dof[Geometry::NumGeom];
   int *SegDofOrd[2], *TriDofOrd[6], *QuadDofOrd[8], *TetDofOrd[24];

public:
   explicit H1_FECollection(const int p, const int dim = 3,
                            const int btype = BasisType::GaussLobatto);

   const FiniteElement *
   FiniteElementForGeometry(Geometry::Type GeomType) const override;

   int DofForGeometry(Geometry::Type GeomType) const override
   { return H1_dof[GeomType]; }

   const int *DofOrderForOrientation(Geometry::Type GeomType,
                                     int Or) const override;

   const char *Name() const override { return h1_name; }

   int GetContType() const override { return CONTINUOUS; }

   int GetBasisType() const { return b_type; }

   FiniteElementCollection *GetTraceCollection() const override;

   /// Get the Cartesian to local H1 dof map
   const int *GetDofMap(Geometry::Type GeomType) const;
   /// Variable order version of GetDofMap
   const int *GetDofMap(Geometry::Type GeomType, int p) const;

   FiniteElementCollection *Clone(int p) const override
   { return new H1_FECollection(p, dim, b_type); }

   virtual ~H1_FECollection();
};

/** @brief Arbitrary order H1-conforming (continuous) finite elements with
    positive basis functions. */
class H1Pos_FECollection : public H1_FECollection
{
public:
   explicit H1Pos_FECollection(const int p, const int dim = 3)
      : H1_FECollection(p, dim, BasisType::Positive) {}
};

/** Arbitrary order H1-conforming (continuous) serendipity finite elements;
    Current implementation works in 2D only; 3D version is in development. */
class H1Ser_FECollection : public H1_FECollection
{
public:
   explicit H1Ser_FECollection(const int p, const int dim = 2)
      : H1_FECollection(p, dim, BasisType::Serendipity) {}
};

/** @brief Arbitrary order "H^{1/2}-conforming" trace finite elements defined on
    the interface between mesh elements (faces,edges,vertices); these are the
    trace FEs of the H1-conforming FEs. */
class H1_Trace_FECollection : public H1_FECollection
{
public:
   H1_Trace_FECollection(const int p, const int dim,
                         const int btype = BasisType::GaussLobatto);
};

/// Arbitrary order "L2-conforming" discontinuous finite elements.
class L2_FECollection : public FiniteElementCollection
{
private:
   int dim;
   int b_type; // BasisType
   int m_type; // map type
   char d_name[32];
   ScalarFiniteElement *L2_Elements[Geometry::NumGeom];
   ScalarFiniteElement *Tr_Elements[Geometry::NumGeom];
   int *SegDofOrd[2];  // for rotating segment dofs in 1D
   int *TriDofOrd[6];  // for rotating triangle dofs in 2D
   int *TetDofOrd[24]; // for rotating tetrahedron dofs in 3D
   int *OtherDofOrd;   // for rotating other types of elements (for Or == 0)

public:
   L2_FECollection(const int p, const int dim,
                   const int btype = BasisType::GaussLegendre,
                   const int map_type = FiniteElement::VALUE);

   const FiniteElement *
   FiniteElementForGeometry(Geometry::Type GeomType) const override;

   int DofForGeometry(Geometry::Type GeomType) const override
   {
      if (L2_Elements[GeomType])
      {
         return L2_Elements[GeomType]->GetDof();
      }
      return 0;
   }

   const int *DofOrderForOrientation(Geometry::Type GeomType,
                                     int Or) const override;

   const char *Name() const override { return d_name; }

   int GetContType() const override { return DISCONTINUOUS; }

   const FiniteElement *
   TraceFiniteElementForGeometry(Geometry::Type GeomType) const override
   {
      return Tr_Elements[GeomType];
   }

   int GetBasisType() const { return b_type; }

   FiniteElementCollection *Clone(int p) const override
   { return new L2_FECollection(p, dim, b_type, m_type); }

   virtual ~L2_FECollection();
};

/// Declare an alternative name for L2_FECollection = DG_FECollection
typedef L2_FECollection DG_FECollection;

/// Arbitrary order H(div)-conforming Raviart-Thomas finite elements.
class RT_FECollection : public FiniteElementCollection
{
protected:
   int dim;
   int cb_type; // closed BasisType
   int ob_type; // open BasisType
   char rt_name[32];
   FiniteElement *RT_Elements[Geometry::NumGeom];
   int RT_dof[Geometry::NumGeom];
   int *SegDofOrd[2], *TriDofOrd[6], *QuadDofOrd[8];

   // Initialize only the face elements
   void InitFaces(const int p, const int dim, const int map_type,
                  const bool signs);

   // Constructor used by the constructor of the RT_Trace_FECollection and
   // DG_Interface_FECollection classes
   RT_FECollection(const int p, const int dim, const int map_type,
                   const bool signs,
                   const int ob_type = BasisType::GaussLegendre);

public:
   /// Construct an H(div)-conforming Raviart-Thomas FE collection, RT_p.
   /** The index @a p corresponds to the space RT_p, as typically denoted in the
       literature, which contains vector polynomials of degree up to (p+1).
       For example, the RT_0 collection contains vector-valued linear functions
       and, in particular, FiniteElementCollection::GetOrder() will,
       correspondingly, return order 1. */
   RT_FECollection(const int p, const int dim,
                   const int cb_type = BasisType::GaussLobatto,
                   const int ob_type = BasisType::GaussLegendre);

   const FiniteElement *
   FiniteElementForGeometry(Geometry::Type GeomType) const override;

   int DofForGeometry(Geometry::Type GeomType) const override
   { return RT_dof[GeomType]; }

   const int *DofOrderForOrientation(Geometry::Type GeomType,
                                     int Or) const override;

   const char *Name() const override { return rt_name; }

   int GetContType() const override { return NORMAL; }

   FiniteElementCollection *GetTraceCollection() const override;

   int GetClosedBasisType() const { return cb_type; }
   int GetOpenBasisType() const { return ob_type; }

   FiniteElementCollection *Clone(int p) const override
   { return new RT_FECollection(p, dim, cb_type, ob_type); }

   virtual ~RT_FECollection();
};

/** @brief Arbitrary order "H^{-1/2}-conforming" face finite elements defined on
    the interface between mesh elements (faces); these are the normal trace FEs
    of the H(div)-conforming FEs. */
class RT_Trace_FECollection : public RT_FECollection
{
public:
   RT_Trace_FECollection(const int p, const int dim,
                         const int map_type = FiniteElement::INTEGRAL,
                         const int ob_type = BasisType::GaussLegendre);
};

/** Arbitrary order discontinuous finite elements defined on the interface
    between mesh elements (faces). The functions in this space are single-valued
    on each face and are discontinuous across its boundary. */
class DG_Interface_FECollection : public RT_FECollection
{
public:
   DG_Interface_FECollection(const int p, const int dim,
                             const int map_type = FiniteElement::VALUE,
                             const int ob_type = BasisType::GaussLegendre);
};

/// Arbitrary order H(curl)-conforming Nedelec finite elements.
class ND_FECollection : public FiniteElementCollection
{
protected:
   int dim;
   int cb_type; // closed BasisType
   int ob_type; // open BasisType
   char nd_name[32];
   FiniteElement *ND_Elements[Geometry::NumGeom];
   int ND_dof[Geometry::NumGeom];
   int *SegDofOrd[2], *TriDofOrd[6], *QuadDofOrd[8];

public:
   ND_FECollection(const int p, const int dim,
                   const int cb_type = BasisType::GaussLobatto,
                   const int ob_type = BasisType::GaussLegendre);

   const FiniteElement *
   FiniteElementForGeometry(Geometry::Type GeomType) const override;

   int DofForGeometry(Geometry::Type GeomType) const override
   { return ND_dof[GeomType]; }

<<<<<<< HEAD
   virtual StatelessDofTransformation *
   DofTransformationForGeometry(Geometry::Type GeomType) const;

   virtual const int *DofOrderForOrientation(Geometry::Type GeomType,
                                             int Or) const;

   virtual const char *Name() const { return nd_name; }
   virtual int GetContType() const { return TANGENTIAL; }
   FiniteElementCollection *GetTraceCollection() const;
=======
   const StatelessDofTransformation *
   DofTransformationForGeometry(Geometry::Type GeomType) const override;

   const int *DofOrderForOrientation(Geometry::Type GeomType,
                                     int Or) const override;

   const char *Name() const override { return nd_name; }

   int GetContType() const override { return TANGENTIAL; }

   FiniteElementCollection *GetTraceCollection() const override;
>>>>>>> a36699b8

   int GetClosedBasisType() const { return cb_type; }
   int GetOpenBasisType() const { return ob_type; }

   FiniteElementCollection *Clone(int p) const override
   { return new ND_FECollection(p, dim, cb_type, ob_type); }

   virtual ~ND_FECollection();
};

/** @brief Arbitrary order H(curl)-trace finite elements defined on the
    interface between mesh elements (faces,edges); these are the tangential
    trace FEs of the H(curl)-conforming FEs. */
class ND_Trace_FECollection : public ND_FECollection
{
public:
   ND_Trace_FECollection(const int p, const int dim,
                         const int cb_type = BasisType::GaussLobatto,
                         const int ob_type = BasisType::GaussLegendre);
};

/// Arbitrary order 3D H(curl)-conforming Nedelec finite elements in 1D.
class ND_R1D_FECollection : public FiniteElementCollection
{
protected:
   char nd_name[32];
   FiniteElement *ND_Elements[Geometry::NumGeom];
   int ND_dof[Geometry::NumGeom];

public:
   ND_R1D_FECollection(const int p, const int dim,
                       const int cb_type = BasisType::GaussLobatto,
                       const int ob_type = BasisType::GaussLegendre);

   const FiniteElement *
   FiniteElementForGeometry(Geometry::Type GeomType) const override
   { return ND_Elements[GeomType]; }

   int DofForGeometry(Geometry::Type GeomType) const override
   { return ND_dof[GeomType]; }

   const int *DofOrderForOrientation(Geometry::Type GeomType,
                                     int Or) const override;

   const char *Name() const override { return nd_name; }

   int GetContType() const override { return TANGENTIAL; }

   FiniteElementCollection *GetTraceCollection() const override;

   virtual ~ND_R1D_FECollection();
};

/// Arbitrary order 3D H(div)-conforming Raviart-Thomas finite elements in 1D.
class RT_R1D_FECollection : public FiniteElementCollection
{
protected:
   char rt_name[32];
   FiniteElement *RT_Elements[Geometry::NumGeom];
   int RT_dof[Geometry::NumGeom];

public:
   RT_R1D_FECollection(const int p, const int dim,
                       const int cb_type = BasisType::GaussLobatto,
                       const int ob_type = BasisType::GaussLegendre);

   const FiniteElement *
   FiniteElementForGeometry(Geometry::Type GeomType) const override
   { return RT_Elements[GeomType]; }

   int DofForGeometry(Geometry::Type GeomType) const override
   { return RT_dof[GeomType]; }

   const int *DofOrderForOrientation(Geometry::Type GeomType,
                                     int Or) const override;

   const char *Name() const override { return rt_name; }

   int GetContType() const override { return NORMAL; }

   FiniteElementCollection *GetTraceCollection() const override;

   virtual ~RT_R1D_FECollection();
};

/// Arbitrary order 3D H(curl)-conforming Nedelec finite elements in 2D.
class ND_R2D_FECollection : public FiniteElementCollection
{
protected:
   char nd_name[32];
   FiniteElement *ND_Elements[Geometry::NumGeom];
   int ND_dof[Geometry::NumGeom];
   int *SegDofOrd[2];

public:
   ND_R2D_FECollection(const int p, const int dim,
                       const int cb_type = BasisType::GaussLobatto,
                       const int ob_type = BasisType::GaussLegendre);

   const FiniteElement *
   FiniteElementForGeometry(Geometry::Type GeomType) const override
   { return ND_Elements[GeomType]; }

   int DofForGeometry(Geometry::Type GeomType) const override
   { return ND_dof[GeomType]; }

   const int *DofOrderForOrientation(Geometry::Type GeomType,
                                     int Or) const override;

   const char *Name() const override { return nd_name; }

   int GetContType() const override { return TANGENTIAL; }

   FiniteElementCollection *GetTraceCollection() const override;

   virtual ~ND_R2D_FECollection();
};

/** @brief Arbitrary order 3D H(curl)-trace finite elements in 2D defined on the
    interface between mesh elements (edges); these are the tangential
    trace FEs of the H(curl)-conforming FEs. */
class ND_R2D_Trace_FECollection : public ND_R2D_FECollection
{
public:
   ND_R2D_Trace_FECollection(const int p, const int dim,
                             const int cb_type = BasisType::GaussLobatto,
                             const int ob_type = BasisType::GaussLegendre);
};

/// Arbitrary order 3D H(div)-conforming Raviart-Thomas finite elements in 2D.
class RT_R2D_FECollection : public FiniteElementCollection
{
protected:
   int ob_type; // open BasisType
   char rt_name[32];
   FiniteElement *RT_Elements[Geometry::NumGeom];
   int RT_dof[Geometry::NumGeom];
   int *SegDofOrd[2];

   // Initialize only the face elements
   void InitFaces(const int p, const int dim, const int map_type,
                  const bool signs);

   // Constructor used by the constructor of the RT_R2D_Trace_FECollection
   RT_R2D_FECollection(const int p, const int dim, const int map_type,
                       const bool signs,
                       const int ob_type = BasisType::GaussLegendre);

public:
   RT_R2D_FECollection(const int p, const int dim,
                       const int cb_type = BasisType::GaussLobatto,
                       const int ob_type = BasisType::GaussLegendre);

   const FiniteElement *
   FiniteElementForGeometry(Geometry::Type GeomType) const override
   { return RT_Elements[GeomType]; }

   int DofForGeometry(Geometry::Type GeomType) const override
   { return RT_dof[GeomType]; }

   const int *DofOrderForOrientation(Geometry::Type GeomType,
                                     int Or) const override;

   const char *Name() const override { return rt_name; }

   int GetContType() const override { return NORMAL; }

   FiniteElementCollection *GetTraceCollection() const override;

   virtual ~RT_R2D_FECollection();
};

/** @brief Arbitrary order 3D "H^{-1/2}-conforming" face finite elements defined on
    the interface between mesh elements (faces); these are the normal trace FEs
    of the H(div)-conforming FEs. */
class RT_R2D_Trace_FECollection : public RT_R2D_FECollection
{
public:
   RT_R2D_Trace_FECollection(const int p, const int dim,
                             const int map_type = FiniteElement::INTEGRAL,
                             const int ob_type = BasisType::GaussLegendre);
};

/// Arbitrary order non-uniform rational B-splines (NURBS) finite elements.
class NURBSFECollection : public FiniteElementCollection
{
private:
   PointFiniteElement   *PointFE;
   NURBS1DFiniteElement *SegmentFE;
   NURBS2DFiniteElement *QuadrilateralFE;
   NURBS3DFiniteElement *ParallelepipedFE;

   mutable int mOrder; // >= 1 or VariableOrder
   // The 'name' can be:
   // 1) name = "NURBS" + "number", for fixed order, or
   // 2) name = "NURBS", for VariableOrder.
   // The name is updated before writing it to a stream, for example, see
   // FiniteElementSpace::Save().
   mutable char name[16];

public:
   enum { VariableOrder = -1 };

   /** @brief The parameter @a Order must be either a positive number, for fixed
      order, or VariableOrder (default). */
   explicit NURBSFECollection(int Order = VariableOrder);

   void Reset() const
   {
      SegmentFE->Reset();
      QuadrilateralFE->Reset();
      ParallelepipedFE->Reset();
   }

   /** @brief Get the order of the NURBS collection: either a positive number,
       when using fixed order, or VariableOrder. */
   /** @note Not to be confused with FiniteElementCollection::GetOrder(). */
   int GetOrder() const { return mOrder; }

   /** @brief Set the order and the name, based on the given @a Order: either a
       positive number for fixed order, or VariableOrder. */
   void SetOrder(int Order) const;

   const FiniteElement *
   FiniteElementForGeometry(Geometry::Type GeomType) const override;

   int DofForGeometry(Geometry::Type GeomType) const override;

   const int *DofOrderForOrientation(Geometry::Type GeomType,
                                     int Or) const override;

   const char *Name() const override { return name; }

   int GetContType() const override { return CONTINUOUS; }

   FiniteElementCollection *GetTraceCollection() const override;

   virtual ~NURBSFECollection();
};

/// Piecewise-(bi/tri)linear continuous finite elements.
class LinearFECollection : public FiniteElementCollection
{
private:
   const PointFiniteElement PointFE;
   const Linear1DFiniteElement SegmentFE;
   const Linear2DFiniteElement TriangleFE;
   const BiLinear2DFiniteElement QuadrilateralFE;
   const Linear3DFiniteElement TetrahedronFE;
   const TriLinear3DFiniteElement ParallelepipedFE;
   const LinearWedgeFiniteElement WedgeFE;
   const LinearPyramidFiniteElement PyramidFE;
public:
   LinearFECollection() : FiniteElementCollection(1) {}

   const FiniteElement *
   FiniteElementForGeometry(Geometry::Type GeomType) const override;

   int DofForGeometry(Geometry::Type GeomType) const override;

   const int *DofOrderForOrientation(Geometry::Type GeomType,
                                     int Or) const override;

   const char *Name() const override { return "Linear"; }

   int GetContType() const override { return CONTINUOUS; }
};

/// Piecewise-(bi)quadratic continuous finite elements.
class QuadraticFECollection : public FiniteElementCollection
{
private:
   const PointFiniteElement PointFE;
   const Quad1DFiniteElement SegmentFE;
   const Quad2DFiniteElement TriangleFE;
   const BiQuad2DFiniteElement QuadrilateralFE;
   const Quadratic3DFiniteElement TetrahedronFE;
   const LagrangeHexFiniteElement ParallelepipedFE;
   const H1_WedgeElement WedgeFE;

public:
   QuadraticFECollection()
      : FiniteElementCollection(2), ParallelepipedFE(2), WedgeFE(2) {}

   const FiniteElement *
   FiniteElementForGeometry(Geometry::Type GeomType) const override;

   int DofForGeometry(Geometry::Type GeomType) const override;

   const int *DofOrderForOrientation(Geometry::Type GeomType,
                                     int Or) const override;

   const char *Name() const override { return "Quadratic"; }

   int GetContType() const override { return CONTINUOUS; }
};

/// Version of QuadraticFECollection with positive basis functions.
class QuadraticPosFECollection : public FiniteElementCollection
{
private:
   const QuadPos1DFiniteElement   SegmentFE;
   const BiQuadPos2DFiniteElement QuadrilateralFE;

public:
   QuadraticPosFECollection() : FiniteElementCollection(2) {}

   const FiniteElement *
   FiniteElementForGeometry(Geometry::Type GeomType) const override;

   int DofForGeometry(Geometry::Type GeomType) const override;

   const int *DofOrderForOrientation(Geometry::Type GeomType,
                                     int Or) const override;

   const char *Name() const override { return "QuadraticPos"; }

   int GetContType() const override { return CONTINUOUS; }
};

/// Piecewise-(bi)cubic continuous finite elements.
class CubicFECollection : public FiniteElementCollection
{
private:
   const PointFiniteElement PointFE;
   const Cubic1DFiniteElement SegmentFE;
   const Cubic2DFiniteElement TriangleFE;
   const BiCubic2DFiniteElement QuadrilateralFE;
   const Cubic3DFiniteElement TetrahedronFE;
   const LagrangeHexFiniteElement ParallelepipedFE;
   const H1_WedgeElement WedgeFE;

public:
   CubicFECollection()
      : FiniteElementCollection(3),
        ParallelepipedFE(3), WedgeFE(3, BasisType::ClosedUniform)
   {}

   const FiniteElement *
   FiniteElementForGeometry(Geometry::Type GeomType) const override;

   int DofForGeometry(Geometry::Type GeomType) const override;

   const int *DofOrderForOrientation(Geometry::Type GeomType,
                                     int Or) const override;

   const char *Name() const override { return "Cubic"; }

   int GetContType() const override { return CONTINUOUS; }
};

/// Crouzeix-Raviart nonconforming elements in 2D.
class CrouzeixRaviartFECollection : public FiniteElementCollection
{
private:
   const P0SegmentFiniteElement SegmentFE;
   const CrouzeixRaviartFiniteElement TriangleFE;
   const CrouzeixRaviartQuadFiniteElement QuadrilateralFE;
public:
   CrouzeixRaviartFECollection() : FiniteElementCollection(1), SegmentFE(1) {}

   const FiniteElement *
   FiniteElementForGeometry(Geometry::Type GeomType) const override;

   int DofForGeometry(Geometry::Type GeomType) const override;

   const int *DofOrderForOrientation(Geometry::Type GeomType,
                                     int Or) const override;

   const char *Name() const override { return "CrouzeixRaviart"; }

   int GetContType() const override { return DISCONTINUOUS; }
};

/// Piecewise-linear nonconforming finite elements in 3D.
class LinearNonConf3DFECollection : public FiniteElementCollection
{
private:
   const P0TriangleFiniteElement TriangleFE;
   const P1TetNonConfFiniteElement TetrahedronFE;
   const P0QuadFiniteElement QuadrilateralFE;
   const RotTriLinearHexFiniteElement ParallelepipedFE;

public:
   LinearNonConf3DFECollection() : FiniteElementCollection(1) {}

   const FiniteElement *
   FiniteElementForGeometry(Geometry::Type GeomType) const override;

   int DofForGeometry(Geometry::Type GeomType) const override;

   const int *DofOrderForOrientation(Geometry::Type GeomType,
                                     int Or) const override;

   const char *Name() const override { return "LinearNonConf3D"; }

   int GetContType() const override { return DISCONTINUOUS; }
};

/** @brief First order Raviart-Thomas finite elements in 2D. This class is kept
    only for backward compatibility, consider using RT_FECollection instead. */
class RT0_2DFECollection : public FiniteElementCollection
{
private:
   const P0SegmentFiniteElement SegmentFE; // normal component on edge
   const RT0TriangleFiniteElement TriangleFE;
   const RT0QuadFiniteElement QuadrilateralFE;
public:
   RT0_2DFECollection() : FiniteElementCollection(1), SegmentFE(0) {}

   const FiniteElement *
   FiniteElementForGeometry(Geometry::Type GeomType) const override;

   int DofForGeometry(Geometry::Type GeomType) const override;

   const int *DofOrderForOrientation(Geometry::Type GeomType,
                                     int Or) const override;

   const char *Name() const override { return "RT0_2D"; }

   int GetContType() const override { return NORMAL; }
};

/** @brief Second order Raviart-Thomas finite elements in 2D. This class is kept
    only for backward compatibility, consider using RT_FECollection instead. */
class RT1_2DFECollection : public FiniteElementCollection
{
private:
   const P1SegmentFiniteElement SegmentFE; // normal component on edge
   const RT1TriangleFiniteElement TriangleFE;
   const RT1QuadFiniteElement QuadrilateralFE;
public:
   RT1_2DFECollection() : FiniteElementCollection(2) {}

   const FiniteElement *
   FiniteElementForGeometry(Geometry::Type GeomType) const override;

   int DofForGeometry(Geometry::Type GeomType) const override;

   const int *DofOrderForOrientation(Geometry::Type GeomType,
                                     int Or) const override;

   const char *Name() const override { return "RT1_2D"; }

   int GetContType() const override { return NORMAL; }
};

/** @brief Third order Raviart-Thomas finite elements in 2D. This class is kept
    only for backward compatibility, consider using RT_FECollection instead. */
class RT2_2DFECollection : public FiniteElementCollection
{
private:
   const P2SegmentFiniteElement SegmentFE; // normal component on edge
   const RT2TriangleFiniteElement TriangleFE;
   const RT2QuadFiniteElement QuadrilateralFE;
public:
   RT2_2DFECollection() : FiniteElementCollection(3) {}

   const FiniteElement *
   FiniteElementForGeometry(Geometry::Type GeomType) const override;

   int DofForGeometry(Geometry::Type GeomType) const override;

   const int *DofOrderForOrientation(Geometry::Type GeomType,
                                     int Or) const override;

   const char *Name() const override { return "RT2_2D"; }

   int GetContType() const override { return NORMAL; }
};

/** @brief Piecewise-constant discontinuous finite elements in 2D. This class is
    kept only for backward compatibility, consider using L2_FECollection
    instead. */
class Const2DFECollection : public FiniteElementCollection
{
private:
   const P0TriangleFiniteElement TriangleFE;
   const P0QuadFiniteElement QuadrilateralFE;
public:
   Const2DFECollection() : FiniteElementCollection(0) {}

   const FiniteElement *
   FiniteElementForGeometry(Geometry::Type GeomType) const override;

   int DofForGeometry(Geometry::Type GeomType) const override;

   const int *DofOrderForOrientation(Geometry::Type GeomType,
                                     int Or) const override;

   const char *Name() const override { return "Const2D"; }

   int GetContType() const override { return DISCONTINUOUS; }
};

/** @brief Piecewise-linear discontinuous finite elements in 2D. This class is
    kept only for backward compatibility, consider using L2_FECollection
    instead. */
class LinearDiscont2DFECollection : public FiniteElementCollection
{
private:
   const Linear2DFiniteElement TriangleFE;
   const BiLinear2DFiniteElement QuadrilateralFE;

public:
   LinearDiscont2DFECollection() : FiniteElementCollection(1) {}

   const FiniteElement *
   FiniteElementForGeometry(Geometry::Type GeomType) const override;

   int DofForGeometry(Geometry::Type GeomType) const override;

   const int *DofOrderForOrientation(Geometry::Type GeomType,
                                     int Or) const override;

   const char *Name() const override { return "LinearDiscont2D"; }

   int GetContType() const override { return DISCONTINUOUS; }
};

/// Version of LinearDiscont2DFECollection with dofs in the Gaussian points.
class GaussLinearDiscont2DFECollection : public FiniteElementCollection
{
private:
   // const CrouzeixRaviartFiniteElement TriangleFE;
   const GaussLinear2DFiniteElement TriangleFE;
   const GaussBiLinear2DFiniteElement QuadrilateralFE;

public:
   GaussLinearDiscont2DFECollection() : FiniteElementCollection(1) {}

   const FiniteElement *
   FiniteElementForGeometry(Geometry::Type GeomType) const override;

   int DofForGeometry(Geometry::Type GeomType) const override;

   const int *DofOrderForOrientation(Geometry::Type GeomType,
                                     int Or) const override;

   const char *Name() const override { return "GaussLinearDiscont2D"; }

   int GetContType() const override { return DISCONTINUOUS; }
};

/// Linear (P1) finite elements on quadrilaterals.
class P1OnQuadFECollection : public FiniteElementCollection
{
private:
   const P1OnQuadFiniteElement QuadrilateralFE;
public:
   P1OnQuadFECollection() : FiniteElementCollection(1) {}

   const FiniteElement *
   FiniteElementForGeometry(Geometry::Type GeomType) const override;

   int DofForGeometry(Geometry::Type GeomType) const override;

   const int *DofOrderForOrientation(Geometry::Type GeomType,
                                     int Or) const override;

   const char *Name() const override { return "P1OnQuad"; }

   int GetContType() const override { return DISCONTINUOUS; }
};

/** @brief Piecewise-quadratic discontinuous finite elements in 2D. This class
    is kept only for backward compatibility, consider using L2_FECollection
    instead. */
class QuadraticDiscont2DFECollection : public FiniteElementCollection
{
private:
   const Quad2DFiniteElement TriangleFE;
   const BiQuad2DFiniteElement QuadrilateralFE;

public:
   QuadraticDiscont2DFECollection() : FiniteElementCollection(2) {}

   const FiniteElement *
   FiniteElementForGeometry(Geometry::Type GeomType) const override;

   int DofForGeometry(Geometry::Type GeomType) const override;

   const int *DofOrderForOrientation(Geometry::Type GeomType,
                                     int Or) const override;

   const char *Name() const override { return "QuadraticDiscont2D"; }

   int GetContType() const override { return DISCONTINUOUS; }
};

/// Version of QuadraticDiscont2DFECollection with positive basis functions.
class QuadraticPosDiscont2DFECollection : public FiniteElementCollection
{
private:
   const BiQuadPos2DFiniteElement QuadrilateralFE;

public:
   QuadraticPosDiscont2DFECollection() : FiniteElementCollection(2) {}

   const FiniteElement *
   FiniteElementForGeometry(Geometry::Type GeomType) const override;

   int DofForGeometry(Geometry::Type GeomType) const override;

   const int *DofOrderForOrientation(Geometry::Type GeomType,
                                     int Or) const override
   { return NULL; }

   const char *Name() const override { return "QuadraticPosDiscont2D"; }

   int GetContType() const override { return DISCONTINUOUS; }
};

/// Version of QuadraticDiscont2DFECollection with dofs in the Gaussian points.
class GaussQuadraticDiscont2DFECollection : public FiniteElementCollection
{
private:
   // const Quad2DFiniteElement TriangleFE;
   const GaussQuad2DFiniteElement TriangleFE;
   const GaussBiQuad2DFiniteElement QuadrilateralFE;

public:
   GaussQuadraticDiscont2DFECollection() : FiniteElementCollection(2) {}

   const FiniteElement *
   FiniteElementForGeometry(Geometry::Type GeomType) const override;

   int DofForGeometry(Geometry::Type GeomType) const override;

   const int *DofOrderForOrientation(Geometry::Type GeomType,
                                     int Or) const override;

   const char *Name() const override { return "GaussQuadraticDiscont2D"; }

   int GetContType() const override { return DISCONTINUOUS; }
};

/** @brief Piecewise-cubic discontinuous finite elements in 2D. This class is
    kept only for backward compatibility, consider using L2_FECollection
    instead. */
class CubicDiscont2DFECollection : public FiniteElementCollection
{
private:
   const Cubic2DFiniteElement TriangleFE;
   const BiCubic2DFiniteElement QuadrilateralFE;

public:
   CubicDiscont2DFECollection() : FiniteElementCollection(3) {}

   const FiniteElement *
   FiniteElementForGeometry(Geometry::Type GeomType) const override;

   int DofForGeometry(Geometry::Type GeomType) const override;

   const int *DofOrderForOrientation(Geometry::Type GeomType,
                                     int Or) const override;

   const char *Name() const override { return "CubicDiscont2D"; }

   int GetContType() const override { return DISCONTINUOUS; }
};

/** @brief Piecewise-constant discontinuous finite elements in 3D. This class is
    kept only for backward compatibility, consider using L2_FECollection
    instead. */
class Const3DFECollection : public FiniteElementCollection
{
private:
   const P0TetFiniteElement TetrahedronFE;
   const P0HexFiniteElement ParallelepipedFE;
   const P0WdgFiniteElement WedgeFE;
   const P0PyrFiniteElement PyramidFE;

public:
   Const3DFECollection() : FiniteElementCollection(0) {}

   const FiniteElement *
   FiniteElementForGeometry(Geometry::Type GeomType) const override;

   int DofForGeometry(Geometry::Type GeomType) const override;

   const int *DofOrderForOrientation(Geometry::Type GeomType,
                                     int Or) const override;

   const char *Name() const override { return "Const3D"; }

   int GetContType() const override { return DISCONTINUOUS; }
};

/** @brief Piecewise-linear discontinuous finite elements in 3D. This class is
    kept only for backward compatibility, consider using L2_FECollection
    instead. */
class LinearDiscont3DFECollection : public FiniteElementCollection
{
private:
   const Linear3DFiniteElement TetrahedronFE;
   const LinearPyramidFiniteElement PyramidFE;
   const LinearWedgeFiniteElement WedgeFE;
   const TriLinear3DFiniteElement ParallelepipedFE;

public:
   LinearDiscont3DFECollection() : FiniteElementCollection(1) {}

   const FiniteElement *
   FiniteElementForGeometry(Geometry::Type GeomType) const override;

   int DofForGeometry(Geometry::Type GeomType) const override;

   const int *DofOrderForOrientation(Geometry::Type GeomType,
                                     int Or) const override;

   const char *Name() const override { return "LinearDiscont3D"; }

   int GetContType() const override { return DISCONTINUOUS; }
};

/** @brief Piecewise-quadratic discontinuous finite elements in 3D. This class
    is kept only for backward compatibility, consider using L2_FECollection
    instead. */
class QuadraticDiscont3DFECollection : public FiniteElementCollection
{
private:
   const Quadratic3DFiniteElement TetrahedronFE;
   const LagrangeHexFiniteElement ParallelepipedFE;

public:
   QuadraticDiscont3DFECollection()
      : FiniteElementCollection(2), ParallelepipedFE(2) {}

   const FiniteElement *
   FiniteElementForGeometry(Geometry::Type GeomType) const override;

   int DofForGeometry(Geometry::Type GeomType) const override;

   const int *DofOrderForOrientation(Geometry::Type GeomType,
                                     int Or) const override;

   const char *Name() const override { return "QuadraticDiscont3D"; }

   int GetContType() const override { return DISCONTINUOUS; }
};

/// Finite element collection on a macro-element.
class RefinedLinearFECollection : public FiniteElementCollection
{
private:
   const PointFiniteElement PointFE;
   const RefinedLinear1DFiniteElement SegmentFE;
   const RefinedLinear2DFiniteElement TriangleFE;
   const RefinedBiLinear2DFiniteElement QuadrilateralFE;
   const RefinedLinear3DFiniteElement TetrahedronFE;
   const RefinedTriLinear3DFiniteElement ParallelepipedFE;

public:
   RefinedLinearFECollection() : FiniteElementCollection(1) {}

   const FiniteElement *
   FiniteElementForGeometry(Geometry::Type GeomType) const override;

   int DofForGeometry(Geometry::Type GeomType) const override;

   const int *DofOrderForOrientation(Geometry::Type GeomType,
                                     int Or) const override;

   const char *Name() const override { return "RefinedLinear"; }

   int GetContType() const override { return CONTINUOUS; }
};

/** @brief Lowest order Nedelec finite elements in 3D. This class is kept only
    for backward compatibility, consider using the new ND_FECollection
    instead. */
class ND1_3DFECollection : public FiniteElementCollection
{
private:
   const Nedelec1HexFiniteElement HexahedronFE;
   const Nedelec1TetFiniteElement TetrahedronFE;
   const Nedelec1WdgFiniteElement WedgeFE;
   const Nedelec1PyrFiniteElement PyramidFE;

public:
   ND1_3DFECollection() : FiniteElementCollection(1) {}

   const FiniteElement *
   FiniteElementForGeometry(Geometry::Type GeomType) const override;

   int DofForGeometry(Geometry::Type GeomType) const override;

   const int *DofOrderForOrientation(Geometry::Type GeomType,
                                     int Or) const override;

   const char *Name() const override { return "ND1_3D"; }

   int GetContType() const override { return TANGENTIAL; }
};

/** @brief First order Raviart-Thomas finite elements in 3D. This class is kept
    only for backward compatibility, consider using RT_FECollection instead. */
class RT0_3DFECollection : public FiniteElementCollection
{
private:
   const P0TriangleFiniteElement TriangleFE;
   const P0QuadFiniteElement QuadrilateralFE;
   const RT0HexFiniteElement HexahedronFE;
   const RT0TetFiniteElement TetrahedronFE;
   const RT0WdgFiniteElement WedgeFE;
   const RT0PyrFiniteElement PyramidFE;
public:
   RT0_3DFECollection() : FiniteElementCollection(1) {}

   const FiniteElement *
   FiniteElementForGeometry(Geometry::Type GeomType) const override;

   int DofForGeometry(Geometry::Type GeomType) const override;

   const int *DofOrderForOrientation(Geometry::Type GeomType,
                                     int Or) const override;

   const char *Name() const override { return "RT0_3D"; }

   int GetContType() const override { return NORMAL; }
};

/** @brief Second order Raviart-Thomas finite elements in 3D. This class is kept
    only for backward compatibility, consider using RT_FECollection instead. */
class RT1_3DFECollection : public FiniteElementCollection
{
private:
   const Linear2DFiniteElement TriangleFE;
   const BiLinear2DFiniteElement QuadrilateralFE;
   const RT1HexFiniteElement HexahedronFE;
public:
   RT1_3DFECollection() : FiniteElementCollection(2) {}

   const FiniteElement *
   FiniteElementForGeometry(Geometry::Type GeomType) const override;

   int DofForGeometry(Geometry::Type GeomType) const override;

   const int *DofOrderForOrientation(Geometry::Type GeomType,
                                     int Or) const override;

   const char *Name() const override { return "RT1_3D"; }

   int GetContType() const override { return NORMAL; }
};

/// Discontinuous collection defined locally by a given finite element.
class Local_FECollection : public FiniteElementCollection
{
private:
   char d_name[32];
   Geometry::Type GeomType;
   FiniteElement *Local_Element;

public:
   Local_FECollection(const char *fe_name);

   const FiniteElement *
   FiniteElementForGeometry(Geometry::Type GeomType_) const override
   { return (GeomType == GeomType_) ? Local_Element : NULL; }

   int DofForGeometry(Geometry::Type GeomType_) const override
   { return (GeomType == GeomType_) ? Local_Element->GetDof() : 0; }

   const int *DofOrderForOrientation(Geometry::Type GeomType_,
                                     int Or) const override
   { return NULL; }

   const char *Name() const override { return d_name; }

   int GetContType() const override { return DISCONTINUOUS; }

   virtual ~Local_FECollection() { delete Local_Element; }
};

}

#endif<|MERGE_RESOLUTION|>--- conflicted
+++ resolved
@@ -63,11 +63,7 @@
    /** @brief Returns a DoF transformation object compatible with this basis
        and geometry type.
    */
-<<<<<<< HEAD
-   virtual StatelessDofTransformation *
-=======
    virtual const StatelessDofTransformation *
->>>>>>> a36699b8
    DofTransformationForGeometry(Geometry::Type GeomType) const
    { return NULL; }
 
@@ -487,17 +483,6 @@
    int DofForGeometry(Geometry::Type GeomType) const override
    { return ND_dof[GeomType]; }
 
-<<<<<<< HEAD
-   virtual StatelessDofTransformation *
-   DofTransformationForGeometry(Geometry::Type GeomType) const;
-
-   virtual const int *DofOrderForOrientation(Geometry::Type GeomType,
-                                             int Or) const;
-
-   virtual const char *Name() const { return nd_name; }
-   virtual int GetContType() const { return TANGENTIAL; }
-   FiniteElementCollection *GetTraceCollection() const;
-=======
    const StatelessDofTransformation *
    DofTransformationForGeometry(Geometry::Type GeomType) const override;
 
@@ -509,7 +494,6 @@
    int GetContType() const override { return TANGENTIAL; }
 
    FiniteElementCollection *GetTraceCollection() const override;
->>>>>>> a36699b8
 
    int GetClosedBasisType() const { return cb_type; }
    int GetOpenBasisType() const { return ob_type; }
