// Copyright (c) 2010, Lawrence Livermore National Security, LLC. Produced at
// the Lawrence Livermore National Laboratory. LLNL-CODE-443211. All Rights
// reserved. See file COPYRIGHT for details.
//
// This file is part of the MFEM library. For more information and source code
// availability see http://mfem.org.
//
// MFEM is free software; you can redistribute it and/or modify it under the
// terms of the GNU Lesser General Public License (as published by the Free
// Software Foundation) version 2.1 dated February 1999.

#ifndef MFEM_GEOM
#define MFEM_GEOM

#include "../config/config.hpp"
#include "../linalg/densemat.hpp"
#include "intrules.hpp"

namespace mfem
{

/** Types of domains for integration rules and reference finite elements:
    Geometry::POINT    - a point
    Geometry::SEGMENT  - the interval [0,1]
    Geometry::TRIANGLE - triangle with vertices (0,0), (1,0), (0,1)
    Geometry::SQUARE   - the unit square (0,1)x(0,1)
    Geometry::TETRAHEDRON - w/ vert. (0,0,0),(1,0,0),(0,1,0),(0,0,1)
    Geometry::CUBE - the unit cube
    Geometry::PENTATOPE - w/ vert. (0,0,0,0),(1,0,0,0),(0,1,0,0),(0,0,1,0),(0,0,0,1)
    Geometry::TESSERACT - the 4d unit cube                                           */
class Geometry
{
public:
   enum Type { POINT, SEGMENT, TRIANGLE, SQUARE, TETRAHEDRON, CUBE, PENTATOPE, TESSERACT };

<<<<<<< HEAD
   static const int NumGeom = 8;
   static const int NumBdrArray[];
=======
   static const int NumGeom = 6;
   static const int MaxDim = 3;
   static const int NumBdrArray[NumGeom];
>>>>>>> c9dd7fc3
   static const char *Name[NumGeom];
   static const double Volume[NumGeom];
   static const int Dimension[NumGeom];
   static const int NumVerts[NumGeom];
   static const int NumEdges[NumGeom];
   static const int NumFaces[NumGeom];

   // Structure that holds constants describing the Geometries.
   template <Type Geom> struct Constants;

private:
   IntegrationRule *GeomVert[NumGeom];
   IntegrationPoint GeomCenter[NumGeom];
   DenseMatrix *GeomToPerfGeomJac[NumGeom];
   DenseMatrix *PerfGeomToGeomJac[NumGeom];

public:
   Geometry();
   ~Geometry();

   /** @brief Return an IntegrationRule consisting of all vertices of the given
       Geometry::Type, @a GeomType. */
   const IntegrationRule *GetVertices(int GeomType);

   /// Return the center of the given Geometry::Type, @a GeomType.
   const IntegrationPoint &GetCenter(int GeomType)
   { return GeomCenter[GeomType]; }

   /// Get a random point in the reference element specified by @a GeomType.
   /** This method uses the function rand() for random number generation. */
   static void GetRandomPoint(int GeomType, IntegrationPoint &ip);

   /// Check if the given point is inside the given reference element.
   static bool CheckPoint(int GeomType, const IntegrationPoint &ip);
   /** @brief Check if the given point is inside the given reference element.
       Overload for fuzzy tolerance. */
   static bool CheckPoint(int GeomType, const IntegrationPoint &ip, double eps);

   /// Project a point @a end, onto the given Geometry::Type, @a GeomType.
   /** Check if the @a end point is inside the reference element, if not
       overwrite it with the point on the boundary that lies on the line segment
       between @a beg and @a end (@a beg must be inside the element). Return
       true if @a end is inside the element, and false otherwise. */
   static bool ProjectPoint(int GeomType, const IntegrationPoint &beg,
                            IntegrationPoint &end);

   /// Project a point @a ip, onto the given Geometry::Type, @a GeomType.
   /** If @a ip is outside the element, replace it with the point on the
       boundary that is closest to the original @a ip and return false;
       otherwise, return true without changing @a ip. */
   static bool ProjectPoint(int GeomType, IntegrationPoint &ip);

   const DenseMatrix &GetGeomToPerfGeomJac(int GeomType) const
   { return *GeomToPerfGeomJac[GeomType]; }
   DenseMatrix *GetPerfGeomToGeomJac(int GeomType)
   { return PerfGeomToGeomJac[GeomType]; }
   void GetPerfPointMat(int GeomType, DenseMatrix &pm);
   void JacToPerfJac(int GeomType, const DenseMatrix &J,
                     DenseMatrix &PJ) const;

   /// Return the number of boundary "faces" of a given Geometry::Type.
   int NumBdr(int GeomType) { return NumBdrArray[GeomType]; }
};

template <> struct Geometry::Constants<Geometry::POINT>
{
   static const int Dimension = 0;
   static const int NumVert = 1;

   static const int NumOrient = 1;
   static const int Orient[NumOrient][NumVert];
   static const int InvOrient[NumOrient];
};

template <> struct Geometry::Constants<Geometry::SEGMENT>
{
   static const int Dimension = 1;
   static const int NumVert = 2;
   static const int NumEdges = 1;
   static const int Edges[NumEdges][2];

   static const int NumOrient = 2;
   static const int Orient[NumOrient][NumVert];
   static const int InvOrient[NumOrient];
};

template <> struct Geometry::Constants<Geometry::TRIANGLE>
{
   static const int Dimension = 2;
   static const int NumVert = 3;
   static const int NumEdges = 3;
   static const int Edges[NumEdges][2];
   // Lower-triangular part of the local vertex-to-vertex graph.
   struct VertToVert
   {
      static const int I[NumVert];
      static const int J[NumEdges][2]; // {end,edge_idx}
   };
   static const int NumFaces = 1;
   static const int FaceVert[NumFaces][NumVert];

   // For a given base tuple v={v0,v1,v2}, the orientation of a permutation
   // u={u0,u1,u2} of v, is an index 'j' such that u[i]=v[Orient[j][i]].
   // The static method Mesh::GetTriOrientation, computes the index 'j' of the
   // permutation that maps the second argument 'test' to the first argument
   // 'base': test[Orient[j][i]]=base[i].
   static const int NumOrient = 6;
   static const int Orient[NumOrient][NumVert];
   // The inverse of orientation 'j' is InvOrient[j].
   static const int InvOrient[NumOrient];
};

template <> struct Geometry::Constants<Geometry::SQUARE>
{
   static const int Dimension = 2;
   static const int NumVert = 4;
   static const int NumEdges = 4;
   static const int Edges[NumEdges][2];
   // Lower-triangular part of the local vertex-to-vertex graph.
   struct VertToVert
   {
      static const int I[NumVert];
      static const int J[NumEdges][2]; // {end,edge_idx}
   };
   static const int NumFaces = 1;
   static const int FaceVert[NumFaces][NumVert];

   static const int NumOrient = 8;
   static const int Orient[NumOrient][NumVert];
   static const int InvOrient[NumOrient];
};

template <> struct Geometry::Constants<Geometry::TETRAHEDRON>
{
   static const int Dimension = 3;
   static const int NumVert = 4;
   static const int NumEdges = 6;
   static const int Edges[NumEdges][2];
   static const int NumFaces = 4;
   static const int FaceTypes[NumFaces];
   static const int MaxFaceVert = 3;
   static const int FaceVert[NumFaces][MaxFaceVert];
   // Lower-triangular part of the local vertex-to-vertex graph.
   struct VertToVert
   {
      static const int I[NumVert];
      static const int J[NumEdges][2]; // {end,edge_idx}
   };
   // For a given base tuple v={v0,v1,v2,v3}, the orientation of a permutation
   // u={u0,u1,u2,u3} of v, is an index 'j' such that u[i]=v[Orient[j][i]].
   // The static method Mesh::GetTetOrientation, computes the index 'j' of the
   // permutation that maps the second argument 'test' to the first argument
   // 'base': test[Orient[j][i]]=base[i].
   static const int NumOrient = 24;
   static const int Orient[NumOrient][NumVert];
   // The inverse of orientation 'j' is InvOrient[j].
   static const int InvOrient[NumOrient];
};

template <> struct Geometry::Constants<Geometry::CUBE>
{
   static const int Dimension = 3;
   static const int NumVert = 8;
   static const int NumEdges = 12;
   static const int Edges[NumEdges][2];
   static const int NumFaces = 6;
   static const int FaceTypes[NumFaces];
   static const int MaxFaceVert = 4;
   static const int FaceVert[NumFaces][MaxFaceVert];
   // Lower-triangular part of the local vertex-to-vertex graph.
   struct VertToVert
   {
      static const int I[NumVert];
      static const int J[NumEdges][2]; // {end,edge_idx}
   };
};

template <> struct Geometry::Constants<Geometry::PENTATOPE>
{
   static const int Dimension = 4;
   static const int NumVert = 5;
   static const int NumEdges = 10;
   static const int Edges[NumEdges][2];
   static const int NumFaces = 5;
   static const int FaceTypes[NumFaces];
   static const int MaxFaceVert = 4;
   static const int FaceVert[NumFaces][MaxFaceVert];
   static const int NumPlanar = 10;
   static const int MaxPlanarVert = 3;
   static const int PlanarVert[NumPlanar][MaxPlanarVert];
   // Lower-triangular part of the local vertex-to-vertex graph.
   struct VertToVert
   {
      static const int I[NumVert];
      static const int J[NumEdges][2]; // {end,edge_idx}
   };
};

template <> struct Geometry::Constants<Geometry::TESSERACT>
{
   static const int Dimension = 4;
   static const int NumVert = 16;
   static const int NumEdges = 32;
   static const int Edges[NumEdges][2];
   static const int NumFaces = 8;
   static const int FaceTypes[NumFaces];
   static const int MaxFaceVert = 8;
   static const int FaceVert[NumFaces][MaxFaceVert];
   // Lower-triangular part of the local vertex-to-vertex graph.
   struct VertToVert
   {
      static const int I[NumVert];
      static const int J[NumEdges][2]; // {end,edge_idx}
   };
};

extern Geometry Geometries;

class RefinedGeometry
{
public:
   int Times, ETimes;
   IntegrationRule RefPts;
   Array<int> RefGeoms, RefEdges;
   int NumBdrEdges; // at the beginning of RefEdges
   int Type;

   RefinedGeometry(int NPts, int NRefG, int NRefE, int NBdrE = 0) :
      RefPts(NPts), RefGeoms(NRefG), RefEdges(NRefE), NumBdrEdges(NBdrE) { }
};

class GeometryRefiner
{
private:
   int type; // Quadrature1D type (ClosedUniform is default)
   Array<RefinedGeometry *> RGeom[Geometry::NumGeom];
   Array<IntegrationRule *> IntPts[Geometry::NumGeom];

   RefinedGeometry *FindInRGeom(int Geom, int Times, int ETimes, int Type);
   IntegrationRule *FindInIntPts(int Geom, int NPts);

public:
   GeometryRefiner();

   /// Set the Quadrature1D type of points to use for subdivision.
   void SetType(const int t) { type = t; }
   /// Get the Quadrature1D type of points used for subdivision.
   int GetType() const { return type; }

   RefinedGeometry *Refine(int Geom, int Times, int ETimes = 1);

   /// @note This method always uses Quadrature1D::OpenUniform points.
   const IntegrationRule *RefineInterior(int Geom, int Times);

   ~GeometryRefiner();
};

extern GeometryRefiner GlobGeometryRefiner;

}

#endif<|MERGE_RESOLUTION|>--- conflicted
+++ resolved
@@ -33,14 +33,9 @@
 public:
    enum Type { POINT, SEGMENT, TRIANGLE, SQUARE, TETRAHEDRON, CUBE, PENTATOPE, TESSERACT };
 
-<<<<<<< HEAD
    static const int NumGeom = 8;
-   static const int NumBdrArray[];
-=======
-   static const int NumGeom = 6;
-   static const int MaxDim = 3;
+   static const int MaxDim = 4;
    static const int NumBdrArray[NumGeom];
->>>>>>> c9dd7fc3
    static const char *Name[NumGeom];
    static const double Volume[NumGeom];
    static const int Dimension[NumGeom];
