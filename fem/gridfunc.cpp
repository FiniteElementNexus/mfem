--- conflicted
+++ resolved
@@ -448,7 +448,6 @@
    }
 }
 
-<<<<<<< HEAD
 /* HDG */
 double GridFunction::GetValueFacet(FaceElementTransformations &T,
                                    const IntegrationPoint &ip, int vdim, Vector *tr)
@@ -495,10 +494,7 @@
 
 }
 
-double GridFunction::GetValue(int i, const IntegrationPoint &ip, int vdim)
-=======
 real_t GridFunction::GetValue(int i, const IntegrationPoint &ip, int vdim)
->>>>>>> 9343ffad
 const
 {
    Array<int> dofs;
@@ -3593,7 +3589,6 @@
    return error;
 }
 
-<<<<<<< HEAD
 /// To compute \| mean(u) - mean(u_h) \|_p
 double GridFunction::ComputeMeanLpError(const double p, Coefficient &exsol,
                                         const IntegrationRule *irs[]) const
@@ -3657,10 +3652,7 @@
    return error;
 }
 
-double GridFunction::ComputeLpError(const double p, Coefficient &exsol,
-=======
 real_t GridFunction::ComputeLpError(const real_t p, Coefficient &exsol,
->>>>>>> 9343ffad
                                     Coefficient *weight,
                                     const IntegrationRule *irs[],
                                     const Array<int> *elems) const
@@ -3977,7 +3969,6 @@
    }
 }
 
-<<<<<<< HEAD
 /* HDG */
 double GridFunction::ComputeLpErrorMinusMean(const double p,
                                              Coefficient &exsol,
@@ -4045,10 +4036,8 @@
 
    return error;
 }
-GridFunction & GridFunction::operator=(double value)
-=======
+
 GridFunction & GridFunction::operator=(real_t value)
->>>>>>> 9343ffad
 {
    Vector::operator=(value);
    return *this;
@@ -4066,7 +4055,7 @@
    fes->Save(os);
    os << '\n';
 #if 0
-   // Testing: write NURBS GridFunctions using "NURBS_patches" format.
+    // Testing: write NURBS GridFunctions using "NURBS_patches" format.
    if (fes->GetNURBSext())
    {
       os << "NURBS_patches\n";
