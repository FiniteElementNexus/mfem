// Copyright (c) 2010-2020, Lawrence Livermore National Security, LLC. Produced
// at the Lawrence Livermore National Laboratory. All Rights reserved. See files
// LICENSE and NOTICE for details. LLNL-CODE-806117.
//
// This file is part of the MFEM library. For more information and source code
// availability visit https://mfem.org.
//
// MFEM is free software; you can redistribute it and/or modify it under the
// terms of the BSD-3 license. We welcome feedback and contributions, see file
// CONTRIBUTING.md for details.

#ifndef MFEM_GRIDFUNC
#define MFEM_GRIDFUNC

#include "../config/config.hpp"
#include "fespace.hpp"
#include "coefficient.hpp"
#include "bilininteg.hpp"
#ifdef MFEM_USE_ADIOS2
#include "../general/adios2stream.hpp"
#endif
#include <limits>
#include <ostream>
#include <string>

namespace mfem
{

/// Class for grid function - Vector with associated FE space.
class GridFunction : public Vector
{
protected:
   /// FE space on which the grid function lives. Owned if #fec is not NULL.
   FiniteElementSpace *fes;

   /** @brief Used when the grid function is read from a file. It can also be
       set explicitly, see MakeOwner().

       If not NULL, this pointer is owned by the GridFunction. */
   FiniteElementCollection *fec;

   long sequence; // see FiniteElementSpace::sequence, Mesh::sequence

   /** Optional, internal true-dof vector: if the FiniteElementSpace #fes has a
       non-trivial (i.e. not NULL) prolongation operator, this Vector may hold
       associated true-dof values - either owned or external. */
   Vector t_vec;

   void SaveSTLTri(std::ostream &out, double p1[], double p2[], double p3[]);

   void GetVectorGradientHat(ElementTransformation &T, DenseMatrix &gh) const;

   // Project the delta coefficient without scaling and return the (local)
   // integral of the projection.
   void ProjectDeltaCoefficient(DeltaCoefficient &delta_coeff,
                                double &integral);

   // Sum fluxes to vertices and count element contributions
   void SumFluxAndCount(BilinearFormIntegrator &blfi,
                        GridFunction &flux,
                        Array<int>& counts,
                        bool wcoef,
                        int subdomain);

   /** Project a discontinuous vector coefficient in a continuous space and
       return in dof_attr the maximal attribute of the elements containing each
       degree of freedom. */
   void ProjectDiscCoefficient(VectorCoefficient &coeff, Array<int> &dof_attr);

   void Destroy();

public:

   GridFunction() { fes = NULL; fec = NULL; sequence = 0; UseDevice(true); }

   /// Copy constructor. The internal true-dof vector #t_vec is not copied.
   GridFunction(const GridFunction &orig)
      : Vector(orig), fes(orig.fes), fec(NULL), sequence(orig.sequence)
   { UseDevice(true); }

   /// Construct a GridFunction associated with the FiniteElementSpace @a *f.
   GridFunction(FiniteElementSpace *f) : Vector(f->GetVSize())
   { fes = f; fec = NULL; sequence = f->GetSequence(); UseDevice(true); }

   /// Construct a GridFunction using previously allocated array @a data.
   /** The GridFunction does not assume ownership of @a data which is assumed to
       be of size at least `f->GetVSize()`. Similar to the Vector constructor
       for externally allocated array, the pointer @a data can be NULL. The data
       array can be replaced later using the method SetData().
    */
   GridFunction(FiniteElementSpace *f, double *data)
      : Vector(data, f->GetVSize())
   { fes = f; fec = NULL; sequence = f->GetSequence(); UseDevice(true); }

   /// Construct a GridFunction on the given Mesh, using the data from @a input.
   /** The content of @a input should be in the format created by the method
       Save(). The reconstructed FiniteElementSpace and FiniteElementCollection
       are owned by the GridFunction. */
   GridFunction(Mesh *m, std::istream &input);

   GridFunction(Mesh *m, GridFunction *gf_array[], int num_pieces);

   /// Copy assignment. Only the data of the base class Vector is copied.
   /** It is assumed that this object and @a rhs use FiniteElementSpace%s that
       have the same size.

       @note Defining this method overwrites the implicitly defined copy
       assignment operator. */
   GridFunction &operator=(const GridFunction &rhs)
   { return operator=((const Vector &)rhs); }

   /// Make the GridFunction the owner of #fec and #fes.
   /** If the new FiniteElementCollection, @a _fec, is NULL, ownership of #fec
       and #fes is taken away. */
   void MakeOwner(FiniteElementCollection *_fec) { fec = _fec; }

   FiniteElementCollection *OwnFEC() { return fec; }

   int VectorDim() const;

   /// Read only access to the (optional) internal true-dof Vector.
   /** Note that the returned Vector may be empty, if not previously allocated
       or set. */
   const Vector &GetTrueVector() const { return t_vec; }
   /// Read and write access to the (optional) internal true-dof Vector.
   /** Note that the returned Vector may be empty, if not previously allocated
       or set. */
   Vector &GetTrueVector() { return t_vec; }

   /// @brief Extract the true-dofs from the GridFunction. If all dofs are true,
   /// then `tv` will be set to point to the data of `*this`.
   /** @warning This method breaks const-ness when all dofs are true. */
   void GetTrueDofs(Vector &tv) const;

   /// Shortcut for calling GetTrueDofs() with GetTrueVector() as argument.
   void SetTrueVector() { GetTrueDofs(GetTrueVector()); }

   /// Set the GridFunction from the given true-dof vector.
   virtual void SetFromTrueDofs(const Vector &tv);

   /// Shortcut for calling SetFromTrueDofs() with GetTrueVector() as argument.
   void SetFromTrueVector() { SetFromTrueDofs(GetTrueVector()); }

   /// Returns the values in the vertices of i'th element for dimension vdim.
   void GetNodalValues(int i, Array<double> &nval, int vdim = 1) const;

   /** @name Element index Get Value Methods

       These methods take an element index and return the interpolated value of
       the field at a given reference point within the element.

       @warning These methods retrieve and use the ElementTransformation object
       from the mfem::Mesh. This can alter the state of the element
       transformation object and can also lead to unexpected results when the
       ElementTransformation object is already in use such as when these methods
       are called from within an integration loop. Consider using
       GetValue(ElementTransformation &T, ...) instead.
   */
   ///@{
   /** Return a scalar value from within the given element. */
   virtual double GetValue(int i, const IntegrationPoint &ip,
                           int vdim = 1) const;

   /** Return a vector value from within the given element. */
   virtual void GetVectorValue(int i, const IntegrationPoint &ip,
                               Vector &val) const;
   ///@}

   /** @name Element Index Get Values Methods

       These are convenience methods for repeatedly calling GetValue for
       multiple points within a given element. The GetValues methods are
       optimized and should perform better than repeatedly calling GetValue. The
       GetVectorValues method simply calls GetVectorValue repeatedly.

       @warning These methods retrieve and use the ElementTransformation object
       from the mfem::Mesh. This can alter the state of the element
       transformation object and can also lead to unexpected results when the
       ElementTransformation object is already in use such as when these methods
       are called from within an integration loop. Consider using
       GetValues(ElementTransformation &T, ...) instead.
   */
   ///@{
   /** Compute a collection of scalar values from within the element indicated
       by the index i. */
   void GetValues(int i, const IntegrationRule &ir, Vector &vals,
                  int vdim = 1) const;

   /** Compute a collection of vector values from within the element indicated
       by the index i. */
   void GetValues(int i, const IntegrationRule &ir, Vector &vals,
                  DenseMatrix &tr, int vdim = 1) const;

   void GetVectorValues(int i, const IntegrationRule &ir,
                        DenseMatrix &vals, DenseMatrix &tr) const;
   ///@}

   /** @name ElementTransformation Get Value Methods

       These member functions are designed for use within
       GridFunctionCoefficient objects. These can be used with
       ElementTransformation objects coming from either
       Mesh::GetElementTransformation() or Mesh::GetBdrElementTransformation().

       @note These methods do not reset the ElementTransformation object so they
       should be safe to use within integration loops or other contexts where
       the ElementTransformation is already in use.
   */
   ///@{
   /** Return a scalar value from within the element indicated by the
       ElementTransformation Object. */
   virtual double GetValue(ElementTransformation &T, const IntegrationPoint &ip,
                           int comp = 0, Vector *tr = NULL) const;

   /** Return a vector value from within the element indicated by the
       ElementTransformation Object. */
   virtual void GetVectorValue(ElementTransformation &T,
                               const IntegrationPoint &ip,
                               Vector &val, Vector *tr = NULL) const;
   ///@}

   /** @name ElementTransformation Get Values Methods

       These are convenience methods for repeatedly calling GetValue for
       multiple points within a given element. They work by calling either the
       ElementTransformation or FaceElementTransformations versions described
       above. Consequently, these methods should not be expected to run faster
       than calling the above methods in an external loop.

       @note These methods do not reset the ElementTransformation object so they
       should be safe to use within integration loops or other contexts where
       the ElementTransformation is already in use.

       @note These methods can also be used with FaceElementTransformations
       objects.
    */
   ///@{
   /** Compute a collection of scalar values from within the element indicated
       by the ElementTransformation object. */
   void GetValues(ElementTransformation &T, const IntegrationRule &ir,
                  Vector &vals, int comp = 0, DenseMatrix *tr = NULL) const;

   /** Compute a collection of vector values from within the element indicated
       by the ElementTransformation object. */
   void GetVectorValues(ElementTransformation &T, const IntegrationRule &ir,
                        DenseMatrix &vals, DenseMatrix *tr = NULL) const;
   ///@}

   /** @name Face Index Get Values Methods

       These methods are designed to work with Discontinuous Galerkin basis
       functions. They compute field values on the interface between elements,
       or on boundary elements, by interpolating the field in a neighboring
       element. The \a side argument indices which neighboring element should be
       used: 0, 1, or 2 (automatically chosen).

       @warning These methods retrieve and use the FaceElementTransformations
       object from the mfem::Mesh. This can alter the state of the face element
       transformations object and can also lead to unexpected results when the
       FaceElementTransformations object is already in use such as when these
       methods are called from within an integration loop. Consider using
       GetValues(ElementTransformation &T, ...) instead.
    */
   ///@{
   /** Compute a collection of scalar values from within the face
       indicated by the index i. */
   int GetFaceValues(int i, int side, const IntegrationRule &ir, Vector &vals,
                     DenseMatrix &tr, int vdim = 1) const;

   /** Compute a collection of vector values from within the face
       indicated by the index i. */
   int GetFaceVectorValues(int i, int side, const IntegrationRule &ir,
                           DenseMatrix &vals, DenseMatrix &tr) const;
   ///@}

   void GetLaplacians(int i, const IntegrationRule &ir, Vector &laps,
                      int vdim = 1) const;

   void GetLaplacians(int i, const IntegrationRule &ir, Vector &laps,
                      DenseMatrix &tr, int vdim = 1) const;

   void GetHessians(int i, const IntegrationRule &ir, DenseMatrix &hess,
                    int vdim = 1) const;

   void GetHessians(int i, const IntegrationRule &ir, DenseMatrix &hess,
                    DenseMatrix &tr, int vdim = 1) const;

   void GetValuesFrom(const GridFunction &orig_func);

   void GetBdrValuesFrom(const GridFunction &orig_func);

   void GetVectorFieldValues(int i, const IntegrationRule &ir,
                             DenseMatrix &vals,
                             DenseMatrix &tr, int comp = 0) const;

   /// For a vector grid function, makes sure that the ordering is byNODES.
   void ReorderByNodes();

   /// Return the values as a vector on mesh vertices for dimension vdim.
   void GetNodalValues(Vector &nval, int vdim = 1) const;

   void GetVectorFieldNodalValues(Vector &val, int comp) const;

   void ProjectVectorFieldOn(GridFunction &vec_field, int comp = 0);

   void GetDerivative(int comp, int der_comp, GridFunction &der);

   double GetDivergence(ElementTransformation &tr) const;

   void GetCurl(ElementTransformation &tr, Vector &curl) const;

   void GetGradient(ElementTransformation &tr, Vector &grad) const;

   void GetGradients(ElementTransformation &tr, const IntegrationRule &ir,
                     DenseMatrix &grad) const;

   void GetGradients(const int elem, const IntegrationRule &ir,
                     DenseMatrix &grad) const
   { GetGradients(*fes->GetElementTransformation(elem), ir, grad); }

   void GetVectorGradient(ElementTransformation &tr, DenseMatrix &grad) const;

   /** Compute \f$ (\int_{\Omega} (*this) \psi_i)/(\int_{\Omega} \psi_i) \f$,
       where \f$ \psi_i \f$ are the basis functions for the FE space of avgs.
       Both FE spaces should be scalar and on the same mesh. */
   void GetElementAverages(GridFunction &avgs) const;

   /** Impose the given bounds on the function's DOFs while preserving its local
    *  integral (described in terms of the given weights) on the i'th element
    *  through SLBPQ optimization.
    *  Intended to be used for discontinuous FE functions. */
   void ImposeBounds(int i, const Vector &weights,
                     const Vector &_lo, const Vector &_hi);
   void ImposeBounds(int i, const Vector &weights,
                     double _min = 0.0, double _max = infinity());

   /** On a non-conforming mesh, make sure the function lies in the conforming
       space by multiplying with R and then with P, the conforming restriction
       and prolongation matrices of the space, respectively. */
   void RestrictConforming();

   /** @brief Project the @a src GridFunction to @a this GridFunction, both of
       which must be on the same mesh. */
   /** The current implementation assumes that all elements use the same
       projection matrix. */
   void ProjectGridFunction(const GridFunction &src);

   virtual void ProjectCoefficient(Coefficient &coeff);

   void ProjectCoefficient(Coefficient &coeff, Array<int> &dofs, int vd = 0);

   void ProjectCoefficient(VectorCoefficient &vcoeff);

   void ProjectCoefficient(VectorCoefficient &vcoeff, Array<int> &dofs);

   void ProjectCoefficient(Coefficient *coeff[]);

   /** @brief Project a discontinuous vector coefficient as a grid function on
       a continuous finite element space. The values in shared dofs are
       determined from the element with maximal attribute. */
   virtual void ProjectDiscCoefficient(VectorCoefficient &coeff);

   enum AvgType {ARITHMETIC, HARMONIC};
   /** @brief Projects a discontinuous coefficient so that the values in shared
       vdofs are computed by taking an average of the possible values. */
   virtual void ProjectDiscCoefficient(Coefficient &coeff, AvgType type);
   /** @brief Projects a discontinuous _vector_ coefficient so that the values
       in shared vdofs are computed by taking an average of the possible values.
   */
   virtual void ProjectDiscCoefficient(VectorCoefficient &coeff, AvgType type);

protected:
   /** @brief Accumulates (depending on @a type) the values of @a coeff at all
       shared vdofs and counts in how many zones each vdof appears. */
   void AccumulateAndCountZones(Coefficient &coeff, AvgType type,
                                Array<int> &zones_per_vdof);

   /** @brief Accumulates (depending on @a type) the values of @a vcoeff at all
       shared vdofs and counts in how many zones each vdof appears. */
   void AccumulateAndCountZones(VectorCoefficient &vcoeff, AvgType type,
                                Array<int> &zones_per_vdof);

   void AccumulateAndCountBdrValues(Coefficient *coeff[],
                                    VectorCoefficient *vcoeff, Array<int> &attr,
                                    Array<int> &values_counter);

   void AccumulateAndCountBdrTangentValues(VectorCoefficient &vcoeff,
                                           Array<int> &bdr_attr,
                                           Array<int> &values_counter);

   // Complete the computation of averages; called e.g. after
   // AccumulateAndCountZones().
   void ComputeMeans(AvgType type, Array<int> &zones_per_vdof);

public:
   /** @brief Project a Coefficient on the GridFunction, modifying only DOFs on
       the boundary associated with the boundary attributes marked in the
       @a attr array. */
   void ProjectBdrCoefficient(Coefficient &coeff, Array<int> &attr)
   {
      Coefficient *coeff_p = &coeff;
      ProjectBdrCoefficient(&coeff_p, attr);
   }

   /** @brief Project a VectorCoefficient on the GridFunction, modifying only
       DOFs on the boundary associated with the boundary attributes marked in
       the @a attr array. */
   virtual void ProjectBdrCoefficient(VectorCoefficient &vcoeff,
                                      Array<int> &attr);

   /** @brief Project a set of Coefficient%s on the components of the
       GridFunction, modifying only DOFs on the boundary associated with the
       boundary attributed marked in the @a attr array. */
   /** If a Coefficient pointer in the array @a coeff is NULL, that component
       will not be touched. */
   virtual void ProjectBdrCoefficient(Coefficient *coeff[], Array<int> &attr);

   /** add ProjectBdrCoefficient() taking a VectorFunctionCoefficient and projecting
       onto the grid function, srw. */
   void ProjectBdrCoefficient(VectorFunctionCoefficient &vfcoeff,
                              Array<int> &attr);

   /** add ProjectBdrCoefficient() taking a VectorFunctionRestrictedCoefficient, srw
       This is the same as the function above taking a VectorFunctionCoefficient, it
       is just that the function coefficient is now restricted. This function
       specifically projects values associated with ExaConstits essential BC
       management and input. This routine does not, at this time, project a
       VectorFunctionRestrictedCoefficient onto all grid function dofs.
       This function should be renamed to reflect this. */
   void ProjectBdrCoefficient(VectorFunctionRestrictedCoefficient &vfcoeff);

   /** Project the normal component of the given VectorCoefficient on
       the boundary. Only boundary attributes that are marked in
       'bdr_attr' are projected. Assumes RT-type VectorFE GridFunction. */
   void ProjectBdrCoefficientNormal(VectorCoefficient &vcoeff,
                                    Array<int> &bdr_attr);

   /** @brief Project the tangential components of the given VectorCoefficient
       on the boundary. Only boundary attributes that are marked in @a bdr_attr
       are projected. Assumes ND-type VectorFE GridFunction. */
   virtual void ProjectBdrCoefficientTangent(VectorCoefficient &vcoeff,
                                             Array<int> &bdr_attr);


   virtual double ComputeL2Error(Coefficient &exsol,
                                 const IntegrationRule *irs[] = NULL) const
   { return ComputeLpError(2.0, exsol, NULL, irs); }

   virtual double ComputeL2Error(Coefficient *exsol[],
                                 const IntegrationRule *irs[] = NULL) const;

   virtual double ComputeL2Error(VectorCoefficient &exsol,
                                 const IntegrationRule *irs[] = NULL,
                                 Array<int> *elems = NULL) const;

   /// Returns ||grad u_ex - grad u_h||_L2 for H1 or L2 elements
   virtual double ComputeGradError(VectorCoefficient *exgrad,
                                   const IntegrationRule *irs[] = NULL) const;

   /// Returns ||curl u_ex - curl u_h||_L2 for ND elements
   virtual double ComputeCurlError(VectorCoefficient *excurl,
                                   const IntegrationRule *irs[] = NULL) const;

   /// Returns ||div u_ex - div u_h||_L2 for RT elements
   virtual double ComputeDivError(Coefficient *exdiv,
                                  const IntegrationRule *irs[] = NULL) const;

   /// Returns the Face Jumps error for L2 elements. The error can be weighted
   /// by a constant nu, by nu/h, or nu*p^2/h, depending on the value of
   /// @a jump_scaling.
   virtual double ComputeDGFaceJumpError(Coefficient *exsol,
                                         Coefficient *ell_coeff,
                                         class JumpScaling jump_scaling,
                                         const IntegrationRule *irs[] = NULL)
   const;

   /// Returns the Face Jumps error for L2 elements, with 1/h scaling.
   MFEM_DEPRECATED
   virtual double ComputeDGFaceJumpError(Coefficient *exsol,
                                         Coefficient *ell_coeff,
                                         double Nu,
                                         const IntegrationRule *irs[] = NULL)
   const;

   /** This method is kept for backward compatibility.

       Returns either the H1-seminorm, or the DG face jumps error, or both
       depending on norm_type = 1, 2, 3. Additional arguments for the DG face
       jumps norm: ell_coeff: mesh-depended coefficient (weight) Nu: scalar
       constant weight */
   virtual double ComputeH1Error(Coefficient *exsol, VectorCoefficient *exgrad,
                                 Coefficient *ell_coef, double Nu,
                                 int norm_type) const;

   /// Returns the error measured in H1-norm for H1 elements or in "broken"
   /// H1-norm for L2 elements
   virtual double ComputeH1Error(Coefficient *exsol, VectorCoefficient *exgrad,
                                 const IntegrationRule *irs[] = NULL) const;

   /// Returns the error measured in H(div)-norm for RT elements
   virtual double ComputeHDivError(VectorCoefficient *exsol,
                                   Coefficient *exdiv,
                                   const IntegrationRule *irs[] = NULL) const;

   /// Returns the error measured in H(curl)-norm for ND elements
   virtual double ComputeHCurlError(VectorCoefficient *exsol,
                                    VectorCoefficient *excurl,
                                    const IntegrationRule *irs[] = NULL) const;

   virtual double ComputeMaxError(Coefficient &exsol,
                                  const IntegrationRule *irs[] = NULL) const
   {
      return ComputeLpError(infinity(), exsol, NULL, irs);
   }

   virtual double ComputeMaxError(Coefficient *exsol[],
                                  const IntegrationRule *irs[] = NULL) const;

   virtual double ComputeMaxError(VectorCoefficient &exsol,
                                  const IntegrationRule *irs[] = NULL) const
   {
      return ComputeLpError(infinity(), exsol, NULL, NULL, irs);
   }

   virtual double ComputeL1Error(Coefficient &exsol,
                                 const IntegrationRule *irs[] = NULL) const
   { return ComputeLpError(1.0, exsol, NULL, irs); }

   virtual double ComputeW11Error(Coefficient *exsol, VectorCoefficient *exgrad,
                                  int norm_type, Array<int> *elems = NULL,
                                  const IntegrationRule *irs[] = NULL) const;

   virtual double ComputeL1Error(VectorCoefficient &exsol,
                                 const IntegrationRule *irs[] = NULL) const
   { return ComputeLpError(1.0, exsol, NULL, NULL, irs); }

   virtual double ComputeLpError(const double p, Coefficient &exsol,
                                 Coefficient *weight = NULL,
                                 const IntegrationRule *irs[] = NULL) const;

   /** Compute the Lp error in each element of the mesh and store the results in
       the Vector @a error. The result should be of length number of elements,
       for example an L2 GridFunction of order zero using map type VALUE. */
   virtual void ComputeElementLpErrors(const double p, Coefficient &exsol,
                                       Vector &error,
                                       Coefficient *weight = NULL,
                                       const IntegrationRule *irs[] = NULL
                                      ) const;

   virtual void ComputeElementL1Errors(Coefficient &exsol,
                                       Vector &error,
                                       const IntegrationRule *irs[] = NULL
                                      ) const
   { ComputeElementLpErrors(1.0, exsol, error, NULL, irs); }

   virtual void ComputeElementL2Errors(Coefficient &exsol,
                                       Vector &error,
                                       const IntegrationRule *irs[] = NULL
                                      ) const
   { ComputeElementLpErrors(2.0, exsol, error, NULL, irs); }

   virtual void ComputeElementMaxErrors(Coefficient &exsol,
                                        Vector &error,
                                        const IntegrationRule *irs[] = NULL
                                       ) const
   { ComputeElementLpErrors(infinity(), exsol, error, NULL, irs); }

   /** When given a vector weight, compute the pointwise (scalar) error as the
       dot product of the vector error with the vector weight. Otherwise, the
       scalar error is the l_2 norm of the vector error. */
   virtual double ComputeLpError(const double p, VectorCoefficient &exsol,
                                 Coefficient *weight = NULL,
                                 VectorCoefficient *v_weight = NULL,
                                 const IntegrationRule *irs[] = NULL) const;

   /** Compute the Lp error in each element of the mesh and store the results in
       the Vector @ error. The result should be of length number of elements,
       for example an L2 GridFunction of order zero using map type VALUE. */
   virtual void ComputeElementLpErrors(const double p, VectorCoefficient &exsol,
                                       Vector &error,
                                       Coefficient *weight = NULL,
                                       VectorCoefficient *v_weight = NULL,
                                       const IntegrationRule *irs[] = NULL
                                      ) const;

   virtual void ComputeElementL1Errors(VectorCoefficient &exsol,
                                       Vector &error,
                                       const IntegrationRule *irs[] = NULL
                                      ) const
   { ComputeElementLpErrors(1.0, exsol, error, NULL, NULL, irs); }

   virtual void ComputeElementL2Errors(VectorCoefficient &exsol,
                                       Vector &error,
                                       const IntegrationRule *irs[] = NULL
                                      ) const
   { ComputeElementLpErrors(2.0, exsol, error, NULL, NULL, irs); }

   virtual void ComputeElementMaxErrors(VectorCoefficient &exsol,
                                        Vector &error,
                                        const IntegrationRule *irs[] = NULL
                                       ) const
   { ComputeElementLpErrors(infinity(), exsol, error, NULL, NULL, irs); }

   virtual void ComputeFlux(BilinearFormIntegrator &blfi,
                            GridFunction &flux,
                            bool wcoef = true, int subdomain = -1);

   /// Redefine '=' for GridFunction = constant.
   GridFunction &operator=(double value);

   /// Copy the data from @a v.
   /** The size of @a v must be equal to the size of the associated
       FiniteElementSpace #fes. */
   GridFunction &operator=(const Vector &v);

   /// Transform by the Space UpdateMatrix (e.g., on Mesh change).
   virtual void Update();

   FiniteElementSpace *FESpace() { return fes; }
   const FiniteElementSpace *FESpace() const { return fes; }

   /// Associate a new FiniteElementSpace with the GridFunction.
   /** The GridFunction is resized using the SetSize() method. */
   virtual void SetSpace(FiniteElementSpace *f);

   using Vector::MakeRef;

   /** @brief Make the GridFunction reference external data on a new
       FiniteElementSpace. */
   /** This method changes the FiniteElementSpace associated with the
       GridFunction and sets the pointer @a v as external data in the
       GridFunction. */
   virtual void MakeRef(FiniteElementSpace *f, double *v);

   /** @brief Make the GridFunction reference external data on a new
       FiniteElementSpace. */
   /** This method changes the FiniteElementSpace associated with the
       GridFunction and sets the data of the Vector @a v (plus the @a v_offset)
       as external data in the GridFunction.
       @note This version of the method will also perform bounds checks when
       the build option MFEM_DEBUG is enabled. */
   virtual void MakeRef(FiniteElementSpace *f, Vector &v, int v_offset);

   /** @brief Associate a new FiniteElementSpace and new true-dof data with the
       GridFunction. */
   /** - If the prolongation matrix of @a f is trivial (i.e. its method
         FiniteElementSpace::GetProlongationMatrix() returns NULL), then the
         method MakeRef() is called with the same arguments.
       - Otherwise, the method SetSpace() is called with argument @a f.
       - The internal true-dof vector is set to reference @a tv. */
   void MakeTRef(FiniteElementSpace *f, double *tv);

   /** @brief Associate a new FiniteElementSpace and new true-dof data with the
       GridFunction. */
   /** - If the prolongation matrix of @a f is trivial (i.e. its method
         FiniteElementSpace::GetProlongationMatrix() returns NULL), this method
         calls MakeRef() with the same arguments.
       - Otherwise, this method calls SetSpace() with argument @a f.
       - The internal true-dof vector is set to reference the sub-vector of
         @a tv starting at the offset @a tv_offset. */
   void MakeTRef(FiniteElementSpace *f, Vector &tv, int tv_offset);

   /// Save the GridFunction to an output stream.
   virtual void Save(std::ostream &out) const;

#ifdef MFEM_USE_ADIOS2
   /// Save the GridFunction to a binary output stream using adios2 bp format.
   virtual void Save(adios2stream &out, const std::string& variable_name,
                     const adios2stream::data_type
                     type = adios2stream::data_type::point_data) const;
#endif

   /** @brief Write the GridFunction in VTK format. Note that Mesh::PrintVTK
       must be called first. The parameter ref > 0 must match the one used in
       Mesh::PrintVTK. */
   void SaveVTK(std::ostream &out, const std::string &field_name, int ref);

   /** @brief Write the GridFunction in STL format. Note that the mesh dimension
       must be 2 and that quad elements will be broken into two triangles.*/
   void SaveSTL(std::ostream &out, int TimesToRefine = 1);

   /// Destroys grid function.
   virtual ~GridFunction() { Destroy(); }
};

/** Overload operator<< for std::ostream and GridFunction; valid also for the
    derived class ParGridFunction */
std::ostream &operator<<(std::ostream &out, const GridFunction &sol);

<<<<<<< HEAD
=======
/// Class used to specify how the jump terms in
/// GridFunction::ComputeDGFaceJumpError are scaled.
class JumpScaling
{
public:
   enum JumpScalingType
   {
      CONSTANT,
      ONE_OVER_H,
      P_SQUARED_OVER_H
   };
private:
   double nu;
   JumpScalingType type;
public:
   JumpScaling(double nu_=1.0, JumpScalingType type_=CONSTANT)
      : nu(nu_), type(type_) { }
   double Eval(double h, int p) const
   {
      double val = nu;
      if (type != CONSTANT) { val /= h; }
      if (type == P_SQUARED_OVER_H) { val *= p*p; }
      return val;
   }
};


>>>>>>> 95e7dd3d
/** @brief Class representing a function through its values (scalar or vector)
    at quadrature points. */
class QuadratureFunction : public Vector
{
protected:
   QuadratureSpace *qspace; ///< Associated QuadratureSpace
   int vdim;                ///< Vector dimension
   bool own_qspace;         ///< QuadratureSpace ownership flag

public:
   /// Create an empty QuadratureFunction.
   /** The object can be initialized later using the SetSpace() methods. */
   QuadratureFunction()
      : qspace(NULL), vdim(0), own_qspace(false) { }

   /** @brief Copy constructor. The QuadratureSpace ownership flag, #own_qspace,
       in the new object is set to false. */
   QuadratureFunction(const QuadratureFunction &orig)
      : Vector(orig),
        qspace(orig.qspace), vdim(orig.vdim), own_qspace(false) { }

   /// Create a QuadratureFunction based on the given QuadratureSpace.
   /** The QuadratureFunction does not assume ownership of the QuadratureSpace.
       @note The Vector data is not initialized. */
   QuadratureFunction(QuadratureSpace *qspace_, int vdim_ = 1)
      : Vector(vdim_*qspace_->GetSize()),
        qspace(qspace_), vdim(vdim_), own_qspace(false) { }

   /** @brief Create a QuadratureFunction based on the given QuadratureSpace,
       using the external data, @a qf_data. */
   /** The QuadratureFunction does not assume ownership of neither the
       QuadratureSpace nor the external data. */
   QuadratureFunction(QuadratureSpace *qspace_, double *qf_data, int vdim_ = 1)
      : Vector(qf_data, vdim_*qspace_->GetSize()),
        qspace(qspace_), vdim(vdim_), own_qspace(false) { }

   /// Read a QuadratureFunction from the stream @a in.
   /** The QuadratureFunction assumes ownership of the read QuadratureSpace. */
   QuadratureFunction(Mesh *mesh, std::istream &in);

   virtual ~QuadratureFunction() { if (own_qspace) { delete qspace; } }

   /// Get the associated QuadratureSpace.
   QuadratureSpace *GetSpace() const { return qspace; }

   /// Change the QuadratureSpace and optionally the vector dimension.
   /** If the new QuadratureSpace is different from the current one, the
       QuadratureFunction will not assume ownership of the new space; otherwise,
       the ownership flag remains the same.

       If the new vector dimension @a vdim_ < 0, the vector dimension remains
       the same.

       The data size is updated by calling Vector::SetSize(). */
   inline void SetSpace(QuadratureSpace *qspace_, int vdim_ = -1);

   /** @brief Change the QuadratureSpace, the data array, and optionally the
       vector dimension. */
   /** If the new QuadratureSpace is different from the current one, the
       QuadratureFunction will not assume ownership of the new space; otherwise,
       the ownership flag remains the same.

       If the new vector dimension @a vdim_ < 0, the vector dimension remains
       the same.

       The data array is replaced by calling Vector::NewDataAndSize(). */
   inline void SetSpace(QuadratureSpace *qspace_, double *qf_data,
                        int vdim_ = -1);

   /// Get the vector dimension.
   int GetVDim() const { return vdim; }

   /// Set the vector dimension, updating the size by calling Vector::SetSize().
   void SetVDim(int vdim_)
   { vdim = vdim_; SetSize(vdim*qspace->GetSize()); }

   /// Get the QuadratureSpace ownership flag.
   bool OwnsSpace() { return own_qspace; }

   /// Set the QuadratureSpace ownership flag.
   void SetOwnsSpace(bool own) { own_qspace = own; }

   /// Redefine '=' for QuadratureFunction = constant.
   QuadratureFunction &operator=(double value);

   /// Copy the data from @a v.
   /** The size of @a v must be equal to the size of the associated
       QuadratureSpace #qspace times the QuadratureFunction dimension
       i.e. QuadratureFunction::Size(). */
   QuadratureFunction &operator=(const Vector &v);

   /// Copy assignment. Only the data of the base class Vector is copied.
   /** The QuadratureFunctions @a v and @a *this must have QuadratureSpaces with
       the same size.

       @note Defining this method overwrites the implicitly defined copy
       assignment operator. */
   QuadratureFunction &operator=(const QuadratureFunction &v);

   /// Get the IntegrationRule associated with mesh element @a idx.
   const IntegrationRule &GetElementIntRule(int idx) const
   { return qspace->GetElementIntRule(idx); }

   /// Return all values associated with mesh element @a idx in a Vector.
   /** The result is stored in the Vector @a values as a reference to the
       global values.

       Inside the Vector @a values, the index `i+vdim*j` corresponds to the
       `i`-th vector component at the `j`-th quadrature point.
    */
   inline void GetElementValues(int idx, Vector &values);

   /// Return all values associated with mesh element @a idx in a Vector.
   /** The result is stored in the Vector @a values as a copy of the
       global values.

       Inside the Vector @a values, the index `i+vdim*j` corresponds to the
       `i`-th vector component at the `j`-th quadrature point.
    */
   inline void GetElementValues(int idx, Vector &values) const;

   /// Return the quadrature function values at an integration point.
   /** The result is stored in the Vector @a values as a reference to the
       global values. */
   inline void GetElementValues(int idx, const int ip_num, Vector &values);

   /// Return the quadrature function values at an integration point.
   /** The result is stored in the Vector @a values as a copy to the
       global values. */
   inline void GetElementValues(int idx, const int ip_num, Vector &values) const;

   /// Return all values associated with mesh element @a idx in a DenseMatrix.
   /** The result is stored in the DenseMatrix @a values as a reference to the
       global values.

       Inside the DenseMatrix @a values, the `(i,j)` entry corresponds to the
       `i`-th vector component at the `j`-th quadrature point.
    */
   inline void GetElementValues(int idx, DenseMatrix &values);

   /// Return all values associated with mesh element @a idx in a const DenseMatrix.
   /** The result is stored in the DenseMatrix @a values as a copy of the
       global values.

       Inside the DenseMatrix @a values, the `(i,j)` entry corresponds to the
       `i`-th vector component at the `j`-th quadrature point.
    */
   inline void GetElementValues(int idx, DenseMatrix &values) const;

   /// Write the QuadratureFunction to the stream @a out.
   void Save(std::ostream &out) const;
};

/// Overload operator<< for std::ostream and QuadratureFunction.
std::ostream &operator<<(std::ostream &out, const QuadratureFunction &qf);

double ZZErrorEstimator(BilinearFormIntegrator &blfi,
                        GridFunction &u,
                        GridFunction &flux,
                        Vector &error_estimates,
                        Array<int> *aniso_flags = NULL,
                        int with_subdomains = 1,
                        bool with_coeff = false);

/// Compute the Lp distance between two grid functions on the given element.
double ComputeElementLpDistance(double p, int i,
                                GridFunction& gf1, GridFunction& gf2);


/// Class used for extruding scalar GridFunctions
class ExtrudeCoefficient : public Coefficient
{
private:
   int n;
   Mesh *mesh_in;
   Coefficient &sol_in;
public:
   ExtrudeCoefficient(Mesh *m, Coefficient &s, int _n)
      : n(_n), mesh_in(m), sol_in(s) { }
   virtual double Eval(ElementTransformation &T, const IntegrationPoint &ip);
   virtual ~ExtrudeCoefficient() { }
};

/// Extrude a scalar 1D GridFunction, after extruding the mesh with Extrude1D.
GridFunction *Extrude1DGridFunction(Mesh *mesh, Mesh *mesh2d,
                                    GridFunction *sol, const int ny);


// Inline methods

inline void QuadratureFunction::SetSpace(QuadratureSpace *qspace_, int vdim_)
{
   if (qspace_ != qspace)
   {
      if (own_qspace) { delete qspace; }
      qspace = qspace_;
      own_qspace = false;
   }
   vdim = (vdim_ < 0) ? vdim : vdim_;
   SetSize(vdim*qspace->GetSize());
}

inline void QuadratureFunction::SetSpace(QuadratureSpace *qspace_,
                                         double *qf_data, int vdim_)
{
   if (qspace_ != qspace)
   {
      if (own_qspace) { delete qspace; }
      qspace = qspace_;
      own_qspace = false;
   }
   vdim = (vdim_ < 0) ? vdim : vdim_;
   NewDataAndSize(qf_data, vdim*qspace->GetSize());
}

inline void QuadratureFunction::GetElementValues(int idx, Vector &values)
{
   // element offset is the number of quadrature points for that element
   const int s_offset = qspace->element_offsets[idx];
   const int sl_size = qspace->element_offsets[idx+1] - s_offset;
   values.NewDataAndSize(data + vdim*s_offset, vdim*sl_size);
}

inline void QuadratureFunction::GetElementValues(int idx, Vector &values) const
{
   const int s_offset = qspace->element_offsets[idx];
   const int sl_size = qspace->element_offsets[idx+1] - s_offset;
   values.SetSize(vdim*sl_size);
   const double *q = data + vdim*s_offset;
   for (int i = 0; i<values.Size(); i++)
   {
      values(i) = *(q++);
   }
}

inline void QuadratureFunction::GetElementValues(int idx, const int ip_num,
                                                 Vector &values)
{
   const int s_offset = qspace->element_offsets[idx] * vdim + ip_num * vdim;
   values.NewDataAndSize(data + s_offset, vdim);
}

inline void QuadratureFunction::GetElementValues(int idx, const int ip_num,
                                                 Vector &values) const
{
   const int s_offset = qspace->element_offsets[idx] * vdim + ip_num * vdim;
   values.SetSize(vdim);
   const double *q = data + s_offset;
   for (int i = 0; i < values.Size(); i++)
   {
      values(i) = *(q++);
   }
}

inline void QuadratureFunction::GetElementValues(int idx, DenseMatrix &values)
{
   const int s_offset = qspace->element_offsets[idx];
   const int sl_size = qspace->element_offsets[idx+1] - s_offset;
   values.Reset(data + vdim*s_offset, vdim, sl_size);
}

inline void QuadratureFunction::GetElementValues(int idx,
                                                 DenseMatrix &values) const
{
   const int s_offset = qspace->element_offsets[idx];
   const int sl_size = qspace->element_offsets[idx+1] - s_offset;
   values.SetSize(vdim, sl_size);
   const double *q = data + vdim*s_offset;
   for (int j = 0; j<sl_size; j++)
   {
      for (int i = 0; i<vdim; i++)
      {
         values(i,j) = *(q++);
      }
   }
}

} // namespace mfem

#endif<|MERGE_RESOLUTION|>--- conflicted
+++ resolved
@@ -687,8 +687,6 @@
     derived class ParGridFunction */
 std::ostream &operator<<(std::ostream &out, const GridFunction &sol);
 
-<<<<<<< HEAD
-=======
 /// Class used to specify how the jump terms in
 /// GridFunction::ComputeDGFaceJumpError are scaled.
 class JumpScaling
@@ -716,7 +714,6 @@
 };
 
 
->>>>>>> 95e7dd3d
 /** @brief Class representing a function through its values (scalar or vector)
     at quadrature points. */
 class QuadratureFunction : public Vector
