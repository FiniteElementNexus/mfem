// Copyright (c) 2010-2022, Lawrence Livermore National Security, LLC. Produced
// at the Lawrence Livermore National Laboratory. All Rights reserved. See files
// LICENSE and NOTICE for details. LLNL-CODE-806117.
//
// This file is part of the MFEM library. For more information and source code
// availability visit https://mfem.org.
//
// MFEM is free software; you can redistribute it and/or modify it under the
// terms of the BSD-3 license. We welcome feedback and contributions, see file
// CONTRIBUTING.md for details.

#include "gslib.hpp"

#ifdef MFEM_USE_GSLIB

// Ignore warnings from the gslib header (GCC version)
#ifdef MFEM_HAVE_GCC_PRAGMA_DIAGNOSTIC
#pragma GCC diagnostic push
#pragma GCC diagnostic ignored "-Wunused-function"
#endif

// External GSLIB header (the MFEM header is gslib.hpp)
namespace gslib
{
#include "gslib.h"
}

#ifdef MFEM_HAVE_GCC_PRAGMA_DIAGNOSTIC
#pragma GCC diagnostic pop
#endif

namespace mfem
{

FindPointsGSLIB::FindPointsGSLIB()
   : mesh(NULL),
     fec_map_lin(NULL),
     fdata2D(NULL), fdata3D(NULL), cr(NULL), gsl_comm(NULL),
     dim(-1), points_cnt(0), setupflag(false), default_interp_value(0),
     avgtype(AvgType::ARITHMETIC)
{
   mesh_split.SetSize(4);
   ir_split.SetSize(4);
   fes_rst_map.SetSize(4);
   gf_rst_map.SetSize(4);
   for (int i = 0; i < mesh_split.Size(); i++)
   {
      mesh_split[i] = NULL;
      ir_split[i] = NULL;
      fes_rst_map[i] = NULL;
      gf_rst_map[i] = NULL;
   }

   gsl_comm = new gslib::comm;
   cr       = new gslib::crystal;
#ifdef MFEM_USE_MPI
   int initialized;
   MPI_Initialized(&initialized);
   if (!initialized) { MPI_Init(NULL, NULL); }
   MPI_Comm comm = MPI_COMM_WORLD;
   comm_init(gsl_comm, comm);
#else
   comm_init(gsl_comm, 0);
#endif
}

FindPointsGSLIB::~FindPointsGSLIB()
{
   delete gsl_comm;
   delete cr;
   for (int i = 0; i < 4; i++)
   {
      if (mesh_split[i]) { delete mesh_split[i]; mesh_split[i] = NULL; }
      if (ir_split[i]) { delete ir_split[i]; ir_split[i] = NULL; }
      if (fes_rst_map[i]) { delete fes_rst_map[i]; fes_rst_map[i] = NULL; }
      if (gf_rst_map[i]) { delete gf_rst_map[i]; gf_rst_map[i] = NULL; }
   }
   if (fec_map_lin) { delete fec_map_lin; fec_map_lin = NULL; }
}

#ifdef MFEM_USE_MPI
FindPointsGSLIB::FindPointsGSLIB(MPI_Comm comm_)
   : mesh(NULL),
     fec_map_lin(NULL),
     fdata2D(NULL), fdata3D(NULL), cr(NULL), gsl_comm(NULL),
     dim(-1), points_cnt(0), setupflag(false), default_interp_value(0),
     avgtype(AvgType::ARITHMETIC)
{
   mesh_split.SetSize(4);
   ir_split.SetSize(4);
   fes_rst_map.SetSize(4);
   gf_rst_map.SetSize(4);
   for (int i = 0; i < mesh_split.Size(); i++)
   {
      mesh_split[i] = NULL;
      ir_split[i] = NULL;
      fes_rst_map[i] = NULL;
      gf_rst_map[i] = NULL;
   }

   gsl_comm = new gslib::comm;
   cr      = new gslib::crystal;
   comm_init(gsl_comm, comm_);
}
#endif

void FindPointsGSLIB::Setup(Mesh &m, const double bb_t, const double newt_tol,
                            const int npt_max)
{
   MFEM_VERIFY(m.GetNodes() != NULL, "Mesh nodes are required.");
   MFEM_VERIFY(!(m.GetNodes()->FESpace()->IsVariableOrder()),
               "Variable order mesh is not currently supported.");

   // call FreeData if FindPointsGSLIB::Setup has been called already
   if (setupflag) { FreeData(); }

   crystal_init(cr, gsl_comm);
   mesh = &m;
   dim  = mesh->Dimension();
   const FiniteElement *fe = mesh->GetNodalFESpace()->GetFE(0);
   unsigned dof1D = fe->GetOrder() + 1;

   SetupSplitMeshes();
   if (dim == 2)
   {
      if (ir_split[0]) { delete ir_split[0]; ir_split[0] = NULL; }
      ir_split[0] = new IntegrationRule(3*pow(dof1D, dim));
      SetupIntegrationRuleForSplitMesh(mesh_split[0], ir_split[0], fe->GetOrder());
   }
   else if (dim == 3)
   {

      if (ir_split[1]) { delete ir_split[1]; ir_split[1] = NULL; }
      ir_split[1] = new IntegrationRule(4*pow(dof1D, dim));
      SetupIntegrationRuleForSplitMesh(mesh_split[1], ir_split[1], fe->GetOrder());

      if (ir_split[2]) { delete ir_split[2]; ir_split[2] = NULL; }
      ir_split[2] = new IntegrationRule(3*pow(dof1D, dim));
      SetupIntegrationRuleForSplitMesh(mesh_split[2], ir_split[2], fe->GetOrder());

      if (ir_split[3]) { delete ir_split[3]; ir_split[3] = NULL; }
      ir_split[3] = new IntegrationRule(8*pow(dof1D, dim));
      SetupIntegrationRuleForSplitMesh(mesh_split[3], ir_split[3], fe->GetOrder());
   }

   GetNodalValues(mesh->GetNodes(), gsl_mesh);

   const int pts_cnt = gsl_mesh.Size()/dim,
             NEtot = pts_cnt/(int)pow(dof1D, dim);

   if (dim == 2)
   {
      unsigned nr[2] = { dof1D, dof1D };
      unsigned mr[2] = { 2*dof1D, 2*dof1D };
      double * const elx[2] = { &gsl_mesh(0), &gsl_mesh(pts_cnt) };
      fdata2D = findpts_setup_2(gsl_comm, elx, nr, NEtot, mr, bb_t,
                                pts_cnt, pts_cnt, npt_max, newt_tol);
   }
   else
   {
      unsigned nr[3] = { dof1D, dof1D, dof1D };
      unsigned mr[3] = { 2*dof1D, 2*dof1D, 2*dof1D };
      double * const elx[3] =
      { &gsl_mesh(0), &gsl_mesh(pts_cnt), &gsl_mesh(2*pts_cnt) };
      fdata3D = findpts_setup_3(gsl_comm, elx, nr, NEtot, mr, bb_t,
                                pts_cnt, pts_cnt, npt_max, newt_tol);
   }
   setupflag = true;
}

<<<<<<< HEAD
void FindPointsGSLIB::FindPoints(const Vector &point_pos, int ordering)
=======
void FindPointsGSLIB::FindPoints(const Vector &point_pos,
                                 int point_pos_ordering)
>>>>>>> d689941f
{
   MFEM_VERIFY(setupflag, "Use FindPointsGSLIB::Setup before finding points.");
   points_cnt = point_pos.Size() / dim;
   gsl_code.SetSize(points_cnt);
   gsl_proc.SetSize(points_cnt);
   gsl_elem.SetSize(points_cnt);
   gsl_ref.SetSize(points_cnt * dim);
   gsl_dist.SetSize(points_cnt);

   const double *xv_base[dim];
   unsigned xv_stride[dim];
   for (int d = 0; d < dim; d++)
   {
<<<<<<< HEAD
      if (ordering == Ordering::byNODES)
=======
      if (point_pos_ordering == Ordering::byNODES)
>>>>>>> d689941f
      {
         xv_base[d] = point_pos.GetData() + d*points_cnt;
         xv_stride[d] = sizeof(double);
      }
      else
      {
         xv_base[d] = point_pos.GetData() + d;
         xv_stride[d] = dim*sizeof(double);
      }
   }

   if (dim == 2)
   {
      findpts_2(gsl_code.GetData(), sizeof(unsigned int),
                gsl_proc.GetData(), sizeof(unsigned int),
                gsl_elem.GetData(), sizeof(unsigned int),
                gsl_ref.GetData(),  sizeof(double) * dim,
                gsl_dist.GetData(), sizeof(double),
                xv_base, xv_stride, points_cnt, fdata2D);
   }
   else
   {
      findpts_3(gsl_code.GetData(), sizeof(unsigned int),
                gsl_proc.GetData(), sizeof(unsigned int),
                gsl_elem.GetData(), sizeof(unsigned int),
                gsl_ref.GetData(),  sizeof(double) * dim,
                gsl_dist.GetData(), sizeof(double),
                xv_base, xv_stride, points_cnt, fdata3D);
   }

   // Set the element number and reference position to 0 for points not found
   for (int i = 0; i < points_cnt; i++)
   {
      if (gsl_code[i] == 2)
      {
         gsl_elem[i] = 0;
         for (int d = 0; d < dim; d++) { gsl_ref(i*dim + d) = -1.; }
      }
   }

   // Map element number for simplices, and ref_pos from [-1,1] to [0,1] for
   // both simplices and quads.
   MapRefPosAndElemIndices();
}

void FindPointsGSLIB::FindPoints(Mesh &m, const Vector &point_pos,
<<<<<<< HEAD
                                 int ordering, const double bb_t,
=======
                                 int point_pos_ordering, const double bb_t,
>>>>>>> d689941f
                                 const double newt_tol, const int npt_max)
{
   if (!setupflag || (mesh != &m) )
   {
      Setup(m, bb_t, newt_tol, npt_max);
   }
<<<<<<< HEAD
   FindPoints(point_pos, ordering);
=======
   FindPoints(point_pos, point_pos_ordering);
>>>>>>> d689941f
}

void FindPointsGSLIB::Interpolate(const Vector &point_pos,
                                  const GridFunction &field_in, Vector &field_out,
                                  int point_pos_ordering)
{
   FindPoints(point_pos, point_pos_ordering);
   Interpolate(field_in, field_out);
}

void FindPointsGSLIB::Interpolate(Mesh &m, const Vector &point_pos,
                                  const GridFunction &field_in, Vector &field_out,
                                  int point_pos_ordering)
{
   FindPoints(m, point_pos, point_pos_ordering);
   Interpolate(field_in, field_out);
}

void FindPointsGSLIB::FreeData()
{
   if (!setupflag) { return; }
   crystal_free(cr);
   if (dim == 2)
   {
      findpts_free_2(fdata2D);
   }
   else
   {
      findpts_free_3(fdata3D);
   }
   gsl_code.DeleteAll();
   gsl_proc.DeleteAll();
   gsl_elem.DeleteAll();
   gsl_mesh.Destroy();
   gsl_ref.Destroy();
   gsl_dist.Destroy();
   for (int i = 0; i < 4; i++)
   {
      if (mesh_split[i]) { delete mesh_split[i]; mesh_split[i] = NULL; }
      if (ir_split[i]) { delete ir_split[i]; ir_split[i] = NULL; }
      if (fes_rst_map[i]) { delete fes_rst_map[i]; fes_rst_map[i] = NULL; }
      if (gf_rst_map[i]) { delete gf_rst_map[i]; gf_rst_map[i] = NULL; }
   }
   if (fec_map_lin) { delete fec_map_lin; fec_map_lin = NULL; }
   setupflag = false;
}

void FindPointsGSLIB::SetupSplitMeshes()
{
   fec_map_lin = new H1_FECollection(1, dim);
   if (mesh->Dimension() == 2)
   {
      int Nvert = 7;
      int NEsplit = 3;
      mesh_split[0] = new Mesh(2, Nvert, NEsplit, 0, 2);

      const double quad_v[7][2] =
      {
         {0, 0}, {0.5, 0}, {1, 0}, {0, 0.5},
         {1./3., 1./3.}, {0.5, 0.5}, {0, 1}
      };
      const int quad_e[3][4] =
      {
         {0, 1, 4, 3}, {1, 2, 5, 4}, {3, 4, 5, 6}
      };

      for (int j = 0; j < Nvert; j++)
      {
         mesh_split[0]->AddVertex(quad_v[j]);
      }
      for (int j = 0; j < NEsplit; j++)
      {
         int attribute = j + 1;
         mesh_split[0]->AddQuad(quad_e[j], attribute);
      }
      mesh_split[0]->FinalizeQuadMesh(1, 1, true);

      fes_rst_map[0] = new FiniteElementSpace(mesh_split[0], fec_map_lin, dim);
      gf_rst_map[0] = new GridFunction(fes_rst_map[0]);
      const int npt = gf_rst_map[0]->Size()/dim;
      for (int k = 0; k < dim; k++)
      {
         for (int j = 0; j < npt; j++)
         {
            (*gf_rst_map[0])(j+k*npt) = quad_v[j][k];
         }
      }
   }
   else if (mesh->Dimension() == 3)
   {
      // Tetrahedron
      {
         int Nvert = 15;
         int NEsplit = 4;
         mesh_split[1] = new Mesh(3, Nvert, NEsplit, 0, 3);

         const double hex_v[15][3] =
         {
            {0, 0, 0.}, {1, 0., 0.}, {0., 1., 0.}, {0, 0., 1.},
            {0.5, 0., 0.}, {0.5, 0.5, 0.}, {0., 0.5, 0.},
            {0., 0., 0.5}, {0.5, 0., 0.5}, {0., 0.5, 0.5},
            {1./3., 0., 1./3.}, {1./3., 1./3., 1./3.}, {0, 1./3., 1./3.},
            {1./3., 1./3., 0}, {0.25, 0.25, 0.25}
         };
         const int hex_e[4][8] =
         {
            {7, 10, 4, 0, 12, 14, 13, 6},
            {10, 8, 1, 4, 14, 11, 5, 13},
            {14, 11, 5, 13, 12, 9, 2, 6},
            {7, 3, 8, 10, 12, 9, 11, 14}
         };

         for (int j = 0; j < Nvert; j++)
         {
            mesh_split[1]->AddVertex(hex_v[j]);
         }
         for (int j = 0; j < NEsplit; j++)
         {
            int attribute = j + 1;
            mesh_split[1]->AddHex(hex_e[j], attribute);
         }
         mesh_split[1]->FinalizeHexMesh(1, 1, true);

         fes_rst_map[1] = new FiniteElementSpace(mesh_split[1], fec_map_lin, dim);
         gf_rst_map[1] = new GridFunction(fes_rst_map[1]);
         const int npt = gf_rst_map[1]->Size()/dim;
         for (int k = 0; k < dim; k++)
         {
            for (int j = 0; j < npt; j++)
            {
               (*gf_rst_map[1])(j+k*npt) = hex_v[j][k];
            }
         }
      }
      // Prism
      {
         int Nvert = 14;
         int NEsplit = 3;
         mesh_split[2] = new Mesh(3, Nvert, NEsplit, 0, 3);

         const double hex_v[14][3] =
         {
            {0, 0, 0}, {0.5, 0, 0}, {1, 0, 0}, {0, 0.5, 0},
            {1./3., 1./3., 0}, {0.5, 0.5, 0}, {0, 1, 0},
            {0, 0, 1}, {0.5, 0, 1}, {1, 0, 1}, {0, 0.5, 1},
            {1./3., 1./3., 1}, {0.5, 0.5, 1}, {0, 1, 1}
         };
         const int hex_e[3][8] =
         {
            {0, 1, 4, 3, 7, 8, 11, 10},
            {1, 2, 5, 4, 8, 9, 12, 11},
            {3, 4, 5, 6, 10, 11, 12, 13}
         };

         for (int j = 0; j < Nvert; j++)
         {
            mesh_split[2]->AddVertex(hex_v[j]);
         }
         for (int j = 0; j < NEsplit; j++)
         {
            int attribute = j + 1;
            mesh_split[2]->AddHex(hex_e[j], attribute);
         }
         mesh_split[2]->FinalizeHexMesh(1, 1, true);

         fes_rst_map[2] = new FiniteElementSpace(mesh_split[2], fec_map_lin, dim);
         gf_rst_map[2] = new GridFunction(fes_rst_map[2]);
         const int npt = gf_rst_map[2]->Size()/dim;
         for (int k = 0; k < dim; k++)
         {
            for (int j = 0; j < npt; j++)
            {
               (*gf_rst_map[2])(j+k*npt) = hex_v[j][k];
            }
         }
      }
      // Pyramid
      {
         int Nvert = 23;
         int NEsplit = 8;
         mesh_split[3] = new Mesh(3, Nvert, NEsplit, 0, 3);

         const double hex_v[23][3] =
         {
            {0.0000, 0.0000, 0.0000}, {0.5000, 0.0000, 0.0000},
            {0.0000, 0.0000, 0.5000}, {0.3333, 0.0000, 0.3333},
            {0.0000, 0.5000, 0.0000}, {0.3333, 0.3333, 0.0000},
            {0.0000, 0.3333, 0.3333}, {0.2500, 0.2500, 0.2500},
            {1.0000, 0.0000, 0.0000}, {0.5000, 0.0000, 0.5000},
            {0.5000, 0.5000, 0.0000}, {0.3333, 0.3333, 0.3333},
            {0.0000, 1.0000, 0.0000}, {0.0000, 0.5000, 0.5000},
            {0.0000, 0.0000, 1.0000}, {1.0000, 0.5000, 0.0000},
            {0.6667, 0.3333, 0.3333}, {0.6667, 0.6667, 0.0000},
            {0.5000, 0.5000, 0.2500}, {1.0000, 1.0000, 0.0000},
            {0.5000, 0.5000, 0.5000}, {0.5000, 1.0000, 0.0000},
            {0.3333, 0.6667, 0.3333}
         };
         const int hex_e[8][8] =
         {
            {2, 3, 1, 0, 6, 7, 5, 4}, {3, 9, 8, 1, 7, 11, 10, 5},
            {7, 11, 10, 5, 6, 13, 12, 4}, {2, 14, 9, 3, 6, 13, 11, 7},
            {9, 16, 15, 8, 11, 18, 17, 10}, {16, 20, 19, 15, 18, 22, 21, 17},
            {18, 22, 21, 17, 11, 13, 12, 10}, {9, 14, 20, 16, 11, 13, 22, 18}
         };

         for (int j = 0; j < Nvert; j++)
         {
            mesh_split[3]->AddVertex(hex_v[j]);
         }
         for (int j = 0; j < NEsplit; j++)
         {
            int attribute = j + 1;
            mesh_split[3]->AddHex(hex_e[j], attribute);
         }
         mesh_split[3]->FinalizeHexMesh(1, 1, true);

         fes_rst_map[3] = new FiniteElementSpace(mesh_split[3], fec_map_lin, dim);
         gf_rst_map[3] = new GridFunction(fes_rst_map[3]);
         const int npt = gf_rst_map[3]->Size()/dim;
         for (int k = 0; k < dim; k++)
         {
            for (int j = 0; j < npt; j++)
            {
               (*gf_rst_map[3])(j+k*npt) = hex_v[j][k];
            }
         }
      }
   }

   NE_split_total = 0;
   split_element_map.SetSize(0);
   split_element_index.SetSize(0);
   int NEsplit = 0;
   for (int e = 0; e < mesh->GetNE(); e++)
   {
      const Geometry::Type gt   = mesh->GetElement(e)->GetGeometryType();
      if (gt == Geometry::TRIANGLE || gt == Geometry::PRISM)
      {
         NEsplit = 3;
      }
      else if (gt == Geometry::TETRAHEDRON)
      {
         NEsplit = 4;
      }
      else if (gt == Geometry::PYRAMID)
      {
         NEsplit = 8;
      }
      else if (gt == Geometry::SQUARE || gt == Geometry::CUBE)
      {
         NEsplit = 1;
      }
      else
      {
         MFEM_ABORT("Unsupported geometry type.");
      }
      NE_split_total += NEsplit;
      for (int i = 0; i < NEsplit; i++)
      {
         split_element_map.Append(e);
         split_element_index.Append(i);
      }
   }
}

void FindPointsGSLIB::SetupIntegrationRuleForSplitMesh(Mesh *meshin,
                                                       IntegrationRule *irule,
                                                       int order)
{
   H1_FECollection fec(order, dim);
   FiniteElementSpace nodal_fes(meshin, &fec, dim);
   meshin->SetNodalFESpace(&nodal_fes);
   const int NEsplit = meshin->GetNE();

   const int dof_cnt = nodal_fes.GetFE(0)->GetDof(),
             pts_cnt = NEsplit * dof_cnt;
   Vector irlist(dim * pts_cnt);

   const TensorBasisElement *tbe =
      dynamic_cast<const TensorBasisElement *>(nodal_fes.GetFE(0));
   MFEM_VERIFY(tbe != NULL, "TensorBasis FiniteElement expected.");
   const Array<int> &dof_map = tbe->GetDofMap();

   DenseMatrix pos(dof_cnt, dim);
   Vector posV(pos.Data(), dof_cnt * dim);
   Array<int> xdofs(dof_cnt * dim);

   // Create an IntegrationRule on the nodes of the reference submesh.
   MFEM_ASSERT(irule->GetNPoints() == pts_cnt, "IntegrationRule does not have"
               "the correct number of points.");
   GridFunction *nodesplit = meshin->GetNodes();
   int pt_id = 0;
   for (int i = 0; i < NEsplit; i++)
   {
      nodal_fes.GetElementVDofs(i, xdofs);
      nodesplit->GetSubVector(xdofs, posV);
      for (int j = 0; j < dof_cnt; j++)
      {
         for (int d = 0; d < dim; d++)
         {
            irlist(pts_cnt * d + pt_id) = pos(dof_map[j], d);
         }
         irule->IntPoint(pt_id).x = irlist(pt_id);
         irule->IntPoint(pt_id).y = irlist(pts_cnt + pt_id);
         if (dim == 3)
         {
            irule->IntPoint(pt_id).z = irlist(2*pts_cnt + pt_id);
         }
         pt_id++;
      }
   }
}

void FindPointsGSLIB::GetNodalValues(const GridFunction *gf_in,
                                     Vector &node_vals)
{
   const GridFunction *nodes     = gf_in;
   const FiniteElementSpace *fes = nodes->FESpace();
   const int NE                  = mesh->GetNE();
   const int vdim                = gf_in->FESpace()->GetVDim();

   IntegrationRule *ir_split_temp = NULL;

   const int dof_1D =  nodes->FESpace()->GetFE(0)->GetOrder()+1;
   const int pts_el = std::pow(dof_1D, dim);
   const int pts_cnt = NE_split_total * pts_el;
   node_vals.SetSize(vdim * pts_cnt);
   node_vals *= 0;

   int gsl_mesh_pt_index = 0;

   for (int e = 0; e < NE; e++)
   {
      const FiniteElement *fe   = nodes->FESpace()->GetFE(e);
      const Geometry::Type gt   = fe->GetGeomType();
      bool el_to_split = true;
      if (gt == Geometry::TRIANGLE)
      {
         ir_split_temp = ir_split[0];
      }
      else if (gt == Geometry::TETRAHEDRON)
      {
         ir_split_temp = ir_split[1];
      }
      else if (gt == Geometry::PRISM)
      {
         ir_split_temp = ir_split[2];
      }
      else if (gt == Geometry::PYRAMID)
      {
         ir_split_temp = ir_split[3];
      }
      else if (gt == Geometry::SQUARE || gt == Geometry::CUBE)
      {
         el_to_split = false;
      }
      else
      {
         MFEM_ABORT("Unsupported geometry type.");
      }

      if (el_to_split) // Triangle/Tet/Prism
      {
         // Fill gsl_mesh with location of split points.
         Vector locval(vdim);
         for (int i = 0; i < ir_split_temp->GetNPoints(); i++)
         {
            const IntegrationPoint &ip = ir_split_temp->IntPoint(i);
            nodes->GetVectorValue(e, ip, locval);
            for (int d = 0; d < vdim; d++)
            {
               node_vals(pts_cnt*d + gsl_mesh_pt_index) = locval(d);
            }
            gsl_mesh_pt_index++;
         }
      }
      else // Quad/Hex
      {
         const int dof_cnt_split = fe->GetDof();

         const TensorBasisElement *tbe =
            dynamic_cast<const TensorBasisElement *>(fes->GetFE(e));
         MFEM_VERIFY(tbe != NULL, "TensorBasis FiniteElement expected.");
         Array<int> dof_map(dof_cnt_split);
         const Array<int> &dm = tbe->GetDofMap();
         if (dm.Size() > 0) { dof_map = dm; }
         else { for (int i = 0; i < dof_cnt_split; i++) { dof_map[i] = i; } }

         DenseMatrix pos(dof_cnt_split, vdim);
         Vector posV(pos.Data(), dof_cnt_split * vdim);
         Array<int> xdofs(dof_cnt_split * vdim);

         fes->GetElementVDofs(e, xdofs);
         nodes->GetSubVector(xdofs, posV);
         for (int j = 0; j < dof_cnt_split; j++)
         {
            for (int d = 0; d < vdim; d++)
            {
               node_vals(pts_cnt * d + gsl_mesh_pt_index) = pos(dof_map[j], d);
            }
            gsl_mesh_pt_index++;
         }
      }
   }
}


void FindPointsGSLIB::MapRefPosAndElemIndices()
{
   gsl_mfem_ref = gsl_ref;
   gsl_mfem_elem = gsl_elem;

   gsl_mfem_ref -= -1.;  // map  [-1, 1] to
   gsl_mfem_ref *= 0.5;  //      [0,  1]

   int nptorig = points_cnt,
       npt = points_cnt;

   GridFunction *gf_rst_map_temp = NULL;
   int nptsend = 0;

   for (int index = 0; index < npt; index++)
   {
      if (gsl_code[index] != 2 && gsl_proc[index] != gsl_comm->id)
      {
         nptsend +=1;
      }
   }

   // Pack data to send via crystal router
   struct gslib::array *outpt = new gslib::array;
   struct out_pt { double r[3]; uint index, el, proc; };
   struct out_pt *pt;
   array_init(struct out_pt, outpt, nptsend);
   outpt->n=nptsend;
   pt = (struct out_pt *)outpt->ptr;
   for (int index = 0; index < npt; index++)
   {
      if (gsl_code[index] == 2 || gsl_proc[index] == gsl_comm->id)
      {
         continue;
      }
      for (int d = 0; d < dim; ++d)
      {
         pt->r[d]= gsl_mfem_ref(index*dim + d);
      }
      pt->index = index;
      pt->proc  = gsl_proc[index];
      pt->el    = gsl_elem[index];
      ++pt;
   }

   // Transfer data to target MPI ranks
   sarray_transfer(struct out_pt, outpt, proc, 1, cr);

   // Map received points
   npt = outpt->n;
   pt = (struct out_pt *)outpt->ptr;
   for (int index = 0; index < npt; index++)
   {
      IntegrationPoint ip;
      ip.Set3(&pt->r[0]);
      const int elem = pt->el;
      const int mesh_elem = split_element_map[elem];
      const FiniteElement *fe = mesh->GetNodalFESpace()->GetFE(mesh_elem);
      const Geometry::Type gt = fe->GetGeomType();
      pt->el = mesh_elem;

      if (gt == Geometry::SQUARE || gt == Geometry::CUBE) { ++pt; continue; }
      else if (gt == Geometry::TRIANGLE)
      {
         gf_rst_map_temp = gf_rst_map[0];
      }
      else if (gt == Geometry::TETRAHEDRON)
      {
         gf_rst_map_temp = gf_rst_map[1];
      }
      else if (gt == Geometry::PRISM)
      {
         gf_rst_map_temp = gf_rst_map[2];
      }
      else if (gt == Geometry::PYRAMID)
      {
         gf_rst_map_temp = gf_rst_map[3];
      }

      int local_elem = split_element_index[elem];
      Vector mfem_ref(dim);
      // map to rst of macro element
      gf_rst_map_temp->GetVectorValue(local_elem, ip, mfem_ref);

      for (int d = 0; d < dim; d++)
      {
         pt->r[d] = mfem_ref(d);
      }
      ++pt;
   }

   // Transfer data back to source MPI rank
   sarray_transfer(struct out_pt, outpt, proc, 1, cr);
   npt = outpt->n;

   // First copy mapped information for points on other procs
   pt = (struct out_pt *)outpt->ptr;
   for (int index = 0; index < npt; index++)
   {
      gsl_mfem_elem[pt->index] = pt->el;
      for (int d = 0; d < dim; d++)
      {
         gsl_mfem_ref(d + pt->index*dim) = pt->r[d];
      }
      ++pt;
   }
   array_free(outpt);
   delete outpt;

   // Now map information for points on the same proc
   for (int index = 0; index < nptorig; index++)
   {
      if (gsl_code[index] != 2 && gsl_proc[index] == gsl_comm->id)
      {
         const int elem = gsl_elem[index];
         const int mesh_elem = split_element_map[elem];
         const FiniteElement *fe = mesh->GetNodalFESpace()->GetFE(mesh_elem);
         const Geometry::Type gt = fe->GetGeomType();
         gsl_mfem_elem[index] = mesh_elem;
         if (gt == Geometry::SQUARE || gt == Geometry::CUBE) { continue; }
         else if (gt == Geometry::TRIANGLE)
         {
            gf_rst_map_temp = gf_rst_map[0];
         }
         else if (gt == Geometry::TETRAHEDRON)
         {
            gf_rst_map_temp = gf_rst_map[1];
         }
         else if (gt == Geometry::PRISM)
         {
            gf_rst_map_temp = gf_rst_map[2];
         }
         else if (gt == Geometry::PYRAMID)
         {
            gf_rst_map_temp = gf_rst_map[3];
         }

         int local_elem = split_element_index[elem];
         IntegrationPoint ip;
         Vector mfem_ref(gsl_mfem_ref.GetData()+index*dim, dim);
         ip.Set2(mfem_ref.GetData());
         if (dim == 3) { ip.z = mfem_ref(2); }
         gf_rst_map_temp->GetVectorValue(local_elem, ip, mfem_ref);
      }
   }
}

void FindPointsGSLIB::Interpolate(const GridFunction &field_in,
                                  Vector &field_out)
{
   const int  gf_order   = field_in.FESpace()->GetFE(0)->GetOrder(),
              mesh_order = mesh->GetNodalFESpace()->GetFE(0)->GetOrder();

   const FiniteElementCollection *fec_in =  field_in.FESpace()->FEColl();
   const H1_FECollection *fec_h1 = dynamic_cast<const H1_FECollection *>(fec_in);
   const L2_FECollection *fec_l2 = dynamic_cast<const L2_FECollection *>(fec_in);

   if (fec_h1 && gf_order == mesh_order &&
       fec_h1->GetBasisType() == BasisType::GaussLobatto &&
       !field_in.FESpace()->IsVariableOrder())
   {
      InterpolateH1(field_in, field_out);
      return;
   }
   else
   {
      InterpolateGeneral(field_in, field_out);
      if (!fec_l2 || avgtype == AvgType::NONE) { return; }
   }

   // For points on element borders, project the L2 GridFunction to H1 and
   // re-interpolate.
   if (fec_l2)
   {
      Array<int> indl2;
      for (int i = 0; i < points_cnt; i++)
      {
         if (gsl_code[i] == 1) { indl2.Append(i); }
      }
      int borderPts = indl2.Size();
#ifdef MFEM_USE_MPI
      MPI_Allreduce(MPI_IN_PLACE, &borderPts, 1, MPI_INT, MPI_SUM, gsl_comm->c);
#endif
      if (borderPts == 0) { return; } // no points on element borders

      Vector field_out_l2(field_out.Size());
      VectorGridFunctionCoefficient field_in_dg(&field_in);
      int gf_order_h1 = std::max(gf_order, 1); // H1 should be at least order 1
      H1_FECollection fec(gf_order_h1, dim);
      const int ncomp = field_in.FESpace()->GetVDim();
      FiniteElementSpace fes(mesh, &fec, ncomp);
      GridFunction field_in_h1(&fes);

      if (avgtype == AvgType::ARITHMETIC)
      {
         field_in_h1.ProjectDiscCoefficient(field_in_dg, GridFunction::ARITHMETIC);
      }
      else if (avgtype == AvgType::HARMONIC)
      {
         field_in_h1.ProjectDiscCoefficient(field_in_dg, GridFunction::HARMONIC);
      }
      else
      {
         MFEM_ABORT("Invalid averaging type.");
      }

      if (gf_order_h1 == mesh_order) // basis is GaussLobatto by default
      {
         InterpolateH1(field_in_h1, field_out_l2);
      }
      else
      {
         InterpolateGeneral(field_in_h1, field_out_l2);
      }

      // Copy interpolated values for the points on element border
      for (int j = 0; j < ncomp; j++)
      {
         for (int i = 0; i < indl2.Size(); i++)
         {
            int idx = field_in.FESpace()->GetOrdering() == Ordering::byNODES ?
                      indl2[i] + j*points_cnt:
                      indl2[i]*ncomp + j;
            field_out(idx) = field_out_l2(idx);
         }
      }
   }
}

void FindPointsGSLIB::InterpolateH1(const GridFunction &field_in,
                                    Vector &field_out)
{
   FiniteElementSpace ind_fes(mesh, field_in.FESpace()->FEColl());
   GridFunction field_in_scalar(&ind_fes);
   Vector node_vals;

   const int ncomp      = field_in.FESpace()->GetVDim(),
             points_fld = field_in.Size() / ncomp,
             points_cnt = gsl_code.Size();

   field_out.SetSize(points_cnt*ncomp);
   field_out = default_interp_value;

   for (int i = 0; i < ncomp; i++)
   {
      const int dataptrin  = i*points_fld,
                dataptrout = i*points_cnt;
      if (field_in.FESpace()->GetOrdering() == Ordering::byNODES)
      {
         field_in_scalar.NewDataAndSize(field_in.GetData()+dataptrin, points_fld);
      }
      else
      {
         for (int j = 0; j < points_fld; j++)
         {
            field_in_scalar(j) = field_in(i + j*ncomp);
         }
      }
      GetNodalValues(&field_in_scalar, node_vals);

      if (dim==2)
      {
         findpts_eval_2(field_out.GetData()+dataptrout, sizeof(double),
                        gsl_code.GetData(),       sizeof(unsigned int),
                        gsl_proc.GetData(),    sizeof(unsigned int),
                        gsl_elem.GetData(),    sizeof(unsigned int),
                        gsl_ref.GetData(),     sizeof(double) * dim,
                        points_cnt, node_vals.GetData(), fdata2D);
      }
      else
      {
         findpts_eval_3(field_out.GetData()+dataptrout, sizeof(double),
                        gsl_code.GetData(),       sizeof(unsigned int),
                        gsl_proc.GetData(),    sizeof(unsigned int),
                        gsl_elem.GetData(),    sizeof(unsigned int),
                        gsl_ref.GetData(),     sizeof(double) * dim,
                        points_cnt, node_vals.GetData(), fdata3D);
      }
   }
   if (field_in.FESpace()->GetOrdering() == Ordering::byVDIM)
   {
      Vector field_out_temp = field_out;
      for (int i = 0; i < ncomp; i++)
      {
         for (int j = 0; j < points_cnt; j++)
         {
            field_out(i + j*ncomp) = field_out_temp(j + i*points_cnt);
         }
      }
   }
}

void FindPointsGSLIB::InterpolateGeneral(const GridFunction &field_in,
                                         Vector &field_out)
{
   int ncomp   = field_in.VectorDim(),
       nptorig = points_cnt,
       npt     = points_cnt;

   field_out.SetSize(points_cnt*ncomp);
   field_out = default_interp_value;

   if (gsl_comm->np == 1) // serial
   {
      for (int index = 0; index < npt; index++)
      {
         if (gsl_code[index] == 2) { continue; }
         IntegrationPoint ip;
         ip.Set2(gsl_mfem_ref.GetData()+index*dim);
         if (dim == 3) { ip.z = gsl_mfem_ref(index*dim + 2); }
         Vector localval(ncomp);
         field_in.GetVectorValue(gsl_mfem_elem[index], ip, localval);
         if (field_in.FESpace()->GetOrdering() == Ordering::byNODES)
         {
            for (int i = 0; i < ncomp; i++)
            {
               field_out(index + i*npt) = localval(i);
            }
         }
<<<<<<< HEAD
         else   //byVDIM
=======
         else //byVDIM
>>>>>>> d689941f
         {
            for (int i = 0; i < ncomp; i++)
            {
               field_out(index*ncomp + i) = localval(i);
            }
         }
      }
   }
   else // parallel
   {
      // Determine number of points to be sent
      int nptsend = 0;
      for (int index = 0; index < npt; index++)
      {
         if (gsl_code[index] != 2) { nptsend +=1; }
      }

      // Pack data to send via crystal router
      struct gslib::array *outpt = new gslib::array;
      struct out_pt { double r[3], ival; uint index, el, proc; };
      struct out_pt *pt;
      array_init(struct out_pt, outpt, nptsend);
      outpt->n=nptsend;
      pt = (struct out_pt *)outpt->ptr;
      for (int index = 0; index < npt; index++)
      {
         if (gsl_code[index] == 2) { continue; }
         for (int d = 0; d < dim; ++d) { pt->r[d]= gsl_mfem_ref(index*dim + d); }
         pt->index = index;
         pt->proc  = gsl_proc[index];
         pt->el    = gsl_mfem_elem[index];
         ++pt;
      }

      // Transfer data to target MPI ranks
      sarray_transfer(struct out_pt, outpt, proc, 1, cr);

      if (ncomp == 1)
      {
         // Interpolate the grid function
         npt = outpt->n;
         pt = (struct out_pt *)outpt->ptr;
         for (int index = 0; index < npt; index++)
         {
            IntegrationPoint ip;
            ip.Set3(&pt->r[0]);
            pt->ival = field_in.GetValue(pt->el, ip, 1);
            ++pt;
         }

         // Transfer data back to source MPI rank
         sarray_transfer(struct out_pt, outpt, proc, 1, cr);
         npt = outpt->n;
         pt = (struct out_pt *)outpt->ptr;
         for (int index = 0; index < npt; index++)
         {
            field_out(pt->index) = pt->ival;
            ++pt;
         }
         array_free(outpt);
         delete outpt;
      }
      else // ncomp > 1
      {
         // Interpolate data and store in a Vector
         npt = outpt->n;
         pt = (struct out_pt *)outpt->ptr;
         Vector vec_int_vals(npt*ncomp);
         for (int index = 0; index < npt; index++)
         {
            IntegrationPoint ip;
            ip.Set3(&pt->r[0]);
            Vector localval(vec_int_vals.GetData()+index*ncomp, ncomp);
            field_in.GetVectorValue(pt->el, ip, localval);
            ++pt;
         }

         // Save index and proc data in a struct
         struct gslib::array *savpt = new gslib::array;
         struct sav_pt { uint index, proc; };
         struct sav_pt *spt;
         array_init(struct sav_pt, savpt, npt);
         savpt->n=npt;
         spt = (struct sav_pt *)savpt->ptr;
         pt  = (struct out_pt *)outpt->ptr;
         for (int index = 0; index < npt; index++)
         {
            spt->index = pt->index;
            spt->proc  = pt->proc;
            ++pt; ++spt;
         }

         array_free(outpt);
         delete outpt;

         // Copy data from save struct to send struct and send component wise
         struct gslib::array *sendpt = new gslib::array;
         struct send_pt { double ival; uint index, proc; };
         struct send_pt *sdpt;
         for (int j = 0; j < ncomp; j++)
         {
            array_init(struct send_pt, sendpt, npt);
            sendpt->n=npt;
            spt  = (struct sav_pt *)savpt->ptr;
            sdpt = (struct send_pt *)sendpt->ptr;
            for (int index = 0; index < npt; index++)
            {
               sdpt->index = spt->index;
               sdpt->proc  = spt->proc;
               sdpt->ival  = vec_int_vals(j + index*ncomp);
               ++sdpt; ++spt;
            }

            sarray_transfer(struct send_pt, sendpt, proc, 1, cr);
            sdpt = (struct send_pt *)sendpt->ptr;
            for (int index = 0; index < sendpt->n; index++)
            {
               int idx = field_in.FESpace()->GetOrdering() == Ordering::byNODES ?
                         sdpt->index + j*nptorig :
                         sdpt->index*ncomp + j;
               field_out(idx) = sdpt->ival;
               ++sdpt;
            }
            array_free(sendpt);
         }
         array_free(savpt);
         delete sendpt;
         delete savpt;
      } // ncomp > 1
   } // parallel
}

void OversetFindPointsGSLIB::Setup(Mesh &m, const int meshid,
                                   GridFunction *gfmax,
                                   const double bb_t, const double newt_tol,
                                   const int npt_max)
{
   MFEM_VERIFY(m.GetNodes() != NULL, "Mesh nodes are required.");
   MFEM_VERIFY(!(m.GetNodes()->FESpace()->IsVariableOrder()),
               "Variable order mesh is not currently supported.");

   // FreeData if OversetFindPointsGSLIB::Setup has been called already
   if (setupflag) { FreeData(); }

   crystal_init(cr, gsl_comm);
   mesh = &m;
   dim  = mesh->Dimension();
   const FiniteElement *fe = mesh->GetNodalFESpace()->GetFE(0);
   unsigned dof1D = fe->GetOrder() + 1;

   SetupSplitMeshes();
   if (dim == 2)
   {
      if (ir_split[0]) { delete ir_split[0]; ir_split[0] = NULL; }
      ir_split[0] = new IntegrationRule(3*pow(dof1D, dim));
      SetupIntegrationRuleForSplitMesh(mesh_split[0], ir_split[0], fe->GetOrder());
   }
   else if (dim == 3)
   {
      if (ir_split[1]) { delete ir_split[1]; ir_split[1] = NULL; }
      ir_split[1] = new IntegrationRule(4*pow(dof1D, dim));
      SetupIntegrationRuleForSplitMesh(mesh_split[1], ir_split[1], fe->GetOrder());

      if (ir_split[2]) { delete ir_split[2]; ir_split[2] = NULL; }
      ir_split[2] = new IntegrationRule(3*pow(dof1D, dim));
      SetupIntegrationRuleForSplitMesh(mesh_split[2], ir_split[2], fe->GetOrder());

      if (ir_split[3]) { delete ir_split[3]; ir_split[3] = NULL; }
      ir_split[3] = new IntegrationRule(8*pow(dof1D, dim));
      SetupIntegrationRuleForSplitMesh(mesh_split[3], ir_split[3], fe->GetOrder());
   }

   GetNodalValues(mesh->GetNodes(), gsl_mesh);

   MFEM_ASSERT(meshid>=0, " The ID should be greater than or equal to 0.");

   const int pts_cnt = gsl_mesh.Size()/dim,
             NEtot = pts_cnt/(int)pow(dof1D, dim);

   distfint.SetSize(pts_cnt);
   if (!gfmax)
   {
      distfint = 0.;
   }
   else
   {
      GetNodalValues(gfmax, distfint);
   }
   u_meshid = (unsigned int)meshid;

   if (dim == 2)
   {
      unsigned nr[2] = { dof1D, dof1D };
      unsigned mr[2] = { 2*dof1D, 2*dof1D };
      double * const elx[2] = { &gsl_mesh(0), &gsl_mesh(pts_cnt) };
      fdata2D = findptsms_setup_2(gsl_comm, elx, nr, NEtot, mr, bb_t,
                                  pts_cnt, pts_cnt, npt_max, newt_tol,
                                  &u_meshid, &distfint(0));
   }
   else
   {
      unsigned nr[3] = { dof1D, dof1D, dof1D };
      unsigned mr[3] = { 2*dof1D, 2*dof1D, 2*dof1D };
      double * const elx[3] =
      { &gsl_mesh(0), &gsl_mesh(pts_cnt), &gsl_mesh(2*pts_cnt) };
      fdata3D = findptsms_setup_3(gsl_comm, elx, nr, NEtot, mr, bb_t,
                                  pts_cnt, pts_cnt, npt_max, newt_tol,
                                  &u_meshid, &distfint(0));
   }
   setupflag = true;
   overset   = true;
}

void OversetFindPointsGSLIB::FindPoints(const Vector &point_pos,
                                        Array<unsigned int> &point_id,
                                        int point_pos_ordering)
{
   MFEM_VERIFY(setupflag, "Use OversetFindPointsGSLIB::Setup before "
               "finding points.");
   MFEM_VERIFY(overset, " Please setup FindPoints for overlapping grids.");
   points_cnt = point_pos.Size() / dim;
   unsigned int match = 0; // Don't find points in the mesh if point_id = mesh_id

   gsl_code.SetSize(points_cnt);
   gsl_proc.SetSize(points_cnt);
   gsl_elem.SetSize(points_cnt);
   gsl_ref.SetSize(points_cnt * dim);
   gsl_dist.SetSize(points_cnt);

   const double *xv_base[dim];
   unsigned xv_stride[dim];
   for (int d = 0; d < dim; d++)
   {
      if (point_pos_ordering == Ordering::byNODES)
      {
         xv_base[d] = point_pos.GetData() + d*points_cnt;
         xv_stride[d] = sizeof(double);
      }
      else
      {
         xv_base[d] = point_pos.GetData() + d;
         xv_stride[d] = dim*sizeof(double);
      }
   }

   if (dim == 2)
   {
      findptsms_2(gsl_code.GetData(), sizeof(unsigned int),
                  gsl_proc.GetData(), sizeof(unsigned int),
                  gsl_elem.GetData(), sizeof(unsigned int),
                  gsl_ref.GetData(),  sizeof(double) * dim,
                  gsl_dist.GetData(), sizeof(double),
                  xv_base,            xv_stride,
                  point_id.GetData(), sizeof(unsigned int), &match,
                  points_cnt, fdata2D);
   }
   else
   {
      findptsms_3(gsl_code.GetData(), sizeof(unsigned int),
                  gsl_proc.GetData(), sizeof(unsigned int),
                  gsl_elem.GetData(), sizeof(unsigned int),
                  gsl_ref.GetData(),  sizeof(double) * dim,
                  gsl_dist.GetData(), sizeof(double),
                  xv_base,            xv_stride,
                  point_id.GetData(), sizeof(unsigned int), &match,
                  points_cnt, fdata3D);
   }

   // Set the element number and reference position to 0 for points not found
   for (int i = 0; i < points_cnt; i++)
   {
      if (gsl_code[i] == 2)
      {
         gsl_elem[i] = 0;
         for (int d = 0; d < dim; d++) { gsl_ref(i*dim + d) = -1.; }
      }
   }

   // Map element number for simplices, and ref_pos from [-1,1] to [0,1] for both
   // simplices and quads.
   MapRefPosAndElemIndices();
}

void OversetFindPointsGSLIB::Interpolate(const Vector &point_pos,
                                         Array<unsigned int> &point_id,
                                         const GridFunction &field_in,
                                         Vector &field_out,
                                         int point_pos_ordering)
{
   FindPoints(point_pos, point_id, point_pos_ordering);
   Interpolate(field_in, field_out);
}


} // namespace mfem

#endif // MFEM_USE_GSLIB<|MERGE_RESOLUTION|>--- conflicted
+++ resolved
@@ -168,12 +168,8 @@
    setupflag = true;
 }
 
-<<<<<<< HEAD
-void FindPointsGSLIB::FindPoints(const Vector &point_pos, int ordering)
-=======
 void FindPointsGSLIB::FindPoints(const Vector &point_pos,
                                  int point_pos_ordering)
->>>>>>> d689941f
 {
    MFEM_VERIFY(setupflag, "Use FindPointsGSLIB::Setup before finding points.");
    points_cnt = point_pos.Size() / dim;
@@ -187,11 +183,7 @@
    unsigned xv_stride[dim];
    for (int d = 0; d < dim; d++)
    {
-<<<<<<< HEAD
-      if (ordering == Ordering::byNODES)
-=======
       if (point_pos_ordering == Ordering::byNODES)
->>>>>>> d689941f
       {
          xv_base[d] = point_pos.GetData() + d*points_cnt;
          xv_stride[d] = sizeof(double);
@@ -238,22 +230,14 @@
 }
 
 void FindPointsGSLIB::FindPoints(Mesh &m, const Vector &point_pos,
-<<<<<<< HEAD
-                                 int ordering, const double bb_t,
-=======
                                  int point_pos_ordering, const double bb_t,
->>>>>>> d689941f
                                  const double newt_tol, const int npt_max)
 {
    if (!setupflag || (mesh != &m) )
    {
       Setup(m, bb_t, newt_tol, npt_max);
    }
-<<<<<<< HEAD
-   FindPoints(point_pos, ordering);
-=======
    FindPoints(point_pos, point_pos_ordering);
->>>>>>> d689941f
 }
 
 void FindPointsGSLIB::Interpolate(const Vector &point_pos,
@@ -980,11 +964,7 @@
                field_out(index + i*npt) = localval(i);
             }
          }
-<<<<<<< HEAD
-         else   //byVDIM
-=======
          else //byVDIM
->>>>>>> d689941f
          {
             for (int i = 0; i < ncomp; i++)
             {
