--- conflicted
+++ resolved
@@ -197,13 +197,9 @@
    gsl_ref.SetSize(points_cnt * dim);
    gsl_dist.SetSize(points_cnt);
 
-<<<<<<< HEAD
    setupSW.Clear();
    setupSW.Start();
    auto xvFill = [&](const double *xv_base[], unsigned xv_stride[], int dim)
-=======
-   auto xvFill = [&](const double *xv_base[], unsigned xv_stride[])
->>>>>>> 89caa3ac
    {
       for (int d = 0; d < dim; d++)
       {
@@ -223,7 +219,7 @@
    {
       const double *xv_base[2];
       unsigned xv_stride[2];
-      xvFill(xv_base, xv_stride);
+      xvFill(xv_base, xv_stride, 2);
       findpts_2(gsl_code.GetData(), sizeof(unsigned int),
                 gsl_proc.GetData(), sizeof(unsigned int),
                 gsl_elem.GetData(), sizeof(unsigned int),
@@ -235,7 +231,7 @@
    {
       const double *xv_base[3];
       unsigned xv_stride[3];
-      xvFill(xv_base, xv_stride);
+      xvFill(xv_base, xv_stride, 3);
       findpts_3(gsl_code.GetData(), sizeof(unsigned int),
                 gsl_proc.GetData(), sizeof(unsigned int),
                 gsl_elem.GetData(), sizeof(unsigned int),
