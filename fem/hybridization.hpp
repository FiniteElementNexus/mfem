// Copyright (c) 2010-2024, Lawrence Livermore National Security, LLC. Produced
// at the Lawrence Livermore National Laboratory. All Rights reserved. See files
// LICENSE and NOTICE for details. LLNL-CODE-806117.
//
// This file is part of the MFEM library. For more information and source code
// availability visit https://mfem.org.
//
// MFEM is free software; you can redistribute it and/or modify it under the
// terms of the BSD-3 license. We welcome feedback and contributions, see file
// CONTRIBUTING.md for details.

#ifndef MFEM_HYBRIDIZATION
#define MFEM_HYBRIDIZATION

#include "../config/config.hpp"
#include "fespace.hpp"
#include "bilininteg.hpp"

namespace mfem
{

/** @brief Auxiliary class Hybridization, used to implement BilinearForm
    hybridization.

    Hybridization can be viewed as a technique for solving linear systems
    obtained through finite element assembly. The assembled matrix $ A $ can
    be written as:
        $$ A = P^T \hat{A} P, $$
    where $ P $ is the matrix mapping the conforming finite element space to
    the purely local finite element space without any inter-element constraints
    imposed, and $ \hat{A} $ is the block-diagonal matrix of all element
    matrices.

    We assume that:
    - $ \hat{A} $ is invertible,
    - $ P $ has a left inverse $ R $, such that $ R P = I $,
    - a constraint matrix $ C $ can be constructed, such that
      $ \operatorname{Ker}(C) = \operatorname{Im}(P) $.

    Under these conditions, the linear system $ A x = b $ can be solved
    using the following procedure:
    - solve for $ \lambda $ in the linear system:
          $$ (C \hat{A}^{-1} C^T) \lambda = C \hat{A}^{-1} R^T b $$
    - compute $ x = R \hat{A}^{-1} (R^T b - C^T \lambda) $

    Hybridization is advantageous when the matrix
    $ H = (C \hat{A}^{-1} C^T) $ of the hybridized system is either smaller
    than the original system, or is simpler to invert with a known method.

    In some cases, e.g. high-order elements, the matrix $ C $ can be written
    as
        $$ C = \begin{pmatrix} 0 & C_b \end{pmatrix}, $$
    and then the hybridized matrix $ H $ can be assembled using the identity
        $$ H = C_b S_b^{-1} C_b^T, $$
    where $ S_b $ is the Schur complement of $ \hat{A} $ with respect to
    the same decomposition as the columns of $ C $:
        $$ S_b = \hat{A}_b - \hat{A}_{bf} \hat{A}_{f}^{-1} \hat{A}_{fb}. $$

    Hybridization can also be viewed as a discretization method for imposing
    (weak) continuity constraints between neighboring elements. */
class Hybridization
{
protected:
   FiniteElementSpace *fes, *c_fes;
   BilinearFormIntegrator *c_bfi;

   /// Set of constraint boundary face integrators to be applied.
<<<<<<< HEAD
   Array<BilinearFormIntegrator*> c_bfbfi;
   Array<Array<int>*>             c_bfbfi_marker;
   int extern_c_bfbfs; ///< Indicates if the c_bfbfi integrators are owned externally
=======
   Array<BilinearFormIntegrator*> boundary_constraint_integs;
   Array<Array<int>*>             boundary_constraint_integs_marker;
   /// Indicates if the boundary_constraint_integs integrators are owned externally
   int extern_bdr_constr_integs;
>>>>>>> db8b4c9f

   SparseMatrix *Ct, *H;

   Array<int> hat_offsets, hat_dofs_marker;
   Array<int> Af_offsets, Af_f_offsets;
   real_t *Af_data;
   int *Af_ipiv;

#ifdef MFEM_USE_MPI
   HypreParMatrix *pC, *P_pc; // for parallel non-conforming meshes
   OperatorHandle pH;
#endif

   void ConstructC();

   void GetIBDofs(int el, Array<int> &i_dofs, Array<int> &b_dofs) const;

   void GetBDofs(int el, int &num_idofs, Array<int> &b_dofs) const;

   void ComputeH();

   // Compute depending on mode:
   // - mode 0: bf = Af^{-1} Rf^t b, where
   //           the non-"boundary" part of bf is set to 0;
   // - mode 1: bf = Af^{-1} ( Rf^t b - Cf^t lambda ), where
   //           the "essential" part of bf is set to 0.
   // Input: size(b)      =   fes->GetConformingVSize()
   //        size(lambda) = c_fes->GetConformingVSize()
   void MultAfInv(const Vector &b, const Vector &lambda, Vector &bf,
                  int mode) const;

public:
   /// Constructor
   Hybridization(FiniteElementSpace *fespace, FiniteElementSpace *c_fespace);
   /// Destructor
   virtual ~Hybridization();

   /** Set the integrator that will be used to construct the constraint matrix
       C. The Hybridization object assumes ownership of the integrator, i.e. it
       will delete the integrator when destroyed. */
   void SetConstraintIntegrator(BilinearFormIntegrator *c_integ)
   { delete c_bfi; c_bfi = c_integ; }

   /** Add the boundary face integrator that will be used to construct the
       constraint matrix C. The Hybridization object assumes ownership of the
       integrator, i.e. it will delete the integrator when destroyed. */
   void AddBdrConstraintIntegrator(BilinearFormIntegrator *c_integ)
   {
      boundary_constraint_integs.Append(c_integ);
      boundary_constraint_integs_marker.Append(
         NULL); // NULL marker means apply everywhere
   }
   void AddBdrConstraintIntegrator(BilinearFormIntegrator *c_integ,
                                   Array<int> &bdr_marker)
   {
      boundary_constraint_integs.Append(c_integ);
      boundary_constraint_integs_marker.Append(&bdr_marker);
   }

   /// Access all integrators added with AddBdrConstraintIntegrator().
<<<<<<< HEAD
   Array<BilinearFormIntegrator*> *GetBCBFI() { return &c_bfbfi; }
=======
   Array<BilinearFormIntegrator*> *GetBCBFI() { return &boundary_constraint_integs; }
>>>>>>> db8b4c9f

   /// Access all boundary markers added with AddBdrConstraintIntegrator().
   /** If no marker was specified when the integrator was added, the
       corresponding pointer (to Array<int>) will be NULL. */
<<<<<<< HEAD
   Array<Array<int>*> *GetBCBFI_Marker() { return &c_bfbfi_marker; }

   /// Indicate that boundary constraint integrators are not owned
   void UseExternalBdrConstraintIntegrators() { extern_c_bfbfs = 1; }
=======
   Array<Array<int>*> *GetBCBFI_Marker() { return &boundary_constraint_integs_marker; }

   /// Indicate that boundary constraint integrators are not owned
   void UseExternalBdrConstraintIntegrators() { extern_bdr_constr_integs = 1; }
>>>>>>> db8b4c9f

   /// Prepare the Hybridization object for assembly.
   virtual void Init(const Array<int> &ess_tdof_list);

   /// Assemble the element matrix A into the hybridized system matrix.
   virtual void AssembleMatrix(int el, const DenseMatrix &A);

   /// Assemble the boundary element matrix A into the hybridized system matrix.
   virtual void AssembleBdrMatrix(int bdr_el, const DenseMatrix &A);

   /// Finalize the construction of the hybridized matrix.
   virtual void Finalize();

   /// Return the serial hybridized matrix.
   SparseMatrix &GetMatrix() { return *H; }

#ifdef MFEM_USE_MPI
   /// Return the parallel hybridized matrix.
   HypreParMatrix &GetParallelMatrix() { return *pH.Is<HypreParMatrix>(); }

   /** @brief Return the parallel hybridized matrix in the format specified by
       SetOperatorType(). */
   void GetParallelMatrix(OperatorHandle &H_h) const { H_h = pH; }

   /// Set the operator type id for the parallel hybridized matrix/operator.
   void SetOperatorType(Operator::Type tid) { pH.SetType(tid); }
#endif

   /** Perform the reduction of the given r.h.s. vector, b, to a r.h.s vector,
       b_r, for the hybridized system. */
   virtual void ReduceRHS(const Vector &b, Vector &b_r) const;

   /** Reconstruct the solution of the original system, sol, from solution of
       the hybridized system, sol_r, and the original r.h.s. vector, b.
       It is assumed that the vector sol has the right essential b.c. */
   virtual void ComputeSolution(const Vector &b, const Vector &sol_r,
                                Vector &sol) const;

   /** @brief Destroy the current hybridization matrix while preserving the
       computed constraint matrix and the set of essential true dofs. After
       Reset(), a new hybridized matrix can be assembled via AssembleMatrix()
       and Finalize(). The Mesh and FiniteElementSpace objects are assumed to be
       un-modified. If that is not the case, a new Hybridization object must be
       created. */
   virtual void Reset();
};

}

#endif<|MERGE_RESOLUTION|>--- conflicted
+++ resolved
@@ -65,16 +65,10 @@
    BilinearFormIntegrator *c_bfi;
 
    /// Set of constraint boundary face integrators to be applied.
-<<<<<<< HEAD
-   Array<BilinearFormIntegrator*> c_bfbfi;
-   Array<Array<int>*>             c_bfbfi_marker;
-   int extern_c_bfbfs; ///< Indicates if the c_bfbfi integrators are owned externally
-=======
    Array<BilinearFormIntegrator*> boundary_constraint_integs;
    Array<Array<int>*>             boundary_constraint_integs_marker;
    /// Indicates if the boundary_constraint_integs integrators are owned externally
    int extern_bdr_constr_integs;
->>>>>>> db8b4c9f
 
    SparseMatrix *Ct, *H;
 
@@ -135,26 +129,15 @@
    }
 
    /// Access all integrators added with AddBdrConstraintIntegrator().
-<<<<<<< HEAD
-   Array<BilinearFormIntegrator*> *GetBCBFI() { return &c_bfbfi; }
-=======
    Array<BilinearFormIntegrator*> *GetBCBFI() { return &boundary_constraint_integs; }
->>>>>>> db8b4c9f
 
    /// Access all boundary markers added with AddBdrConstraintIntegrator().
    /** If no marker was specified when the integrator was added, the
        corresponding pointer (to Array<int>) will be NULL. */
-<<<<<<< HEAD
-   Array<Array<int>*> *GetBCBFI_Marker() { return &c_bfbfi_marker; }
-
-   /// Indicate that boundary constraint integrators are not owned
-   void UseExternalBdrConstraintIntegrators() { extern_c_bfbfs = 1; }
-=======
    Array<Array<int>*> *GetBCBFI_Marker() { return &boundary_constraint_integs_marker; }
 
    /// Indicate that boundary constraint integrators are not owned
    void UseExternalBdrConstraintIntegrators() { extern_bdr_constr_integs = 1; }
->>>>>>> db8b4c9f
 
    /// Prepare the Hybridization object for assembly.
    virtual void Init(const Array<int> &ess_tdof_list);
