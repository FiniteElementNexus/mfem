// Copyright (c) 2010, Lawrence Livermore National Security, LLC. Produced at
// the Lawrence Livermore National Laboratory. LLNL-CODE-443211. All Rights
// reserved. See file COPYRIGHT for details.
//
// This file is part of the MFEM library. For more information and source code
// availability see http://mfem.org.
//
// MFEM is free software; you can redistribute it and/or modify it under the
// terms of the GNU Lesser General Public License (as published by the Free
// Software Foundation) version 2.1 dated February 1999.

#if Q1D < D1D
#  define M1D D1D
#else
#  define M1D Q1D
#endif
#define M2D (M1D*M1D)

#define DQ1D (D1D*Q1D)

#define Q2D (Q1D*Q1D)
#define Q3D (Q1D*Q1D*Q1D)

#define M2_ELEMENT_BATCH 32

#define QUAD_2D_ID(X, Y) (X + ((Y) * Q1D))
#define QUAD_3D_ID(X, Y, Z) (X + ((Y) * Q1D) + ((Z) * Q2D))

typedef double* DofToQuad_t @dim(Q1D, D1D);
typedef double* QuadToDof_t @dim(D1D, Q1D);

typedef double* DLocal2D_t @dim(D1D, D1D, NE);
typedef double* QLocal2D_t @dim(Q1D, Q1D, NE);

typedef double* DLocal3D_t @dim(D1D, D1D, D1D, NE);
typedef double* QLocal3D_t @dim(Q1D, Q1D, Q1D, NE);

typedef double* Jacobian2D_t @dim(Q2D, 2, 2, NE);
typedef double* Jacobian3D_t @dim(Q3D, 3, 3, NE);

typedef double* Coeff2D_t @dim(Q2D, NE);
typedef double* Coeff3D_t @dim(Q3D, NE);

typedef double* SymmOperator2D_t @dim(Q2D, 3, NE);
typedef double* SymmOperator3D_t @dim(Q3D, 6, NE);

@kernel void DiffusionSetup2D(const int NE,
                              @restrict const double *W,
                              @restrict const Jacobian2D_t J,
<<<<<<< HEAD
                              @restrict const DofToQuad_t C,
                              @restrict SymmOperator2D_t op)
{
   for (int e = 0; e < NE; ++e; @outer)
   {
      for (int q = 0; q < Q2D; ++q; @inner)
      {
         const double J11 = J(q, 0, 0, e), J12 = J(q, 1, 0, e);
         const double J21 = J(q, 0, 1, e), J22 = J(q, 1, 1, e);
         const double c_detJ = W[q] * C(q,e) / ((J11 * J22) - (J21 * J12));
         op(q, 0, e) =  c_detJ * (J21*J21 + J22*J22); // (1,1)
         op(q, 1, e) = -c_detJ * (J21*J11 + J22*J12); // (1,2), (2,1)
         op(q, 2, e) =  c_detJ * (J11*J11 + J12*J12); // (2,2)
      }
   }
=======
                              @restrict const Coeff2D_t C,
                              @restrict SymmOperator2D_t op) {
  for (int e = 0; e < NE; ++e; @outer) {
    for (int q = 0; q < Q2D; ++q; @inner) {
      const double J11 = J(q, 0, 0, e), J12 = J(q, 1, 0, e);
      const double J21 = J(q, 0, 1, e), J22 = J(q, 1, 1, e);
      const double c_detJ = W[q] * C(q,e) / ((J11 * J22) - (J21 * J12));
      op(q, 0, e) =  c_detJ * (J21*J21 + J22*J22); // (1,1)
      op(q, 1, e) = -c_detJ * (J21*J11 + J22*J12); // (1,2), (2,1)
      op(q, 2, e) =  c_detJ * (J11*J11 + J12*J12); // (2,2)
    }
  }
>>>>>>> 0a2766ad
}

@kernel void DiffusionSetup3D(const int NE,
                              @restrict const double *W,
                              @restrict const Jacobian3D_t J,
<<<<<<< HEAD
                              @restrict const DofToQuad_t C,
                              @restrict SymmOperator3D_t op)
{
   for (int e = 0; e < NE; ++e; @outer)
   {
      for (int q = 0; q < Q3D; ++q; @inner)
      {
         const double J11 = J(q, 0, 0, e), J12 = J(q, 1, 0, e), J13 = J(q, 2, 0, e);
         const double J21 = J(q, 0, 1, e), J22 = J(q, 1, 1, e), J23 = J(q, 2, 1, e);
         const double J31 = J(q, 0, 2, e), J32 = J(q, 1, 2, e), J33 = J(q, 2, 2, e);

         const double detJ = ((J11 * J22 * J33) + (J12 * J23 * J31) + (J13 * J21 * J32) -
                              (J13 * J22 * J31) - (J12 * J21 * J33) - (J11 * J23 * J32));

         const double c_detJ = W[q] * C(q,e) / detJ;

         // adj(J)
         const double A11 = (J22 * J33) - (J23 * J32);
         const double A12 = (J23 * J31) - (J21 * J33);
         const double A13 = (J21 * J32) - (J22 * J31);

         const double A21 = (J13 * J32) - (J12 * J33);
         const double A22 = (J11 * J33) - (J13 * J31);
         const double A23 = (J12 * J31) - (J11 * J32);

         const double A31 = (J12 * J23) - (J13 * J22);
         const double A32 = (J13 * J21) - (J11 * J23);
         const double A33 = (J11 * J22) - (J12 * J21);

         // adj(J)^Tadj(J)
         op(q, 0, e) = c_detJ * (A11*A11 + A21*A21 + A31*A31); // (1,1)
         op(q, 1, e) = c_detJ * (A11*A12 + A21*A22 + A31*A32); // (1,2), (2,1)
         op(q, 2, e) = c_detJ * (A11*A13 + A21*A23 + A31*A33); // (1,3), (3,1)
         op(q, 3, e) = c_detJ * (A12*A12 + A22*A22 + A32*A32); // (2,2)
         op(q, 4, e) = c_detJ * (A12*A13 + A22*A23 + A32*A33); // (2,3), (3,2)
         op(q, 5, e) = c_detJ * (A13*A13 + A23*A23 + A33*A33); // (3,3)
      }
   }
=======
                              @restrict const Coeff3D_t C,
                              @restrict SymmOperator3D_t op) {
  for (int e = 0; e < NE; ++e; @outer) {
    for (int q = 0; q < Q3D; ++q; @inner) {
      const double J11 = J(q, 0, 0, e), J12 = J(q, 1, 0, e), J13 = J(q, 2, 0, e);
      const double J21 = J(q, 0, 1, e), J22 = J(q, 1, 1, e), J23 = J(q, 2, 1, e);
      const double J31 = J(q, 0, 2, e), J32 = J(q, 1, 2, e), J33 = J(q, 2, 2, e);

      const double detJ = ((J11 * J22 * J33) + (J12 * J23 * J31) + (J13 * J21 * J32) -
                           (J13 * J22 * J31) - (J12 * J21 * J33) - (J11 * J23 * J32));

      const double c_detJ = W[q] * C(q,e) / detJ;

      // adj(J)
      const double A11 = (J22 * J33) - (J23 * J32);
      const double A12 = (J23 * J31) - (J21 * J33);
      const double A13 = (J21 * J32) - (J22 * J31);

      const double A21 = (J13 * J32) - (J12 * J33);
      const double A22 = (J11 * J33) - (J13 * J31);
      const double A23 = (J12 * J31) - (J11 * J32);

      const double A31 = (J12 * J23) - (J13 * J22);
      const double A32 = (J13 * J21) - (J11 * J23);
      const double A33 = (J11 * J22) - (J12 * J21);

      // adj(J)^Tadj(J)
      op(q, 0, e) = c_detJ * (A11*A11 + A21*A21 + A31*A31); // (1,1)
      op(q, 1, e) = c_detJ * (A11*A12 + A21*A22 + A31*A32); // (1,2), (2,1)
      op(q, 2, e) = c_detJ * (A11*A13 + A21*A23 + A31*A33); // (1,3), (3,1)
      op(q, 3, e) = c_detJ * (A12*A12 + A22*A22 + A32*A32); // (2,2)
      op(q, 4, e) = c_detJ * (A12*A13 + A22*A23 + A32*A33); // (2,3), (3,2)
      op(q, 5, e) = c_detJ * (A13*A13 + A23*A23 + A33*A33); // (3,3)
    }
  }
>>>>>>> 0a2766ad
}

@kernel void DiffusionApply2D_CPU(const int NE,
                                  @restrict const DofToQuad_t B,
                                  @restrict const DofToQuad_t G,
                                  @restrict const QuadToDof_t Bt,
                                  @restrict const QuadToDof_t Gt,
                                  @restrict const SymmOperator2D_t op,
                                  @restrict const DLocal2D_t X,
                                  @restrict DLocal2D_t Y)
{
   // Iterate over elements
   for (int e = 0; e < NE; ++e; @outer)
   {
      for (int dummy = 0; dummy < 1; ++dummy; @inner)
      {
         double grad[Q1D][Q1D][2];
         for (int qy = 0; qy < Q1D; ++qy)
         {
            for (int qx = 0; qx < Q1D; ++qx)
            {
               grad[qy][qx][0] = 0;
               grad[qy][qx][1] = 0;
            }
         }

         for (int dy = 0; dy < D1D; ++dy)
         {
            double gradX[Q1D][2];
            for (int qx = 0; qx < Q1D; ++qx)
            {
               gradX[qx][0] = 0;
               gradX[qx][1] = 0;
            }

            for (int dx = 0; dx < D1D; ++dx)
            {
               const double s = X(dx, dy, e);
               for (int qx = 0; qx < Q1D; ++qx)
               {
                  gradX[qx][0] += s * B(qx, dx);
                  gradX[qx][1] += s * G(qx, dx);
               }
            }

            for (int qy = 0; qy < Q1D; ++qy)
            {
               const double wy  = B(qy, dy);
               const double wDy = G(qy, dy);
               for (int qx = 0; qx < Q1D; ++qx)
               {
                  grad[qy][qx][0] += gradX[qx][1] * wy;
                  grad[qy][qx][1] += gradX[qx][0] * wDy;
               }
            }
         }

         // Calculate Dxy, xDy in plane
         for (int qy = 0; qy < Q1D; ++qy)
         {
            for (int qx = 0; qx < Q1D; ++qx)
            {
               const int q = QUAD_2D_ID(qx, qy);
               const double O11 = op(q, 0, e);
               const double O12 = op(q, 1, e);
               const double O22 = op(q, 2, e);

               const double gradX = grad[qy][qx][0];
               const double gradY = grad[qy][qx][1];

               grad[qy][qx][0] = (O11 * gradX) + (O12 * gradY);
               grad[qy][qx][1] = (O12 * gradX) + (O22 * gradY);
            }
         }

         for (int qy = 0; qy < Q1D; ++qy)
         {
            double gradX[D1D][2];
            for (int dx = 0; dx < D1D; ++dx)
            {
               gradX[dx][0] = 0;
               gradX[dx][1] = 0;
            }

            for (int qx = 0; qx < Q1D; ++qx)
            {
               const double gX = grad[qy][qx][0];
               const double gY = grad[qy][qx][1];
               for (int dx = 0; dx < D1D; ++dx)
               {
                  const double wx  = Bt(dx, qx);
                  const double wDx = Gt(dx, qx);
                  gradX[dx][0] += gX * wDx;
                  gradX[dx][1] += gY * wx;
               }
            }

            for (int dy = 0; dy < D1D; ++dy)
            {
               const double wy  = Bt(dy, qy);
               const double wDy = Gt(dy, qy);
               for (int dx = 0; dx < D1D; ++dx)
               {
                  Y(dx, dy, e) += ((gradX[dx][0] * wy) +
                                   (gradX[dx][1] * wDy));
               }
            }
         }
      }
   }
}

@kernel void DiffusionApply2D_GPU(const int NE,
                                  @restrict const DofToQuad_t B,
                                  @restrict const DofToQuad_t G,
                                  @restrict const QuadToDof_t Bt,
                                  @restrict const QuadToDof_t Gt,
                                  @restrict const SymmOperator2D_t op,
                                  @restrict const DLocal2D_t X,
                                  @restrict DLocal2D_t Y)
{
   // Iterate over elements
   for (int eOff = 0; eOff < NE; eOff += M2_ELEMENT_BATCH; @outer)
   {
      // Store dof <--> quad mappings
      @shared double s_B[DQ1D] @dim(Q1D, D1D);
      @shared double s_G[DQ1D] @dim(Q1D, D1D);
      @shared double s_Bt[DQ1D] @dim(D1D, Q1D);
      @shared double s_Gt[DQ1D] @dim(D1D, Q1D);

      // Store xy planes in @shared memory
      @shared double s_xy[DQ1D] @dim(D1D, Q1D);
      @shared double s_xDy[DQ1D] @dim(D1D, Q1D);
      @shared double s_grad[2 * Q2D] @dim(2, Q1D, Q1D);

      @exclusive double r_x[M1D];
      @exclusive double r_y[Q1D];

      for (int x = 0; x < M1D; ++x; @inner)
      {
         for (int id = x; id < DQ1D; id += M1D)
         {
            s_B[id]  = B[id];
            s_G[id] = G[id];
            s_Bt[id]  = Bt[id];
            s_Gt[id] = Gt[id];
         }
      }

      for (int e = eOff; e < (eOff + M2_ELEMENT_BATCH); ++e)
      {
         if (e < NE)
         {
            for (int dx = 0; dx < D1D; ++dx; @inner)
            {
               if (dx < D1D)
               {
                  for (int qy = 0; qy < Q1D; ++qy)
                  {
                     s_xy(dx, qy) = 0;
                     s_xDy(dx, qy) = 0;
                  }
                  for (int dy = 0; dy < D1D; ++dy)
                  {
                     r_x[dy] = X(dx, dy, e);
                  }
                  for (int qy = 0; qy < Q1D; ++qy)
                  {
                     double xy = 0;
                     double xDy = 0;
                     for (int dy = 0; dy < D1D; ++dy)
                     {
                        xy  += r_x[dy] * s_B(qy, dy);
                        xDy += r_x[dy] * s_G(qy, dy);
                     }
                     s_xy(dx, qy)  = xy;
                     s_xDy(dx, qy) = xDy;
                  }
               }
            }
            for (int qy = 0; qy < M1D; ++qy; @inner)
            {
               if (qy < Q1D)
               {
                  for (int qx = 0; qx < Q1D; ++qx)
                  {
                     double gradX = 0, gradY = 0;
                     for (int dx = 0; dx < D1D; ++dx)
                     {
                        gradX += s_xy(dx, qy)  * s_G(qx, dx);
                        gradY += s_xDy(dx, qy) * s_B(qx, dx);
                     }

                     const int q = QUAD_2D_ID(qx, qy);
                     const double O11 = op(q, 0, e);
                     const double O12 = op(q, 1, e);
                     const double O22 = op(q, 2, e);

                     s_grad(0, qx, qy) = (O11 * gradX) + (O12 * gradY);
                     s_grad(1, qx, qy) = (O12 * gradX) + (O22 * gradY);
                  }
               }
            }

            for (int qx = 0; qx < Q1D; ++qx; @inner)
            {
               if (qx < Q1D)
               {
                  for (int dy = 0; dy < D1D; ++dy)
                  {
                     s_xy(dy, qx) = 0;
                     s_xDy(dy, qx) = 0;
                  }
                  for (int qy = 0; qy < Q1D; ++qy)
                  {
                     r_x[qy] = s_grad(0, qx, qy);
                     r_y[qy] = s_grad(1, qx, qy);
                  }
                  for (int dy = 0; dy < D1D; ++dy)
                  {
                     double xy  = 0;
                     double xDy = 0;
                     for (int qy = 0; qy < Q1D; ++qy)
                     {
                        xy  += r_x[qy] * s_Bt(dy, qy);
                        xDy += r_y[qy] * s_Gt(dy, qy);
                     }
                     s_xy(dy, qx) = xy;
                     s_xDy(dy, qx) = xDy;
                  }
               }
            }
            for (int dx = 0; dx < D1D; ++dx; @inner)
            {
               if (dx < D1D)
               {
                  for (int dy = 0; dy < D1D; ++dy)
                  {
                     double s = 0;
                     for (int qx = 0; qx < Q1D; ++qx)
                     {
                        s += ((s_xy(dy, qx) * s_Gt(dx, qx)) +
                              (s_xDy(dy, qx) * s_Bt(dx, qx)));
                     }
                     Y(dx, dy, e) += s;
                  }
               }
            }
         }
      }
   }
}

@kernel void DiffusionApply3D_CPU(const int NE,
                                  @restrict const DofToQuad_t B,
                                  @restrict const DofToQuad_t G,
                                  @restrict const QuadToDof_t Bt,
                                  @restrict const QuadToDof_t Gt,
                                  @restrict const SymmOperator3D_t op,
                                  @restrict const DLocal3D_t X,
                                  @restrict DLocal3D_t Y)
{
   // Iterate over elements
   for (int e = 0; e < NE; ++e; @outer)
   {
      for (int dummy = 0; dummy < 1; ++dummy; @inner)
      {
         double grad[Q1D][Q1D][Q1D][4];
         for (int qz = 0; qz < Q1D; ++qz)
         {
            for (int qy = 0; qy < Q1D; ++qy)
            {
               for (int qx = 0; qx < Q1D; ++qx)
               {
                  grad[qz][qy][qx][0] = 0;
                  grad[qz][qy][qx][1] = 0;
                  grad[qz][qy][qx][2] = 0;
               }
            }
         }

         for (int dz = 0; dz < D1D; ++dz)
         {
            double gradXY[Q1D][Q1D][4];
            for (int qy = 0; qy < Q1D; ++qy)
            {
               for (int qx = 0; qx < Q1D; ++qx)
               {
                  gradXY[qy][qx][0] = 0;
                  gradXY[qy][qx][1] = 0;
                  gradXY[qy][qx][2] = 0;
               }
            }

            for (int dy = 0; dy < D1D; ++dy)
            {
               double gradX[Q1D][2];
               for (int qx = 0; qx < Q1D; ++qx)
               {
                  gradX[qx][0] = 0;
                  gradX[qx][1] = 0;
               }

               for (int dx = 0; dx < D1D; ++dx)
               {
                  const double s = X(dx, dy, dz, e);
                  for (int qx = 0; qx < Q1D; ++qx)
                  {
                     gradX[qx][0] += s * B(qx, dx);
                     gradX[qx][1] += s * G(qx, dx);
                  }
               }

               for (int qy = 0; qy < Q1D; ++qy)
               {
                  const double wy  = B(qy, dy);
                  const double wDy = G(qy, dy);
                  for (int qx = 0; qx < Q1D; ++qx)
                  {
                     const double wx  = gradX[qx][0];
                     const double wDx = gradX[qx][1];
                     gradXY[qy][qx][0] += wDx * wy;
                     gradXY[qy][qx][1] += wx  * wDy;
                     gradXY[qy][qx][2] += wx  * wy;
                  }
               }
            }

            for (int qz = 0; qz < Q1D; ++qz)
            {
               const double wz  = B(qz, dz);
               const double wDz = G(qz, dz);
               for (int qy = 0; qy < Q1D; ++qy)
               {
                  for (int qx = 0; qx < Q1D; ++qx)
                  {
                     grad[qz][qy][qx][0] += gradXY[qy][qx][0] * wz;
                     grad[qz][qy][qx][1] += gradXY[qy][qx][1] * wz;
                     grad[qz][qy][qx][2] += gradXY[qy][qx][2] * wDz;
                  }
               }
            }
         }

         // Calculate Dxyz, xDyz, xyDz in plane
         for (int qz = 0; qz < Q1D; ++qz)
         {
            for (int qy = 0; qy < Q1D; ++qy)
            {
               for (int qx = 0; qx < Q1D; ++qx)
               {
                  const int q = QUAD_3D_ID(qx, qy, qz);
                  const double O11 = op(q, 0, e);
                  const double O12 = op(q, 1, e);
                  const double O13 = op(q, 2, e);
                  const double O22 = op(q, 3, e);
                  const double O23 = op(q, 4, e);
                  const double O33 = op(q, 5, e);

                  const double gradX = grad[qz][qy][qx][0];
                  const double gradY = grad[qz][qy][qx][1];
                  const double gradZ = grad[qz][qy][qx][2];

                  grad[qz][qy][qx][0] = (O11 * gradX) + (O12 * gradY) + (O13 * gradZ);
                  grad[qz][qy][qx][1] = (O12 * gradX) + (O22 * gradY) + (O23 * gradZ);
                  grad[qz][qy][qx][2] = (O13 * gradX) + (O23 * gradY) + (O33 * gradZ);
               }
            }
         }

         for (int qz = 0; qz < Q1D; ++qz)
         {
            double gradXY[D1D][D1D][4];
            for (int dy = 0; dy < D1D; ++dy)
            {
               for (int dx = 0; dx < D1D; ++dx)
               {
                  gradXY[dy][dx][0] = 0;
                  gradXY[dy][dx][1] = 0;
                  gradXY[dy][dx][2] = 0;
               }
            }

            for (int qy = 0; qy < Q1D; ++qy)
            {
               double gradX[D1D][4];
               for (int dx = 0; dx < D1D; ++dx)
               {
                  gradX[dx][0] = 0;
                  gradX[dx][1] = 0;
                  gradX[dx][2] = 0;
               }

               for (int qx = 0; qx < Q1D; ++qx)
               {
                  const double gX = grad[qz][qy][qx][0];
                  const double gY = grad[qz][qy][qx][1];
                  const double gZ = grad[qz][qy][qx][2];
                  for (int dx = 0; dx < D1D; ++dx)
                  {
                     const double wx  = Bt(dx, qx);
                     const double wDx = Gt(dx, qx);
                     gradX[dx][0] += gX * wDx;
                     gradX[dx][1] += gY * wx;
                     gradX[dx][2] += gZ * wx;
                  }
               }

               for (int dy = 0; dy < D1D; ++dy)
               {
                  const double wy  = Bt(dy, qy);
                  const double wDy = Gt(dy, qy);
                  for (int dx = 0; dx < D1D; ++dx)
                  {
                     gradXY[dy][dx][0] += gradX[dx][0] * wy;
                     gradXY[dy][dx][1] += gradX[dx][1] * wDy;
                     gradXY[dy][dx][2] += gradX[dx][2] * wy;
                  }
               }
            }

            for (int dz = 0; dz < D1D; ++dz)
            {
               const double wz  = Bt(dz, qz);
               const double wDz = Gt(dz, qz);
               for (int dy = 0; dy < D1D; ++dy)
               {
                  for (int dx = 0; dx < D1D; ++dx)
                  {
                     Y(dx, dy, dz, e) += ((gradXY[dy][dx][0] * wz) +
                                          (gradXY[dy][dx][1] * wz) +
                                          (gradXY[dy][dx][2] * wDz));
                  }
               }
            }
         }
      }
   }
}

@kernel void DiffusionApply3D_GPU(const int NE,
                                  @restrict const DofToQuad_t B,
                                  @restrict const DofToQuad_t G,
                                  @restrict const QuadToDof_t Bt,
                                  @restrict const QuadToDof_t Gt,
                                  @restrict const SymmOperator3D_t op,
                                  @restrict const DLocal3D_t X,
                                  @restrict DLocal3D_t Y)
{
   // Iterate over elements
   for (int e = 0; e < NE; ++e; @outer)
   {
      // Store dof <--> quad mappings
      @shared double s_B[DQ1D] @dim(Q1D, D1D);
      @shared double s_G[DQ1D] @dim(Q1D, D1D);
      @shared double s_Bt[DQ1D] @dim(D1D, Q1D);
      @shared double s_Gt[DQ1D] @dim(D1D, Q1D);

      // Store xy planes in @shared memory
      @shared double s_z[M2D] @dim(M1D, M1D);
      @shared double s_Dz[M2D] @dim(M1D, M1D);
      @shared double s_xyDz[Q2D] @dim(Q1D, Q1D);

      // Store z axis as registers
      @exclusive double r_qz[Q1D];
      @exclusive double r_qDz[Q1D];
      @exclusive double r_dDxyz[D1D];
      @exclusive double r_dxDyz[D1D];
      @exclusive double r_dxyDz[D1D];

      for (int y = 0; y < M1D; ++y; @inner)
      {
         for (int x = 0; x < M1D; ++x; @inner)
         {
            const int id = (y * M1D) + x;
            // Fetch Q <--> D maps
            if (id < DQ1D)
            {
               s_B[id]  = B[id];
               s_G[id] = G[id];
               s_Bt[id]  = Bt[id];
               s_Gt[id] = Gt[id];
            }
            // Initialize our Z axis
            for (int qz = 0; qz < Q1D; ++qz)
            {
               r_qz[qz] = 0;
               r_qDz[qz] = 0;
            }
            // Initialize our solution updates in the Z axis
            for (int dz = 0; dz < D1D; ++dz)
            {
               r_dDxyz[dz] = 0;
               r_dxDyz[dz] = 0;
               r_dxyDz[dz] = 0;
            }
         }
      }

      for (int dy = 0; dy < M1D; ++dy; @inner)
      {
         for (int dx = 0; dx < M1D; ++dx; @inner)
         {
            if ((dx < D1D) && (dy < D1D))
            {
               for (int dz = 0; dz < D1D; ++dz)
               {
                  const double s = X(dx, dy, dz, e);
                  // Calculate D -> Q in the Z axis
                  for (int qz = 0; qz < Q1D; ++qz)
                  {
                     r_qz[qz]  += s * s_B(qz, dz);
                     r_qDz[qz] += s * s_G(qz, dz);
                  }
               }
            }
         }
      }
      // For each xy plane
      for (int qz = 0; qz < Q1D; ++qz)
      {
         // Fill xy plane at given z position
         for (int dy = 0; dy < M1D; ++dy; @inner)
         {
            for (int dx = 0; dx < M1D; ++dx; @inner)
            {
               if ((dx < D1D) && (dy < D1D))
               {
                  s_z(dx, dy)  = r_qz[qz];
                  s_Dz(dx, dy) = r_qDz[qz];
               }
            }
         }
         // Calculate Dxyz, xDyz, xyDz in plane
         for (int qy = 0; qy < M1D; ++qy; @inner)
         {
            for (int qx = 0; qx < M1D; ++qx; @inner)
            {
               if ((qx < Q1D) && (qy < Q1D))
               {
                  double Dxyz = 0;
                  double xDyz = 0;
                  double xyDz = 0;
                  for (int dy = 0; dy < D1D; ++dy)
                  {
                     const double wy  = s_B(qy, dy);
                     const double wDy = s_G(qy, dy);
                     for (int dx = 0; dx < D1D; ++dx)
                     {
                        const double wx  = s_B(qx, dx);
                        const double wDx = s_G(qx, dx);
                        const double z  = s_z(dx, dy);
                        const double Dz = s_Dz(dx, dy);
                        Dxyz += wDx * wy  * z;
                        xDyz += wx  * wDy * z;
                        xyDz += wx  * wy  * Dz;
                     }
                  }

                  const int q = QUAD_3D_ID(qx, qy, qz);
                  const double O11 = op(q, 0, e);
                  const double O12 = op(q, 1, e);
                  const double O13 = op(q, 2, e);
                  const double O22 = op(q, 3, e);
                  const double O23 = op(q, 4, e);
                  const double O33 = op(q, 5, e);

                  const double qDxyz = (O11 * Dxyz) + (O12 * xDyz) + (O13 * xyDz);
                  const double qxDyz = (O12 * Dxyz) + (O22 * xDyz) + (O23 * xyDz);
                  const double qxyDz = (O13 * Dxyz) + (O23 * xDyz) + (O33 * xyDz);

                  for (int dz = 0; dz < D1D; ++dz)
                  {
                     const double wz  = s_Bt(dz, qz);
                     const double wDz = s_Gt(dz, qz);
                     r_dDxyz[dz] += wz  * qDxyz;
                     r_dxDyz[dz] += wz  * qxDyz;
                     r_dxyDz[dz] += wDz * qxyDz;
                  }
               }
            }
         }
         @barrier("s_z_s_Dz_sync_1");
      }
      // Iterate over xy planes to compute solution
      for (int dz = 0; dz < D1D; ++dz)
      {
         // Place xy plane in @shared memory
         for (int qy = 0; qy < M1D; ++qy; @inner)
         {
            for (int qx = 0; qx < M1D; ++qx; @inner)
            {
               if ((qx < Q1D) && (qy < Q1D))
               {
                  s_z(qx, qy)    = r_dDxyz[dz];
                  s_Dz(qx, qy)   = r_dxDyz[dz];
                  s_xyDz(qx, qy) = r_dxyDz[dz];
               }
            }
         }
         // Finalize solution in xy plane
         for (int dy = 0; dy < M1D; ++dy; @inner)
         {
            for (int dx = 0; dx < M1D; ++dx; @inner)
            {
               if ((dx < D1D) && (dy < D1D))
               {
                  double solZ = 0;
                  for (int qy = 0; qy < Q1D; ++qy)
                  {
                     const double wy  = s_Bt(dy, qy);
                     const double wDy = s_Gt(dy, qy);
                     for (int qx = 0; qx < Q1D; ++qx)
                     {
                        const double wx  = s_Bt(dx, qx);
                        const double wDx = s_Gt(dx, qx);
                        const double Dxyz = s_z(qx, qy);
                        const double xDyz = s_Dz(qx, qy);
                        const double xyDz = s_xyDz(qx, qy);
                        solZ += ((wDx * wy  * Dxyz) +
                                 (wx  * wDy * xDyz) +
                                 (wx  * wy  * xyDz));
                     }
                  }
                  Y(dx, dy, dz, e) += solZ;
               }
            }
         }
         @barrier("s_z_s_Dz_s_xyDz_sync_1");
      }
   }
}

@kernel void MassApply2D_CPU(const int NE,
                             @restrict const DofToQuad_t B,
                             @restrict const QuadToDof_t Bt,
                             @restrict const QLocal2D_t op,
                             @restrict const DLocal2D_t X,
                             @restrict DLocal2D_t Y)
{
   for (int e = 0; e < NE; ++e; @outer)
   {
      for (int dummy = 0; dummy < 1; ++dummy; @inner)
      {
         double sol_xy[Q1D][Q1D];

         for (int qy = 0; qy < Q1D; ++qy)
         {
            for (int qx = 0; qx < Q1D; ++qx)
            {
               sol_xy[qy][qx] = 0;
            }
         }

         for (int dy = 0; dy < D1D; ++dy)
         {
            double sol_x[Q1D];
            for (int qy = 0; qy < Q1D; ++qy)
            {
               sol_x[qy] = 0;
            }

            for (int dx = 0; dx < D1D; ++dx)
            {
               const double s = X(dx, dy, e);
               for (int qx = 0; qx < Q1D; ++qx)
               {
                  sol_x[qx] += B(qx, dx) * s;
               }
            }

            for (int qy = 0; qy < Q1D; ++qy)
            {
               const double d2q = B(qy, dy);
               for (int qx = 0; qx < Q1D; ++qx)
               {
                  sol_xy[qy][qx] += d2q * sol_x[qx];
               }
            }
         }

         for (int qy = 0; qy < Q1D; ++qy)
         {
            for (int qx = 0; qx < Q1D; ++qx)
            {
               sol_xy[qy][qx] *= op(qx, qy, e);
            }
         }

         for (int qy = 0; qy < Q1D; ++qy)
         {
            double sol_x[D1D];
            for (int dx = 0; dx < D1D; ++dx)
            {
               sol_x[dx] = 0;
            }

            for (int qx = 0; qx < Q1D; ++qx)
            {
               const double s = sol_xy[qy][qx];
               for (int dx = 0; dx < D1D; ++dx)
               {
                  sol_x[dx] += Bt(dx, qx) * s;
               }
            }

            for (int dy = 0; dy < D1D; ++dy)
            {
               const double q2d = Bt(dy, qy);
               for (int dx = 0; dx < D1D; ++dx)
               {
                  Y(dx, dy, e) += q2d * sol_x[dx];
               }
            }
         }
      }
   }
}

@kernel void MassApply3D_CPU(const int NE,
                             @restrict const DofToQuad_t B,
                             @restrict const QuadToDof_t Bt,
                             @restrict const QLocal3D_t op,
                             @restrict const DLocal3D_t X,
                             @restrict DLocal3D_t Y)
{
   // Iterate over elements
   for (int e = 0; e < NE; ++e; @outer)
   {
      for (int dummy = 0; dummy < 1; ++dummy; @inner)
      {
         double sol_xyz[Q1D][Q1D][Q1D];
         for (int qz = 0; qz < Q1D; ++qz)
         {
            for (int qy = 0; qy < Q1D; ++qy)
            {
               for (int qx = 0; qx < Q1D; ++qx)
               {
                  sol_xyz[qz][qy][qx] = 0;
               }
            }
         }

         for (int dz = 0; dz < D1D; ++dz)
         {
            double sol_xy[Q1D][Q1D];
            for (int qy = 0; qy < Q1D; ++qy)
            {
               for (int qx = 0; qx < Q1D; ++qx)
               {
                  sol_xy[qy][qx] = 0;
               }
            }

            for (int dy = 0; dy < D1D; ++dy)
            {
               double sol_x[Q1D];
               for (int qx = 0; qx < Q1D; ++qx)
               {
                  sol_x[qx] = 0;
               }

               for (int dx = 0; dx < D1D; ++dx)
               {
                  const double s = X(dx, dy, dz, e);
                  for (int qx = 0; qx < Q1D; ++qx)
                  {
                     sol_x[qx] += B(qx, dx) * s;
                  }
               }

               for (int qy = 0; qy < Q1D; ++qy)
               {
                  const double wy = B(qy, dy);
                  for (int qx = 0; qx < Q1D; ++qx)
                  {
                     sol_xy[qy][qx] += wy * sol_x[qx];
                  }
               }
            }

            for (int qz = 0; qz < Q1D; ++qz)
            {
               const double wz = B(qz, dz);
               for (int qy = 0; qy < Q1D; ++qy)
               {
                  for (int qx = 0; qx < Q1D; ++qx)
                  {
                     sol_xyz[qz][qy][qx] += wz * sol_xy[qy][qx];
                  }
               }
            }
         }

         for (int qz = 0; qz < Q1D; ++qz)
         {
            for (int qy = 0; qy < Q1D; ++qy)
            {
               for (int qx = 0; qx < Q1D; ++qx)
               {
                  sol_xyz[qz][qy][qx] *= op(qx, qy, qz, e);
               }
            }
         }

         for (int qz = 0; qz < Q1D; ++qz)
         {
            double sol_xy[D1D][D1D];
            for (int dy = 0; dy < D1D; ++dy)
            {
               for (int dx = 0; dx < D1D; ++dx)
               {
                  sol_xy[dy][dx] = 0;
               }
            }

            for (int qy = 0; qy < Q1D; ++qy)
            {
               double sol_x[D1D];
               for (int dx = 0; dx < D1D; ++dx)
               {
                  sol_x[dx] = 0;
               }

               for (int qx = 0; qx < Q1D; ++qx)
               {
                  const double s = sol_xyz[qz][qy][qx];
                  for (int dx = 0; dx < D1D; ++dx)
                  {
                     sol_x[dx] += Bt(dx, qx) * s;
                  }
               }

               for (int dy = 0; dy < D1D; ++dy)
               {
                  const double wy = Bt(dy, qy);
                  for (int dx = 0; dx < D1D; ++dx)
                  {
                     sol_xy[dy][dx] += wy * sol_x[dx];
                  }
               }
            }

            for (int dz = 0; dz < D1D; ++dz)
            {
               const double wz = Bt(dz, qz);
               for (int dy = 0; dy < D1D; ++dy)
               {
                  for (int dx = 0; dx < D1D; ++dx)
                  {
                     Y(dx, dy, dz, e) += wz * sol_xy[dy][dx];
                  }
               }
            }
         }
      }
   }
}

@kernel void MassApply2D_GPU(const int NE,
                             @restrict const DofToQuad_t B,
                             @restrict const QuadToDof_t Bt,
                             @restrict const QLocal2D_t op,
                             @restrict const DLocal2D_t X,
                             @restrict DLocal2D_t Y)
{
   // Iterate over elements
   for (int eOff = 0; eOff < NE; eOff += M2_ELEMENT_BATCH; @outer)
   {
      // Store dof <--> quad mappings
      @shared double s_B[DQ1D] @dim(Q1D, D1D);
      @shared double s_Bt[DQ1D] @dim(D1D, Q1D);

      // Store xy planes in @shared memory
      @shared double s_xy[DQ1D] @dim(D1D, Q1D);
      @shared double s_xy2[Q2D] @dim(Q1D, Q1D);

      @exclusive double r_x[M1D];

      for (int x = 0; x < M1D; ++x; @inner)
      {
         for (int id = x; id < DQ1D; id += M1D)
         {
            s_B[id]  = B[id];
            s_Bt[id]  = Bt[id];
         }
      }

      for (int e = eOff; e < (eOff + M2_ELEMENT_BATCH); ++e)
      {
         if (e < NE)
         {
            for (int dx = 0; dx < M1D; ++dx; @inner)
            {
               if (dx < D1D)
               {
                  for (int qy = 0; qy < Q1D; ++qy)
                  {
                     s_xy(dx, qy) = 0;
                  }
                  for (int dy = 0; dy < D1D; ++dy)
                  {
                     r_x[dy] = X(dx, dy, e);
                  }
                  for (int qy = 0; qy < Q1D; ++qy)
                  {
                     double xy = 0;
                     for (int dy = 0; dy < D1D; ++dy)
                     {
                        xy += r_x[dy] * s_B(qy, dy);
                     }
                     s_xy(dx, qy) = xy;
                  }
               }
            }
            for (int qy = 0; qy < M1D; ++qy; @inner)
            {
               if (qy < Q1D)
               {
                  for (int qx = 0; qx < Q1D; ++qx)
                  {
                     double s = 0;
                     for (int dx = 0; dx < D1D; ++dx)
                     {
                        s += s_xy(dx, qy) * s_B(qx, dx);
                     }
                     s_xy2(qx, qy) = s * op(qx, qy, e);
                  }
               }
            }

            for (int qx = 0; qx < M1D; ++qx; @inner)
            {
               if (qx < Q1D)
               {
                  for (int dy = 0; dy < D1D; ++dy)
                  {
                     s_xy(dy, qx) = 0;
                  }
                  for (int qy = 0; qy < Q1D; ++qy)
                  {
                     r_x[qy] = s_xy2(qx, qy);
                  }
                  for (int dy = 0; dy < D1D; ++dy)
                  {
                     double s = 0;
                     for (int qy = 0; qy < Q1D; ++qy)
                     {
                        s += r_x[qy] * s_Bt(dy, qy);
                     }
                     s_xy(dy, qx) = s;
                  }
               }
            }
            for (int dx = 0; dx < M1D; ++dx; @inner)
            {
               if (dx < D1D)
               {
                  for (int dy = 0; dy < D1D; ++dy)
                  {
                     double s = 0;
                     for (int qx = 0; qx < Q1D; ++qx)
                     {
                        s += (s_xy(dy, qx) * s_Bt(dx, qx));
                     }
                     Y(dx, dy, e) += s;
                  }
               }
            }
         }
      }
   }
}

@kernel void MassApply3D_GPU(const int NE,
                             @restrict const DofToQuad_t B,
                             @restrict const QuadToDof_t Bt,
                             @restrict const QLocal3D_t op,
                             @restrict const DLocal3D_t X,
                             @restrict DLocal3D_t Y)
{
   // Iterate over elements
   for (int e = 0; e < NE; ++e; @outer)
   {
      // Store dof <--> quad mappings
      @shared double s_B[DQ1D] @dim(Q1D, D1D);
      @shared double s_Bt[DQ1D] @dim(D1D, Q1D);

      // Store xy planes in @shared memory
      @shared double s_xy[M2D] @dim(M1D, M1D);

      // Store z axis as registers
      @exclusive double r_z[Q1D];
      @exclusive double r_z2[D1D];

      for (int y = 0; y < M1D; ++y; @inner)
      {
         for (int x = 0; x < M1D; ++x; @inner)
         {
            const int id = (y * M1D) + x;
            // Fetch Q <--> D maps
            if (id < DQ1D)
            {
               s_B[id]  = B[id];
               s_Bt[id]  = Bt[id];
            }
            // Initialize our Z axis
            for (int qz = 0; qz < Q1D; ++qz)
            {
               r_z[qz] = 0;
            }
            for (int dz = 0; dz < D1D; ++dz)
            {
               r_z2[dz] = 0;
            }
         }
      }

      for (int dy = 0; dy < M1D; ++dy; @inner)
      {
         for (int dx = 0; dx < M1D; ++dx; @inner)
         {
            if ((dx < D1D) && (dy < D1D))
            {
               for (int dz = 0; dz < D1D; ++dz)
               {
                  const double s = X(dx, dy, dz, e);
                  // Calculate D -> Q in the Z axis
                  for (int qz = 0; qz < Q1D; ++qz)
                  {
                     r_z[qz] += s * s_B(qz, dz);
                  }
               }
            }
         }
      }
      // For each xy plane
      for (int qz = 0; qz < Q1D; ++qz)
      {
         // Fill xy plane at given z position
         for (int dy = 0; dy < M1D; ++dy; @inner)
         {
            for (int dx = 0; dx < M1D; ++dx; @inner)
            {
               if ((dx < D1D) && (dy < D1D))
               {
                  s_xy(dx, dy) = r_z[qz];
               }
            }
         }
         // Calculate Dxyz, xDyz, xyDz in plane
         for (int qy = 0; qy < M1D; ++qy; @inner)
         {
            for (int qx = 0; qx < M1D; ++qx; @inner)
            {
               if ((qx < Q1D) && (qy < Q1D))
               {
                  double s = 0;
                  for (int dy = 0; dy < D1D; ++dy)
                  {
                     const double wy = s_B(qy, dy);
                     for (int dx = 0; dx < D1D; ++dx)
                     {
                        const double wx = s_B(qx, dx);
                        s += wx * wy * s_xy(dx, dy);
                     }
                  }

                  s *= op(qx, qy, qz, e);

                  for (int dz = 0; dz < D1D; ++dz)
                  {
                     const double wz  = s_Bt(dz, qz);
                     r_z2[dz] += wz * s;
                  }
               }
            }
         }
         @barrier("s_xy_sync_1");
      }
      // Iterate over xy planes to compute solution
      for (int dz = 0; dz < D1D; ++dz)
      {
         // Place xy plane in @shared memory
         for (int qy = 0; qy < M1D; ++qy; @inner)
         {
            for (int qx = 0; qx < M1D; ++qx; @inner)
            {
               if ((qx < Q1D) && (qy < Q1D))
               {
                  s_xy(qx, qy) = r_z2[dz];
               }
            }
         }
         // Finalize solution in xy plane
         for (int dy = 0; dy < M1D; ++dy; @inner)
         {
            for (int dx = 0; dx < M1D; ++dx; @inner)
            {
               if ((dx < D1D) && (dy < D1D))
               {
                  double solZ = 0;
                  for (int qy = 0; qy < Q1D; ++qy)
                  {
                     const double wy = s_Bt(dy, qy);
                     for (int qx = 0; qx < Q1D; ++qx)
                     {
                        const double wx = s_Bt(dx, qx);
                        solZ += wx * wy * s_xy(qx, qy);
                     }
                  }
                  Y(dx, dy, dz, e) += solZ;
               }
            }
         }
         @barrier("s_xy_sync_2");
      }
   }
}<|MERGE_RESOLUTION|>--- conflicted
+++ resolved
@@ -47,23 +47,6 @@
 @kernel void DiffusionSetup2D(const int NE,
                               @restrict const double *W,
                               @restrict const Jacobian2D_t J,
-<<<<<<< HEAD
-                              @restrict const DofToQuad_t C,
-                              @restrict SymmOperator2D_t op)
-{
-   for (int e = 0; e < NE; ++e; @outer)
-   {
-      for (int q = 0; q < Q2D; ++q; @inner)
-      {
-         const double J11 = J(q, 0, 0, e), J12 = J(q, 1, 0, e);
-         const double J21 = J(q, 0, 1, e), J22 = J(q, 1, 1, e);
-         const double c_detJ = W[q] * C(q,e) / ((J11 * J22) - (J21 * J12));
-         op(q, 0, e) =  c_detJ * (J21*J21 + J22*J22); // (1,1)
-         op(q, 1, e) = -c_detJ * (J21*J11 + J22*J12); // (1,2), (2,1)
-         op(q, 2, e) =  c_detJ * (J11*J11 + J12*J12); // (2,2)
-      }
-   }
-=======
                               @restrict const Coeff2D_t C,
                               @restrict SymmOperator2D_t op) {
   for (int e = 0; e < NE; ++e; @outer) {
@@ -76,52 +59,11 @@
       op(q, 2, e) =  c_detJ * (J11*J11 + J12*J12); // (2,2)
     }
   }
->>>>>>> 0a2766ad
 }
 
 @kernel void DiffusionSetup3D(const int NE,
                               @restrict const double *W,
                               @restrict const Jacobian3D_t J,
-<<<<<<< HEAD
-                              @restrict const DofToQuad_t C,
-                              @restrict SymmOperator3D_t op)
-{
-   for (int e = 0; e < NE; ++e; @outer)
-   {
-      for (int q = 0; q < Q3D; ++q; @inner)
-      {
-         const double J11 = J(q, 0, 0, e), J12 = J(q, 1, 0, e), J13 = J(q, 2, 0, e);
-         const double J21 = J(q, 0, 1, e), J22 = J(q, 1, 1, e), J23 = J(q, 2, 1, e);
-         const double J31 = J(q, 0, 2, e), J32 = J(q, 1, 2, e), J33 = J(q, 2, 2, e);
-
-         const double detJ = ((J11 * J22 * J33) + (J12 * J23 * J31) + (J13 * J21 * J32) -
-                              (J13 * J22 * J31) - (J12 * J21 * J33) - (J11 * J23 * J32));
-
-         const double c_detJ = W[q] * C(q,e) / detJ;
-
-         // adj(J)
-         const double A11 = (J22 * J33) - (J23 * J32);
-         const double A12 = (J23 * J31) - (J21 * J33);
-         const double A13 = (J21 * J32) - (J22 * J31);
-
-         const double A21 = (J13 * J32) - (J12 * J33);
-         const double A22 = (J11 * J33) - (J13 * J31);
-         const double A23 = (J12 * J31) - (J11 * J32);
-
-         const double A31 = (J12 * J23) - (J13 * J22);
-         const double A32 = (J13 * J21) - (J11 * J23);
-         const double A33 = (J11 * J22) - (J12 * J21);
-
-         // adj(J)^Tadj(J)
-         op(q, 0, e) = c_detJ * (A11*A11 + A21*A21 + A31*A31); // (1,1)
-         op(q, 1, e) = c_detJ * (A11*A12 + A21*A22 + A31*A32); // (1,2), (2,1)
-         op(q, 2, e) = c_detJ * (A11*A13 + A21*A23 + A31*A33); // (1,3), (3,1)
-         op(q, 3, e) = c_detJ * (A12*A12 + A22*A22 + A32*A32); // (2,2)
-         op(q, 4, e) = c_detJ * (A12*A13 + A22*A23 + A32*A33); // (2,3), (3,2)
-         op(q, 5, e) = c_detJ * (A13*A13 + A23*A23 + A33*A33); // (3,3)
-      }
-   }
-=======
                               @restrict const Coeff3D_t C,
                               @restrict SymmOperator3D_t op) {
   for (int e = 0; e < NE; ++e; @outer) {
@@ -157,7 +99,6 @@
       op(q, 5, e) = c_detJ * (A13*A13 + A23*A23 + A33*A33); // (3,3)
     }
   }
->>>>>>> 0a2766ad
 }
 
 @kernel void DiffusionApply2D_CPU(const int NE,
@@ -167,48 +108,37 @@
                                   @restrict const QuadToDof_t Gt,
                                   @restrict const SymmOperator2D_t op,
                                   @restrict const DLocal2D_t X,
-                                  @restrict DLocal2D_t Y)
-{
+                                  @restrict DLocal2D_t Y) {
    // Iterate over elements
-   for (int e = 0; e < NE; ++e; @outer)
-   {
-      for (int dummy = 0; dummy < 1; ++dummy; @inner)
-      {
+   for (int e = 0; e < NE; ++e; @outer) {
+      for (int dummy = 0; dummy < 1; ++dummy; @inner) {
          double grad[Q1D][Q1D][2];
-         for (int qy = 0; qy < Q1D; ++qy)
-         {
-            for (int qx = 0; qx < Q1D; ++qx)
-            {
+         for (int qy = 0; qy < Q1D; ++qy) {
+            for (int qx = 0; qx < Q1D; ++qx) {
                grad[qy][qx][0] = 0;
                grad[qy][qx][1] = 0;
             }
          }
 
-         for (int dy = 0; dy < D1D; ++dy)
-         {
+         for (int dy = 0; dy < D1D; ++dy) {
             double gradX[Q1D][2];
-            for (int qx = 0; qx < Q1D; ++qx)
-            {
+            for (int qx = 0; qx < Q1D; ++qx) {
                gradX[qx][0] = 0;
                gradX[qx][1] = 0;
             }
 
-            for (int dx = 0; dx < D1D; ++dx)
-            {
+            for (int dx = 0; dx < D1D; ++dx) {
                const double s = X(dx, dy, e);
-               for (int qx = 0; qx < Q1D; ++qx)
-               {
+               for (int qx = 0; qx < Q1D; ++qx) {
                   gradX[qx][0] += s * B(qx, dx);
                   gradX[qx][1] += s * G(qx, dx);
                }
             }
 
-            for (int qy = 0; qy < Q1D; ++qy)
-            {
+            for (int qy = 0; qy < Q1D; ++qy) {
                const double wy  = B(qy, dy);
                const double wDy = G(qy, dy);
-               for (int qx = 0; qx < Q1D; ++qx)
-               {
+               for (int qx = 0; qx < Q1D; ++qx) {
                   grad[qy][qx][0] += gradX[qx][1] * wy;
                   grad[qy][qx][1] += gradX[qx][0] * wDy;
                }
@@ -216,10 +146,8 @@
          }
 
          // Calculate Dxy, xDy in plane
-         for (int qy = 0; qy < Q1D; ++qy)
-         {
-            for (int qx = 0; qx < Q1D; ++qx)
-            {
+         for (int qy = 0; qy < Q1D; ++qy) {
+            for (int qx = 0; qx < Q1D; ++qx) {
                const int q = QUAD_2D_ID(qx, qy);
                const double O11 = op(q, 0, e);
                const double O12 = op(q, 1, e);
@@ -233,21 +161,17 @@
             }
          }
 
-         for (int qy = 0; qy < Q1D; ++qy)
-         {
+         for (int qy = 0; qy < Q1D; ++qy) {
             double gradX[D1D][2];
-            for (int dx = 0; dx < D1D; ++dx)
-            {
+            for (int dx = 0; dx < D1D; ++dx) {
                gradX[dx][0] = 0;
                gradX[dx][1] = 0;
             }
 
-            for (int qx = 0; qx < Q1D; ++qx)
-            {
+            for (int qx = 0; qx < Q1D; ++qx) {
                const double gX = grad[qy][qx][0];
                const double gY = grad[qy][qx][1];
-               for (int dx = 0; dx < D1D; ++dx)
-               {
+               for (int dx = 0; dx < D1D; ++dx) {
                   const double wx  = Bt(dx, qx);
                   const double wDx = Gt(dx, qx);
                   gradX[dx][0] += gX * wDx;
@@ -255,12 +179,10 @@
                }
             }
 
-            for (int dy = 0; dy < D1D; ++dy)
-            {
+            for (int dy = 0; dy < D1D; ++dy) {
                const double wy  = Bt(dy, qy);
                const double wDy = Gt(dy, qy);
-               for (int dx = 0; dx < D1D; ++dx)
-               {
+               for (int dx = 0; dx < D1D; ++dx) {
                   Y(dx, dy, e) += ((gradX[dx][0] * wy) +
                                    (gradX[dx][1] * wDy));
                }
@@ -277,11 +199,9 @@
                                   @restrict const QuadToDof_t Gt,
                                   @restrict const SymmOperator2D_t op,
                                   @restrict const DLocal2D_t X,
-                                  @restrict DLocal2D_t Y)
-{
+                                  @restrict DLocal2D_t Y) {
    // Iterate over elements
-   for (int eOff = 0; eOff < NE; eOff += M2_ELEMENT_BATCH; @outer)
-   {
+   for (int eOff = 0; eOff < NE; eOff += M2_ELEMENT_BATCH; @outer) {
       // Store dof <--> quad mappings
       @shared double s_B[DQ1D] @dim(Q1D, D1D);
       @shared double s_G[DQ1D] @dim(Q1D, D1D);
@@ -296,10 +216,8 @@
       @exclusive double r_x[M1D];
       @exclusive double r_y[Q1D];
 
-      for (int x = 0; x < M1D; ++x; @inner)
-      {
-         for (int id = x; id < DQ1D; id += M1D)
-         {
+      for (int x = 0; x < M1D; ++x; @inner) {
+         for (int id = x; id < DQ1D; id += M1D) {
             s_B[id]  = B[id];
             s_G[id] = G[id];
             s_Bt[id]  = Bt[id];
@@ -307,29 +225,21 @@
          }
       }
 
-      for (int e = eOff; e < (eOff + M2_ELEMENT_BATCH); ++e)
-      {
-         if (e < NE)
-         {
-            for (int dx = 0; dx < D1D; ++dx; @inner)
-            {
-               if (dx < D1D)
-               {
-                  for (int qy = 0; qy < Q1D; ++qy)
-                  {
+      for (int e = eOff; e < (eOff + M2_ELEMENT_BATCH); ++e) {
+         if (e < NE) {
+            for (int dx = 0; dx < D1D; ++dx; @inner) {
+               if (dx < D1D) {
+                  for (int qy = 0; qy < Q1D; ++qy) {
                      s_xy(dx, qy) = 0;
                      s_xDy(dx, qy) = 0;
                   }
-                  for (int dy = 0; dy < D1D; ++dy)
-                  {
+                  for (int dy = 0; dy < D1D; ++dy) {
                      r_x[dy] = X(dx, dy, e);
                   }
-                  for (int qy = 0; qy < Q1D; ++qy)
-                  {
+                  for (int qy = 0; qy < Q1D; ++qy) {
                      double xy = 0;
                      double xDy = 0;
-                     for (int dy = 0; dy < D1D; ++dy)
-                     {
+                     for (int dy = 0; dy < D1D; ++dy) {
                         xy  += r_x[dy] * s_B(qy, dy);
                         xDy += r_x[dy] * s_G(qy, dy);
                      }
@@ -338,15 +248,11 @@
                   }
                }
             }
-            for (int qy = 0; qy < M1D; ++qy; @inner)
-            {
-               if (qy < Q1D)
-               {
-                  for (int qx = 0; qx < Q1D; ++qx)
-                  {
+            for (int qy = 0; qy < M1D; ++qy; @inner) {
+               if (qy < Q1D) {
+                  for (int qx = 0; qx < Q1D; ++qx) {
                      double gradX = 0, gradY = 0;
-                     for (int dx = 0; dx < D1D; ++dx)
-                     {
+                     for (int dx = 0; dx < D1D; ++dx) {
                         gradX += s_xy(dx, qy)  * s_G(qx, dx);
                         gradY += s_xDy(dx, qy) * s_B(qx, dx);
                      }
@@ -362,26 +268,20 @@
                }
             }
 
-            for (int qx = 0; qx < Q1D; ++qx; @inner)
-            {
-               if (qx < Q1D)
-               {
-                  for (int dy = 0; dy < D1D; ++dy)
-                  {
+            for (int qx = 0; qx < Q1D; ++qx; @inner) {
+               if (qx < Q1D) {
+                  for (int dy = 0; dy < D1D; ++dy) {
                      s_xy(dy, qx) = 0;
                      s_xDy(dy, qx) = 0;
                   }
-                  for (int qy = 0; qy < Q1D; ++qy)
-                  {
+                  for (int qy = 0; qy < Q1D; ++qy) {
                      r_x[qy] = s_grad(0, qx, qy);
                      r_y[qy] = s_grad(1, qx, qy);
                   }
-                  for (int dy = 0; dy < D1D; ++dy)
-                  {
+                  for (int dy = 0; dy < D1D; ++dy) {
                      double xy  = 0;
                      double xDy = 0;
-                     for (int qy = 0; qy < Q1D; ++qy)
-                     {
+                     for (int qy = 0; qy < Q1D; ++qy) {
                         xy  += r_x[qy] * s_Bt(dy, qy);
                         xDy += r_y[qy] * s_Gt(dy, qy);
                      }
@@ -390,15 +290,11 @@
                   }
                }
             }
-            for (int dx = 0; dx < D1D; ++dx; @inner)
-            {
-               if (dx < D1D)
-               {
-                  for (int dy = 0; dy < D1D; ++dy)
-                  {
+            for (int dx = 0; dx < D1D; ++dx; @inner) {
+               if (dx < D1D) {
+                  for (int dy = 0; dy < D1D; ++dy) {
                      double s = 0;
-                     for (int qx = 0; qx < Q1D; ++qx)
-                     {
+                     for (int qx = 0; qx < Q1D; ++qx) {
                         s += ((s_xy(dy, qx) * s_Gt(dx, qx)) +
                               (s_xDy(dy, qx) * s_Bt(dx, qx)));
                      }
@@ -418,184 +314,151 @@
                                   @restrict const QuadToDof_t Gt,
                                   @restrict const SymmOperator3D_t op,
                                   @restrict const DLocal3D_t X,
-                                  @restrict DLocal3D_t Y)
-{
-   // Iterate over elements
-   for (int e = 0; e < NE; ++e; @outer)
-   {
-      for (int dummy = 0; dummy < 1; ++dummy; @inner)
-      {
-         double grad[Q1D][Q1D][Q1D][4];
-         for (int qz = 0; qz < Q1D; ++qz)
-         {
-            for (int qy = 0; qy < Q1D; ++qy)
-            {
-               for (int qx = 0; qx < Q1D; ++qx)
-               {
-                  grad[qz][qy][qx][0] = 0;
-                  grad[qz][qy][qx][1] = 0;
-                  grad[qz][qy][qx][2] = 0;
-               }
-            }
-         }
-
-         for (int dz = 0; dz < D1D; ++dz)
-         {
-            double gradXY[Q1D][Q1D][4];
-            for (int qy = 0; qy < Q1D; ++qy)
-            {
-               for (int qx = 0; qx < Q1D; ++qx)
-               {
-                  gradXY[qy][qx][0] = 0;
-                  gradXY[qy][qx][1] = 0;
-                  gradXY[qy][qx][2] = 0;
-               }
-            }
-
-            for (int dy = 0; dy < D1D; ++dy)
-            {
-               double gradX[Q1D][2];
-               for (int qx = 0; qx < Q1D; ++qx)
-               {
-                  gradX[qx][0] = 0;
-                  gradX[qx][1] = 0;
-               }
-
-               for (int dx = 0; dx < D1D; ++dx)
-               {
-                  const double s = X(dx, dy, dz, e);
-                  for (int qx = 0; qx < Q1D; ++qx)
-                  {
-                     gradX[qx][0] += s * B(qx, dx);
-                     gradX[qx][1] += s * G(qx, dx);
-                  }
-               }
-
-               for (int qy = 0; qy < Q1D; ++qy)
-               {
-                  const double wy  = B(qy, dy);
-                  const double wDy = G(qy, dy);
-                  for (int qx = 0; qx < Q1D; ++qx)
-                  {
-                     const double wx  = gradX[qx][0];
-                     const double wDx = gradX[qx][1];
-                     gradXY[qy][qx][0] += wDx * wy;
-                     gradXY[qy][qx][1] += wx  * wDy;
-                     gradXY[qy][qx][2] += wx  * wy;
-                  }
-               }
-            }
-
-            for (int qz = 0; qz < Q1D; ++qz)
-            {
-               const double wz  = B(qz, dz);
-               const double wDz = G(qz, dz);
-               for (int qy = 0; qy < Q1D; ++qy)
-               {
-                  for (int qx = 0; qx < Q1D; ++qx)
-                  {
-                     grad[qz][qy][qx][0] += gradXY[qy][qx][0] * wz;
-                     grad[qz][qy][qx][1] += gradXY[qy][qx][1] * wz;
-                     grad[qz][qy][qx][2] += gradXY[qy][qx][2] * wDz;
-                  }
-               }
-            }
-         }
-
-         // Calculate Dxyz, xDyz, xyDz in plane
-         for (int qz = 0; qz < Q1D; ++qz)
-         {
-            for (int qy = 0; qy < Q1D; ++qy)
-            {
-               for (int qx = 0; qx < Q1D; ++qx)
-               {
-                  const int q = QUAD_3D_ID(qx, qy, qz);
-                  const double O11 = op(q, 0, e);
-                  const double O12 = op(q, 1, e);
-                  const double O13 = op(q, 2, e);
-                  const double O22 = op(q, 3, e);
-                  const double O23 = op(q, 4, e);
-                  const double O33 = op(q, 5, e);
-
-                  const double gradX = grad[qz][qy][qx][0];
-                  const double gradY = grad[qz][qy][qx][1];
-                  const double gradZ = grad[qz][qy][qx][2];
-
-                  grad[qz][qy][qx][0] = (O11 * gradX) + (O12 * gradY) + (O13 * gradZ);
-                  grad[qz][qy][qx][1] = (O12 * gradX) + (O22 * gradY) + (O23 * gradZ);
-                  grad[qz][qy][qx][2] = (O13 * gradX) + (O23 * gradY) + (O33 * gradZ);
-               }
-            }
-         }
-
-         for (int qz = 0; qz < Q1D; ++qz)
-         {
-            double gradXY[D1D][D1D][4];
-            for (int dy = 0; dy < D1D; ++dy)
-            {
-               for (int dx = 0; dx < D1D; ++dx)
-               {
-                  gradXY[dy][dx][0] = 0;
-                  gradXY[dy][dx][1] = 0;
-                  gradXY[dy][dx][2] = 0;
-               }
-            }
-
-            for (int qy = 0; qy < Q1D; ++qy)
-            {
-               double gradX[D1D][4];
-               for (int dx = 0; dx < D1D; ++dx)
-               {
-                  gradX[dx][0] = 0;
-                  gradX[dx][1] = 0;
-                  gradX[dx][2] = 0;
-               }
-
-               for (int qx = 0; qx < Q1D; ++qx)
-               {
-                  const double gX = grad[qz][qy][qx][0];
-                  const double gY = grad[qz][qy][qx][1];
-                  const double gZ = grad[qz][qy][qx][2];
-                  for (int dx = 0; dx < D1D; ++dx)
-                  {
-                     const double wx  = Bt(dx, qx);
-                     const double wDx = Gt(dx, qx);
-                     gradX[dx][0] += gX * wDx;
-                     gradX[dx][1] += gY * wx;
-                     gradX[dx][2] += gZ * wx;
-                  }
-               }
-
-               for (int dy = 0; dy < D1D; ++dy)
-               {
-                  const double wy  = Bt(dy, qy);
-                  const double wDy = Gt(dy, qy);
-                  for (int dx = 0; dx < D1D; ++dx)
-                  {
-                     gradXY[dy][dx][0] += gradX[dx][0] * wy;
-                     gradXY[dy][dx][1] += gradX[dx][1] * wDy;
-                     gradXY[dy][dx][2] += gradX[dx][2] * wy;
-                  }
-               }
-            }
-
-            for (int dz = 0; dz < D1D; ++dz)
-            {
-               const double wz  = Bt(dz, qz);
-               const double wDz = Gt(dz, qz);
-               for (int dy = 0; dy < D1D; ++dy)
-               {
-                  for (int dx = 0; dx < D1D; ++dx)
-                  {
-                     Y(dx, dy, dz, e) += ((gradXY[dy][dx][0] * wz) +
-                                          (gradXY[dy][dx][1] * wz) +
-                                          (gradXY[dy][dx][2] * wDz));
-                  }
-               }
-            }
-         }
-      }
-   }
+                                  @restrict DLocal3D_t Y) {
+  // Iterate over elements
+  for (int e = 0; e < NE; ++e; @outer) {
+    for (int dummy = 0; dummy < 1; ++dummy; @inner) {
+      double grad[Q1D][Q1D][Q1D][4];
+      for (int qz = 0; qz < Q1D; ++qz) {
+        for (int qy = 0; qy < Q1D; ++qy) {
+          for (int qx = 0; qx < Q1D; ++qx) {
+            grad[qz][qy][qx][0] = 0;
+            grad[qz][qy][qx][1] = 0;
+            grad[qz][qy][qx][2] = 0;
+          }
+        }
+      }
+
+      for (int dz = 0; dz < D1D; ++dz) {
+        double gradXY[Q1D][Q1D][4];
+        for (int qy = 0; qy < Q1D; ++qy) {
+          for (int qx = 0; qx < Q1D; ++qx) {
+            gradXY[qy][qx][0] = 0;
+            gradXY[qy][qx][1] = 0;
+            gradXY[qy][qx][2] = 0;
+          }
+        }
+
+        for (int dy = 0; dy < D1D; ++dy) {
+          double gradX[Q1D][2];
+          for (int qx = 0; qx < Q1D; ++qx) {
+            gradX[qx][0] = 0;
+            gradX[qx][1] = 0;
+          }
+
+          for (int dx = 0; dx < D1D; ++dx) {
+            const double s = X(dx, dy, dz, e);
+            for (int qx = 0; qx < Q1D; ++qx) {
+              gradX[qx][0] += s * B(qx, dx);
+              gradX[qx][1] += s * G(qx, dx);
+            }
+          }
+
+          for (int qy = 0; qy < Q1D; ++qy) {
+            const double wy  = B(qy, dy);
+            const double wDy = G(qy, dy);
+            for (int qx = 0; qx < Q1D; ++qx) {
+              const double wx  = gradX[qx][0];
+              const double wDx = gradX[qx][1];
+              gradXY[qy][qx][0] += wDx * wy;
+              gradXY[qy][qx][1] += wx  * wDy;
+              gradXY[qy][qx][2] += wx  * wy;
+            }
+          }
+        }
+
+        for (int qz = 0; qz < Q1D; ++qz) {
+          const double wz  = B(qz, dz);
+          const double wDz = G(qz, dz);
+          for (int qy = 0; qy < Q1D; ++qy) {
+            for (int qx = 0; qx < Q1D; ++qx) {
+              grad[qz][qy][qx][0] += gradXY[qy][qx][0] * wz;
+              grad[qz][qy][qx][1] += gradXY[qy][qx][1] * wz;
+              grad[qz][qy][qx][2] += gradXY[qy][qx][2] * wDz;
+            }
+          }
+        }
+      }
+
+      // Calculate Dxyz, xDyz, xyDz in plane
+      for (int qz = 0; qz < Q1D; ++qz) {
+        for (int qy = 0; qy < Q1D; ++qy) {
+          for (int qx = 0; qx < Q1D; ++qx) {
+            const int q = QUAD_3D_ID(qx, qy, qz);
+            const double O11 = op(q, 0, e);
+            const double O12 = op(q, 1, e);
+            const double O13 = op(q, 2, e);
+            const double O22 = op(q, 3, e);
+            const double O23 = op(q, 4, e);
+            const double O33 = op(q, 5, e);
+
+            const double gradX = grad[qz][qy][qx][0];
+            const double gradY = grad[qz][qy][qx][1];
+            const double gradZ = grad[qz][qy][qx][2];
+
+            grad[qz][qy][qx][0] = (O11 * gradX) + (O12 * gradY) + (O13 * gradZ);
+            grad[qz][qy][qx][1] = (O12 * gradX) + (O22 * gradY) + (O23 * gradZ);
+            grad[qz][qy][qx][2] = (O13 * gradX) + (O23 * gradY) + (O33 * gradZ);
+          }
+        }
+      }
+
+      for (int qz = 0; qz < Q1D; ++qz) {
+        double gradXY[D1D][D1D][4];
+        for (int dy = 0; dy < D1D; ++dy) {
+          for (int dx = 0; dx < D1D; ++dx) {
+            gradXY[dy][dx][0] = 0;
+            gradXY[dy][dx][1] = 0;
+            gradXY[dy][dx][2] = 0;
+          }
+        }
+
+        for (int qy = 0; qy < Q1D; ++qy) {
+          double gradX[D1D][4];
+          for (int dx = 0; dx < D1D; ++dx) {
+            gradX[dx][0] = 0;
+            gradX[dx][1] = 0;
+            gradX[dx][2] = 0;
+          }
+
+          for (int qx = 0; qx < Q1D; ++qx) {
+            const double gX = grad[qz][qy][qx][0];
+            const double gY = grad[qz][qy][qx][1];
+            const double gZ = grad[qz][qy][qx][2];
+            for (int dx = 0; dx < D1D; ++dx) {
+              const double wx  = Bt(dx, qx);
+              const double wDx = Gt(dx, qx);
+              gradX[dx][0] += gX * wDx;
+              gradX[dx][1] += gY * wx;
+              gradX[dx][2] += gZ * wx;
+            }
+          }
+
+          for (int dy = 0; dy < D1D; ++dy) {
+            const double wy  = Bt(dy, qy);
+            const double wDy = Gt(dy, qy);
+            for (int dx = 0; dx < D1D; ++dx) {
+              gradXY[dy][dx][0] += gradX[dx][0] * wy;
+              gradXY[dy][dx][1] += gradX[dx][1] * wDy;
+              gradXY[dy][dx][2] += gradX[dx][2] * wy;
+            }
+          }
+        }
+
+        for (int dz = 0; dz < D1D; ++dz) {
+          const double wz  = Bt(dz, qz);
+          const double wDz = Gt(dz, qz);
+          for (int dy = 0; dy < D1D; ++dy) {
+            for (int dx = 0; dx < D1D; ++dx) {
+              Y(dx, dy, dz, e) += ((gradXY[dy][dx][0] * wz) +
+                                   (gradXY[dy][dx][1] * wz) +
+                                   (gradXY[dy][dx][2] * wDz));
+            }
+          }
+        }
+      }
+    }
+  }
 }
 
 @kernel void DiffusionApply3D_GPU(const int NE,
@@ -605,190 +468,159 @@
                                   @restrict const QuadToDof_t Gt,
                                   @restrict const SymmOperator3D_t op,
                                   @restrict const DLocal3D_t X,
-                                  @restrict DLocal3D_t Y)
-{
-   // Iterate over elements
-   for (int e = 0; e < NE; ++e; @outer)
-   {
-      // Store dof <--> quad mappings
-      @shared double s_B[DQ1D] @dim(Q1D, D1D);
-      @shared double s_G[DQ1D] @dim(Q1D, D1D);
-      @shared double s_Bt[DQ1D] @dim(D1D, Q1D);
-      @shared double s_Gt[DQ1D] @dim(D1D, Q1D);
-
-      // Store xy planes in @shared memory
-      @shared double s_z[M2D] @dim(M1D, M1D);
-      @shared double s_Dz[M2D] @dim(M1D, M1D);
-      @shared double s_xyDz[Q2D] @dim(Q1D, Q1D);
-
-      // Store z axis as registers
-      @exclusive double r_qz[Q1D];
-      @exclusive double r_qDz[Q1D];
-      @exclusive double r_dDxyz[D1D];
-      @exclusive double r_dxDyz[D1D];
-      @exclusive double r_dxyDz[D1D];
-
-      for (int y = 0; y < M1D; ++y; @inner)
-      {
-         for (int x = 0; x < M1D; ++x; @inner)
-         {
-            const int id = (y * M1D) + x;
-            // Fetch Q <--> D maps
-            if (id < DQ1D)
-            {
-               s_B[id]  = B[id];
-               s_G[id] = G[id];
-               s_Bt[id]  = Bt[id];
-               s_Gt[id] = Gt[id];
-            }
-            // Initialize our Z axis
-            for (int qz = 0; qz < Q1D; ++qz)
-            {
-               r_qz[qz] = 0;
-               r_qDz[qz] = 0;
-            }
-            // Initialize our solution updates in the Z axis
-            for (int dz = 0; dz < D1D; ++dz)
-            {
-               r_dDxyz[dz] = 0;
-               r_dxDyz[dz] = 0;
-               r_dxyDz[dz] = 0;
-            }
-         }
-      }
-
-      for (int dy = 0; dy < M1D; ++dy; @inner)
-      {
-         for (int dx = 0; dx < M1D; ++dx; @inner)
-         {
-            if ((dx < D1D) && (dy < D1D))
-            {
-               for (int dz = 0; dz < D1D; ++dz)
-               {
-                  const double s = X(dx, dy, dz, e);
-                  // Calculate D -> Q in the Z axis
-                  for (int qz = 0; qz < Q1D; ++qz)
-                  {
-                     r_qz[qz]  += s * s_B(qz, dz);
-                     r_qDz[qz] += s * s_G(qz, dz);
-                  }
-               }
-            }
-         }
-      }
-      // For each xy plane
-      for (int qz = 0; qz < Q1D; ++qz)
-      {
-         // Fill xy plane at given z position
-         for (int dy = 0; dy < M1D; ++dy; @inner)
-         {
-            for (int dx = 0; dx < M1D; ++dx; @inner)
-            {
-               if ((dx < D1D) && (dy < D1D))
-               {
-                  s_z(dx, dy)  = r_qz[qz];
-                  s_Dz(dx, dy) = r_qDz[qz];
-               }
-            }
-         }
-         // Calculate Dxyz, xDyz, xyDz in plane
-         for (int qy = 0; qy < M1D; ++qy; @inner)
-         {
-            for (int qx = 0; qx < M1D; ++qx; @inner)
-            {
-               if ((qx < Q1D) && (qy < Q1D))
-               {
-                  double Dxyz = 0;
-                  double xDyz = 0;
-                  double xyDz = 0;
-                  for (int dy = 0; dy < D1D; ++dy)
-                  {
-                     const double wy  = s_B(qy, dy);
-                     const double wDy = s_G(qy, dy);
-                     for (int dx = 0; dx < D1D; ++dx)
-                     {
-                        const double wx  = s_B(qx, dx);
-                        const double wDx = s_G(qx, dx);
-                        const double z  = s_z(dx, dy);
-                        const double Dz = s_Dz(dx, dy);
-                        Dxyz += wDx * wy  * z;
-                        xDyz += wx  * wDy * z;
-                        xyDz += wx  * wy  * Dz;
-                     }
-                  }
-
-                  const int q = QUAD_3D_ID(qx, qy, qz);
-                  const double O11 = op(q, 0, e);
-                  const double O12 = op(q, 1, e);
-                  const double O13 = op(q, 2, e);
-                  const double O22 = op(q, 3, e);
-                  const double O23 = op(q, 4, e);
-                  const double O33 = op(q, 5, e);
-
-                  const double qDxyz = (O11 * Dxyz) + (O12 * xDyz) + (O13 * xyDz);
-                  const double qxDyz = (O12 * Dxyz) + (O22 * xDyz) + (O23 * xyDz);
-                  const double qxyDz = (O13 * Dxyz) + (O23 * xDyz) + (O33 * xyDz);
-
-                  for (int dz = 0; dz < D1D; ++dz)
-                  {
-                     const double wz  = s_Bt(dz, qz);
-                     const double wDz = s_Gt(dz, qz);
-                     r_dDxyz[dz] += wz  * qDxyz;
-                     r_dxDyz[dz] += wz  * qxDyz;
-                     r_dxyDz[dz] += wDz * qxyDz;
-                  }
-               }
-            }
-         }
-         @barrier("s_z_s_Dz_sync_1");
-      }
-      // Iterate over xy planes to compute solution
-      for (int dz = 0; dz < D1D; ++dz)
-      {
-         // Place xy plane in @shared memory
-         for (int qy = 0; qy < M1D; ++qy; @inner)
-         {
-            for (int qx = 0; qx < M1D; ++qx; @inner)
-            {
-               if ((qx < Q1D) && (qy < Q1D))
-               {
-                  s_z(qx, qy)    = r_dDxyz[dz];
-                  s_Dz(qx, qy)   = r_dxDyz[dz];
-                  s_xyDz(qx, qy) = r_dxyDz[dz];
-               }
-            }
-         }
-         // Finalize solution in xy plane
-         for (int dy = 0; dy < M1D; ++dy; @inner)
-         {
-            for (int dx = 0; dx < M1D; ++dx; @inner)
-            {
-               if ((dx < D1D) && (dy < D1D))
-               {
-                  double solZ = 0;
-                  for (int qy = 0; qy < Q1D; ++qy)
-                  {
-                     const double wy  = s_Bt(dy, qy);
-                     const double wDy = s_Gt(dy, qy);
-                     for (int qx = 0; qx < Q1D; ++qx)
-                     {
-                        const double wx  = s_Bt(dx, qx);
-                        const double wDx = s_Gt(dx, qx);
-                        const double Dxyz = s_z(qx, qy);
-                        const double xDyz = s_Dz(qx, qy);
-                        const double xyDz = s_xyDz(qx, qy);
-                        solZ += ((wDx * wy  * Dxyz) +
-                                 (wx  * wDy * xDyz) +
-                                 (wx  * wy  * xyDz));
-                     }
-                  }
-                  Y(dx, dy, dz, e) += solZ;
-               }
-            }
-         }
-         @barrier("s_z_s_Dz_s_xyDz_sync_1");
-      }
-   }
+                                  @restrict DLocal3D_t Y) {
+  // Iterate over elements
+  for (int e = 0; e < NE; ++e; @outer) {
+    // Store dof <--> quad mappings
+    @shared double s_B[DQ1D] @dim(Q1D, D1D);
+    @shared double s_G[DQ1D] @dim(Q1D, D1D);
+    @shared double s_Bt[DQ1D] @dim(D1D, Q1D);
+    @shared double s_Gt[DQ1D] @dim(D1D, Q1D);
+
+    // Store xy planes in @shared memory
+    @shared double s_z[M2D] @dim(M1D, M1D);
+    @shared double s_Dz[M2D] @dim(M1D, M1D);
+    @shared double s_xyDz[Q2D] @dim(Q1D, Q1D);
+
+    // Store z axis as registers
+    @exclusive double r_qz[Q1D];
+    @exclusive double r_qDz[Q1D];
+    @exclusive double r_dDxyz[D1D];
+    @exclusive double r_dxDyz[D1D];
+    @exclusive double r_dxyDz[D1D];
+
+    for (int y = 0; y < M1D; ++y; @inner) {
+      for (int x = 0; x < M1D; ++x; @inner) {
+        const int id = (y * M1D) + x;
+        // Fetch Q <--> D maps
+        if (id < DQ1D) {
+          s_B[id]  = B[id];
+          s_G[id] = G[id];
+          s_Bt[id]  = Bt[id];
+          s_Gt[id] = Gt[id];
+        }
+        // Initialize our Z axis
+        for (int qz = 0; qz < Q1D; ++qz) {
+          r_qz[qz] = 0;
+          r_qDz[qz] = 0;
+        }
+        // Initialize our solution updates in the Z axis
+        for (int dz = 0; dz < D1D; ++dz) {
+          r_dDxyz[dz] = 0;
+          r_dxDyz[dz] = 0;
+          r_dxyDz[dz] = 0;
+        }
+      }
+    }
+
+    for (int dy = 0; dy < M1D; ++dy; @inner) {
+      for (int dx = 0; dx < M1D; ++dx; @inner) {
+        if ((dx < D1D) && (dy < D1D)) {
+          for (int dz = 0; dz < D1D; ++dz) {
+            const double s = X(dx, dy, dz, e);
+            // Calculate D -> Q in the Z axis
+            for (int qz = 0; qz < Q1D; ++qz) {
+              r_qz[qz]  += s * s_B(qz, dz);
+              r_qDz[qz] += s * s_G(qz, dz);
+            }
+          }
+        }
+      }
+    }
+    // For each xy plane
+    for (int qz = 0; qz < Q1D; ++qz) {
+      // Fill xy plane at given z position
+      for (int dy = 0; dy < M1D; ++dy; @inner) {
+        for (int dx = 0; dx < M1D; ++dx; @inner) {
+          if ((dx < D1D) && (dy < D1D)) {
+            s_z(dx, dy)  = r_qz[qz];
+            s_Dz(dx, dy) = r_qDz[qz];
+          }
+        }
+      }
+      // Calculate Dxyz, xDyz, xyDz in plane
+      for (int qy = 0; qy < M1D; ++qy; @inner) {
+        for (int qx = 0; qx < M1D; ++qx; @inner) {
+          if ((qx < Q1D) && (qy < Q1D)) {
+            double Dxyz = 0;
+            double xDyz = 0;
+            double xyDz = 0;
+            for (int dy = 0; dy < D1D; ++dy) {
+              const double wy  = s_B(qy, dy);
+              const double wDy = s_G(qy, dy);
+              for (int dx = 0; dx < D1D; ++dx) {
+                const double wx  = s_B(qx, dx);
+                const double wDx = s_G(qx, dx);
+                const double z  = s_z(dx, dy);
+                const double Dz = s_Dz(dx, dy);
+                Dxyz += wDx * wy  * z;
+                xDyz += wx  * wDy * z;
+                xyDz += wx  * wy  * Dz;
+              }
+            }
+
+            const int q = QUAD_3D_ID(qx, qy, qz);
+            const double O11 = op(q, 0, e);
+            const double O12 = op(q, 1, e);
+            const double O13 = op(q, 2, e);
+            const double O22 = op(q, 3, e);
+            const double O23 = op(q, 4, e);
+            const double O33 = op(q, 5, e);
+
+            const double qDxyz = (O11 * Dxyz) + (O12 * xDyz) + (O13 * xyDz);
+            const double qxDyz = (O12 * Dxyz) + (O22 * xDyz) + (O23 * xyDz);
+            const double qxyDz = (O13 * Dxyz) + (O23 * xDyz) + (O33 * xyDz);
+
+            for (int dz = 0; dz < D1D; ++dz) {
+              const double wz  = s_Bt(dz, qz);
+              const double wDz = s_Gt(dz, qz);
+              r_dDxyz[dz] += wz  * qDxyz;
+              r_dxDyz[dz] += wz  * qxDyz;
+              r_dxyDz[dz] += wDz * qxyDz;
+            }
+          }
+        }
+      }
+      @barrier("s_z_s_Dz_sync_1");
+    }
+    // Iterate over xy planes to compute solution
+    for (int dz = 0; dz < D1D; ++dz) {
+      // Place xy plane in @shared memory
+      for (int qy = 0; qy < M1D; ++qy; @inner) {
+        for (int qx = 0; qx < M1D; ++qx; @inner) {
+          if ((qx < Q1D) && (qy < Q1D)) {
+            s_z(qx, qy)    = r_dDxyz[dz];
+            s_Dz(qx, qy)   = r_dxDyz[dz];
+            s_xyDz(qx, qy) = r_dxyDz[dz];
+          }
+        }
+      }
+      // Finalize solution in xy plane
+      for (int dy = 0; dy < M1D; ++dy; @inner) {
+        for (int dx = 0; dx < M1D; ++dx; @inner) {
+          if ((dx < D1D) && (dy < D1D)) {
+            double solZ = 0;
+            for (int qy = 0; qy < Q1D; ++qy) {
+              const double wy  = s_Bt(dy, qy);
+              const double wDy = s_Gt(dy, qy);
+              for (int qx = 0; qx < Q1D; ++qx) {
+                const double wx  = s_Bt(dx, qx);
+                const double wDx = s_Gt(dx, qx);
+                const double Dxyz = s_z(qx, qy);
+                const double xDyz = s_Dz(qx, qy);
+                const double xyDz = s_xyDz(qx, qy);
+                solZ += ((wDx * wy  * Dxyz) +
+                         (wx  * wDy * xDyz) +
+                         (wx  * wy  * xyDz));
+              }
+            }
+            Y(dx, dy, dz, e) += solZ;
+          }
+        }
+      }
+      @barrier("s_z_s_Dz_s_xyDz_sync_1");
+    }
+  }
 }
 
 @kernel void MassApply2D_CPU(const int NE,
@@ -796,85 +628,66 @@
                              @restrict const QuadToDof_t Bt,
                              @restrict const QLocal2D_t op,
                              @restrict const DLocal2D_t X,
-                             @restrict DLocal2D_t Y)
-{
-   for (int e = 0; e < NE; ++e; @outer)
-   {
-      for (int dummy = 0; dummy < 1; ++dummy; @inner)
-      {
-         double sol_xy[Q1D][Q1D];
-
-         for (int qy = 0; qy < Q1D; ++qy)
-         {
-            for (int qx = 0; qx < Q1D; ++qx)
-            {
-               sol_xy[qy][qx] = 0;
-            }
-         }
-
-         for (int dy = 0; dy < D1D; ++dy)
-         {
-            double sol_x[Q1D];
-            for (int qy = 0; qy < Q1D; ++qy)
-            {
-               sol_x[qy] = 0;
-            }
-
-            for (int dx = 0; dx < D1D; ++dx)
-            {
-               const double s = X(dx, dy, e);
-               for (int qx = 0; qx < Q1D; ++qx)
-               {
-                  sol_x[qx] += B(qx, dx) * s;
-               }
-            }
-
-            for (int qy = 0; qy < Q1D; ++qy)
-            {
-               const double d2q = B(qy, dy);
-               for (int qx = 0; qx < Q1D; ++qx)
-               {
-                  sol_xy[qy][qx] += d2q * sol_x[qx];
-               }
-            }
-         }
-
-         for (int qy = 0; qy < Q1D; ++qy)
-         {
-            for (int qx = 0; qx < Q1D; ++qx)
-            {
-               sol_xy[qy][qx] *= op(qx, qy, e);
-            }
-         }
-
-         for (int qy = 0; qy < Q1D; ++qy)
-         {
-            double sol_x[D1D];
-            for (int dx = 0; dx < D1D; ++dx)
-            {
-               sol_x[dx] = 0;
-            }
-
-            for (int qx = 0; qx < Q1D; ++qx)
-            {
-               const double s = sol_xy[qy][qx];
-               for (int dx = 0; dx < D1D; ++dx)
-               {
-                  sol_x[dx] += Bt(dx, qx) * s;
-               }
-            }
-
-            for (int dy = 0; dy < D1D; ++dy)
-            {
-               const double q2d = Bt(dy, qy);
-               for (int dx = 0; dx < D1D; ++dx)
-               {
-                  Y(dx, dy, e) += q2d * sol_x[dx];
-               }
-            }
-         }
-      }
-   }
+                             @restrict DLocal2D_t Y) {
+  for (int e = 0; e < NE; ++e; @outer) {
+    for (int dummy = 0; dummy < 1; ++dummy; @inner) {
+      double sol_xy[Q1D][Q1D];
+
+      for (int qy = 0; qy < Q1D; ++qy) {
+        for (int qx = 0; qx < Q1D; ++qx) {
+          sol_xy[qy][qx] = 0;
+        }
+      }
+
+      for (int dy = 0; dy < D1D; ++dy) {
+        double sol_x[Q1D];
+        for (int qy = 0; qy < Q1D; ++qy) {
+          sol_x[qy] = 0;
+        }
+
+        for (int dx = 0; dx < D1D; ++dx) {
+          const double s = X(dx, dy, e);
+          for (int qx = 0; qx < Q1D; ++qx) {
+            sol_x[qx] += B(qx, dx) * s;
+          }
+        }
+
+        for (int qy = 0; qy < Q1D; ++qy) {
+          const double d2q = B(qy, dy);
+          for (int qx = 0; qx < Q1D; ++qx) {
+            sol_xy[qy][qx] += d2q * sol_x[qx];
+          }
+        }
+      }
+
+      for (int qy = 0; qy < Q1D; ++qy) {
+        for (int qx = 0; qx < Q1D; ++qx) {
+          sol_xy[qy][qx] *= op(qx, qy, e);
+        }
+      }
+
+      for (int qy = 0; qy < Q1D; ++qy) {
+        double sol_x[D1D];
+        for (int dx = 0; dx < D1D; ++dx) {
+          sol_x[dx] = 0;
+        }
+
+        for (int qx = 0; qx < Q1D; ++qx) {
+          const double s = sol_xy[qy][qx];
+          for (int dx = 0; dx < D1D; ++dx) {
+            sol_x[dx] += Bt(dx, qx) * s;
+          }
+        }
+
+        for (int dy = 0; dy < D1D; ++dy) {
+          const double q2d = Bt(dy, qy);
+          for (int dx = 0; dx < D1D; ++dx) {
+            Y(dx, dy, e) += q2d * sol_x[dx];
+          }
+        }
+      }
+    }
+  }
 }
 
 @kernel void MassApply3D_CPU(const int NE,
@@ -882,139 +695,106 @@
                              @restrict const QuadToDof_t Bt,
                              @restrict const QLocal3D_t op,
                              @restrict const DLocal3D_t X,
-                             @restrict DLocal3D_t Y)
-{
-   // Iterate over elements
-   for (int e = 0; e < NE; ++e; @outer)
-   {
-      for (int dummy = 0; dummy < 1; ++dummy; @inner)
-      {
-         double sol_xyz[Q1D][Q1D][Q1D];
-         for (int qz = 0; qz < Q1D; ++qz)
-         {
-            for (int qy = 0; qy < Q1D; ++qy)
-            {
-               for (int qx = 0; qx < Q1D; ++qx)
-               {
-                  sol_xyz[qz][qy][qx] = 0;
-               }
-            }
-         }
-
-         for (int dz = 0; dz < D1D; ++dz)
-         {
-            double sol_xy[Q1D][Q1D];
-            for (int qy = 0; qy < Q1D; ++qy)
-            {
-               for (int qx = 0; qx < Q1D; ++qx)
-               {
-                  sol_xy[qy][qx] = 0;
-               }
-            }
-
-            for (int dy = 0; dy < D1D; ++dy)
-            {
-               double sol_x[Q1D];
-               for (int qx = 0; qx < Q1D; ++qx)
-               {
-                  sol_x[qx] = 0;
-               }
-
-               for (int dx = 0; dx < D1D; ++dx)
-               {
-                  const double s = X(dx, dy, dz, e);
-                  for (int qx = 0; qx < Q1D; ++qx)
-                  {
-                     sol_x[qx] += B(qx, dx) * s;
-                  }
-               }
-
-               for (int qy = 0; qy < Q1D; ++qy)
-               {
-                  const double wy = B(qy, dy);
-                  for (int qx = 0; qx < Q1D; ++qx)
-                  {
-                     sol_xy[qy][qx] += wy * sol_x[qx];
-                  }
-               }
-            }
-
-            for (int qz = 0; qz < Q1D; ++qz)
-            {
-               const double wz = B(qz, dz);
-               for (int qy = 0; qy < Q1D; ++qy)
-               {
-                  for (int qx = 0; qx < Q1D; ++qx)
-                  {
-                     sol_xyz[qz][qy][qx] += wz * sol_xy[qy][qx];
-                  }
-               }
-            }
-         }
-
-         for (int qz = 0; qz < Q1D; ++qz)
-         {
-            for (int qy = 0; qy < Q1D; ++qy)
-            {
-               for (int qx = 0; qx < Q1D; ++qx)
-               {
-                  sol_xyz[qz][qy][qx] *= op(qx, qy, qz, e);
-               }
-            }
-         }
-
-         for (int qz = 0; qz < Q1D; ++qz)
-         {
-            double sol_xy[D1D][D1D];
-            for (int dy = 0; dy < D1D; ++dy)
-            {
-               for (int dx = 0; dx < D1D; ++dx)
-               {
-                  sol_xy[dy][dx] = 0;
-               }
-            }
-
-            for (int qy = 0; qy < Q1D; ++qy)
-            {
-               double sol_x[D1D];
-               for (int dx = 0; dx < D1D; ++dx)
-               {
-                  sol_x[dx] = 0;
-               }
-
-               for (int qx = 0; qx < Q1D; ++qx)
-               {
-                  const double s = sol_xyz[qz][qy][qx];
-                  for (int dx = 0; dx < D1D; ++dx)
-                  {
-                     sol_x[dx] += Bt(dx, qx) * s;
-                  }
-               }
-
-               for (int dy = 0; dy < D1D; ++dy)
-               {
-                  const double wy = Bt(dy, qy);
-                  for (int dx = 0; dx < D1D; ++dx)
-                  {
-                     sol_xy[dy][dx] += wy * sol_x[dx];
-                  }
-               }
-            }
-
-            for (int dz = 0; dz < D1D; ++dz)
-            {
-               const double wz = Bt(dz, qz);
-               for (int dy = 0; dy < D1D; ++dy)
-               {
-                  for (int dx = 0; dx < D1D; ++dx)
-                  {
-                     Y(dx, dy, dz, e) += wz * sol_xy[dy][dx];
-                  }
-               }
-            }
-         }
-      }
-   }
+                             @restrict DLocal3D_t Y) {
+  // Iterate over elements
+  for (int e = 0; e < NE; ++e; @outer) {
+    for (int dummy = 0; dummy < 1; ++dummy; @inner) {
+      double sol_xyz[Q1D][Q1D][Q1D];
+      for (int qz = 0; qz < Q1D; ++qz) {
+        for (int qy = 0; qy < Q1D; ++qy) {
+          for (int qx = 0; qx < Q1D; ++qx) {
+            sol_xyz[qz][qy][qx] = 0;
+          }
+        }
+      }
+
+      for (int dz = 0; dz < D1D; ++dz) {
+        double sol_xy[Q1D][Q1D];
+        for (int qy = 0; qy < Q1D; ++qy) {
+          for (int qx = 0; qx < Q1D; ++qx) {
+            sol_xy[qy][qx] = 0;
+          }
+        }
+
+        for (int dy = 0; dy < D1D; ++dy) {
+          double sol_x[Q1D];
+          for (int qx = 0; qx < Q1D; ++qx) {
+            sol_x[qx] = 0;
+          }
+
+          for (int dx = 0; dx < D1D; ++dx) {
+            const double s = X(dx, dy, dz, e);
+            for (int qx = 0; qx < Q1D; ++qx) {
+              sol_x[qx] += B(qx, dx) * s;
+            }
+          }
+
+          for (int qy = 0; qy < Q1D; ++qy) {
+            const double wy = B(qy, dy);
+            for (int qx = 0; qx < Q1D; ++qx) {
+              sol_xy[qy][qx] += wy * sol_x[qx];
+            }
+          }
+        }
+
+        for (int qz = 0; qz < Q1D; ++qz) {
+          const double wz = B(qz, dz);
+          for (int qy = 0; qy < Q1D; ++qy) {
+            for (int qx = 0; qx < Q1D; ++qx) {
+              sol_xyz[qz][qy][qx] += wz * sol_xy[qy][qx];
+            }
+          }
+        }
+      }
+
+      for (int qz = 0; qz < Q1D; ++qz) {
+        for (int qy = 0; qy < Q1D; ++qy) {
+          for (int qx = 0; qx < Q1D; ++qx) {
+            sol_xyz[qz][qy][qx] *= op(qx, qy, qz, e);
+          }
+        }
+      }
+
+      for (int qz = 0; qz < Q1D; ++qz) {
+        double sol_xy[D1D][D1D];
+        for (int dy = 0; dy < D1D; ++dy) {
+          for (int dx = 0; dx < D1D; ++dx) {
+            sol_xy[dy][dx] = 0;
+          }
+        }
+
+        for (int qy = 0; qy < Q1D; ++qy) {
+          double sol_x[D1D];
+          for (int dx = 0; dx < D1D; ++dx) {
+            sol_x[dx] = 0;
+          }
+
+          for (int qx = 0; qx < Q1D; ++qx) {
+            const double s = sol_xyz[qz][qy][qx];
+            for (int dx = 0; dx < D1D; ++dx) {
+              sol_x[dx] += Bt(dx, qx) * s;
+            }
+          }
+
+          for (int dy = 0; dy < D1D; ++dy) {
+            const double wy = Bt(dy, qy);
+            for (int dx = 0; dx < D1D; ++dx) {
+              sol_xy[dy][dx] += wy * sol_x[dx];
+            }
+          }
+        }
+
+        for (int dz = 0; dz < D1D; ++dz) {
+          const double wz = Bt(dz, qz);
+          for (int dy = 0; dy < D1D; ++dy) {
+            for (int dx = 0; dx < D1D; ++dx) {
+              Y(dx, dy, dz, e) += wz * sol_xy[dy][dx];
+            }
+          }
+        }
+      }
+    }
+  }
 }
 
 @kernel void MassApply2D_GPU(const int NE,
@@ -1022,114 +802,88 @@
                              @restrict const QuadToDof_t Bt,
                              @restrict const QLocal2D_t op,
                              @restrict const DLocal2D_t X,
-                             @restrict DLocal2D_t Y)
-{
-   // Iterate over elements
-   for (int eOff = 0; eOff < NE; eOff += M2_ELEMENT_BATCH; @outer)
-   {
-      // Store dof <--> quad mappings
-      @shared double s_B[DQ1D] @dim(Q1D, D1D);
-      @shared double s_Bt[DQ1D] @dim(D1D, Q1D);
-
-      // Store xy planes in @shared memory
-      @shared double s_xy[DQ1D] @dim(D1D, Q1D);
-      @shared double s_xy2[Q2D] @dim(Q1D, Q1D);
-
-      @exclusive double r_x[M1D];
-
-      for (int x = 0; x < M1D; ++x; @inner)
-      {
-         for (int id = x; id < DQ1D; id += M1D)
-         {
-            s_B[id]  = B[id];
-            s_Bt[id]  = Bt[id];
-         }
-      }
-
-      for (int e = eOff; e < (eOff + M2_ELEMENT_BATCH); ++e)
-      {
-         if (e < NE)
-         {
-            for (int dx = 0; dx < M1D; ++dx; @inner)
-            {
-               if (dx < D1D)
-               {
-                  for (int qy = 0; qy < Q1D; ++qy)
-                  {
-                     s_xy(dx, qy) = 0;
-                  }
-                  for (int dy = 0; dy < D1D; ++dy)
-                  {
-                     r_x[dy] = X(dx, dy, e);
-                  }
-                  for (int qy = 0; qy < Q1D; ++qy)
-                  {
-                     double xy = 0;
-                     for (int dy = 0; dy < D1D; ++dy)
-                     {
-                        xy += r_x[dy] * s_B(qy, dy);
-                     }
-                     s_xy(dx, qy) = xy;
-                  }
-               }
-            }
-            for (int qy = 0; qy < M1D; ++qy; @inner)
-            {
-               if (qy < Q1D)
-               {
-                  for (int qx = 0; qx < Q1D; ++qx)
-                  {
-                     double s = 0;
-                     for (int dx = 0; dx < D1D; ++dx)
-                     {
-                        s += s_xy(dx, qy) * s_B(qx, dx);
-                     }
-                     s_xy2(qx, qy) = s * op(qx, qy, e);
-                  }
-               }
-            }
-
-            for (int qx = 0; qx < M1D; ++qx; @inner)
-            {
-               if (qx < Q1D)
-               {
-                  for (int dy = 0; dy < D1D; ++dy)
-                  {
-                     s_xy(dy, qx) = 0;
-                  }
-                  for (int qy = 0; qy < Q1D; ++qy)
-                  {
-                     r_x[qy] = s_xy2(qx, qy);
-                  }
-                  for (int dy = 0; dy < D1D; ++dy)
-                  {
-                     double s = 0;
-                     for (int qy = 0; qy < Q1D; ++qy)
-                     {
-                        s += r_x[qy] * s_Bt(dy, qy);
-                     }
-                     s_xy(dy, qx) = s;
-                  }
-               }
-            }
-            for (int dx = 0; dx < M1D; ++dx; @inner)
-            {
-               if (dx < D1D)
-               {
-                  for (int dy = 0; dy < D1D; ++dy)
-                  {
-                     double s = 0;
-                     for (int qx = 0; qx < Q1D; ++qx)
-                     {
-                        s += (s_xy(dy, qx) * s_Bt(dx, qx));
-                     }
-                     Y(dx, dy, e) += s;
-                  }
-               }
-            }
-         }
-      }
-   }
+                             @restrict DLocal2D_t Y) {
+  // Iterate over elements
+  for (int eOff = 0; eOff < NE; eOff += M2_ELEMENT_BATCH; @outer) {
+    // Store dof <--> quad mappings
+    @shared double s_B[DQ1D] @dim(Q1D, D1D);
+    @shared double s_Bt[DQ1D] @dim(D1D, Q1D);
+
+    // Store xy planes in @shared memory
+    @shared double s_xy[DQ1D] @dim(D1D, Q1D);
+    @shared double s_xy2[Q2D] @dim(Q1D, Q1D);
+
+    @exclusive double r_x[M1D];
+
+    for (int x = 0; x < M1D; ++x; @inner) {
+      for (int id = x; id < DQ1D; id += M1D) {
+        s_B[id]  = B[id];
+        s_Bt[id]  = Bt[id];
+      }
+    }
+
+    for (int e = eOff; e < (eOff + M2_ELEMENT_BATCH); ++e) {
+      if (e < NE) {
+        for (int dx = 0; dx < M1D; ++dx; @inner) {
+          if (dx < D1D) {
+            for (int qy = 0; qy < Q1D; ++qy) {
+              s_xy(dx, qy) = 0;
+            }
+            for (int dy = 0; dy < D1D; ++dy) {
+              r_x[dy] = X(dx, dy, e);
+            }
+            for (int qy = 0; qy < Q1D; ++qy) {
+              double xy = 0;
+              for (int dy = 0; dy < D1D; ++dy) {
+                xy += r_x[dy] * s_B(qy, dy);
+              }
+              s_xy(dx, qy) = xy;
+            }
+          }
+        }
+        for (int qy = 0; qy < M1D; ++qy; @inner) {
+          if (qy < Q1D) {
+            for (int qx = 0; qx < Q1D; ++qx) {
+              double s = 0;
+              for (int dx = 0; dx < D1D; ++dx) {
+                s += s_xy(dx, qy) * s_B(qx, dx);
+              }
+              s_xy2(qx, qy) = s * op(qx, qy, e);
+            }
+          }
+        }
+
+        for (int qx = 0; qx < M1D; ++qx; @inner) {
+          if (qx < Q1D) {
+            for (int dy = 0; dy < D1D; ++dy) {
+              s_xy(dy, qx) = 0;
+            }
+            for (int qy = 0; qy < Q1D; ++qy) {
+              r_x[qy] = s_xy2(qx, qy);
+            }
+            for (int dy = 0; dy < D1D; ++dy) {
+              double s = 0;
+              for (int qy = 0; qy < Q1D; ++qy) {
+                s += r_x[qy] * s_Bt(dy, qy);
+              }
+              s_xy(dy, qx) = s;
+            }
+          }
+        }
+        for (int dx = 0; dx < M1D; ++dx; @inner) {
+          if (dx < D1D) {
+            for (int dy = 0; dy < D1D; ++dy) {
+              double s = 0;
+              for (int qx = 0; qx < Q1D; ++qx) {
+                s += (s_xy(dy, qx) * s_Bt(dx, qx));
+              }
+              Y(dx, dy, e) += s;
+            }
+          }
+        }
+      }
+    }
+  }
 }
 
 @kernel void MassApply3D_GPU(const int NE,
@@ -1137,143 +891,112 @@
                              @restrict const QuadToDof_t Bt,
                              @restrict const QLocal3D_t op,
                              @restrict const DLocal3D_t X,
-                             @restrict DLocal3D_t Y)
-{
-   // Iterate over elements
-   for (int e = 0; e < NE; ++e; @outer)
-   {
-      // Store dof <--> quad mappings
-      @shared double s_B[DQ1D] @dim(Q1D, D1D);
-      @shared double s_Bt[DQ1D] @dim(D1D, Q1D);
-
-      // Store xy planes in @shared memory
-      @shared double s_xy[M2D] @dim(M1D, M1D);
-
-      // Store z axis as registers
-      @exclusive double r_z[Q1D];
-      @exclusive double r_z2[D1D];
-
-      for (int y = 0; y < M1D; ++y; @inner)
-      {
-         for (int x = 0; x < M1D; ++x; @inner)
-         {
-            const int id = (y * M1D) + x;
-            // Fetch Q <--> D maps
-            if (id < DQ1D)
-            {
-               s_B[id]  = B[id];
-               s_Bt[id]  = Bt[id];
-            }
-            // Initialize our Z axis
-            for (int qz = 0; qz < Q1D; ++qz)
-            {
-               r_z[qz] = 0;
-            }
-            for (int dz = 0; dz < D1D; ++dz)
-            {
-               r_z2[dz] = 0;
-            }
-         }
-      }
-
-      for (int dy = 0; dy < M1D; ++dy; @inner)
-      {
-         for (int dx = 0; dx < M1D; ++dx; @inner)
-         {
-            if ((dx < D1D) && (dy < D1D))
-            {
-               for (int dz = 0; dz < D1D; ++dz)
-               {
-                  const double s = X(dx, dy, dz, e);
-                  // Calculate D -> Q in the Z axis
-                  for (int qz = 0; qz < Q1D; ++qz)
-                  {
-                     r_z[qz] += s * s_B(qz, dz);
-                  }
-               }
-            }
-         }
-      }
-      // For each xy plane
-      for (int qz = 0; qz < Q1D; ++qz)
-      {
-         // Fill xy plane at given z position
-         for (int dy = 0; dy < M1D; ++dy; @inner)
-         {
-            for (int dx = 0; dx < M1D; ++dx; @inner)
-            {
-               if ((dx < D1D) && (dy < D1D))
-               {
-                  s_xy(dx, dy) = r_z[qz];
-               }
-            }
-         }
-         // Calculate Dxyz, xDyz, xyDz in plane
-         for (int qy = 0; qy < M1D; ++qy; @inner)
-         {
-            for (int qx = 0; qx < M1D; ++qx; @inner)
-            {
-               if ((qx < Q1D) && (qy < Q1D))
-               {
-                  double s = 0;
-                  for (int dy = 0; dy < D1D; ++dy)
-                  {
-                     const double wy = s_B(qy, dy);
-                     for (int dx = 0; dx < D1D; ++dx)
-                     {
-                        const double wx = s_B(qx, dx);
-                        s += wx * wy * s_xy(dx, dy);
-                     }
-                  }
-
-                  s *= op(qx, qy, qz, e);
-
-                  for (int dz = 0; dz < D1D; ++dz)
-                  {
-                     const double wz  = s_Bt(dz, qz);
-                     r_z2[dz] += wz * s;
-                  }
-               }
-            }
-         }
-         @barrier("s_xy_sync_1");
-      }
-      // Iterate over xy planes to compute solution
-      for (int dz = 0; dz < D1D; ++dz)
-      {
-         // Place xy plane in @shared memory
-         for (int qy = 0; qy < M1D; ++qy; @inner)
-         {
-            for (int qx = 0; qx < M1D; ++qx; @inner)
-            {
-               if ((qx < Q1D) && (qy < Q1D))
-               {
-                  s_xy(qx, qy) = r_z2[dz];
-               }
-            }
-         }
-         // Finalize solution in xy plane
-         for (int dy = 0; dy < M1D; ++dy; @inner)
-         {
-            for (int dx = 0; dx < M1D; ++dx; @inner)
-            {
-               if ((dx < D1D) && (dy < D1D))
-               {
-                  double solZ = 0;
-                  for (int qy = 0; qy < Q1D; ++qy)
-                  {
-                     const double wy = s_Bt(dy, qy);
-                     for (int qx = 0; qx < Q1D; ++qx)
-                     {
-                        const double wx = s_Bt(dx, qx);
-                        solZ += wx * wy * s_xy(qx, qy);
-                     }
-                  }
-                  Y(dx, dy, dz, e) += solZ;
-               }
-            }
-         }
-         @barrier("s_xy_sync_2");
-      }
-   }
+                             @restrict DLocal3D_t Y) {
+  // Iterate over elements
+  for (int e = 0; e < NE; ++e; @outer) {
+    // Store dof <--> quad mappings
+    @shared double s_B[DQ1D] @dim(Q1D, D1D);
+    @shared double s_Bt[DQ1D] @dim(D1D, Q1D);
+
+    // Store xy planes in @shared memory
+    @shared double s_xy[M2D] @dim(M1D, M1D);
+
+    // Store z axis as registers
+    @exclusive double r_z[Q1D];
+    @exclusive double r_z2[D1D];
+
+    for (int y = 0; y < M1D; ++y; @inner) {
+      for (int x = 0; x < M1D; ++x; @inner) {
+        const int id = (y * M1D) + x;
+        // Fetch Q <--> D maps
+        if (id < DQ1D) {
+          s_B[id]  = B[id];
+          s_Bt[id]  = Bt[id];
+        }
+        // Initialize our Z axis
+        for (int qz = 0; qz < Q1D; ++qz) {
+          r_z[qz] = 0;
+        }
+        for (int dz = 0; dz < D1D; ++dz) {
+          r_z2[dz] = 0;
+        }
+      }
+    }
+
+    for (int dy = 0; dy < M1D; ++dy; @inner) {
+      for (int dx = 0; dx < M1D; ++dx; @inner) {
+        if ((dx < D1D) && (dy < D1D)) {
+          for (int dz = 0; dz < D1D; ++dz) {
+            const double s = X(dx, dy, dz, e);
+            // Calculate D -> Q in the Z axis
+            for (int qz = 0; qz < Q1D; ++qz) {
+              r_z[qz] += s * s_B(qz, dz);
+            }
+          }
+        }
+      }
+    }
+    // For each xy plane
+    for (int qz = 0; qz < Q1D; ++qz) {
+      // Fill xy plane at given z position
+      for (int dy = 0; dy < M1D; ++dy; @inner) {
+        for (int dx = 0; dx < M1D; ++dx; @inner) {
+          if ((dx < D1D) && (dy < D1D)) {
+            s_xy(dx, dy) = r_z[qz];
+          }
+        }
+      }
+      // Calculate Dxyz, xDyz, xyDz in plane
+      for (int qy = 0; qy < M1D; ++qy; @inner) {
+        for (int qx = 0; qx < M1D; ++qx; @inner) {
+          if ((qx < Q1D) && (qy < Q1D)) {
+            double s = 0;
+            for (int dy = 0; dy < D1D; ++dy) {
+              const double wy = s_B(qy, dy);
+              for (int dx = 0; dx < D1D; ++dx) {
+                const double wx = s_B(qx, dx);
+                s += wx * wy * s_xy(dx, dy);
+              }
+            }
+
+            s *= op(qx, qy, qz, e);
+
+            for (int dz = 0; dz < D1D; ++dz) {
+              const double wz  = s_Bt(dz, qz);
+              r_z2[dz] += wz * s;
+            }
+          }
+        }
+      }
+      @barrier("s_xy_sync_1");
+    }
+    // Iterate over xy planes to compute solution
+    for (int dz = 0; dz < D1D; ++dz) {
+      // Place xy plane in @shared memory
+      for (int qy = 0; qy < M1D; ++qy; @inner) {
+        for (int qx = 0; qx < M1D; ++qx; @inner) {
+          if ((qx < Q1D) && (qy < Q1D)) {
+            s_xy(qx, qy) = r_z2[dz];
+          }
+        }
+      }
+      // Finalize solution in xy plane
+      for (int dy = 0; dy < M1D; ++dy; @inner) {
+        for (int dx = 0; dx < M1D; ++dx; @inner) {
+          if ((dx < D1D) && (dy < D1D)) {
+            double solZ = 0;
+            for (int qy = 0; qy < Q1D; ++qy) {
+              const double wy = s_Bt(dy, qy);
+              for (int qx = 0; qx < Q1D; ++qx) {
+                const double wx = s_Bt(dx, qx);
+                solZ += wx * wy * s_xy(qx, qy);
+              }
+            }
+            Y(dx, dy, dz, e) += solZ;
+          }
+        }
+      }
+      @barrier("s_xy_sync_2");
+    }
+  }
 }