--- conflicted
+++ resolved
@@ -21,21 +21,12 @@
 
 ParBilinearForm::ParBilinearForm(ParBilinearForm &&other)
    : BilinearForm(std::move(other)), pfes(other.pfes),
-<<<<<<< HEAD
-     X(other.pfes, other.X.GetData()), Y(other.pfes, other.Y.GetData()),
-     Ytmp(std::move(other.Ytmp)), p_mat(other.p_mat), p_mat_e(other.p_mat_e),
-     keep_nbr_block(other.keep_nbr_block)
-{
-   other.X.MakeRef(other.pfes, nullptr);
-   other.Y.MakeRef(other.pfes, nullptr);
-=======
      Xaux(other.pfes, other.Xaux.GetData()), Yaux(other.pfes, other.Yaux.GetData()),
      Ytmp(std::move(other.Ytmp)), p_mat(other.p_mat), p_mat_e(other.p_mat_e),
      keep_nbr_block(other.keep_nbr_block)
 {
    other.Xaux.MakeRef(other.pfes, nullptr);
    other.Yaux.MakeRef(other.pfes, nullptr);
->>>>>>> d60c544e
 
    p_mat.SetOperatorOwner();
    other.p_mat.SetOperatorOwner(false);
@@ -54,17 +45,10 @@
    {
       BilinearForm::operator=(std::move(other));
       pfes = other.pfes;
-<<<<<<< HEAD
-      X.MakeRef(other.pfes, other.X.GetData());
-      other.X.MakeRef(other.pfes, nullptr);
-      Y.MakeRef(other.pfes, other.Y.GetData());
-      other.Y.MakeRef(other.pfes, nullptr);
-=======
       Xaux.MakeRef(other.pfes, other.Xaux.GetData());
       other.Xaux.MakeRef(other.pfes, nullptr);
       Yaux.MakeRef(other.pfes, other.Yaux.GetData());
       other.Yaux.MakeRef(other.pfes, nullptr);
->>>>>>> d60c544e
 
       Ytmp = std::move(other.Ytmp);
 
