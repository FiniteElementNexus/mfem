--- conflicted
+++ resolved
@@ -414,14 +414,11 @@
    bool local;
 
 public:
-<<<<<<< HEAD
-   ConformingProlongationOperator(int lsize, const GroupCommunicator &gc_);
-
-   ConformingProlongationOperator(const ParFiniteElementSpace &pfes);
-=======
+   ConformingProlongationOperator(int lsize, const GroupCommunicator &gc_,
+                                  bool local_=false);
+
    ConformingProlongationOperator(const ParFiniteElementSpace &pfes,
                                   bool local_=false);
->>>>>>> 5abb89c7
 
    const GroupCommunicator &GetGroupCommunicator() const;
 
@@ -469,15 +466,12 @@
    void ReduceEndAssemble(Vector &dst) const;
 
 public:
-<<<<<<< HEAD
    DeviceConformingProlongationOperator(
-      const GroupCommunicator &gc_, const SparseMatrix *R);
-
-   DeviceConformingProlongationOperator(const ParFiniteElementSpace &pfes);
-=======
+      const GroupCommunicator &gc_, const SparseMatrix *R,
+      bool local_=false);
+
    DeviceConformingProlongationOperator(const ParFiniteElementSpace &pfes,
                                         bool local_=false);
->>>>>>> 5abb89c7
 
    virtual ~DeviceConformingProlongationOperator();
 
