// Copyright (c) 2010-2022, Lawrence Livermore National Security, LLC. Produced
// at the Lawrence Livermore National Laboratory. All Rights reserved. See files
// LICENSE and NOTICE for details. LLNL-CODE-806117.
//
// This file is part of the MFEM library. For more information and source code
// availability visit https://mfem.org.
//
// MFEM is free software; you can redistribute it and/or modify it under the
// terms of the BSD-3 license. We welcome feedback and contributions, see file
// CONTRIBUTING.md for details.

#ifndef MFEM_PFESPACE
#define MFEM_PFESPACE

#include "../config/config.hpp"

#ifdef MFEM_USE_MPI

#include "../linalg/hypre.hpp"
#include "../mesh/pmesh.hpp"
#include "../mesh/nurbs.hpp"
#include "fespace.hpp"

namespace mfem
{

/// Abstract parallel finite element space.
class ParFiniteElementSpace : public FiniteElementSpace
{
private:
   /// MPI data.
   MPI_Comm MyComm;
   int NRanks, MyRank;

   /// Parallel mesh; #mesh points to this object as well. Not owned.
   ParMesh *pmesh;
   /** Parallel non-conforming mesh extension object; same as pmesh->pncmesh.
       Not owned. */
   ParNCMesh *pncmesh;

   /// GroupCommunicator on the local VDofs. Owned.
   GroupCommunicator *gcomm;

   /// Number of true dofs in this processor (local true dofs).
   mutable int ltdof_size;

   /// Number of vertex/edge/face/total ghost DOFs (nonconforming case).
   int ngvdofs, ngedofs, ngfdofs, ngdofs;

   /// The group of each local dof.
   Array<int> ldof_group;

   /// For a local dof: the local true dof number in the master of its group.
   mutable Array<int> ldof_ltdof;

   /// Offsets for the dofs in each processor in global numbering.
   mutable Array<HYPRE_BigInt> dof_offsets;

   /// Offsets for the true dofs in each processor in global numbering.
   mutable Array<HYPRE_BigInt> tdof_offsets;

   /// Offsets for the true dofs in neighbor processor in global numbering.
   mutable Array<HYPRE_BigInt> tdof_nb_offsets;

   /// Previous 'dof_offsets' (before Update()), column partition of T.
   Array<HYPRE_BigInt> old_dof_offsets;

   /// The sign of the basis functions at the scalar local dofs.
   Array<int> ldof_sign;

   /// The matrix P (interpolation from true dof to dof). Owned.
   mutable HypreParMatrix *P;
   /// Optimized action-only prolongation operator for conforming meshes. Owned.
   mutable Operator *Pconf;

   /** Used to indicate that the space is nonconforming (even if the underlying
       mesh has NULL @a ncmesh). This occurs in low-order preconditioning on
       nonconforming meshes. */
   bool nonconf_P;

   /// The (block-diagonal) matrix R (restriction of dof to true dof). Owned.
   mutable SparseMatrix *R;
   /// Optimized action-only restriction operator for conforming meshes. Owned.
   mutable Operator *Rconf;
   /** Transpose of R or Rconf. For conforming mesh, this is a matrix-free
       (Device)ConformingProlongationOperator, for a non-conforming mesh
       this is a TransposeOperator wrapping R. */
   mutable Operator *R_transpose;

   /// Flag indicating the existence of shared triangles with interior ND dofs
   bool nd_strias;

   /// Resets nd_strias flag at constuction or after rebalancing
   void CheckNDSTriaDofs();

   ParNURBSExtension *pNURBSext() const
   { return dynamic_cast<ParNURBSExtension *>(NURBSext); }

   static ParNURBSExtension *MakeLocalNURBSext(
      const NURBSExtension *globNURBSext, const NURBSExtension *parNURBSext);

   GroupTopology &GetGroupTopo() const
   { return (NURBSext) ? pNURBSext()->gtopo : pmesh->gtopo; }

   // Auxiliary method used in constructors
   void ParInit(ParMesh *pm);

   void Construct();
   void Destroy();

   // ldof_type = 0 : DOFs communicator, otherwise VDOFs communicator
   void GetGroupComm(GroupCommunicator &gcomm, int ldof_type,
                     Array<int> *ldof_sign = NULL);

   /// Construct dof_offsets and tdof_offsets using global communication.
   void GenerateGlobalOffsets() const;

   /// Construct ldof_group and ldof_ltdof.
   void ConstructTrueDofs();
   void ConstructTrueNURBSDofs();

   void ApplyLDofSigns(Array<int> &dofs) const;
   void ApplyLDofSigns(Table &el_dof) const;

   typedef NCMesh::MeshId MeshId;
   typedef ParNCMesh::GroupId GroupId;

   void GetGhostVertexDofs(const MeshId &id, Array<int> &dofs) const;
   void GetGhostEdgeDofs(const MeshId &edge_id, Array<int> &dofs) const;
   void GetGhostFaceDofs(const MeshId &face_id, Array<int> &dofs) const;

   void GetGhostDofs(int entity, const MeshId &id, Array<int> &dofs) const;
   /// Return the dofs associated with the interior of the given mesh entity.
   void GetBareDofs(int entity, int index, Array<int> &dofs) const;

   int  PackDof(int entity, int index, int edof) const;
   void UnpackDof(int dof, int &entity, int &index, int &edof) const;

#ifdef MFEM_PMATRIX_STATS
   mutable int n_msgs_sent, n_msgs_recv;
   mutable int n_rows_sent, n_rows_recv, n_rows_fwd;
#endif

   void ScheduleSendRow(const struct PMatrixRow &row, int dof, GroupId group_id,
                        std::map<int, class NeighborRowMessage> &send_msg) const;

   void ForwardRow(const struct PMatrixRow &row, int dof,
                   GroupId group_sent_id, GroupId group_id,
                   std::map<int, class NeighborRowMessage> &send_msg) const;

#ifdef MFEM_DEBUG_PMATRIX
   void DebugDumpDOFs(std::ostream &os,
                      const SparseMatrix &deps,
                      const Array<GroupId> &dof_group,
                      const Array<GroupId> &dof_owner,
                      const Array<bool> &finalized) const;
#endif

   /// Helper: create a HypreParMatrix from a list of PMatrixRows.
   HypreParMatrix*
   MakeVDimHypreMatrix(const std::vector<struct PMatrixRow> &rows,
                       int local_rows, int local_cols,
                       Array<HYPRE_BigInt> &row_starts,
                       Array<HYPRE_BigInt> &col_starts) const;

   /// Build the P and R matrices.
   void Build_Dof_TrueDof_Matrix() const;

   /** Used when the ParMesh is non-conforming, i.e. pmesh->pncmesh != NULL.
       Constructs the matrices P and R, the DOF and true DOF offset arrays,
       and the DOF -> true DOF map ('dof_tdof'). Returns the number of
       vector true DOFs. All pointer arguments are optional and can be NULL. */
   int BuildParallelConformingInterpolation(HypreParMatrix **P, SparseMatrix **R,
                                            Array<HYPRE_BigInt> &dof_offs,
                                            Array<HYPRE_BigInt> &tdof_offs,
                                            Array<int> *dof_tdof,
                                            bool partial = false) const;

   /** Calculate a GridFunction migration matrix after mesh load balancing.
       The result is a parallel permutation matrix that can be used to update
       all grid functions defined on this space. */
   HypreParMatrix* RebalanceMatrix(int old_ndofs,
                                   const Table* old_elem_dof,
                                   const Table* old_elem_fos);

   /** Calculate a GridFunction restriction matrix after mesh derefinement.
       The matrix is constructed so that the new grid function interpolates
       the original function, i.e., the original function is evaluated at the
       nodes of the coarse function. */
   HypreParMatrix* ParallelDerefinementMatrix(int old_ndofs,
                                              const Table *old_elem_dof,
                                              const Table *old_elem_fos);

   /// Updates the internal mesh pointer. @warning @a new_mesh must be
   /// <b>topologically identical</b> to the existing mesh. Used if the address
   /// of the Mesh object has changed, e.g. in @a Mesh::Swap.
   virtual void UpdateMeshPointer(Mesh *new_mesh);

   /// Copies the prolongation and restriction matrices from @a fes.
   ///
   /// Used for low order preconditioning on non-conforming meshes. If the DOFs
   /// require a permutation, it will be supplied by non-NULL @a perm. NULL @a
   /// perm indicates that no permutation is required.
   virtual void CopyProlongationAndRestriction(const FiniteElementSpace &fes,
                                               const Array<int> *perm);

public:
   // Face-neighbor data
   // Number of face-neighbor dofs
   int num_face_nbr_dofs;
   // Face-neighbor-element to face-neighbor dof
   Table face_nbr_element_dof;
   // Face-neighbor-element face orientations
   Table face_nbr_element_fos;
   // Face-neighbor to ldof in the face-neighbor numbering
   Table face_nbr_ldof;
   // The global ldof indices of the face-neighbor dofs
   Array<HYPRE_BigInt> face_nbr_glob_dof_map;
   // Local face-neighbor data: face-neighbor to ldof
   Table send_face_nbr_ldof;

   /** @brief Copy constructor: deep copy all data from @a orig except the
       ParMesh, the FiniteElementCollection, and some derived data. */
   /** If the @a pmesh or @a fec pointers are NULL (default), then the new
       ParFiniteElementSpace will reuse the respective pointers from @a orig. If
       any of these pointers is not NULL, the given pointer will be used instead
       of the one used by @a orig.

       @note The objects pointed to by the @a pmesh and @a fec parameters must
       be either the same objects as the ones used by @a orig, or copies of
       them. Otherwise, the behavior is undefined.

       @note Derived data objects, such as the parallel prolongation and
       restriction operators, the update operator, and any of the face-neighbor
       data, will not be copied, even if they are created in the @a orig object.
   */
   ParFiniteElementSpace(const ParFiniteElementSpace &orig,
                         ParMesh *pmesh = NULL,
                         const FiniteElementCollection *fec = NULL);

   /** @brief Convert/copy the *local* (Par)FiniteElementSpace @a orig to
       ParFiniteElementSpace: deep copy all data from @a orig except the Mesh,
       the FiniteElementCollection, and some derived data. */
   ParFiniteElementSpace(const FiniteElementSpace &orig, ParMesh &pmesh,
                         const FiniteElementCollection *fec = NULL);

   /** @brief Construct the *local* ParFiniteElementSpace corresponding to the
       global FE space, @a global_fes. */
   /** The parameter @a pm is the *local* ParMesh obtained by decomposing the
       global Mesh used by @a global_fes. The array @a partitioning represents
       the parallel decomposition - it maps global element ids to MPI ranks.
       If the FiniteElementCollection, @a f, is NULL (default), the FE
       collection used by @a global_fes will be reused. If @a f is not NULL, it
       must be the same as, or a copy of, the FE collection used by
       @a global_fes. */
   ParFiniteElementSpace(ParMesh *pm, const FiniteElementSpace *global_fes,
                         const int *partitioning,
                         const FiniteElementCollection *f = NULL);

   ParFiniteElementSpace(ParMesh *pm, const FiniteElementCollection *f,
                         int dim = 1, int ordering = Ordering::byNODES);

   /// Construct a NURBS FE space based on the given NURBSExtension, @a ext.
   /** The parameter @a ext will be deleted by this constructor, replaced by a
       ParNURBSExtension owned by the ParFiniteElementSpace.
       @note If the pointer @a ext is NULL, this constructor is equivalent to
       the standard constructor with the same arguments minus the
       NURBSExtension, @a ext. */
   ParFiniteElementSpace(ParMesh *pm, NURBSExtension *ext,
                         const FiniteElementCollection *f,
                         int dim = 1, int ordering = Ordering::byNODES);

   MPI_Comm GetComm() const { return MyComm; }
   int GetNRanks() const { return NRanks; }
   int GetMyRank() const { return MyRank; }

   inline ParMesh *GetParMesh() const { return pmesh; }

   int GetDofSign(int i)
   { return NURBSext || Nonconforming() ? 1 : ldof_sign[VDofToDof(i)]; }
   HYPRE_BigInt *GetDofOffsets()     const { return dof_offsets; }
   HYPRE_BigInt *GetTrueDofOffsets() const { return tdof_offsets; }
   HYPRE_BigInt GlobalVSize() const
   { return Dof_TrueDof_Matrix()->GetGlobalNumRows(); }
   HYPRE_BigInt GlobalTrueVSize() const
   { return Dof_TrueDof_Matrix()->GetGlobalNumCols(); }

   /// Return the number of local vector true dofs.
   virtual int GetTrueVSize() const { return ltdof_size; }

   /// Returns indexes of degrees of freedom in array dofs for i'th element.
   virtual DofTransformation *GetElementDofs(int i, Array<int> &dofs) const;

   /// Returns indexes of degrees of freedom for i'th boundary element.
   virtual DofTransformation *GetBdrElementDofs(int i, Array<int> &dofs) const;

   /** Returns the indexes of the degrees of freedom for i'th face
       including the dofs for the edges and the vertices of the face. */
   virtual int GetFaceDofs(int i, Array<int> &dofs, int variant = 0) const;

   /** Returns pointer to the FiniteElement in the FiniteElementCollection
       associated with i'th element in the mesh object. If @a i is greater than
       or equal to the number of local mesh elements, @a i will be interpreted
       as a shifted index of a face neighbor element. */
   virtual const FiniteElement *GetFE(int i) const;

   /** Returns an Operator that converts L-vectors to E-vectors on each face.
       The parallel version is different from the serial one because of the
       presence of shared faces. Shared faces are treated as interior faces,
       the returned operator handles the communication needed to get the
       shared face values from other MPI ranks */
   virtual const FaceRestriction *GetFaceRestriction(
      ElementDofOrdering e_ordering, FaceType type,
      L2FaceValues mul = L2FaceValues::DoubleValued) const;

   void GetSharedEdgeDofs(int group, int ei, Array<int> &dofs) const;
   void GetSharedTriangleDofs(int group, int fi, Array<int> &dofs) const;
   void GetSharedQuadrilateralDofs(int group, int fi, Array<int> &dofs) const;

   /// The true dof-to-dof interpolation matrix
   HypreParMatrix *Dof_TrueDof_Matrix() const
   { if (!P) { Build_Dof_TrueDof_Matrix(); } return P; }

   /** @brief For a non-conforming mesh, construct and return the interpolation
       matrix from the partially conforming true dofs to the local dofs. */
   /** @note The returned pointer must be deleted by the caller. */
   HypreParMatrix *GetPartialConformingInterpolation();

   /** Create and return a new HypreParVector on the true dofs, which is
       owned by (i.e. it must be destroyed by) the calling function. */
   HypreParVector *NewTrueDofVector()
   { return (new HypreParVector(MyComm,GlobalTrueVSize(),GetTrueDofOffsets()));}

   /// Scale a vector of true dofs
   void DivideByGroupSize(double *vec);

   /// Return a reference to the internal GroupCommunicator (on VDofs)
   GroupCommunicator &GroupComm() { return *gcomm; }

   /// Return a const reference to the internal GroupCommunicator (on VDofs)
   const GroupCommunicator &GroupComm() const { return *gcomm; }

   /// Return a new GroupCommunicator on scalar dofs, i.e. for VDim = 1.
   /** @note The returned pointer must be deleted by the caller. */
   GroupCommunicator *ScalarGroupComm();

   /** @brief Given an integer array on the local degrees of freedom, perform
       a bitwise OR between the shared dofs. */
   /** For non-conforming mesh, synchronization is performed on the cut (aka
       "partially conforming") space. */
   void Synchronize(Array<int> &ldof_marker) const;

   /** @brief Mark degrees of freedom associated with boundary elements with
       the specified boundary attributes (marked in 'bdr_attr_is_ess').

       For spaces with 'vdim' > 1, the 'component' parameter can be used
       to restricts the marked vDOFs to the specified component.
       If overwrite is set to false then values in ess_vdofs are preserved
       and not reset. However, the assumption here is that ess_vdofs is set to
       the correct size already.*/
   virtual void GetEssentialVDofs(const Array<int> &bdr_attr_is_ess,
                                  Array<int> &ess_dofs,
                                  int component = -1,
                                  bool overwrite = true) const;

   /// pass an array of components to determine the boundary degrees of freedom
   virtual void GetEssentialVDofs(const Array<int> &bdr_attr_is_ess,
                                  Array<int> &ess_dofs,
                                  const Array2D<int> &componentID) const;

   /** Get a list of essential true dofs, ess_tdof_list, corresponding to the
       boundary attributes marked in the array bdr_attr_is_ess. */
   virtual void GetEssentialTrueDofs(const Array<int> &bdr_attr_is_ess,
                                     Array<int> &ess_tdof_list,
                                     int component = -1);

<<<<<<< HEAD
   /** Get a list of essential true dofs corresponding to the boundary
       attributes marked in the array, bdr_attr_is_ess, only for the dofs
       specified in the component Array */
   virtual void GetEssentialTrueDofs(const Array<int> &bdr_attr_is_ess,
                                     Array<int> &ess_tdof_list,
                                     const Array2D<int> &component);
=======
   /** @brief Get a list of essential true dofs, ess_tdof_list, corresponding to the
       boundary attributes marked in the array bdr_attr_is_ess.

       For spaces with 'vdim' > 1, the 'component' array can be used
       to restricts the marked tDOFs per boundary to the specified components.
       If vdim > 1 then one can specify per boundary attribute which components
       on a boundary are essential by assigning a value of true to its location
       in the component array.
       The component has dimensions number of boundary attributes x vdim. */
   virtual void GetEssentialTrueDofs(const Array<int> &bdr_attr_is_ess,
                                     Array<int> &ess_tdof_list,
                                     const Array2D<bool> &component);
>>>>>>> 63db5c48

   /** If the given ldof is owned by the current processor, return its local
       tdof number, otherwise return -1 */
   int GetLocalTDofNumber(int ldof) const;
   /// Returns the global tdof number of the given local degree of freedom
   HYPRE_BigInt GetGlobalTDofNumber(int ldof) const;
   /** Returns the global tdof number of the given local degree of freedom in
       the scalar version of the current finite element space. The input should
       be a scalar local dof. */
   HYPRE_BigInt GetGlobalScalarTDofNumber(int sldof);

   HYPRE_BigInt GetMyDofOffset() const;
   HYPRE_BigInt GetMyTDofOffset() const;

   virtual const Operator *GetProlongationMatrix() const;
   /** @brief Return logical transpose of restriction matrix, but in
       non-assembled optimized matrix-free form.

       The implementation is like GetProlongationMatrix, but it sets local
       DOFs to the true DOF values if owned locally, otherwise zero. */
   virtual const Operator *GetRestrictionTransposeOperator() const;
   /** Get an Operator that performs the action of GetRestrictionMatrix(),
       but potentially with a non-assembled optimized matrix-free
       implementation. */
   virtual const Operator *GetRestrictionOperator() const;
   /// Get the R matrix which restricts a local dof vector to true dof vector.
   virtual const SparseMatrix *GetRestrictionMatrix() const
   { Dof_TrueDof_Matrix(); return R; }

   // Face-neighbor functions
   void ExchangeFaceNbrData();
   int GetFaceNbrVSize() const { return num_face_nbr_dofs; }
   DofTransformation *GetFaceNbrElementVDofs(int i, Array<int> &vdofs) const;
   void GetFaceNbrFaceVDofs(int i, Array<int> &vdofs) const;
   const FiniteElement *GetFaceNbrFE(int i) const;
   const FiniteElement *GetFaceNbrFaceFE(int i) const;
   const HYPRE_BigInt *GetFaceNbrGlobalDofMap() { return face_nbr_glob_dof_map; }
   ElementTransformation *GetFaceNbrElementTransformation(int i) const
   { return pmesh->GetFaceNbrElementTransformation(i); }

   void Lose_Dof_TrueDof_Matrix();
   void LoseDofOffsets() { dof_offsets.LoseData(); }
   void LoseTrueDofOffsets() { tdof_offsets.LoseData(); }

   bool Conforming() const { return pmesh->pncmesh == NULL && !nonconf_P; }
   bool Nonconforming() const { return pmesh->pncmesh != NULL || nonconf_P; }

   bool SharedNDTriangleDofs() const { return nd_strias; }

   // Transfer parallel true-dof data from coarse_fes, defined on a coarse mesh,
   // to this FE space, defined on a refined mesh. See full documentation in the
   // base class, FiniteElementSpace::GetTrueTransferOperator.
   virtual void GetTrueTransferOperator(const FiniteElementSpace &coarse_fes,
                                        OperatorHandle &T) const;

   /** Reflect changes in the mesh. Calculate one of the refinement/derefinement
       /rebalance matrices, unless want_transform is false. */
   virtual void Update(bool want_transform = true);

   /// Free ParGridFunction transformation matrix (if any), to save memory.
   virtual void UpdatesFinished()
   {
      FiniteElementSpace::UpdatesFinished();
      old_dof_offsets.DeleteAll();
   }

   virtual ~ParFiniteElementSpace() { Destroy(); }

   void PrintPartitionStats();

   /// Obsolete, kept for backward compatibility
   int TrueVSize() const { return ltdof_size; }
};


/// Auxiliary class used by ParFiniteElementSpace.
class ConformingProlongationOperator : public Operator
{
protected:
   Array<int> external_ldofs;
   const GroupCommunicator &gc;
   bool local;

public:
   ConformingProlongationOperator(int lsize, const GroupCommunicator &gc_,
                                  bool local_=false);

   ConformingProlongationOperator(const ParFiniteElementSpace &pfes,
                                  bool local_=false);

   const GroupCommunicator &GetGroupCommunicator() const;

   virtual void Mult(const Vector &x, Vector &y) const;

   virtual void MultTranspose(const Vector &x, Vector &y) const;
};

/// Auxiliary device class used by ParFiniteElementSpace.
class DeviceConformingProlongationOperator: public
   ConformingProlongationOperator
{
protected:
   bool mpi_gpu_aware;
   Array<int> shr_ltdof, ext_ldof;
   mutable Vector shr_buf, ext_buf;
   Memory<int> shr_buf_offsets, ext_buf_offsets;
   Array<int> ltdof_ldof, unq_ltdof;
   Array<int> unq_shr_i, unq_shr_j;
   MPI_Request *requests;

   // Kernel: copy ltdofs from 'src' to 'shr_buf' - prepare for send.
   //         shr_buf[i] = src[shr_ltdof[i]]
   void BcastBeginCopy(const Vector &src) const;

   // Kernel: copy ltdofs from 'src' to ldofs in 'dst'.
   //         dst[ltdof_ldof[i]] = src[i]
   void BcastLocalCopy(const Vector &src, Vector &dst) const;

   // Kernel: copy ext. dofs from 'ext_buf' to 'dst' - after recv.
   //         dst[ext_ldof[i]] = ext_buf[i]
   void BcastEndCopy(Vector &dst) const;

   // Kernel: copy ext. dofs from 'src' to 'ext_buf' - prepare for send.
   //         ext_buf[i] = src[ext_ldof[i]]
   void ReduceBeginCopy(const Vector &src) const;

   // Kernel: copy owned ldofs from 'src' to ltdofs in 'dst'.
   //         dst[i] = src[ltdof_ldof[i]]
   void ReduceLocalCopy(const Vector &src, Vector &dst) const;

   // Kernel: assemble dofs from 'shr_buf' into to 'dst' - after recv.
   //         dst[shr_ltdof[i]] += shr_buf[i]
   void ReduceEndAssemble(Vector &dst) const;

public:
   DeviceConformingProlongationOperator(
      const GroupCommunicator &gc_, const SparseMatrix *R, bool local_=false);

   DeviceConformingProlongationOperator(const ParFiniteElementSpace &pfes,
                                        bool local_=false);

   virtual ~DeviceConformingProlongationOperator();

   virtual void Mult(const Vector &x, Vector &y) const;

   virtual void MultTranspose(const Vector &x, Vector &y) const;
};

}

#endif // MFEM_USE_MPI

#endif<|MERGE_RESOLUTION|>--- conflicted
+++ resolved
@@ -363,25 +363,12 @@
                                   int component = -1,
                                   bool overwrite = true) const;
 
-   /// pass an array of components to determine the boundary degrees of freedom
-   virtual void GetEssentialVDofs(const Array<int> &bdr_attr_is_ess,
-                                  Array<int> &ess_dofs,
-                                  const Array2D<int> &componentID) const;
-
    /** Get a list of essential true dofs, ess_tdof_list, corresponding to the
        boundary attributes marked in the array bdr_attr_is_ess. */
    virtual void GetEssentialTrueDofs(const Array<int> &bdr_attr_is_ess,
                                      Array<int> &ess_tdof_list,
                                      int component = -1);
 
-<<<<<<< HEAD
-   /** Get a list of essential true dofs corresponding to the boundary
-       attributes marked in the array, bdr_attr_is_ess, only for the dofs
-       specified in the component Array */
-   virtual void GetEssentialTrueDofs(const Array<int> &bdr_attr_is_ess,
-                                     Array<int> &ess_tdof_list,
-                                     const Array2D<int> &component);
-=======
    /** @brief Get a list of essential true dofs, ess_tdof_list, corresponding to the
        boundary attributes marked in the array bdr_attr_is_ess.
 
@@ -394,7 +381,6 @@
    virtual void GetEssentialTrueDofs(const Array<int> &bdr_attr_is_ess,
                                      Array<int> &ess_tdof_list,
                                      const Array2D<bool> &component);
->>>>>>> 63db5c48
 
    /** If the given ldof is owned by the current processor, return its local
        tdof number, otherwise return -1 */
