--- conflicted
+++ resolved
@@ -349,12 +349,7 @@
             if (D1D <= MD && Q1D <= MQ)
             { return Det3D<0,0,true>(NE,B,G,X,Y,D1D,Q1D); }
             // Last fall-back will use global memory
-            return Det3D<0,0,false>(
-<<<<<<< HEAD
-                      NE,B,G,X,Y,vdim,D1D,Q1D);
-=======
-                      NE,B,G,X,Y,D1D,Q1D,&d_buff);
->>>>>>> db77249a
+            return Det3D<0,0,false>(NE,B,G,X,Y,D1D,Q1D);
          }
       }
    }
