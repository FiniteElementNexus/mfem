// Copyright (c) 2010-2024, Lawrence Livermore National Security, LLC. Produced
// at the Lawrence Livermore National Laboratory. All Rights reserved. See files
// LICENSE and NOTICE for details. LLNL-CODE-806117.
//
// This file is part of the MFEM library. For more information and source code
// availability visit https://mfem.org.
//
// MFEM is free software; you can redistribute it and/or modify it under the
// terms of the BSD-3 license. We welcome feedback and contributions, see file
// CONTRIBUTING.md for details.

// Internal header, included only by .cpp files.
// Template function implementations.

#ifndef MFEM_QUADINTERP_EVAL
#define MFEM_QUADINTERP_EVAL

#include "../quadinterpolator.hpp"
#include "../../general/forall.hpp"
#include "../../linalg/dtensor.hpp"
#include "../../linalg/kernels.hpp"
#include "../kernels.hpp"

namespace mfem
{

namespace internal
{

namespace quadrature_interpolator
{

template<QVectorLayout Q_LAYOUT>
static void Values1D(const int NE,
                     const real_t *b_,
                     const real_t *x_,
                     real_t *y_,
                     const int vdim,
                     const int d1d,
                     const int q1d)
{
   const auto b = Reshape(b_, q1d, d1d);
   const auto x = Reshape(x_, d1d, vdim, NE);
   auto y = Q_LAYOUT == QVectorLayout::byNODES ?
            Reshape(y_, q1d, vdim, NE):
            Reshape(y_, vdim, q1d, NE);

   mfem::forall(NE, [=] MFEM_HOST_DEVICE (int e)
   {
      for (int c = 0; c < vdim; c++)
      {
         for (int q = 0; q < q1d; q++)
         {
            real_t u = 0.0;
            for (int d = 0; d < d1d; d++)
            {
               u += b(q, d) * x(d, c, e);
            }
            if (Q_LAYOUT == QVectorLayout::byVDIM)  { y(c, q, e) = u; }
            if (Q_LAYOUT == QVectorLayout::byNODES) { y(q, c, e) = u; }
         }
      }
   });
}

// Template compute kernel for Values in 2D: tensor product version.
template<QVectorLayout Q_LAYOUT,
         int T_VDIM = 0, int T_D1D = 0, int T_Q1D = 0,
         int T_NBZ = 1>
static void Values2D(const int NE,
                     const real_t *b_,
                     const real_t *x_,
                     real_t *y_,
                     const int vdim = 0,
                     const int d1d = 0,
                     const int q1d = 0)
{
   static constexpr int NBZ = T_NBZ ? T_NBZ : 1;

   const int D1D = T_D1D ? T_D1D : d1d;
   const int Q1D = T_Q1D ? T_Q1D : q1d;
   const int VDIM = T_VDIM ? T_VDIM : vdim;

   const auto b = Reshape(b_, Q1D, D1D);
   const auto x = Reshape(x_, D1D, D1D, VDIM, NE);
   auto y = Q_LAYOUT == QVectorLayout::byNODES ?
            Reshape(y_, Q1D, Q1D, VDIM, NE):
            Reshape(y_, VDIM, Q1D, Q1D, NE);

   mfem::forall_2D_batch(NE, Q1D, Q1D, NBZ, [=] MFEM_HOST_DEVICE (int e)
   {
      const int D1D = T_D1D ? T_D1D : d1d;
      const int Q1D = T_Q1D ? T_Q1D : q1d;
      const int VDIM = T_VDIM ? T_VDIM : vdim;
      constexpr int MQ1 = T_Q1D ? T_Q1D : DofQuadLimits::MAX_Q1D;
      constexpr int MD1 = T_D1D ? T_D1D : DofQuadLimits::MAX_D1D;
      constexpr int MDQ = (MQ1 > MD1) ? MQ1 : MD1;
      const int tidz = MFEM_THREAD_ID(z);

      MFEM_SHARED real_t sB[MQ1*MD1];
      MFEM_SHARED real_t sm0[NBZ][MDQ*MDQ];
      MFEM_SHARED real_t sm1[NBZ][MDQ*MDQ];

      kernels::internal::LoadB<MD1,MQ1>(D1D,Q1D,b,sB);

      ConstDeviceMatrix B(sB, D1D,Q1D);
      DeviceMatrix DD(sm0[tidz], MD1, MD1);
      DeviceMatrix DQ(sm1[tidz], MD1, MQ1);
      DeviceMatrix QQ(sm0[tidz], MQ1, MQ1);

      for (int c = 0; c < VDIM; c++)
      {
         kernels::internal::LoadX(e,D1D,c,x,DD);
         kernels::internal::EvalX(D1D,Q1D,B,DD,DQ);
         kernels::internal::EvalY(D1D,Q1D,B,DQ,QQ);
         MFEM_FOREACH_THREAD(qy,y,Q1D)
         {
            MFEM_FOREACH_THREAD(qx,x,Q1D)
            {
               real_t u = QQ(qx,qy);
               if (Q_LAYOUT == QVectorLayout::byVDIM) { y(c,qx,qy,e) = u; }
               if (Q_LAYOUT == QVectorLayout::byNODES) { y(qx,qy,c,e) = u; }
            }
         }
         MFEM_SYNC_THREAD;
      }
   });
}

// Template compute kernel for Values in 3D: tensor product version.
template<QVectorLayout Q_LAYOUT,
         int T_VDIM = 0, int T_D1D = 0, int T_Q1D = 0>
static void Values3D(const int NE,
                     const real_t *b_,
                     const real_t *x_,
                     real_t *y_,
                     const int vdim = 0,
                     const int d1d = 0,
                     const int q1d = 0)
{
   const int D1D = T_D1D ? T_D1D : d1d;
   const int Q1D = T_Q1D ? T_Q1D : q1d;
   const int VDIM = T_VDIM ? T_VDIM : vdim;

   const auto b = Reshape(b_, Q1D, D1D);
   const auto x = Reshape(x_, D1D, D1D, D1D, VDIM, NE);
   auto y = Q_LAYOUT == QVectorLayout:: byNODES ?
            Reshape(y_, Q1D, Q1D, Q1D, VDIM, NE):
            Reshape(y_, VDIM, Q1D, Q1D, Q1D, NE);

   mfem::forall_3D(NE, Q1D, Q1D, Q1D, [=] MFEM_HOST_DEVICE (int e)
   {
      const int D1D = T_D1D ? T_D1D : d1d;
      const int Q1D = T_Q1D ? T_Q1D : q1d;
      const int VDIM = T_VDIM ? T_VDIM : vdim;
      constexpr int MQ1 = T_Q1D ? T_Q1D : DofQuadLimits::MAX_INTERP_1D;
      constexpr int MD1 = T_D1D ? T_D1D : DofQuadLimits::MAX_INTERP_1D;
      constexpr int MDQ = (MQ1 > MD1) ? MQ1 : MD1;

      MFEM_SHARED real_t sB[MQ1*MD1];
      MFEM_SHARED real_t sm0[MDQ*MDQ*MDQ];
      MFEM_SHARED real_t sm1[MDQ*MDQ*MDQ];

      kernels::internal::LoadB<MD1,MQ1>(D1D,Q1D,b,sB);

      ConstDeviceMatrix B(sB, D1D,Q1D);
      DeviceCube DDD(sm0, MD1,MD1,MD1);
      DeviceCube DDQ(sm1, MD1,MD1,MQ1);
      DeviceCube DQQ(sm0, MD1,MQ1,MQ1);
      DeviceCube QQQ(sm1, MQ1,MQ1,MQ1);

      for (int c = 0; c < VDIM; c++)
      {
         kernels::internal::LoadX(e,D1D,c,x,DDD);
         kernels::internal::EvalX(D1D,Q1D,B,DDD,DDQ);
         kernels::internal::EvalY(D1D,Q1D,B,DDQ,DQQ);
         kernels::internal::EvalZ(D1D,Q1D,B,DQQ,QQQ);
         MFEM_FOREACH_THREAD(qz,z,Q1D)
         {
            MFEM_FOREACH_THREAD(qy,y,Q1D)
            {
               MFEM_FOREACH_THREAD(qx,x,Q1D)
               {
                  const real_t u = QQQ(qz,qy,qx);
                  if (Q_LAYOUT == QVectorLayout::byVDIM) { y(c,qx,qy,qz,e) = u; }
                  if (Q_LAYOUT == QVectorLayout::byNODES) { y(qx,qy,qz,c,e) = u; }
               }
            }
         }
         MFEM_SYNC_THREAD;
      }
   });
}

} // namespace quadrature_interpolator

} // namespace internal

namespace
{
using TensorEvalKernel = QuadratureInterpolator::TensorEvalKernelType;

template <QVectorLayout Q_LAYOUT>
TensorEvalKernel FallbackTensorEvalKernel(int DIM)
{
   if (DIM == 1) { return internal::quadrature_interpolator::Values1D<Q_LAYOUT>; }
   else if (DIM == 2) { return internal::quadrature_interpolator::Values2D<Q_LAYOUT>; }
   else if (DIM == 3) { return internal::quadrature_interpolator::Values3D<Q_LAYOUT>; }
   else { MFEM_ABORT(""); }
}

<<<<<<< HEAD
template<QVectorLayout Q_LAYOUT,
         int T_VDIM, int T_D1D, int T_Q1D>
inline
KernelType QuadratureInterpolator::EvalKernels::Kernel2D()
{
   constexpr int T_NBZ = NBZ(T_D1D, T_Q1D);
   return internal::quadrature_interpolator::Values2D<Q_LAYOUT, T_VDIM, T_D1D, T_Q1D, T_NBZ>;
=======
>>>>>>> 635c4876
}


template<int DIM, QVectorLayout Q_LAYOUT,
         int VDIM, int D1D, int Q1D, int NBZ>
TensorEvalKernel QuadratureInterpolator::TensorEvalKernels::Kernel()
{
   if (DIM == 1) { return internal::quadrature_interpolator::Values1D<Q_LAYOUT>; }
   else if (DIM == 2) { return internal::quadrature_interpolator::Values2D<Q_LAYOUT, VDIM, D1D, Q1D, NBZ>; }
   else if (DIM == 3) { return internal::quadrature_interpolator::Values3D<Q_LAYOUT, VDIM, D1D, Q1D>; }
   else { MFEM_ABORT(""); }
}

inline TensorEvalKernel QuadratureInterpolator::TensorEvalKernels::Fallback(
   int DIM, QVectorLayout Q_LAYOUT, int, int, int)
{
   if (Q_LAYOUT == QVectorLayout::byNODES) { return FallbackTensorEvalKernel<QVectorLayout::byNODES>(DIM); }
   else { return FallbackTensorEvalKernel<QVectorLayout::byVDIM>(DIM); }
}

} // namespace mfem

#endif<|MERGE_RESOLUTION|>--- conflicted
+++ resolved
@@ -209,16 +209,6 @@
    else { MFEM_ABORT(""); }
 }
 
-<<<<<<< HEAD
-template<QVectorLayout Q_LAYOUT,
-         int T_VDIM, int T_D1D, int T_Q1D>
-inline
-KernelType QuadratureInterpolator::EvalKernels::Kernel2D()
-{
-   constexpr int T_NBZ = NBZ(T_D1D, T_Q1D);
-   return internal::quadrature_interpolator::Values2D<Q_LAYOUT, T_VDIM, T_D1D, T_Q1D, T_NBZ>;
-=======
->>>>>>> 635c4876
 }
 
 
