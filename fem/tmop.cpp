--- conflicted
+++ resolved
@@ -3748,16 +3748,12 @@
    // Update surf_fit_gf if surface fitting is enabled.
    if (surf_fit_gf)
    {
-<<<<<<< HEAD
-      surf_fit_eval->ComputeAtNewPosition(new_x, *surf_fit_gf);
+      surf_fit_eval->ComputeAtNewPosition(new_x, *surf_fit_gf, ordering);
       if (surf_fit_gf_bg)
       {
-         surf_fit_eval_bg_grad->ComputeAtNewPosition(new_x, *surf_fit_grad);
-         surf_fit_eval_bg_hess->ComputeAtNewPosition(new_x, *surf_fit_hess);
-      }
-=======
-      surf_fit_eval->ComputeAtNewPosition(new_x, *surf_fit_gf, ordering);
->>>>>>> b38d7f02
+         surf_fit_eval_bg_grad->ComputeAtNewPosition(new_x, *surf_fit_grad, ordering);
+         surf_fit_eval_bg_hess->ComputeAtNewPosition(new_x, *surf_fit_hess, ordering);
+      }
    }
 }
 
