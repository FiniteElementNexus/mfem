// Copyright (c) 2010-2023, Lawrence Livermore National Security, LLC. Produced
// at the Lawrence Livermore National Laboratory. All Rights reserved. See files
// LICENSE and NOTICE for details. LLNL-CODE-806117.
//
// This file is part of the MFEM library. For more information and source code
// availability visit https://mfem.org.
//
// MFEM is free software; you can redistribute it and/or modify it under the
// terms of the BSD-3 license. We welcome feedback and contributions, see file
// CONTRIBUTING.md for details.

#ifndef MFEM_TMOP_HPP
#define MFEM_TMOP_HPP

#include "../linalg/invariants.hpp"
#include "nonlininteg.hpp"

namespace mfem
{

/** @brief Abstract class for local mesh quality metrics in the target-matrix
    optimization paradigm (TMOP) by P. Knupp et al. */
class TMOP_QualityMetric : public HyperelasticModel
{
protected:
   const DenseMatrix *Jtr; /**< Jacobian of the reference-element to
                                target-element transformation. */

   /** @brief The method HyperelasticModel::SetTransformation() is hidden
       for TMOP_QualityMetric%s, because it is not used. */
   void SetTransformation(ElementTransformation &) { }

public:
   TMOP_QualityMetric() : Jtr(NULL) { }
   virtual ~TMOP_QualityMetric() { }

   /** @brief Specify the reference-element -> target-element Jacobian matrix
       for the point of interest.

       The specified Jacobian matrix, #Jtr, can be used by metrics that cannot
       be written just as a function of the target->physical Jacobian matrix,
       Jpt. */
   virtual void SetTargetJacobian(const DenseMatrix &Jtr_) { Jtr = &Jtr_; }

   /** @brief Evaluates the metric in matrix form (opposed to invariant form).
       Used for validating the invariant evaluations. */
   virtual double EvalWMatrixForm(const DenseMatrix &Jpt) const
   { return -1.0; /* not implemented -> checks would fail. */ }

   /** @brief Evaluate the strain energy density function, W = W(Jpt), by using
       the 2D or 3D matrix invariants, see linalg/invariants.hpp.
       @param[in] Jpt  Represents the target->physical transformation
                       Jacobian matrix. */
   virtual double EvalW(const DenseMatrix &Jpt) const = 0;

   /** @brief Evaluate the 1st Piola-Kirchhoff stress tensor, P = P(Jpt).
       @param[in] Jpt  Represents the target->physical transformation
                       Jacobian matrix.
       @param[out]  P  The evaluated 1st Piola-Kirchhoff stress tensor. */
   virtual void EvalP(const DenseMatrix &Jpt, DenseMatrix &P) const = 0;

   /** @brief Evaluate the derivative of the 1st Piola-Kirchhoff stress tensor
       and assemble its contribution to the local gradient matrix 'A'.
       @param[in] Jpt     Represents the target->physical transformation
                          Jacobian matrix.
       @param[in] DS      Gradient of the basis matrix (dof x dim).
       @param[in] weight  Quadrature weight coefficient for the point.
       @param[in,out]  A  Local gradient matrix where the contribution from this
                          point will be added.

       Computes weight * d(dW_dxi)_d(xj) at the current point, for all i and j,
       where x1 ... xn are the FE dofs. This function is usually defined using
       the matrix invariants and their derivatives. */
   virtual void AssembleH(const DenseMatrix &Jpt, const DenseMatrix &DS,
                          const double weight, DenseMatrix &A) const = 0;

   /** @brief Return the metric ID. */
   virtual int Id() const { return 0; }
};

class TargetConstructor;

/// Abstract class used to define explicit combination of metrics with constant
/// coefficients.
class TMOP_Combo_QualityMetric : public TMOP_QualityMetric
{
protected:
   Array<TMOP_QualityMetric *> tmop_q_arr; //the metrics are not owned
   Array<double> wt_arr;

public:
   virtual void AddQualityMetric(TMOP_QualityMetric *tq, double wt = 1.0)
   {
      tmop_q_arr.Append(tq);
      wt_arr.Append(wt);
   }

   virtual void SetTargetJacobian(const DenseMatrix &Jtr_)
   {
      for (int i = 0; i < tmop_q_arr.Size(); i++)
      {
         tmop_q_arr[i]->SetTargetJacobian(Jtr_);
      }
   }

   virtual double EvalWMatrixForm(const DenseMatrix &Jpt) const;

   virtual double EvalW(const DenseMatrix &Jpt) const;

   virtual void EvalP(const DenseMatrix &Jpt, DenseMatrix &P) const;

   virtual void AssembleH(const DenseMatrix &Jpt, const DenseMatrix &DS,
                          const double weight, DenseMatrix &A) const;

   /// Computes the averages of all metrics (integral of metric / volume).
   /// Works in parallel when called with a ParGridFunction.
   void ComputeAvgMetrics(const GridFunction &nodes,
                          const TargetConstructor &tc,
                          Vector &averages) const;

   /// Computes weights so that the averages of all metrics are equal, and the
   /// weights sum to one. Works in parallel when called with a ParGridFunction.
   void ComputeBalancedWeights(const GridFunction &nodes,
                               const TargetConstructor &tc,
                               Vector &weights) const;

   void GetWeights(Array<double> &weights) const { weights = wt_arr; }

   /// Changes the weights of the metrics in the combination.
   void SetWeights(const Vector &weights)
   {
      MFEM_VERIFY(tmop_q_arr.Size() == weights.Size(), "Incorrect #weights");
      for (int i = 0; i < tmop_q_arr.Size(); i++) { wt_arr[i] = weights(i); }
   }
};

/// Simultaneous Untangler + Worst Case Improvement Metric
/// Uses a base metric mu and is defined as:
/// mu_tilde = mu_hat,                 when WorstCaseType = None,
///          = mu_hat/(beta - mu_hat), when WorstCaseType = Beta,
///          = mu_hat^p,               when WorstCaseType = PMean,
/// where beta = max(mu_hat) + muT_ep,
/// and mu_hat = (mu/2phi(tau,ep)) where
/// 2phi(tau,ep) = 1, when                                 when BarrierType = None,
///             = 2*(tau - min(alpha*min(tau)-detT_ep,0)), when BarrierType = Shifted
///             = tau^2 + sqrt(tau^2 + ep^2),              when BarrierType = Pseudo
/// where tau = det(T), and max(mu_hat) and min(tau) are computed over the
/// entire mesh.
/// Ultimately, this metric can be used for mesh untangling with the BarrierType
/// option and for worst case quality improvement with the WorstCaseType option.
class TMOP_WorstCaseUntangleOptimizer_Metric : public TMOP_QualityMetric
{
public:
   enum class BarrierType
   {
      None,
      Shifted,
      Pseudo
   };
   enum class WorstCaseType
   {
      None,
      Beta,
      PMean
   };

protected:
   TMOP_QualityMetric &tmop_metric; // non-barrier metric to use
   double min_detT;                 // minimum Jacobian in the mesh
   double max_muT;                  // max mu_k/phi(tau,ep) in the mesh
   int exponent;                    // used for p-mean metrics
   double alpha;                    // scaling factor for min(det(T))
   double detT_ep;                  // small constant subtracted from min(detT)
   double muT_ep;                   // small constant added to muT term
   BarrierType btype;
   WorstCaseType wctype;

public:
   TMOP_WorstCaseUntangleOptimizer_Metric(TMOP_QualityMetric &tmop_metric_,
                                          int exponent_ = 1,
                                          double alpha_ = 1.5,
                                          double detT_ep_ = 0.0001,
                                          double muT_ep_ = 0.0001,
                                          BarrierType btype_ = BarrierType::None,
                                          WorstCaseType wctype_ = WorstCaseType::None) :
      tmop_metric(tmop_metric_), exponent(exponent_), alpha(alpha_),
      detT_ep(detT_ep_), muT_ep(muT_ep_), btype(btype_), wctype(wctype_)
   {
      MFEM_VERIFY(wctype == WorstCaseType::None,
                  "Worst-case optimization has not been fully developed!");
      if (btype != BarrierType::None)
      {
         const int m_id = tmop_metric.Id();
         MFEM_VERIFY(m_id == 4 || m_id == 14 || m_id == 66,
                     "Incorrect input barrier metric --  must be 4 / 14 / 66");
      }
   }

   virtual double EvalW(const DenseMatrix &Jpt) const;

   virtual void EvalP(const DenseMatrix &Jpt, DenseMatrix &P) const
   { MFEM_ABORT("Not implemented"); }

   virtual void AssembleH(const DenseMatrix &Jpt, const DenseMatrix &DS,
                          const double weight, DenseMatrix &A) const
   { MFEM_ABORT("Not implemented"); }

   // Compute mu_hat.
   virtual double EvalWBarrier(const DenseMatrix &Jpt) const;

   virtual void SetMinDetT(double min_detT_) { min_detT = min_detT_; }

   virtual void SetMaxMuT(double max_muT_) { max_muT = max_muT_; }

   virtual BarrierType GetBarrierType() { return btype; }

   virtual WorstCaseType GetWorstCaseType() { return wctype; }
};

/// 2D non-barrier metric without a type.
class TMOP_Metric_001 : public TMOP_QualityMetric
{
protected:
   mutable InvariantsEvaluator2D<double> ie;

public:
   // W = |J|^2.
   virtual double EvalW(const DenseMatrix &Jpt) const;

   virtual void EvalP(const DenseMatrix &Jpt, DenseMatrix &P) const;

   virtual void AssembleH(const DenseMatrix &Jpt, const DenseMatrix &DS,
                          const double weight, DenseMatrix &A) const;

   virtual int Id() const { return 1; }
};

/// 2D non-barrier Skew metric.
class TMOP_Metric_skew2D : public TMOP_QualityMetric
{
public:
   // W = 0.5 (1 - cos(angle_Jpr - angle_Jtr)).
   virtual double EvalW(const DenseMatrix &Jpt) const;

   virtual void EvalP(const DenseMatrix &Jpt, DenseMatrix &P) const
   { MFEM_ABORT("Not implemented"); }

   virtual void AssembleH(const DenseMatrix &Jpt, const DenseMatrix &DS,
                          const double weight, DenseMatrix &A) const
   { MFEM_ABORT("Not implemented"); }
};

/// 3D non-barrier Skew metric.
class TMOP_Metric_skew3D : public TMOP_QualityMetric
{
public:
   // W = 1/6 (3 - sum_i cos(angle_Jpr_i - angle_Jtr_i)), i = 1..3.
   virtual double EvalW(const DenseMatrix &Jpt) const;

   virtual void EvalP(const DenseMatrix &Jpt, DenseMatrix &P) const
   { MFEM_ABORT("Not implemented"); }

   virtual void AssembleH(const DenseMatrix &Jpt, const DenseMatrix &DS,
                          const double weight, DenseMatrix &A) const
   { MFEM_ABORT("Not implemented"); }
};

/// 2D non-barrier Aspect ratio metric.
class TMOP_Metric_aspratio2D : public TMOP_QualityMetric
{
public:
   // W = 0.5 (ar_Jpr/ar_Jtr + ar_Jtr/ar_Jpr) - 1.
   virtual double EvalW(const DenseMatrix &Jpt) const;

   virtual void EvalP(const DenseMatrix &Jpt, DenseMatrix &P) const
   { MFEM_ABORT("Not implemented"); }

   virtual void AssembleH(const DenseMatrix &Jpt, const DenseMatrix &DS,
                          const double weight, DenseMatrix &A) const
   { MFEM_ABORT("Not implemented"); }
};

/// 3D non-barrier Aspect ratio metric.
class TMOP_Metric_aspratio3D : public TMOP_QualityMetric
{
public:
   // W = 1/3 sum [0.5 (ar_Jpr_i/ar_Jtr_i + ar_Jtr_i/ar_Jpr_i) - 1], i = 1..3.
   virtual double EvalW(const DenseMatrix &Jpt) const;

   virtual void EvalP(const DenseMatrix &Jpt, DenseMatrix &P) const
   { MFEM_ABORT("Not implemented"); }

   virtual void AssembleH(const DenseMatrix &Jpt, const DenseMatrix &DS,
                          const double weight, DenseMatrix &A) const
   { MFEM_ABORT("Not implemented"); }
};

/// 2D barrier shape (S) metric (polyconvex).
/// Grade - A.
class TMOP_Metric_002 : public TMOP_QualityMetric
{
protected:
   mutable InvariantsEvaluator2D<double> ie;

public:
   // W = 0.5 |J|^2 / det(J) - 1.
   virtual double EvalWMatrixForm(const DenseMatrix &Jpt) const;

   // W = 0.5 I1b - 1.
   virtual double EvalW(const DenseMatrix &Jpt) const;

   virtual void EvalP(const DenseMatrix &Jpt, DenseMatrix &P) const;

   virtual void AssembleH(const DenseMatrix &Jpt, const DenseMatrix &DS,
                          const double weight, DenseMatrix &A) const;

   virtual int Id() const { return 2; }
};

/// 2D non-barrier shape (S) metric.
/// Grade - F.
class TMOP_Metric_004 : public TMOP_QualityMetric
{
protected:
   mutable InvariantsEvaluator2D<double> ie;

public:
   // W = |J|^2 - 2*det(J)
   virtual double EvalW(const DenseMatrix &Jpt) const;

   virtual void EvalP(const DenseMatrix &Jpt, DenseMatrix &P) const;

   virtual void AssembleH(const DenseMatrix &Jpt, const DenseMatrix &DS,
                          const double weight, DenseMatrix &A) const;

   virtual int Id() const { return 4; }
};

/// 2D barrier Shape+Size (VS) metric (not polyconvex).
class TMOP_Metric_007 : public TMOP_QualityMetric
{
protected:
   mutable InvariantsEvaluator2D<double> ie;

public:
   // W = |J - J^-t|^2.
   virtual double EvalW(const DenseMatrix &Jpt) const;

   virtual void EvalP(const DenseMatrix &Jpt, DenseMatrix &P) const;

   virtual void AssembleH(const DenseMatrix &Jpt, const DenseMatrix &DS,
                          const double weight, DenseMatrix &A) const;

   virtual int Id() const { return 7; }
};

/// 2D barrier Shape+Size (VS) metric (not polyconvex).
class TMOP_Metric_009 : public TMOP_QualityMetric
{
protected:
   mutable InvariantsEvaluator2D<double> ie;

public:
   // W = det(J) * |J - J^-t|^2.
   virtual double EvalW(const DenseMatrix &Jpt) const;

   virtual void EvalP(const DenseMatrix &Jpt, DenseMatrix &P) const;

   virtual void AssembleH(const DenseMatrix &Jpt, const DenseMatrix &DS,
                          const double weight, DenseMatrix &A) const;
};

/// 2D non-barrier Shape+Size+Orientation (VOS) metric (polyconvex).
class TMOP_Metric_014 : public TMOP_QualityMetric
{
public:
   // W = |T-I|^2.
   virtual double EvalW(const DenseMatrix &Jpt) const;

   virtual void EvalP(const DenseMatrix &Jpt, DenseMatrix &P) const
   { MFEM_ABORT("Not implemented"); }

   virtual void AssembleH(const DenseMatrix &Jpt, const DenseMatrix &DS,
                          const double weight, DenseMatrix &A) const
   { MFEM_ABORT("Not implemented"); }
};

/// 2D Shifted barrier form of shape metric (mu_2).
class TMOP_Metric_022 : public TMOP_QualityMetric
{
protected:
   double &min_detT;
   mutable InvariantsEvaluator2D<double> ie;

public:
   TMOP_Metric_022(double &t0): min_detT(t0) {}

   // W = 0.5(|J|^2 - 2det(J)) / (det(J) - tau0).
   virtual double EvalW(const DenseMatrix &Jpt) const;

   virtual void EvalP(const DenseMatrix &Jpt, DenseMatrix &P) const;

   virtual void AssembleH(const DenseMatrix &Jpt, const DenseMatrix &DS,
                          const double weight, DenseMatrix &A) const;
};

/// 2D barrier shape metric (polyconvex).
/// Grade - A.
class TMOP_Metric_050 : public TMOP_QualityMetric
{
protected:
   mutable InvariantsEvaluator2D<double> ie;

public:
   // W = 0.5 |J^t J|^2 / det(J)^2 - 1.
   virtual double EvalWMatrixForm(const DenseMatrix &Jpt) const;

   // W = 0.5 I1b^2 - 2.
   virtual double EvalW(const DenseMatrix &Jpt) const;

   virtual void EvalP(const DenseMatrix &Jpt, DenseMatrix &P) const;

   virtual void AssembleH(const DenseMatrix &Jpt, const DenseMatrix &DS,
                          const double weight, DenseMatrix &A) const;
};

/// 2D non-barrier size (V) metric (not polyconvex).
/// Grade - F.
class TMOP_Metric_055 : public TMOP_QualityMetric
{
protected:
   mutable InvariantsEvaluator2D<double> ie;

public:
   // W = (det(J) - 1)^2.
   virtual double EvalW(const DenseMatrix &Jpt) const;

   virtual void EvalP(const DenseMatrix &Jpt, DenseMatrix &P) const;

   virtual void AssembleH(const DenseMatrix &Jpt, const DenseMatrix &DS,
                          const double weight, DenseMatrix &A) const;

};

/// 2D barrier size (V) metric (polyconvex).
/// Grade - C.
class TMOP_Metric_056 : public TMOP_QualityMetric
{
protected:
   mutable InvariantsEvaluator2D<double> ie;

public:
   // W = 0.5 (det(J) + 1 / det(J)) - 1.
   virtual double EvalWMatrixForm(const DenseMatrix &Jpt) const;

   // W = 0.5 (I2b + 1/I2b) - 1.
   virtual double EvalW(const DenseMatrix &Jpt) const;

   virtual void EvalP(const DenseMatrix &Jpt, DenseMatrix &P) const;

   virtual void AssembleH(const DenseMatrix &Jpt, const DenseMatrix &DS,
                          const double weight, DenseMatrix &A) const;
};

/// 2D barrier shape (S) metric (not polyconvex).
class TMOP_Metric_058 : public TMOP_QualityMetric
{
protected:
   mutable InvariantsEvaluator2D<double> ie;

public:
   // W = |J^t J|^2 / det(J)^2 - 2|J|^2 / det(J) + 2
   virtual double EvalWMatrixForm(const DenseMatrix &Jpt) const;

   // W = I1b (I1b - 2).
   virtual double EvalW(const DenseMatrix &Jpt) const;

   virtual void EvalP(const DenseMatrix &Jpt, DenseMatrix &P) const;

   virtual void AssembleH(const DenseMatrix &Jpt, const DenseMatrix &DS,
                          const double weight, DenseMatrix &A) const;
};

/// 2D non-barrier Shape+Size (VS) metric.
/// Grade - F.
class TMOP_Metric_066 : public TMOP_Combo_QualityMetric
{
protected:
   mutable InvariantsEvaluator2D<double> ie;
   TMOP_QualityMetric *sh_metric, *sz_metric;

public:
   TMOP_Metric_066(double gamma)
      : sh_metric(new TMOP_Metric_004), sz_metric(new TMOP_Metric_055)
   {
      // (1-gamma) mu_4 + gamma mu_55
      AddQualityMetric(sh_metric, 1.-gamma);
      AddQualityMetric(sz_metric, gamma);
   }
   virtual int Id() const { return 66; }
   double GetGamma() const { return wt_arr[1]; }

   virtual ~TMOP_Metric_066() { delete sh_metric; delete sz_metric; }
};

/// 2D barrier size (V) metric (polyconvex).
/// Grade - C.
class TMOP_Metric_077 : public TMOP_QualityMetric
{
protected:
   mutable InvariantsEvaluator2D<double> ie;

public:
   // W = 0.5 (det(J) - 1 / det(J))^2.
   virtual double EvalWMatrixForm(const DenseMatrix &Jpt) const;

   // W = 0.5 (I2 + 1 / I2) - 1.0.
   virtual double EvalW(const DenseMatrix &Jpt) const;

   virtual void EvalP(const DenseMatrix &Jpt, DenseMatrix &P) const;

   virtual void AssembleH(const DenseMatrix &Jpt, const DenseMatrix &DS,
                          const double weight, DenseMatrix &A) const;

   virtual int Id() const { return 77; }
};

/// 2D barrier Shape+Size (VS) metric (polyconvex).
/// Grade - A.
class TMOP_Metric_080 : public TMOP_Combo_QualityMetric
{
protected:
   mutable InvariantsEvaluator2D<double> ie;
   TMOP_QualityMetric *sh_metric, *sz_metric;

public:
   TMOP_Metric_080(double gamma)
      : sh_metric(new TMOP_Metric_002), sz_metric(new TMOP_Metric_077)
   {
      // (1-gamma) mu_2 + gamma mu_77
      AddQualityMetric(sh_metric, 1.0 - gamma);
      AddQualityMetric(sz_metric, gamma);
   }

   virtual int Id() const { return 80; }
   double GetGamma() const { return wt_arr[1]; }

   virtual ~TMOP_Metric_080() { delete sh_metric; delete sz_metric; }
};

/// 2D barrier Shape+Orientation (OS) metric (polyconvex).
class TMOP_Metric_085 : public TMOP_QualityMetric
{
public:
   // W = |T-T'|^2, where T'= |T|*I/sqrt(2).
   virtual double EvalW(const DenseMatrix &Jpt) const;

   virtual void EvalP(const DenseMatrix &Jpt, DenseMatrix &P) const
   { MFEM_ABORT("Not implemented"); }

   virtual void AssembleH(const DenseMatrix &Jpt, const DenseMatrix &DS,
                          const double weight, DenseMatrix &A) const
   { MFEM_ABORT("Not implemented"); }
};

/// 2D compound barrier Shape+Size (VS) metric (balanced).
class TMOP_Metric_090 : public TMOP_Combo_QualityMetric
{
protected:
   mutable InvariantsEvaluator2D<double> ie;
   TMOP_QualityMetric *sh_metric, *sz_metric;

public:
   TMOP_Metric_090()
      : sh_metric(new TMOP_Metric_050), sz_metric(new TMOP_Metric_077)
   {
      // mu_50 + lambda mu_77.
      // 1 <= lambda <= 4 should produce best asymptotic balance.
      AddQualityMetric(sh_metric, 1.0);
      AddQualityMetric(sz_metric, 2.5);
   }

   virtual int Id() const { return 90; }
   virtual ~TMOP_Metric_090() { delete sh_metric; delete sz_metric; }
};

/// 2D compound barrier Shape+Size (VS) metric (balanced).
class TMOP_Metric_094 : public TMOP_Combo_QualityMetric
{
protected:
   mutable InvariantsEvaluator2D<double> ie;
   TMOP_QualityMetric *sh_metric, *sz_metric;

public:
   TMOP_Metric_094()
      : sh_metric(new TMOP_Metric_002), sz_metric(new TMOP_Metric_056)
   {
      // mu_2 + lambda mu_56.
      // 1 <= lambda <= 2 should produce best asymptotic balance.
      AddQualityMetric(sh_metric, 1.0);
      AddQualityMetric(sz_metric, 1.5);
   }

   virtual int Id() const { return 94; }
   virtual ~TMOP_Metric_094() { delete sh_metric; delete sz_metric; }
};

/// 2D barrier Shape+Size+Orientation (VOS) metric (polyconvex).
class TMOP_Metric_098 : public TMOP_QualityMetric
{
public:
   // W = 1/tau |T-I|^2.
   virtual double EvalW(const DenseMatrix &Jpt) const;

   virtual void EvalP(const DenseMatrix &Jpt, DenseMatrix &P) const
   { MFEM_ABORT("Not implemented"); }

   virtual void AssembleH(const DenseMatrix &Jpt, const DenseMatrix &DS,
                          const double weight, DenseMatrix &A) const
   { MFEM_ABORT("Not implemented"); }
};

/// 2D untangling metric.
class TMOP_Metric_211 : public TMOP_QualityMetric
{
protected:
   const double eps;
   mutable InvariantsEvaluator2D<double> ie;

public:
   TMOP_Metric_211(double epsilon = 1e-4) : eps(epsilon) { }

   // W = (det(J) - 1)^2 - det(J) + sqrt(det(J)^2 + eps).
   virtual double EvalW(const DenseMatrix &Jpt) const;

   virtual void EvalP(const DenseMatrix &Jpt, DenseMatrix &P) const;

   virtual void AssembleH(const DenseMatrix &Jpt, const DenseMatrix &DS,
                          const double weight, DenseMatrix &A) const;
};

/// Shifted barrier form of metric 56 (area, ideal barrier metric), 2D
class TMOP_Metric_252 : public TMOP_QualityMetric
{
protected:
   double &tau0;
   mutable InvariantsEvaluator2D<double> ie;

public:
   /// Note that @a t0 is stored by reference
   TMOP_Metric_252(double &t0): tau0(t0) {}

   // W = 0.5(det(J) - 1)^2 / (det(J) - tau0).
   virtual double EvalW(const DenseMatrix &Jpt) const;

   virtual void EvalP(const DenseMatrix &Jpt, DenseMatrix &P) const;

   virtual void AssembleH(const DenseMatrix &Jpt, const DenseMatrix &DS,
                          const double weight, DenseMatrix &A) const;
};

/// 3D barrier Shape (S) metric, well-posed (polyconvex & invex).
class TMOP_Metric_301 : public TMOP_QualityMetric
{
protected:
   mutable InvariantsEvaluator3D<double> ie;

public:
   // W = 1/3 |J| |J^-1| - 1.
   virtual double EvalWMatrixForm(const DenseMatrix &Jpt) const;

   // W = 1/3 sqrt(I1b * I2b) - 1
   virtual double EvalW(const DenseMatrix &Jpt) const;

   virtual void EvalP(const DenseMatrix &Jpt, DenseMatrix &P) const;

   virtual void AssembleH(const DenseMatrix &Jpt, const DenseMatrix &DS,
                          const double weight, DenseMatrix &A) const;
};

/// 3D barrier Shape (S) metric, well-posed (polyconvex & invex).
class TMOP_Metric_302 : public TMOP_QualityMetric
{
protected:
   mutable InvariantsEvaluator3D<double> ie;

public:
   // W = |J|^2 |J^{-1}|^2 / 9 - 1.
   virtual double EvalWMatrixForm(const DenseMatrix &Jpt) const;

   // W = I1b * I2b / 9 - 1.
   virtual double EvalW(const DenseMatrix &Jpt) const;

   virtual void EvalP(const DenseMatrix &Jpt, DenseMatrix &P) const;

   virtual void AssembleH(const DenseMatrix &Jpt, const DenseMatrix &DS,
                          const double weight, DenseMatrix &A) const;

   virtual int Id() const { return 302; }
};

/// 3D barrier Shape (S) metric, well-posed (polyconvex & invex).
class TMOP_Metric_303 : public TMOP_QualityMetric
{
protected:
   mutable InvariantsEvaluator3D<double> ie;

public:
   // W = |J|^2 / 3 / det(J)^(2/3) - 1.
   virtual double EvalWMatrixForm(const DenseMatrix &Jpt) const;

   // W = I1b / 3 - 1.
   virtual double EvalW(const DenseMatrix &Jpt) const;

   virtual void EvalP(const DenseMatrix &Jpt, DenseMatrix &P) const;

   virtual void AssembleH(const DenseMatrix &Jpt, const DenseMatrix &DS,
                          const double weight, DenseMatrix &A) const;

   virtual int Id() const { return 303; }
};

/// 3D barrier Shape (S) metric, well-posed (polyconvex & invex).
class TMOP_Metric_304 : public TMOP_QualityMetric
{
protected:
   mutable InvariantsEvaluator3D<double> ie;

public:
   // W = |J|^3 / 3^(3/2) / det(J) - 1.
   virtual double EvalWMatrixForm(const DenseMatrix &Jpt) const;

   // W = (I1b/3)^3/2 - 1.
   virtual double EvalW(const DenseMatrix &Jpt) const;

   virtual void EvalP(const DenseMatrix &Jpt, DenseMatrix &P) const;

   virtual void AssembleH(const DenseMatrix &Jpt, const DenseMatrix &DS,
                          const double weight, DenseMatrix &A) const;

   virtual int Id() const { return 304; }
};

/// 3D Size (V) untangling metric.
class TMOP_Metric_311 : public TMOP_QualityMetric
{
protected:
   const double eps;
   mutable InvariantsEvaluator3D<double> ie;

public:
   TMOP_Metric_311(double epsilon = 1e-4) : eps(epsilon) { }

   // W = (det(J) - 1)^2 - det(J)  + (det(J)^2 + eps)^(1/2).
   virtual double EvalW(const DenseMatrix &Jpt) const;

   virtual void EvalP(const DenseMatrix &Jpt, DenseMatrix &P) const;

   virtual void AssembleH(const DenseMatrix &Jpt, const DenseMatrix &DS,
                          const double weight, DenseMatrix &A) const;
};

/// 3D Shape (S) metric, untangling version of 303.
class TMOP_Metric_313 : public TMOP_QualityMetric
{
protected:
   double &min_detT;
   mutable InvariantsEvaluator3D<double> ie;

public:
   TMOP_Metric_313(double &mindet) : min_detT(mindet) { }

   // W = 1/3 |J|^2 / [det(J)-tau0]^(-2/3).
   virtual double EvalW(const DenseMatrix &Jpt) const;

   virtual void EvalP(const DenseMatrix &Jpt, DenseMatrix &P) const;

   virtual void AssembleH(const DenseMatrix &Jpt, const DenseMatrix &DS,
                          const double weight, DenseMatrix &A) const;

   virtual int Id() const { return 313; }
};

/// 3D Size (V) metric.
class TMOP_Metric_315 : public TMOP_QualityMetric
{
protected:
   mutable InvariantsEvaluator3D<double> ie;

public:
   // W = (det(J) - 1)^2.
   virtual double EvalW(const DenseMatrix &Jpt) const;

   virtual void EvalP(const DenseMatrix &Jpt, DenseMatrix &P) const;

   virtual void AssembleH(const DenseMatrix &Jpt, const DenseMatrix &DS,
                          const double weight, DenseMatrix &A) const;

   virtual int Id() const { return 315; }
};

/// 3D Size (V) metric.
class TMOP_Metric_316 : public TMOP_QualityMetric
{
protected:
   mutable InvariantsEvaluator3D<double> ie;

public:
   // W = 0.5 (det(J) + 1/det(J)) - 1.
   virtual double EvalWMatrixForm(const DenseMatrix &Jpt) const;

   // W = 0.5 (I3b + 1/I3b) - 1.
   virtual double EvalW(const DenseMatrix &Jpt) const;

   virtual void EvalP(const DenseMatrix &Jpt, DenseMatrix &P) const;

   virtual void AssembleH(const DenseMatrix &Jpt, const DenseMatrix &DS,
                          const double weight, DenseMatrix &A) const;
};

/// 3D Size (V) metric.
class TMOP_Metric_318 : public TMOP_QualityMetric
{
protected:
   mutable InvariantsEvaluator3D<double> ie;

public:
   // W = 0.5 (det(J)^2 + 1/det(J)^2) - 1.
   virtual double EvalWMatrixForm(const DenseMatrix &Jpt) const;

   // W = 0.5 (I3 + 1/I3) - 1.
   virtual double EvalW(const DenseMatrix &Jpt) const;

   virtual void EvalP(const DenseMatrix &Jpt, DenseMatrix &P) const;

   virtual void AssembleH(const DenseMatrix &Jpt, const DenseMatrix &DS,
                          const double weight, DenseMatrix &A) const;

   virtual int Id() const { return 318; }
};

/// 3D barrier Shape+Size (VS) metric, well-posed (invex).
class TMOP_Metric_321 : public TMOP_QualityMetric
{
protected:
   mutable InvariantsEvaluator3D<double> ie;

public:
   // W = |J - J^-t|^2.
   virtual double EvalWMatrixForm(const DenseMatrix &Jpt) const;

   // W = I1 + I2/I3 - 6.
   virtual double EvalW(const DenseMatrix &Jpt) const;

   virtual void EvalP(const DenseMatrix &Jpt, DenseMatrix &P) const;

   virtual void AssembleH(const DenseMatrix &Jpt, const DenseMatrix &DS,
                          const double weight, DenseMatrix &A) const;

   virtual int Id() const { return 321; }
};

/// 3D barrier Shape+Size (VS) metric, well-posed (invex).
class TMOP_Metric_322 : public TMOP_QualityMetric
{
protected:
   mutable InvariantsEvaluator3D<double> ie;

public:
   // W = |J - adjJ^-t|^2.
   virtual double EvalWMatrixForm(const DenseMatrix &Jpt) const;

   // W = I1b / (I3b^-1/3) / 6 + I2b (I3b^1/3) / 6 - 1
   virtual double EvalW(const DenseMatrix &Jpt) const;

   virtual void EvalP(const DenseMatrix &Jpt, DenseMatrix &P) const;

   virtual void AssembleH(const DenseMatrix &Jpt, const DenseMatrix &DS,
                          const double weight, DenseMatrix &A) const;

   virtual int Id() const { return 322; }
};

/// 3D barrier Shape+Size (VS) metric, well-posed (invex).
class TMOP_Metric_323 : public TMOP_QualityMetric
{
protected:
   mutable InvariantsEvaluator3D<double> ie;

public:
   // W = |J|^3 - 3 sqrt(3) ln(det(J)) - 3 sqrt(3).
   virtual double EvalWMatrixForm(const DenseMatrix &Jpt) const;

   // W = I1^3/2 - 3 sqrt(3) ln(I3b) - 3 sqrt(3).
   virtual double EvalW(const DenseMatrix &Jpt) const;

   virtual void EvalP(const DenseMatrix &Jpt, DenseMatrix &P) const;

   virtual void AssembleH(const DenseMatrix &Jpt, const DenseMatrix &DS,
                          const double weight, DenseMatrix &A) const;

   virtual int Id() const { return 323; }
};

/// 3D compound barrier Shape+Size (VS) metric (polyconvex, balanced).
class TMOP_Metric_328 : public TMOP_Combo_QualityMetric
{
protected:
   mutable InvariantsEvaluator2D<double> ie;
   TMOP_QualityMetric *sh_metric, *sz_metric;

public:
   TMOP_Metric_328()
      : sh_metric(new TMOP_Metric_301), sz_metric(new TMOP_Metric_316)
   {
      // lambda mu_301 + mu_316.
      // 3/8 <= lambda <= 9/8 should produce best asymptotic balance.
      AddQualityMetric(sh_metric, 0.75);
      AddQualityMetric(sz_metric, 1.0);
   }

   virtual int Id() const { return 328; }
   virtual ~TMOP_Metric_328() { delete sh_metric; delete sz_metric; }
};

/// 3D compound barrier Shape+Size (VS) metric (polyconvex).
class TMOP_Metric_332 : public TMOP_Combo_QualityMetric
{
protected:
   TMOP_QualityMetric *sh_metric, *sz_metric;

public:
   TMOP_Metric_332(double gamma)
      : sh_metric(new TMOP_Metric_302), sz_metric(new TMOP_Metric_315)
   {
      // (1-gamma) mu_302 + gamma mu_315
      AddQualityMetric(sh_metric, 1.-gamma);
      AddQualityMetric(sz_metric, gamma);
   }

   virtual int Id() const { return 332; }
   double GetGamma() const { return wt_arr[1]; }

   virtual ~TMOP_Metric_332() { delete sh_metric; delete sz_metric; }
};

/// 3D barrier Shape+Size (VS) metric, well-posed (polyconvex).
class TMOP_Metric_333 : public TMOP_Combo_QualityMetric
{
protected:
   mutable InvariantsEvaluator2D<double> ie;
   TMOP_QualityMetric *sh_metric, *sz_metric;

public:
   TMOP_Metric_333(double gamma)
      : sh_metric(new TMOP_Metric_302), sz_metric(new TMOP_Metric_316)
   {
      // (1-gamma) mu_302 + gamma mu_316
      AddQualityMetric(sh_metric, 1.-gamma);
      AddQualityMetric(sz_metric, gamma);
   }

   virtual ~TMOP_Metric_333() { delete sh_metric; delete sz_metric; }
};

/// 3D barrier Shape+Size (VS) metric, well-posed (polyconvex).
class TMOP_Metric_334 : public TMOP_Combo_QualityMetric
{
protected:
   mutable InvariantsEvaluator2D<double> ie;
   TMOP_QualityMetric *sh_metric, *sz_metric;

public:
   TMOP_Metric_334(double gamma)
      : sh_metric(new TMOP_Metric_303), sz_metric(new TMOP_Metric_316)
   {
      // (1-gamma) mu_303 + gamma mu_316
      AddQualityMetric(sh_metric, 1.-gamma);
      AddQualityMetric(sz_metric, gamma);
   }

   virtual int Id() const { return 334; }
   double GetGamma() const { return wt_arr[1]; }

   virtual ~TMOP_Metric_334() { delete sh_metric; delete sz_metric; }
};

/// 3D compound barrier Shape+Size (VS) metric (polyconvex, balanced).
class TMOP_Metric_338 : public TMOP_Combo_QualityMetric
{
protected:
   mutable InvariantsEvaluator2D<double> ie;
   TMOP_QualityMetric *sh_metric, *sz_metric;

public:
   TMOP_Metric_338()
      : sh_metric(new TMOP_Metric_302), sz_metric(new TMOP_Metric_318)
   {
      // mu_302 + lambda mu_318.
      // 4/9 <= lambda <= 3 should produce best asymptotic balance.
      AddQualityMetric(sh_metric, 1.0);
      AddQualityMetric(sz_metric, 0.5 * (4.0/9.0 + 3.0));
   }

   virtual int Id() const { return 338; }
   virtual ~TMOP_Metric_338() { delete sh_metric; delete sz_metric; }
};

/// 3D barrier Shape+Size (VS) metric, well-posed (polyconvex).
class TMOP_Metric_347 : public TMOP_Combo_QualityMetric
{
protected:
   mutable InvariantsEvaluator2D<double> ie;
   TMOP_QualityMetric *sh_metric, *sz_metric;

public:
   TMOP_Metric_347(double gamma)
      : sh_metric(new TMOP_Metric_304), sz_metric(new TMOP_Metric_316)
   {
      // (1-gamma) mu_304 + gamma mu_316
      AddQualityMetric(sh_metric, 1.-gamma);
      AddQualityMetric(sz_metric, gamma);
   }

   virtual int Id() const { return 347; }
   double GetGamma() const { return wt_arr[1]; }

   virtual ~TMOP_Metric_347() { delete sh_metric; delete sz_metric; }
};

/// 3D shifted barrier form of metric 316 (not typed).
class TMOP_Metric_352 : public TMOP_QualityMetric
{
protected:
   double &tau0;
   mutable InvariantsEvaluator3D<double> ie;

public:
   TMOP_Metric_352(double &t0): tau0(t0) {}

   // W = 0.5(det(J) - 1)^2 / (det(J) - tau0).
   virtual double EvalW(const DenseMatrix &Jpt) const;

   virtual void EvalP(const DenseMatrix &Jpt, DenseMatrix &P) const;

   virtual void AssembleH(const DenseMatrix &Jpt, const DenseMatrix &DS,
                          const double weight, DenseMatrix &A) const;
};

/// 3D non-barrier Shape (S) metric.
class TMOP_Metric_360 : public TMOP_QualityMetric
{
protected:
   mutable InvariantsEvaluator3D<double> ie;

public:
   // W = |J|^3 / 3^(3/2) - det(J).
   virtual double EvalWMatrixForm(const DenseMatrix &Jpt) const;

   // W = (I1b/3)^3/2 - 1.
   virtual double EvalW(const DenseMatrix &Jpt) const;

   virtual void EvalP(const DenseMatrix &Jpt, DenseMatrix &P) const;

   virtual void AssembleH(const DenseMatrix &Jpt, const DenseMatrix &DS,
                          const double weight, DenseMatrix &A) const;

   virtual int Id() const { return 360; }
};

/// A-metrics
/// 2D barrier Shape (S) metric (polyconvex).
class TMOP_AMetric_011 : public TMOP_QualityMetric
{
protected:
   mutable InvariantsEvaluator3D<double> ie;

public:
   // (1/4 alpha) | A - (adj A)^t W^t W / omega |^2
   virtual double EvalW(const DenseMatrix &Jpt) const;

   virtual void EvalP(const DenseMatrix &Jpt, DenseMatrix &P) const
   { MFEM_ABORT("Not implemented"); }

   virtual void AssembleH(const DenseMatrix &Jpt, const DenseMatrix &DS,
                          const double weight, DenseMatrix &A) const
   { MFEM_ABORT("Not implemented"); }
};

/// 2D barrier Size (V) metric (polyconvex).
class TMOP_AMetric_014a : public TMOP_QualityMetric
{
protected:
   mutable InvariantsEvaluator3D<double> ie;

public:
   // 0.5 * ( sqrt(alpha/omega) - sqrt(omega/alpha) )^2
   virtual double EvalW(const DenseMatrix &Jpt) const;

   virtual void EvalP(const DenseMatrix &Jpt, DenseMatrix &P) const
   { MFEM_ABORT("Not implemented"); }

   virtual void AssembleH(const DenseMatrix &Jpt, const DenseMatrix &DS,
                          const double weight, DenseMatrix &A) const
   { MFEM_ABORT("Not implemented"); }
};

/// 2D barrier Shape+Size+Orientation (VOS) metric (polyconvex).
class TMOP_AMetric_036 : public TMOP_QualityMetric
{
protected:
   mutable InvariantsEvaluator3D<double> ie;

public:
   // (1/alpha) | A - W |^2
   virtual double EvalW(const DenseMatrix &Jpt) const;

   virtual void EvalP(const DenseMatrix &Jpt, DenseMatrix &P) const
   { MFEM_ABORT("Not implemented"); }

   virtual void AssembleH(const DenseMatrix &Jpt, const DenseMatrix &DS,
                          const double weight, DenseMatrix &A) const
   { MFEM_ABORT("Not implemented"); }
};

/// 2D barrier Shape+Orientation (OS) metric (polyconvex).
class TMOP_AMetric_107a : public TMOP_QualityMetric
{
protected:
   mutable InvariantsEvaluator3D<double> ie;

public:
   // (1/2 alpha) | A - (|A|/|W|) W |^2
   virtual double EvalW(const DenseMatrix &Jpt) const;

   virtual void EvalP(const DenseMatrix &Jpt, DenseMatrix &P) const
   { MFEM_ABORT("Not implemented"); }

   virtual void AssembleH(const DenseMatrix &Jpt, const DenseMatrix &DS,
                          const double weight, DenseMatrix &A) const
   { MFEM_ABORT("Not implemented"); }
};

/// 2D barrier Shape+Size (VS) metric (polyconvex).
class TMOP_AMetric_126 : public TMOP_Combo_QualityMetric
{
protected:
   mutable InvariantsEvaluator2D<double> ie;
   TMOP_QualityMetric *sh_metric, *sz_metric;

public:
   TMOP_AMetric_126(double gamma)
      : sh_metric(new TMOP_AMetric_011), sz_metric(new TMOP_AMetric_014a)
   {
      // (1-gamma) nu_11 + gamma nu_14
      AddQualityMetric(sh_metric, 1.-gamma);
      AddQualityMetric(sz_metric, gamma);
   }

   virtual ~TMOP_AMetric_126() { delete sh_metric; delete sz_metric; }
};

/// Base class for limiting functions to be used in class TMOP_Integrator.
/** This class represents a scalar function f(x, x0, d), where x and x0 are
    positions in physical space, and d is a reference physical distance
    associated with the point x0. */
class TMOP_LimiterFunction
{
public:
   /// Returns the limiting function, f(x, x0, d).
   virtual double Eval(const Vector &x, const Vector &x0, double d) const = 0;

   /** @brief Returns the gradient of the limiting function f(x, x0, d) with
       respect to x. */
   virtual void Eval_d1(const Vector &x, const Vector &x0, double dist,
                        Vector &d1) const = 0;

   /** @brief Returns the Hessian of the limiting function f(x, x0, d) with
       respect to x. */
   virtual void Eval_d2(const Vector &x, const Vector &x0, double dist,
                        DenseMatrix &d2) const = 0;

   /// Virtual destructor.
   virtual ~TMOP_LimiterFunction() { }
};

/// Default limiter function in TMOP_Integrator.
class TMOP_QuadraticLimiter : public TMOP_LimiterFunction
{
public:
   virtual double Eval(const Vector &x, const Vector &x0, double dist) const
   {
      MFEM_ASSERT(x.Size() == x0.Size(), "Bad input.");

      return 0.5 * x.DistanceSquaredTo(x0) / (dist * dist);
   }

   virtual void Eval_d1(const Vector &x, const Vector &x0, double dist,
                        Vector &d1) const
   {
      MFEM_ASSERT(x.Size() == x0.Size(), "Bad input.");

      d1.SetSize(x.Size());
      subtract(1.0 / (dist * dist), x, x0, d1);
   }

   virtual void Eval_d2(const Vector &x, const Vector &x0, double dist,
                        DenseMatrix &d2) const
   {
      MFEM_ASSERT(x.Size() == x0.Size(), "Bad input.");

      d2.Diag(1.0 / (dist * dist), x.Size());
   }

   virtual ~TMOP_QuadraticLimiter() { }
};

/// Exponential limiter function in TMOP_Integrator.
class TMOP_ExponentialLimiter : public TMOP_LimiterFunction
{
public:
   virtual double Eval(const Vector &x, const Vector &x0, double dist) const
   {
      MFEM_ASSERT(x.Size() == x0.Size(), "Bad input.");

      return  exp(10.0*((x.DistanceSquaredTo(x0) / (dist * dist))-1.0));
   }

   virtual void Eval_d1(const Vector &x, const Vector &x0, double dist,
                        Vector &d1) const
   {
      MFEM_ASSERT(x.Size() == x0.Size(), "Bad input.");

      d1.SetSize(x.Size());
      double dist_squared = dist*dist;
      subtract(20.0*exp(10.0*((x.DistanceSquaredTo(x0) / dist_squared) - 1.0)) /
               dist_squared, x, x0, d1);
   }

   virtual void Eval_d2(const Vector &x, const Vector &x0, double dist,
                        DenseMatrix &d2) const
   {
      MFEM_ASSERT(x.Size() == x0.Size(), "Bad input.");
      Vector tmp;
      tmp.SetSize(x.Size());
      double dist_squared = dist*dist;
      double dist_squared_squared = dist_squared*dist_squared;
      double f = exp(10.0*((x.DistanceSquaredTo(x0) / dist_squared)-1.0));

      subtract(x,x0,tmp);
      d2.SetSize(x.Size());
      d2(0,0) = ((400.0*tmp(0)*tmp(0)*f)/dist_squared_squared)+(20.0*f/dist_squared);
      d2(1,1) = ((400.0*tmp(1)*tmp(1)*f)/dist_squared_squared)+(20.0*f/dist_squared);
      d2(0,1) = (400.0*tmp(0)*tmp(1)*f)/dist_squared_squared;
      d2(1,0) = d2(0,1);

      if (x.Size() == 3)
      {
         d2(0,2) = (400.0*tmp(0)*tmp(2)*f)/dist_squared_squared;
         d2(1,2) = (400.0*tmp(1)*tmp(2)*f)/dist_squared_squared;
         d2(2,0) = d2(0,2);
         d2(2,1) = d2(1,2);
         d2(2,2) = ((400.0*tmp(2)*tmp(2)*f)/dist_squared_squared)+(20.0*f/dist_squared);
      }

   }

   virtual ~TMOP_ExponentialLimiter() { }
};

class FiniteElementCollection;
class FiniteElementSpace;
class ParFiniteElementSpace;

class AdaptivityEvaluator
{
protected:
   // Owned.
   Mesh *mesh;
   FiniteElementSpace *fes;

#ifdef MFEM_USE_MPI
   // Owned.
   ParMesh *pmesh;
   ParFiniteElementSpace *pfes;
#endif

public:
   AdaptivityEvaluator() : mesh(NULL), fes(NULL)
   {
#ifdef MFEM_USE_MPI
      pmesh = NULL;
      pfes = NULL;
#endif
   }
   virtual ~AdaptivityEvaluator();

   /** Specifies the Mesh and FiniteElementSpace of the solution that will
       be evaluated. The given mesh will be copied into the internal object. */
   void SetSerialMetaInfo(const Mesh &m,
                          const FiniteElementSpace &f);

#ifdef MFEM_USE_MPI
   /// Parallel version of SetSerialMetaInfo.
   void SetParMetaInfo(const ParMesh &m,
                       const ParFiniteElementSpace &f);
#endif

   // TODO use GridFunctions to make clear it's on the ldofs?
   virtual void SetInitialField(const Vector &init_nodes,
                                const Vector &init_field) = 0;

   virtual void ComputeAtNewPosition(const Vector &new_nodes,
                                     Vector &new_field,
                                     int new_nodes_ordering = Ordering::byNODES) = 0;

   void ClearGeometricFactors();
};

/** @brief Base class representing target-matrix construction algorithms for
    mesh optimization via the target-matrix optimization paradigm (TMOP). */
/** This class is used by class TMOP_Integrator to construct the target Jacobian
    matrices (reference-element to target-element) at quadrature points. It
    supports a set of algorithms chosen by the #TargetType enumeration.

    New target-matrix construction algorithms can be defined by deriving new
    classes and overriding the methods ComputeElementTargets() and
    ContainsVolumeInfo(). */
class TargetConstructor
{
public:
   /// Target-matrix construction algorithms supported by this class.
   enum TargetType
   {
      IDEAL_SHAPE_UNIT_SIZE, /**<
         Ideal shape, unit size; the nodes are not used. */
      IDEAL_SHAPE_EQUAL_SIZE, /**<
         Ideal shape, equal size/volume; the given nodes define the total target
         volume; for each mesh element, the target volume is the average volume
         multiplied by the volume scale, set with SetVolumeScale(). */
      IDEAL_SHAPE_GIVEN_SIZE, /**<
         Ideal shape, given size/volume; the given nodes define the target
         volume at all quadrature points. */
      GIVEN_SHAPE_AND_SIZE, /**<
         Given shape, given size/volume; the given nodes define the exact target
         Jacobian matrix at all quadrature points. */
      GIVEN_FULL /**<
         Full target tensor is specified at every quadrature point. */
   };

protected:
   // Nodes that are used in ComputeElementTargets(), depending on target_type.
   const GridFunction *nodes; // not owned
   mutable double avg_volume;
   double volume_scale;
   const TargetType target_type;
   bool uses_phys_coords; // see UsesPhysicalCoordinates()

#ifdef MFEM_USE_MPI
   MPI_Comm comm;
#endif

   // should be called only if avg_volume == 0.0, i.e. avg_volume is not
   // computed yet
   void ComputeAvgVolume() const;

   template<int DIM>
   bool ComputeAllElementTargets(const FiniteElementSpace &fes,
                                 const IntegrationRule &ir,
                                 const Vector &xe,
                                 DenseTensor &Jtr) const;

   // CPU fallback that uses ComputeElementTargets()
   void ComputeAllElementTargets_Fallback(const FiniteElementSpace &fes,
                                          const IntegrationRule &ir,
                                          const Vector &xe,
                                          DenseTensor &Jtr) const;

public:
   /// Constructor for use in serial
   TargetConstructor(TargetType ttype)
      : nodes(NULL), avg_volume(), volume_scale(1.0), target_type(ttype),
        uses_phys_coords(false)
   {
#ifdef MFEM_USE_MPI
      comm = MPI_COMM_NULL;
#endif
   }
#ifdef MFEM_USE_MPI
   /// Constructor for use in parallel
   TargetConstructor(TargetType ttype, MPI_Comm mpicomm)
      : nodes(NULL), avg_volume(), volume_scale(1.0), target_type(ttype),
        uses_phys_coords(false), comm(mpicomm) { }
#endif
   virtual ~TargetConstructor() { }

#ifdef MFEM_USE_MPI
   bool Parallel() const { return (comm != MPI_COMM_NULL); }
   MPI_Comm GetComm() const { return comm; }
#else
   bool Parallel() const { return false; }
#endif

   /** @brief Set the nodes to be used in the target-matrix construction.

       This method should be called every time the target nodes are updated
       externally and recomputation of the target average volume is needed. The
       nodes are used by all target types except IDEAL_SHAPE_UNIT_SIZE. */
   void SetNodes(const GridFunction &n) { nodes = &n; avg_volume = 0.0; }

   /** @brief Get the nodes to be used in the target-matrix construction. */
   const GridFunction *GetNodes() const { return nodes; }

   /// Used by target type IDEAL_SHAPE_EQUAL_SIZE. The default volume scale is 1.
   void SetVolumeScale(double vol_scale) { volume_scale = vol_scale; }

   TargetType GetTargetType() const { return target_type; }

   /** @brief Return true if the methods ComputeElementTargets(),
       ComputeAllElementTargets(), and ComputeElementTargetsGradient() use the
       physical node coordinates provided by the parameters 'elfun', or 'xe'. */
   bool UsesPhysicalCoordinates() const { return uses_phys_coords; }

   /// Checks if the target matrices contain non-trivial size specification.
   virtual bool ContainsVolumeInfo() const;

   /** @brief Given an element and quadrature rule, computes ref->target
       transformation Jacobians for each quadrature point in the element.
       The physical positions of the element's nodes are given by @a elfun. */
   virtual void ComputeElementTargets(int e_id, const FiniteElement &fe,
                                      const IntegrationRule &ir,
                                      const Vector &elfun,
                                      DenseTensor &Jtr) const;

   /** @brief Computes reference-to-target transformation Jacobians for all
       quadrature points in all elements.

       @param[in] fes  The nodal FE space
       @param[in] ir   The quadrature rule to use for all elements
       @param[in] xe   E-vector with the current physical coordinates/positions;
                       this parameter is used only when needed by the target
                       constructor, see UsesPhysicalCoordinates()
       @param[out] Jtr The computed ref->target Jacobian matrices. */
   virtual void ComputeAllElementTargets(const FiniteElementSpace &fes,
                                         const IntegrationRule &ir,
                                         const Vector &xe,
                                         DenseTensor &Jtr) const;

   virtual void ComputeElementTargetsGradient(const IntegrationRule &ir,
                                              const Vector &elfun,
                                              IsoparametricTransformation &Tpr,
                                              DenseTensor &dJtr) const;
};

class TMOPMatrixCoefficient : public MatrixCoefficient
{
public:
   explicit TMOPMatrixCoefficient(int dim) : MatrixCoefficient(dim, dim) { }

   /** @brief Evaluate the derivative of the matrix coefficient with respect to
       @a comp in the element described by @a T at the point @a ip, storing the
       result in @a K. */
   virtual void EvalGrad(DenseMatrix &K, ElementTransformation &T,
                         const IntegrationPoint &ip, int comp) = 0;

   virtual ~TMOPMatrixCoefficient() { }
};

class AnalyticAdaptTC : public TargetConstructor
{
protected:
   // Analytic target specification.
   Coefficient *scalar_tspec;
   VectorCoefficient *vector_tspec;
   TMOPMatrixCoefficient *matrix_tspec;

public:
   AnalyticAdaptTC(TargetType ttype)
      : TargetConstructor(ttype),
        scalar_tspec(NULL), vector_tspec(NULL), matrix_tspec(NULL)
   { uses_phys_coords = true; }

   virtual void SetAnalyticTargetSpec(Coefficient *sspec,
                                      VectorCoefficient *vspec,
                                      TMOPMatrixCoefficient *mspec);

   /** @brief Given an element and quadrature rule, computes ref->target
       transformation Jacobians for each quadrature point in the element.
       The physical positions of the element's nodes are given by @a elfun. */
   virtual void ComputeElementTargets(int e_id, const FiniteElement &fe,
                                      const IntegrationRule &ir,
                                      const Vector &elfun,
                                      DenseTensor &Jtr) const;

   virtual void ComputeAllElementTargets(const FiniteElementSpace &fes,
                                         const IntegrationRule &ir,
                                         const Vector &xe,
                                         DenseTensor &Jtr) const;

   virtual void ComputeElementTargetsGradient(const IntegrationRule &ir,
                                              const Vector &elfun,
                                              IsoparametricTransformation &Tpr,
                                              DenseTensor &dJtr) const;
};

class AutomaticTC : public TargetConstructor
{
protected:
   // Analytic target specification.
   mutable double detJ_qavg, skew_qavg, ori_qavg, aspr_qavg;

public:
   AutomaticTC(TargetType ttype) : TargetConstructor(ttype)
   {
      uses_phys_coords = true;
   }

   /** @brief Given an element and quadrature rule, computes ref->target
       transformation Jacobians for each quadrature point in the element.
       The physical positions of the element's nodes are given by @a elfun. */
   virtual void ComputeElementTargets(int e_id, const FiniteElement &fe,
                                      const IntegrationRule &ir,
                                      const Vector &elfun,
                                      DenseTensor &Jtr) const;

   virtual void ComputeAllElementTargets(const FiniteElementSpace &fes,
                                         const IntegrationRule &ir,
                                         const Vector &xe,
                                         DenseTensor &Jtr) const;

   virtual void ComputeElementTargetsGradient(const IntegrationRule &ir,
                                              const Vector &elfun,
                                              IsoparametricTransformation &Tpr,
                                              DenseTensor &dJtr) const;

   void SetTargetSize(double detJ) { detJ_qavg = detJ; }
   void SetTargetSkew(double skew) { skew_qavg = skew; }
   void SetTargetAspectRatio(double aspr) { aspr_qavg = aspr; }
   void SetTargetOrientation(double ori) { ori_qavg = ori; }
};

#ifdef MFEM_USE_MPI
class ParGridFunction;
#endif

class DiscreteAdaptTC : public TargetConstructor
{
protected:
   // Discrete target specification.
   // Data is owned, updated by UpdateTargetSpecification.
   int ncomp, sizeidx, skewidx, aspectratioidx, orientationidx;
   Vector tspec;             //eta(x) - we enforce Ordering::byNODES
   Vector tspec_sav;
   Vector tspec_pert1h;      //eta(x+h)
   Vector tspec_pert2h;      //eta(x+2*h)
   Vector tspec_pertmix;     //eta(x+h,y+h)
   // The order inside these perturbation vectors (e.g. in 2D) is
   // eta1(x+h,y), eta2(x+h,y) ... etan(x+h,y), eta1(x,y+h), eta2(x,y+h) ...
   // same for tspec_pert2h and tspec_pertmix.

   // DenseMatrix to hold target_spec values for the (children of the)
   // element being refined to consider for h-refinement.
   DenseMatrix tspec_refine;
   // Vector to hold the target_spec values for the coarse version of the
   // current mesh. Used for derefinement decision with hr-adaptivity.
   Vector tspec_derefine;

   // Components of Target Jacobian at each quadrature point of an element. This
   // is required for computation of the derivative using chain rule.
   mutable DenseTensor Jtrcomp;

   // Note: do not use the Nodes of this space as they may not be on the
   // positions corresponding to the values of tspec.
   FiniteElementSpace *tspec_fesv;         //owned
   FiniteElementSpace *coarse_tspec_fesv;  //not owned, derefinement FESpace
   GridFunction *tspec_gf;                 //owned, uses tspec and tspec_fes
   // discrete adaptivity
#ifdef MFEM_USE_MPI
   ParFiniteElementSpace *ptspec_fesv;     //owned, needed for derefinement to
   // get update operator.
   ParGridFunction *tspec_pgf;             // similar to tspec_gf
#endif

   int amr_el;
   double lim_min_size;

   // These flags can be used by outside functions to avoid recomputing the
   // tspec and tspec_perth fields again on the same mesh.
   bool good_tspec, good_tspec_grad, good_tspec_hess;

   // Evaluation of the discrete target specification on different meshes.
   // Owned.
   AdaptivityEvaluator *adapt_eval;

   void SetDiscreteTargetBase(const GridFunction &tspec_);
   void SetTspecAtIndex(int idx, const GridFunction &tspec_);
   void FinalizeSerialDiscreteTargetSpec(const GridFunction &tspec_);
#ifdef MFEM_USE_MPI
   void SetTspecAtIndex(int idx, const ParGridFunction &tspec_);
   void FinalizeParDiscreteTargetSpec(const ParGridFunction &tspec_);
#endif

public:
   DiscreteAdaptTC(TargetType ttype)
      : TargetConstructor(ttype),
        ncomp(0),
        sizeidx(-1), skewidx(-1), aspectratioidx(-1), orientationidx(-1),
        tspec(), tspec_sav(), tspec_pert1h(), tspec_pert2h(), tspec_pertmix(),
        tspec_refine(), tspec_derefine(),
        tspec_fesv(NULL), coarse_tspec_fesv(NULL), tspec_gf(NULL),
#ifdef MFEM_USE_MPI
        ptspec_fesv(NULL), tspec_pgf(NULL),
#endif
        amr_el(-1), lim_min_size(-0.1),
        good_tspec(false), good_tspec_grad(false), good_tspec_hess(false),
        adapt_eval(NULL) { }

   virtual ~DiscreteAdaptTC();

   /** @name Target specification methods.
       The following methods are used to specify geometric parameters of the
       targets when these parameters are given by discrete FE functions.
       Note that every GridFunction given to the Set methods must use a
       H1_FECollection of the same order. The number of components must
       correspond to the type of geometric parameter and dimension.

       @param[in] tspec_  Input values of a geometric parameter. Note that
                          the methods in this class support only functions that
                          use H1_FECollection collection of the same order. */
   ///@{
   virtual void SetSerialDiscreteTargetSpec(const GridFunction &tspec_);
   virtual void SetSerialDiscreteTargetSize(const GridFunction &tspec_);
   virtual void SetSerialDiscreteTargetSkew(const GridFunction &tspec_);
   virtual void SetSerialDiscreteTargetAspectRatio(const GridFunction &tspec_);
   virtual void SetSerialDiscreteTargetOrientation(const GridFunction &tspec_);
#ifdef MFEM_USE_MPI
   virtual void SetParDiscreteTargetSpec(const ParGridFunction &tspec_);
   virtual void SetParDiscreteTargetSize(const ParGridFunction &tspec_);
   virtual void SetParDiscreteTargetSkew(const ParGridFunction &tspec_);
   virtual void SetParDiscreteTargetAspectRatio(const ParGridFunction &tspec_);
   virtual void SetParDiscreteTargetOrientation(const ParGridFunction &tspec_);
#endif
   ///@}

   /// Used in combination with the Update methods to avoid extra computations.
   void ResetUpdateFlags()
   { good_tspec = good_tspec_grad = good_tspec_hess = false; }

   /// Get one of the discrete fields from tspec.
   void GetDiscreteTargetSpec(GridFunction &tspec_, int idx);
   /// Get the FESpace associated with tspec.
   FiniteElementSpace *GetTSpecFESpace() { return tspec_fesv; }
   /// Get the entire tspec.
   GridFunction *GetTSpecData() { return tspec_gf; }
   /// Update all discrete fields based on tspec and update for AMR
   void UpdateAfterMeshTopologyChange();

#ifdef MFEM_USE_MPI
   ParFiniteElementSpace *GetTSpecParFESpace() { return ptspec_fesv; }
   void ParUpdateAfterMeshTopologyChange();
#endif

   /** Used to update the target specification after the mesh has changed. The
       new mesh positions are given by new_x. If @a reuse_flag is true,
       repeated calls won't do anything until ResetUpdateFlags() is called. */
   void UpdateTargetSpecification(const Vector &new_x, bool reuse_flag = false,
                                  int new_x_ordering=Ordering::byNODES);

   void UpdateTargetSpecification(Vector &new_x, Vector &IntData,
                                  int new_x_ordering=Ordering::byNODES);

   void UpdateTargetSpecificationAtNode(const FiniteElement &el,
                                        ElementTransformation &T,
                                        int nodenum, int idir,
                                        const Vector &IntData);

   void RestoreTargetSpecificationAtNode(ElementTransformation &T, int nodenum);

   /** Used for finite-difference based computations. Computes the target
       specifications after a mesh perturbation in x or y direction.
       If @a reuse_flag is true, repeated calls won't do anything until
       ResetUpdateFlags() is called. */
   void UpdateGradientTargetSpecification(const Vector &x, double dx,
                                          bool reuse_flag = false,
                                          int x_ordering = Ordering::byNODES);
   /** Used for finite-difference based computations. Computes the target
       specifications after two mesh perturbations in x and/or y direction.
       If @a reuse_flag is true, repeated calls won't do anything until
       ResetUpdateFlags() is called. */
   void UpdateHessianTargetSpecification(const Vector &x, double dx,
                                         bool reuse_flag = false,
                                         int x_ordering = Ordering::byNODES);

   void SetAdaptivityEvaluator(AdaptivityEvaluator *ae)
   {
      if (adapt_eval) { delete adapt_eval; }
      adapt_eval = ae;
   }

   const AdaptivityEvaluator *GetAdaptivityEvaluator() const
   {
      return adapt_eval;
   }

   const Vector &GetTspecPert1H()   { return tspec_pert1h; }
   const Vector &GetTspecPert2H()   { return tspec_pert2h; }
   const Vector &GetTspecPertMixH() { return tspec_pertmix; }

   /** @brief Given an element and quadrature rule, computes ref->target
       transformation Jacobians for each quadrature point in the element.
       The physical positions of the element's nodes are given by @a elfun.
       Note that this function assumes that UpdateTargetSpecification() has
       been called with the position vector corresponding to @a elfun. */
   virtual void ComputeElementTargets(int e_id, const FiniteElement &fe,
                                      const IntegrationRule &ir,
                                      const Vector &elfun,
                                      DenseTensor &Jtr) const;

   virtual void ComputeAllElementTargets(const FiniteElementSpace &fes,
                                         const IntegrationRule &ir,
                                         const Vector &xe,
                                         DenseTensor &Jtr) const;

   virtual void ComputeElementTargetsGradient(const IntegrationRule &ir,
                                              const Vector &elfun,
                                              IsoparametricTransformation &Tpr,
                                              DenseTensor &dJtr) const;

   // Generates tspec_vals for target construction using intrule
   // Used for the refinement component in hr-adaptivity.
   void SetTspecFromIntRule(int e_id, const IntegrationRule &intrule);

   // Targets based on discrete functions can result in invalid (negative)
   // size at the quadrature points. This method can be used to set a
   // minimum target size.
   void SetMinSizeForTargets(double min_size_) { lim_min_size = min_size_; }

   /// Computes target specification data with respect to the coarse FE space.
   void SetTspecDataForDerefinement(FiniteElementSpace *fes);

   // Reset refinement data associated with h-adaptivity component.
   void ResetRefinementTspecData()
   {
      tspec_refine.Clear();
      amr_el = -1;
   }

   // Reset derefinement data associated with h-adaptivity component.
   void ResetDerefinementTspecData()
   {
      tspec_derefine.Destroy();
      coarse_tspec_fesv = NULL;
   }

   // Used to specify the fine element for determining energy of children of a
   // parent element.
   void SetRefinementSubElement(int amr_el_) { amr_el = amr_el_; }
};

class TMOPNewtonSolver;

/** @brief A TMOP integrator class based on any given TMOP_QualityMetric and
    TargetConstructor.

    Represents @f$ \int W(Jpt) dx @f$ over a target zone, where W is the
    metric's strain energy density function, and Jpt is the Jacobian of the
    target->physical coordinates transformation. The virtual target zone is
    defined by the TargetConstructor. */
class TMOP_Integrator : public NonlinearFormIntegrator
{
protected:
   friend class TMOPNewtonSolver;
   friend class TMOPComboIntegrator;

   TMOP_QualityMetric *h_metric;
   TMOP_QualityMetric *metric;        // not owned
   const TargetConstructor *targetC;  // not owned

   // Custom integration rules.
   IntegrationRules *IntegRules;
   int integ_order;
   bool integ_over_target = true;

   // Weight Coefficient multiplying the quality metric term.
   Coefficient *metric_coeff; // not owned, if NULL -> metric_coeff is 1.
   // Normalization factor for the metric term.
   double metric_normal;

   // Nodes and weight Coefficient used for "limiting" the TMOP_Integrator.
   // These are both NULL when there is no limiting.
   // The class doesn't own lim_nodes0 and lim_coeff.
   const GridFunction *lim_nodes0;
   Coefficient *lim_coeff;
   // Limiting reference distance. Not owned.
   const GridFunction *lim_dist;
   // Limiting function. Owned.
   TMOP_LimiterFunction *lim_func;
   // Normalization factor for the limiting term.
   double lim_normal;

   // Adaptive limiting.
   const GridFunction *adapt_lim_gf0;    // Not owned.
#ifdef MFEM_USE_MPI
   const ParGridFunction *adapt_lim_pgf0;
#endif
   GridFunction *adapt_lim_gf;           // Owned. Updated by adapt_lim_eval.
   Coefficient *adapt_lim_coeff;         // Not owned.
   AdaptivityEvaluator *adapt_lim_eval;  // Not owned.

   // Surface fitting.
   GridFunction *surf_fit_gf;           // Owned, Updated by surf_fit_eval.
   const Array<bool> *surf_fit_marker;  // Not owned.
   Coefficient *surf_fit_coeff;         // Not owned.
   AdaptivityEvaluator *surf_fit_eval;  // Not owned.
   double surf_fit_normal;
   bool surf_fit_gf_bg;
   GridFunction *surf_fit_grad, *surf_fit_hess;
   AdaptivityEvaluator *surf_fit_eval_bg_grad, *surf_fit_eval_bg_hess;
   Array<int> surf_fit_dof_count;
   Array<int> surf_fit_marker_dof_index;

   DiscreteAdaptTC *discr_tc;
   AutomaticTC *auto_tc;

   // Parameters for FD-based Gradient & Hessian calculation.
   bool fdflag;
   double dx;
   double dxscale;
   // Specifies that ComputeElementTargets is being called by a FD function.
   // It's used to skip terms that have exact derivative calculations.
   bool fd_call_flag;
   // Compute the exact action of the Integrator (includes derivative of the
   // target with respect to spatial position)
   bool exact_action;

   Array <Vector *> ElemDer;        //f'(x)
   Array <Vector *> ElemPertEnergy; //f(x+h)

   //   Jrt: the inverse of the ref->target Jacobian, Jrt = Jtr^{-1}.
   //   Jpr: the ref->physical transformation Jacobian, Jpr = PMatI^t DS.
   //   Jpt: the target->physical transformation Jacobian, Jpt = Jpr Jrt.
   //     P: represents dW_d(Jtp) (dim x dim).
   //   DSh: gradients of reference shape functions (dof x dim).
   //    DS: gradients of the shape functions in the target configuration,
   //        DS = DSh Jrt (dof x dim).
   // PMatI: current coordinates of the nodes (dof x dim).
   // PMat0: reshaped view into the local element contribution to the operator
   //        output - the result of AssembleElementVector() (dof x dim).
   DenseMatrix DSh, DS, Jrt, Jpr, Jpt, P, PMatI, PMatO;

   // PA extension
   // ------------
   //  E: Q-vector for TMOP-energy
   //  O: Q-Vector of 1.0, used to compute sums using the dot product kernel.
   // X0: E-vector for initial nodal coordinates used for limiting.
   //  H: Q-Vector for Hessian associated with the metric term.
   // C0: Q-Vector for spatial weight used for the limiting term.
   // LD: E-Vector constructed using limiting distance grid function (delta).
   // H0: Q-Vector for Hessian associated with the limiting term.
   //
   // maps:     Dof2Quad map for fespace associate with nodal coordinates.
   // maps_lim: Dof2Quad map for fespace associated with the limiting distance
   //            grid function.
   //
   // Jtr_debug_grad
   //     We keep track if Jtr was set by AssembleGradPA() in Jtr_debug_grad: it
   //     is set to true by AssembleGradPA(); any other call to
   //     ComputeAllElementTargets() will set the flag to false. This flag will
   //     be used to check that Jtr is the one set by AssembleGradPA() when
   //     performing operations with the gradient like AddMultGradPA() and
   //     AssembleGradDiagonalPA().
   //
   // TODO:
   //   * Merge LD, C0, H0 into one scalar Q-vector
   struct
   {
      bool enabled;
      int dim, ne, nq;
      mutable DenseTensor Jtr;
      mutable bool Jtr_needs_update;
      mutable bool Jtr_debug_grad;
      mutable Vector E, O, X0, H, C0, LD, H0;
      const DofToQuad *maps;
      const DofToQuad *maps_lim = nullptr;
      const GeometricFactors *geom;
      const FiniteElementSpace *fes;
      const IntegrationRule *ir;
   } PA;

   void ComputeNormalizationEnergies(const GridFunction &x,
                                     double &metric_energy, double &lim_energy,
                                     double &surf_fit_gf_energy);

   void AssembleElementVectorExact(const FiniteElement &el,
                                   ElementTransformation &T,
                                   const Vector &elfun, Vector &elvect);

   void AssembleElementGradExact(const FiniteElement &el,
                                 ElementTransformation &T,
                                 const Vector &elfun, DenseMatrix &elmat);

   void AssembleElementVectorFD(const FiniteElement &el,
                                ElementTransformation &T,
                                const Vector &elfun, Vector &elvect);

   // Assumes that AssembleElementVectorFD has been called.
   void AssembleElementGradFD(const FiniteElement &el,
                              ElementTransformation &T,
                              const Vector &elfun, DenseMatrix &elmat);

   void AssembleElemVecAdaptLim(const FiniteElement &el,
                                IsoparametricTransformation &Tpr,
                                const IntegrationRule &ir,
                                const Vector &weights, DenseMatrix &mat);
   void AssembleElemGradAdaptLim(const FiniteElement &el,
                                 IsoparametricTransformation &Tpr,
                                 const IntegrationRule &ir,
                                 const Vector &weights, DenseMatrix &m);

   // First derivative of the surface fitting term.
   void AssembleElemVecSurfFit(const FiniteElement &el_x,
                               IsoparametricTransformation &Tpr,
                               DenseMatrix &mat);

   // Second derivative of the surface fitting term.
   void AssembleElemGradSurfFit(const FiniteElement &el_x,
                                IsoparametricTransformation &Tpr,
                                DenseMatrix &mat);

   double GetFDDerivative(const FiniteElement &el,
                          ElementTransformation &T,
                          Vector &elfun, const int nodenum,const int idir,
                          const double baseenergy, bool update_stored);

   /** @brief Determines the perturbation, h, for FD-based approximation. */
   void ComputeFDh(const Vector &x, const FiniteElementSpace &fes);
   void ComputeMinJac(const Vector &x, const FiniteElementSpace &fes);

   void UpdateAfterMeshPositionChange(const Vector &x_new,
                                      const FiniteElementSpace &x_fes);

   void DisableLimiting()
   {
      lim_nodes0 = NULL; lim_coeff = NULL; lim_dist = NULL;
      delete lim_func; lim_func = NULL;
   }

   const IntegrationRule &EnergyIntegrationRule(const FiniteElement &el) const
   {
      if (IntegRules)
      {
         return IntegRules->Get(el.GetGeomType(), integ_order);
      }
      return (IntRule) ? *IntRule
             /*     */ : IntRules.Get(el.GetGeomType(), 2*el.GetOrder() + 3);
   }
   const IntegrationRule &ActionIntegrationRule(const FiniteElement &el) const
   {
      // TODO the energy most likely needs less integration points.
      return EnergyIntegrationRule(el);
   }
   const IntegrationRule &GradientIntegrationRule(const FiniteElement &el) const
   {
      // TODO the action and energy most likely need less integration points.
      return EnergyIntegrationRule(el);
   }

   void SetAutomaticTCParameters(Vector &xe, const FiniteElementSpace &fes);
   void SetAutomaticTCParameters(Vector &xe, const ParFiniteElementSpace &pfes);
   void ComputeMeanGeometricParameters(Vector &xe,
                                       const FiniteElementSpace &fes,
                                       Vector &AvgParameters);

   // Auxiliary PA methods
   void AssembleGradPA_2D(const Vector&) const;
   void AssembleGradPA_3D(const Vector&) const;
   void AssembleGradPA_C0_2D(const Vector&) const;
   void AssembleGradPA_C0_3D(const Vector&) const;

   double GetLocalStateEnergyPA_2D(const Vector&) const;
   double GetLocalStateEnergyPA_C0_2D(const Vector&) const;
   double GetLocalStateEnergyPA_3D(const Vector&) const;
   double GetLocalStateEnergyPA_C0_3D(const Vector&) const;

   void AddMultPA_2D(const Vector&, Vector&) const;
   void AddMultPA_3D(const Vector&, Vector&) const;
   void AddMultPA_C0_2D(const Vector&, Vector&) const;
   void AddMultPA_C0_3D(const Vector&, Vector&) const;

   void AddMultGradPA_2D(const Vector&, Vector&) const;
   void AddMultGradPA_3D(const Vector&, Vector&) const;
   void AddMultGradPA_C0_2D(const Vector&, Vector&) const;
   void AddMultGradPA_C0_3D(const Vector&, Vector&) const;

   void AssembleDiagonalPA_2D(Vector&) const;
   void AssembleDiagonalPA_3D(Vector&) const;
   void AssembleDiagonalPA_C0_2D(Vector&) const;
   void AssembleDiagonalPA_C0_3D(Vector&) const;

   void AssemblePA_Limiting();
   void ComputeAllElementTargets(const Vector &xe = Vector()) const;

   // Compute Min(Det(Jpt)) in the mesh, does not reduce over MPI.
   double ComputeMinDetT(const Vector &x, const FiniteElementSpace &fes);
   // Compute Max(mu_hat) for the TMOP_WorstCaseUntangleOptimizer_Metric,
   // does not reduce over MPI.
   double ComputeUntanglerMaxMuBarrier(const Vector &x,
                                       const FiniteElementSpace &fes);

public:
   /** @param[in] m    TMOP_QualityMetric for r-adaptivity (not owned).
       @param[in] tc   Target-matrix construction algorithm to use (not owned).
       @param[in] hm   TMOP_QualityMetric for h-adaptivity (not owned). */
   TMOP_Integrator(TMOP_QualityMetric *m, TargetConstructor *tc,
                   TMOP_QualityMetric *hm)
      : h_metric(hm), metric(m), targetC(tc), IntegRules(NULL),
        integ_order(-1), metric_coeff(NULL), metric_normal(1.0),
        lim_nodes0(NULL), lim_coeff(NULL),
        lim_dist(NULL), lim_func(NULL), lim_normal(1.0),
        adapt_lim_gf0(NULL), adapt_lim_gf(NULL), adapt_lim_coeff(NULL),
        adapt_lim_eval(NULL),
        surf_fit_gf(NULL), surf_fit_marker(NULL),
        surf_fit_coeff(NULL),
        surf_fit_eval(NULL), surf_fit_normal(1.0),
        surf_fit_gf_bg(false), surf_fit_grad(NULL), surf_fit_hess(NULL),
        surf_fit_eval_bg_grad(NULL), surf_fit_eval_bg_hess(NULL),
        discr_tc(dynamic_cast<DiscreteAdaptTC *>(tc)),
        auto_tc(dynamic_cast<AutomaticTC *>(tc)),
        fdflag(false), dxscale(1.0e3), fd_call_flag(false), exact_action(false)
   { PA.enabled = false; }

   TMOP_Integrator(TMOP_QualityMetric *m, TargetConstructor *tc)
      : TMOP_Integrator(m, tc, m) { }

   ~TMOP_Integrator();

   /// Release the device memory of large PA allocations. This will copy device
   /// memory back to the host before releasing.
   void ReleasePADeviceMemory(bool copy_to_host = true);

   /// Prescribe a set of integration rules; relevant for mixed meshes.
   /** This function has priority over SetIntRule(), if both are called. */
   void SetIntegrationRules(IntegrationRules &irules, int order)
   {
      IntegRules = &irules;
      integ_order = order;
   }

<<<<<<< HEAD
   void PreProcessAutomaticTCParameters(Vector &xe,
                                        const FiniteElementSpace *fes)
   {
      SetAutomaticTCParameters(xe, *fes);
   }
#ifdef MFEM_USE_MPI
   void PreProcessAutomaticTCParameters(Vector &xe,
                                        const ParFiniteElementSpace *pfes)
   {
      SetAutomaticTCParameters(xe, *pfes);
   }
#endif
=======
   /// The TMOP integrals can be computed over the reference element or the
   /// target elements. This function is used to switch between the two options.
   /// By default integratioin is performed over the target elements.
   void IntegrateOverTarget(bool integ_over_target_)
   {
      MFEM_VERIFY(metric_normal == 1.0 && lim_normal == 1.0,
                  "This function must be called before EnableNormalization, as "
                  "the normalization computations must know how to integrate.");

      integ_over_target = integ_over_target_;
   }
>>>>>>> f97a770d

   /// Sets a scaling Coefficient for the quality metric term of the integrator.
   /** With this addition, the integrator becomes
          @f$ \int w1 W(Jpt) dx @f$.

       Note that the Coefficient is evaluated in the physical configuration and
       not in the target configuration which may be undefined. */
   void SetCoefficient(Coefficient &w1) { metric_coeff = &w1; }

   /** @brief Limiting of the mesh displacements (general version).

       Adds the term @f$ \int w_0 f(x, x_0, d) dx @f$, where f is a measure of
       the displacement between x and x_0, given the max allowed displacement d.

       @param[in] n0     Original mesh node coordinates (x0 above).
       @param[in] dist   Allowed displacement in physical space (d above).
       @param[in] w0     Coefficient scaling the limiting integral.
       @param[in] lfunc  TMOP_LimiterFunction defining the function f. If
                         NULL, a TMOP_QuadraticLimiter will be used. The
                         TMOP_Integrator assumes ownership of this pointer. */
   void EnableLimiting(const GridFunction &n0, const GridFunction &dist,
                       Coefficient &w0, TMOP_LimiterFunction *lfunc = NULL);

   /** @brief Adds a limiting term to the integrator with limiting distance
       function (@a dist in the general version of the method) equal to 1. */
   void EnableLimiting(const GridFunction &n0, Coefficient &w0,
                       TMOP_LimiterFunction *lfunc = NULL);

   /** @brief Restriction of the node positions to certain regions.

       Adds the term @f$ \int c (z(x) - z_0(x_0))^2 @f$, where z0(x0) is a given
       function on the starting mesh, and z(x) is its image on the new mesh.
       Minimizing this term means that a node at x0 is allowed to move to a
       position x(x0) only if z(x) ~ z0(x0).
       Such term can be used for tangential mesh relaxation.

       @param[in] z0     Function z0 that controls the adaptive limiting.
       @param[in] coeff  Coefficient c for the above integral.
       @param[in] ae     AdaptivityEvaluator to compute z(x) from z0(x0). */
   void EnableAdaptiveLimiting(const GridFunction &z0, Coefficient &coeff,
                               AdaptivityEvaluator &ae);
#ifdef MFEM_USE_MPI
   /// Parallel support for adaptive limiting.
   void EnableAdaptiveLimiting(const ParGridFunction &z0, Coefficient &coeff,
                               AdaptivityEvaluator &ae);
#endif

   /** @brief Fitting of certain DOFs to the zero level set of a function.

       Having a level set function s0(x0) on the starting mesh, and a set of
       marked nodes (or DOFs), we move these nodes to the zero level set of s0.
       If s(x) is the image of s0(x0) on the current mesh, this function adds to
       the TMOP functional the term @f$ \int c \bar{s}(x))^2 @f$, where
       @f$\bar{s}(x)@f$ is the restriction of s(x) on the aligned DOFs.
       Minimizing this term means that a marked node at x0 is allowed to move to
       a position x(x0) only if s(x) ~ 0.
       Such term can be used for surface fitting and tangential relaxation.

       @param[in] s0      The level set function on the initial mesh.
       @param[in] smarker Indicates which DOFs will be aligned.
       @param[in] coeff   Coefficient c for the above integral.
       @param[in] ae      AdaptivityEvaluator to compute s(x) from s0(x0). */
   void EnableSurfaceFitting(const GridFunction &s0,
                             const Array<bool> &smarker, Coefficient &coeff,
                             AdaptivityEvaluator &ae);

#ifdef MFEM_USE_MPI
   /// Parallel support for surface fitting.
   void EnableSurfaceFitting(const ParGridFunction &s0,
                             const Array<bool> &smarker, Coefficient &coeff,
                             AdaptivityEvaluator &ae);

   /** @brief Fitting of certain DOFs in the current mesh to the zero level set
       of a function defined on another (finer) source mesh.

       Having a level set function s_bg(x_bg) on a source/background mesh,
       a set of marked nodes (or DOFs) in the current mesh, we move the marked
       nodes to the zero level set of s_bg. This functionality is used for
       surface fitting and tangential relaxation.

       @param[in] s_bg       The level set function on the background mesh.
       @param[in] s0         The level set function (automatically) interpolated
                             on the initial mesh.
       @param[in] smarker    Marker for aligned DOFs in the current mesh.
       @param[in] coeff      Coefficient c for the fitting penalty term.
       @param[in] ae         Interpolates s(x) from s_bg(x_bg).
       @param[in] s_bg_grad  Gradient of s_bg on the background mesh.
       @param[in] s0_grad    Gradient of s0 on the initial mesh.
       @param[in] age        Interpolates s_grad(x) from s_bg_grad(x_bg).
       @param[in] s_bg_hess  Hessian of s(x) on the background mesh.
       @param[in] s0_hess    Hessian of s0 on the initial mesh.
       @param[in] ahe        Interpolates s_hess(x) from s_bg_hess(x_bg).
       See the pmesh-fitting miniapp for details on usage. */
   void EnableSurfaceFittingFromSource(const ParGridFunction &s_bg,
                                       ParGridFunction &s0,
                                       const Array<bool> &smarker,
                                       Coefficient &coeff,
                                       AdaptivityEvaluator &ae,
                                       const ParGridFunction &s_bg_grad,
                                       ParGridFunction &s0_grad,
                                       AdaptivityEvaluator &age,
                                       const ParGridFunction &s_bg_hess,
                                       ParGridFunction &s0_hess,
                                       AdaptivityEvaluator &ahe);
#endif
   void GetSurfaceFittingErrors(double &err_avg, double &err_max);
   bool IsSurfaceFittingEnabled() { return (surf_fit_gf != NULL); }

   /// Update the original/reference nodes used for limiting.
   void SetLimitingNodes(const GridFunction &n0) { lim_nodes0 = &n0; }

   /** @brief Computes the integral of W(Jacobian(Trt)) over a target zone.
       @param[in] el     Type of FiniteElement.
       @param[in] T      Mesh element transformation.
       @param[in] elfun  Physical coordinates of the zone. */
   virtual double GetElementEnergy(const FiniteElement &el,
                                   ElementTransformation &T,
                                   const Vector &elfun);

   /** @brief Computes the mean of the energies of the given element's children.

       In addition to the inputs for GetElementEnergy, this function requires an
       IntegrationRule to be specified that will give the decomposition of the
       given element based on the refinement type being considered. */
   virtual double GetRefinementElementEnergy(const FiniteElement &el,
                                             ElementTransformation &T,
                                             const Vector &elfun,
                                             const IntegrationRule &irule);

   /// This function is similar to GetElementEnergy, but ignores components
   /// such as limiting etc. to compute the element energy.
   virtual double GetDerefinementElementEnergy(const FiniteElement &el,
                                               ElementTransformation &T,
                                               const Vector &elfun);

   virtual void AssembleElementVector(const FiniteElement &el,
                                      ElementTransformation &T,
                                      const Vector &elfun, Vector &elvect);

   virtual void AssembleElementGrad(const FiniteElement &el,
                                    ElementTransformation &T,
                                    const Vector &elfun, DenseMatrix &elmat);

   TMOP_QualityMetric &GetAMRQualityMetric() { return *h_metric; }

   void UpdateAfterMeshTopologyChange();
#ifdef MFEM_USE_MPI
   void ParUpdateAfterMeshTopologyChange();
#endif

   // PA extension
   using NonlinearFormIntegrator::AssemblePA;
   virtual void AssemblePA(const FiniteElementSpace&);

   virtual void AssembleGradPA(const Vector&, const FiniteElementSpace&);

   virtual double GetLocalStateEnergyPA(const Vector&) const;

   virtual void AddMultPA(const Vector&, Vector&) const;

   virtual void AddMultGradPA(const Vector&, Vector&) const;

   virtual void AssembleGradDiagonalPA(Vector&) const;

   DiscreteAdaptTC *GetDiscreteAdaptTC() const { return discr_tc; }
   AutomaticTC *GetAutomaticTC() const { return auto_tc; }

   /** @brief Computes the normalization factors of the metric and limiting
       integrals using the mesh position given by @a x. */
   void EnableNormalization(const GridFunction &x);
#ifdef MFEM_USE_MPI
   void ParEnableNormalization(const ParGridFunction &x);
#endif

   /** @brief Enables FD-based approximation and computes dx. */
   void EnableFiniteDifferences(const GridFunction &x);
#ifdef MFEM_USE_MPI
   void EnableFiniteDifferences(const ParGridFunction &x);
#endif

   void   SetFDhScale(double dxscale_) { dxscale = dxscale_; }
   bool   GetFDFlag() const { return fdflag; }
   double GetFDh()    const { return dx; }

   /** @brief Flag to control if exact action of Integration is effected. */
   void SetExactActionFlag(bool flag_) { exact_action = flag_; }

   /// Update the surface fitting weight as surf_fit_coeff *= factor;
   void UpdateSurfaceFittingWeight(double factor);

   /// Get the surface fitting weight.
   double GetSurfaceFittingWeight();

   /// Computes quantiles needed for UntangleMetrics. Note that in parallel,
   /// the ParFiniteElementSpace must be passed as argument for consistency
   /// across MPI ranks.
   void ComputeUntangleMetricQuantiles(const Vector &x,
                                       const FiniteElementSpace &fes);
};

class TMOPComboIntegrator : public NonlinearFormIntegrator
{
protected:
   // Integrators in the combination. Owned.
   Array<TMOP_Integrator *> tmopi;

public:
   TMOPComboIntegrator() : tmopi(0) { }

   ~TMOPComboIntegrator()
   {
      for (int i = 0; i < tmopi.Size(); i++) { delete tmopi[i]; }
   }

   /// Adds a new TMOP_Integrator to the combination.
   void AddTMOPIntegrator(TMOP_Integrator *ti) { tmopi.Append(ti); }

   const Array<TMOP_Integrator *> &GetTMOPIntegrators() const { return tmopi; }

   /// Adds the limiting term to the first integrator. Disables it for the rest.
   void EnableLimiting(const GridFunction &n0, const GridFunction &dist,
                       Coefficient &w0, TMOP_LimiterFunction *lfunc = NULL);

   /** @brief Adds the limiting term to the first integrator. Disables it for
       the rest (@a dist in the general version of the method) equal to 1. */
   void EnableLimiting(const GridFunction &n0, Coefficient &w0,
                       TMOP_LimiterFunction *lfunc = NULL);

   /// Update the original/reference nodes used for limiting.
   void SetLimitingNodes(const GridFunction &n0);

   virtual double GetElementEnergy(const FiniteElement &el,
                                   ElementTransformation &T,
                                   const Vector &elfun);
   virtual void AssembleElementVector(const FiniteElement &el,
                                      ElementTransformation &T,
                                      const Vector &elfun, Vector &elvect);
   virtual void AssembleElementGrad(const FiniteElement &el,
                                    ElementTransformation &T,
                                    const Vector &elfun, DenseMatrix &elmat);

   virtual double GetRefinementElementEnergy(const FiniteElement &el,
                                             ElementTransformation &T,
                                             const Vector &elfun,
                                             const IntegrationRule &irule);

   virtual double GetDerefinementElementEnergy(const FiniteElement &el,
                                               ElementTransformation &T,
                                               const Vector &elfun);

   /// Normalization factor that considers all integrators in the combination.
   void EnableNormalization(const GridFunction &x);
#ifdef MFEM_USE_MPI
   void ParEnableNormalization(const ParGridFunction &x);
#endif

   // PA extension
   using NonlinearFormIntegrator::AssemblePA;
   virtual void AssemblePA(const FiniteElementSpace&);
   virtual void AssembleGradPA(const Vector&, const FiniteElementSpace&);
   virtual double GetLocalStateEnergyPA(const Vector&) const;
   virtual void AddMultPA(const Vector&, Vector&) const;
   virtual void AddMultGradPA(const Vector&, Vector&) const;
   virtual void AssembleGradDiagonalPA(Vector&) const;
};

/// Interpolates the @a metric's values at the nodes of @a metric_gf.
/** Assumes that @a metric_gf's FiniteElementSpace is initialized. */
void InterpolateTMOP_QualityMetric(TMOP_QualityMetric &metric,
                                   const TargetConstructor &tc,
                                   const Mesh &mesh, GridFunction &metric_gf);
}

#endif<|MERGE_RESOLUTION|>--- conflicted
+++ resolved
@@ -1965,9 +1965,8 @@
       return EnergyIntegrationRule(el);
    }
 
-   void SetAutomaticTCParameters(Vector &xe, const FiniteElementSpace &fes);
-   void SetAutomaticTCParameters(Vector &xe, const ParFiniteElementSpace &pfes);
-   void ComputeMeanGeometricParameters(Vector &xe,
+   void SetAutomaticTCParameters(const Vector &xe, const FiniteElementSpace &fes);
+   void ComputeMeanGeometricParameters(const Vector &xe,
                                        const FiniteElementSpace &fes,
                                        Vector &AvgParameters);
 
@@ -2046,20 +2045,12 @@
       integ_order = order;
    }
 
-<<<<<<< HEAD
    void PreProcessAutomaticTCParameters(Vector &xe,
                                         const FiniteElementSpace *fes)
    {
       SetAutomaticTCParameters(xe, *fes);
    }
-#ifdef MFEM_USE_MPI
-   void PreProcessAutomaticTCParameters(Vector &xe,
-                                        const ParFiniteElementSpace *pfes)
-   {
-      SetAutomaticTCParameters(xe, *pfes);
-   }
-#endif
-=======
+
    /// The TMOP integrals can be computed over the reference element or the
    /// target elements. This function is used to switch between the two options.
    /// By default integratioin is performed over the target elements.
@@ -2071,7 +2062,6 @@
 
       integ_over_target = integ_over_target_;
    }
->>>>>>> f97a770d
 
    /// Sets a scaling Coefficient for the quality metric term of the integrator.
    /** With this addition, the integrator becomes
