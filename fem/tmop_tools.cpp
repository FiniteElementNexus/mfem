// Copyright (c) 2010-2022, Lawrence Livermore National Security, LLC. Produced
// at the Lawrence Livermore National Laboratory. All Rights reserved. See files
// LICENSE and NOTICE for details. LLNL-CODE-806117.
//
// This file is part of the MFEM library. For more information and source code
// availability visit https://mfem.org.
//
// MFEM is free software; you can redistribute it and/or modify it under the
// terms of the BSD-3 license. We welcome feedback and contributions, see file
// CONTRIBUTING.md for details.

#include "tmop_tools.hpp"
#include "nonlinearform.hpp"
#include "pnonlinearform.hpp"
#include "../general/osockstream.hpp"

namespace mfem
{

using namespace mfem;

void AdvectorCG::SetInitialField(const Vector &init_nodes,
                                 const Vector &init_field)
{
   nodes0 = init_nodes;
   field0 = init_field;
}

void AdvectorCG::ComputeAtNewPosition(const Vector &new_nodes,
                                      Vector &new_field)
{
   // TODO: Implement for AMR meshes.
   const int pnt_cnt = new_field.Size()/ncomp;

   new_field = field0;
   Vector new_field_temp;
   for (int i = 0; i < ncomp; i++)
   {
      new_field_temp.MakeRef(new_field, i*pnt_cnt, pnt_cnt);
      ComputeAtNewPositionScalar(new_nodes, new_field_temp);
   }

   field0 = new_field;
   nodes0 = new_nodes;
}

void AdvectorCG::ComputeAtNewPositionScalar(const Vector &new_nodes,
                                            Vector &new_field)
{
   Mesh *m = mesh;
#ifdef MFEM_USE_MPI
   if (pmesh) { m = pmesh; }
#endif

   MFEM_VERIFY(m != NULL, "No mesh has been given to the AdaptivityEvaluator.");

   // This will be used to move the positions.
   GridFunction *mesh_nodes = m->GetNodes();
   *mesh_nodes = nodes0;
   double minv = new_field.Min(), maxv = new_field.Max();

   // Velocity of the positions.
   GridFunction u(mesh_nodes->FESpace());
   subtract(new_nodes, nodes0, u);

   // Define a scalar FE space for the solution, and the advection operator.
   TimeDependentOperator *oper = NULL;
   FiniteElementSpace *fess = NULL;
#ifdef MFEM_USE_MPI
   ParFiniteElementSpace *pfess = NULL;
#endif
   if (fes)
   {
      fess = new FiniteElementSpace(fes->GetMesh(), fes->FEColl(), 1);
      oper = new SerialAdvectorCGOper(nodes0, u, *fess, al);
   }
#ifdef MFEM_USE_MPI
   else if (pfes)
   {
      pfess = new ParFiniteElementSpace(pfes->GetParMesh(), pfes->FEColl(), 1);
      oper  = new ParAdvectorCGOper(nodes0, u, *pfess, al, opt_mt);
   }
#endif
   MFEM_VERIFY(oper != NULL,
               "No FE space has been given to the AdaptivityEvaluator.");
   ode_solver.Init(*oper);

   // Compute some time step [mesh_size / speed].
   double h_min = std::numeric_limits<double>::infinity();
   for (int i = 0; i < m->GetNE(); i++)
   {
      h_min = std::min(h_min, m->GetElementSize(i));
   }
   double v_max = 0.0;
   const int s = new_field.Size();

   u.HostReadWrite();
   for (int i = 0; i < s; i++)
   {
      double vel = 0.;
      for (int j = 0; j < dim; j++)
      {
         vel += u(i+j*s)*u(i+j*s);
      }
      v_max = std::max(v_max, vel);
   }

#ifdef MFEM_USE_MPI
   if (pfes)
   {
      double v_loc = v_max, h_loc = h_min;
      MPI_Allreduce(&v_loc, &v_max, 1, MPI_DOUBLE, MPI_MAX, pfes->GetComm());
      MPI_Allreduce(&h_loc, &h_min, 1, MPI_DOUBLE, MPI_MIN, pfes->GetComm());
   }
#endif

   if (v_max == 0.0) // No need to change the field.
   {
      delete oper;
      delete fess;
#ifdef MFEM_USE_MPI
      delete pfess;
#endif
      return;
   }

   v_max = std::sqrt(v_max);
   double dt = dt_scale * h_min / v_max;

   double t = 0.0;
   bool last_step = false;
   for (int ti = 1; !last_step; ti++)
   {
      if (t + dt >= 1.0)
      {
         dt = 1.0 - t;
         last_step = true;
      }
      ode_solver.Step(new_field, t, dt);
   }

   double glob_minv = minv,
          glob_maxv = maxv;
#ifdef MFEM_USE_MPI
   if (pfes)
   {
      MPI_Allreduce(&minv, &glob_minv, 1, MPI_DOUBLE, MPI_MIN, pfes->GetComm());
      MPI_Allreduce(&maxv, &glob_maxv, 1, MPI_DOUBLE, MPI_MAX, pfes->GetComm());
   }
#endif

   // Trim the overshoots and undershoots.
   new_field.HostReadWrite();
   for (int i = 0; i < s; i++)
   {
      if (new_field(i) < glob_minv) { new_field(i) = glob_minv; }
      if (new_field(i) > glob_maxv) { new_field(i) = glob_maxv; }
   }

   delete oper;
   delete fess;
#ifdef MFEM_USE_MPI
   delete pfess;
#endif
}

SerialAdvectorCGOper::SerialAdvectorCGOper(const Vector &x_start,
                                           GridFunction &vel,
                                           FiniteElementSpace &fes,
                                           AssemblyLevel al)
   : TimeDependentOperator(fes.GetVSize()),
     x0(x_start), x_now(*fes.GetMesh()->GetNodes()),
     u(vel), u_coeff(&u), M(&fes), K(&fes), al(al)
{
   ConvectionIntegrator *Kinteg = new ConvectionIntegrator(u_coeff);
   K.AddDomainIntegrator(Kinteg);
   K.SetAssemblyLevel(al);
   K.Assemble(0);
   K.Finalize(0);

   MassIntegrator *Minteg = new MassIntegrator;
   M.AddDomainIntegrator(Minteg);
   M.SetAssemblyLevel(al);
   M.Assemble(0);
   M.Finalize(0);
}

void SerialAdvectorCGOper::Mult(const Vector &ind, Vector &di_dt) const
{
   // Move the mesh.
   const double t = GetTime();
   add(x0, t, u, x_now);

   if (al == AssemblyLevel::PARTIAL)
   {
      K.FESpace()->GetMesh()->DeleteGeometricFactors();
   }

   // Assemble on the new mesh.
   K.BilinearForm::operator=(0.0);
   K.Assemble();
   Vector rhs(K.Size());
   K.Mult(ind, rhs);
   M.BilinearForm::operator=(0.0);
   M.Assemble();

   di_dt = 0.0;
   CGSolver lin_solver;
   Solver *prec = nullptr;
   Array<int> ess_tdof_list;
   if (al == AssemblyLevel::PARTIAL)
   {
      prec = new OperatorJacobiSmoother(M, ess_tdof_list);
      lin_solver.SetOperator(M);
   }
   else
   {
      prec = new DSmoother(M.SpMat());
      lin_solver.SetOperator(M.SpMat());
   }
   lin_solver.SetPreconditioner(*prec);
   lin_solver.SetRelTol(1e-12); lin_solver.SetAbsTol(0.0);
   lin_solver.SetMaxIter(100);
   lin_solver.SetPrintLevel(0);
   lin_solver.Mult(rhs, di_dt);

   delete prec;
}

#ifdef MFEM_USE_MPI
ParAdvectorCGOper::ParAdvectorCGOper(const Vector &x_start,
                                     GridFunction &vel,
                                     ParFiniteElementSpace &pfes,
                                     AssemblyLevel al,
                                     MemoryType mt)
   : TimeDependentOperator(pfes.GetVSize()),
     x0(x_start), x_now(*pfes.GetMesh()->GetNodes()),
     u(vel), u_coeff(&u), M(&pfes), K(&pfes), al(al)
{
   ConvectionIntegrator *Kinteg = new ConvectionIntegrator(u_coeff);
   if (al == AssemblyLevel::PARTIAL)
   {
      Kinteg->SetPAMemoryType(mt);
   }
   K.AddDomainIntegrator(Kinteg);
   K.SetAssemblyLevel(al);
   K.Assemble(0);
   K.Finalize(0);

   MassIntegrator *Minteg = new MassIntegrator;
   if (al == AssemblyLevel::PARTIAL)
   {
      Minteg->SetPAMemoryType(mt);
   }
   M.AddDomainIntegrator(Minteg);
   M.SetAssemblyLevel(al);
   M.Assemble(0);
   M.Finalize(0);
}

void ParAdvectorCGOper::Mult(const Vector &ind, Vector &di_dt) const
{
   // Move the mesh.
   const double t = GetTime();
   add(x0, t, u, x_now);

   if (al == AssemblyLevel::PARTIAL)
   {
      K.ParFESpace()->GetParMesh()->DeleteGeometricFactors();
   }

   // Assemble on the new mesh.
   K.BilinearForm::operator=(0.0);
   K.Assemble();
   ParGridFunction rhs(K.ParFESpace());
   K.Mult(ind, rhs);
   M.BilinearForm::operator=(0.0);
   M.Assemble();

   HypreParVector *RHS = rhs.ParallelAssemble();
   HypreParVector X(K.ParFESpace());
   X = 0.0;

   OperatorHandle Mop;
   Solver *prec = nullptr;
   Array<int> ess_tdof_list;
   if (al == AssemblyLevel::PARTIAL)
   {
      M.FormSystemMatrix(ess_tdof_list, Mop);
      prec = new OperatorJacobiSmoother(M, ess_tdof_list);
   }
   else
   {
      Mop.Reset(M.ParallelAssemble());
      prec = new HypreSmoother;
      static_cast<HypreSmoother*>(prec)->SetType(HypreSmoother::Jacobi, 1);
   }

   CGSolver lin_solver(M.ParFESpace()->GetParMesh()->GetComm());
   lin_solver.SetPreconditioner(*prec);
   lin_solver.SetOperator(*Mop);
   lin_solver.SetRelTol(1e-8);
   lin_solver.SetAbsTol(0.0);
   lin_solver.SetMaxIter(100);
   lin_solver.SetPrintLevel(0);
   lin_solver.Mult(*RHS, X);
   K.ParFESpace()->GetProlongationMatrix()->Mult(X, di_dt);

   delete RHS;
   delete prec;
}
#endif

#ifdef MFEM_USE_GSLIB
void InterpolatorFP::SetInitialField(const Vector &init_nodes,
                                     const Vector &init_field)
{
   nodes0 = init_nodes;
   Mesh *m = mesh;
#ifdef MFEM_USE_MPI
   if (pmesh) { m = pmesh; }
#endif
   m->SetNodes(nodes0);

   const double rel_bbox_el = 0.1;
   const double newton_tol  = 1.0e-12;
   const int npts_at_once   = 256;

   if (finder)
   {
      finder->FreeData();
      delete finder;
   }

   FiniteElementSpace *f = fes;
#ifdef MFEM_USE_MPI
   if (pfes)
   {
      f = pfes;
      finder = new FindPointsGSLIB(pfes->GetComm());
   }
   else { finder = new FindPointsGSLIB(); }
#else
   finder = new FindPointsGSLIB();
#endif
   finder->Setup(*m, rel_bbox_el, newton_tol, npts_at_once);

   field0_gf.SetSpace(f);
   field0_gf = init_field;

   dim = f->GetFE(0)->GetDim();
}

void InterpolatorFP::ComputeAtNewPosition(const Vector &new_nodes,
                                          Vector &new_field)
{
   finder->Interpolate(new_nodes, field0_gf, new_field);
}

#endif

double TMOPNewtonSolver::ComputeScalingFactor(const Vector &x,
                                              const Vector &b) const
{
   const FiniteElementSpace *fes = NULL;
   double energy_in = 0.0;
#ifdef MFEM_USE_MPI
   const ParNonlinearForm *p_nlf = dynamic_cast<const ParNonlinearForm *>(oper);
   MFEM_VERIFY(!(parallel && p_nlf == NULL), "Invalid Operator subclass.");
   if (parallel)
   {
      fes = p_nlf->FESpace();
      energy_in = p_nlf->GetEnergy(x);
   }
#endif
   const bool serial = !parallel;
   const NonlinearForm *nlf = dynamic_cast<const NonlinearForm *>(oper);
   MFEM_VERIFY(!(serial && nlf == NULL), "Invalid Operator subclass.");
   if (serial)
   {
      fes = nlf->FESpace();
      energy_in = nlf->GetEnergy(x);
   }

   // Get the local prolongation of the solution vector.
   Vector x_out_loc(fes->GetVSize(),
                    (temp_mt == MemoryType::DEFAULT) ? Device::GetDeviceMemoryType() : temp_mt);
   if (serial)
   {
      const SparseMatrix *cP = fes->GetConformingProlongation();
      if (!cP) { x_out_loc = x; }
      else     { cP->Mult(x, x_out_loc); }
   }
#ifdef MFEM_USE_MPI
   else
   {
      fes->GetProlongationMatrix()->Mult(x, x_out_loc);
   }
#endif

   double scale = 1.0;
   if (surf_fit_max_threshold > 0.0)
   {
      double avg_err, max_err;
      GetSurfaceFittingError(avg_err, max_err);
      if (max_err < surf_fit_max_threshold)
      {
         if (print_options.iterations)
         {
            mfem::out << "TMOPNewtonSolver converged "
                      "based on the surface fitting error.\n";
         }
         scale = 0.0;
         return scale;
      }
   }

   // Check if the starting mesh (given by x) is inverted. Note that x hasn't
   // been modified by the Newton update yet.
   const double min_detT_in = ComputeMinDet(x_out_loc, *fes);
   const bool untangling = (min_detT_in <= 0.0) ? true : false;
   const double untangle_factor = 1.5;
   if (untangling)
   {
      // Needed for the line search below. The untangling metrics see this
      // reference to detect deteriorations.
      MFEM_VERIFY(min_det_ptr != NULL, " Initial mesh was valid, but"
                  " intermediate mesh is invalid. Contact TMOP Developers.");
      *min_det_ptr = untangle_factor * min_detT_in;
   }

   const bool have_b = (b.Size() == Height());

   Vector x_out(x.Size());
   bool x_out_ok = false;
<<<<<<< HEAD
   double scale = init_scale;
   if (adaptive_line_search)
   {
      scale = std::min(init_scale, scale_history.Sum()*2.0/5);
   }
   double energy_out = 0.0, min_detT_out;
   const double norm_in = Norm(r);

   const double detJ_factor = (solver_type == 1) ? 0.25 : 0.4;
=======
   double energy_out = 0.0, min_detT_out;
   const double norm_in = Norm(r);

   const double detJ_factor = (solver_type == 1) ? 0.25 : 0.5;
   compute_metric_quantile_flag = false;
   // TODO:
   // - Customized line search for worst-quality optimization.
   // - What is the Newton exit criterion for worst-quality optimization?
>>>>>>> 23301d22

   // Perform the line search.
   for (int i = 0; i < 12; i++)
   {
      // Update the mesh and get the L-vector in x_out_loc.
      add(x, -scale, c, x_out);
      if (serial)
      {
         const SparseMatrix *cP = fes->GetConformingProlongation();
         if (!cP) { x_out_loc = x_out; }
         else     { cP->Mult(x_out, x_out_loc); }
      }
#ifdef MFEM_USE_MPI
      else { fes->GetProlongationMatrix()->Mult(x_out, x_out_loc); }
#endif

      // Check the changes in detJ.
      min_detT_out = ComputeMinDet(x_out_loc, *fes);
      if (untangling == false && min_detT_out < 0.0)
      {
         // No untangling, and detJ got negative -- no good.
         if (print_options.iterations)
         {
            mfem::out << "Scale = " << scale << " Neg det(J) found.\n";
         }
         scale *= detJ_factor; continue;
      }
      if (untangling == true && min_detT_out < *min_det_ptr)
      {
         // Untangling, and detJ got even more negative -- no good.
         if (print_options.iterations)
         {
            mfem::out << "Scale = " << scale << " Neg det(J) decreased.\n";
         }
         scale *= detJ_factor; continue;
      }

      // Skip the energy and residual checks when we're untangling. The
      // untangling metrics change their denominators, which can affect the
      // energy and residual, so their increase/decrease is not relevant.
      if (untangling) { x_out_ok = true; break; }

      // Check the changes in total energy.
      ProcessNewState(x_out);

      if (serial)
      {
         energy_out = nlf->GetGridFunctionEnergy(x_out_loc);
      }
#ifdef MFEM_USE_MPI
      else
      {
         energy_out = p_nlf->GetParGridFunctionEnergy(x_out_loc);
      }
#endif
      if (energy_out > energy_in + 0.2*fabs(energy_in) ||
          std::isnan(energy_out) != 0)
      {
         if (print_options.iterations)
         {
            mfem::out << "Scale = " << scale << " Increasing energy: "
                      << energy_in << " --> " << energy_out << '\n';
         }
         scale *= 0.5; continue;
      }

      // Check the changes in the Newton residual.
      //oper->Mult(x_out, r);
      if (have_b) { r -= b; }
      double norm_out = Norm(r);

      if (norm_out > 1.2*norm_in)
      {
         if (print_options.iterations)
         {
            mfem::out << "Scale = " << scale << " Norm increased: "
                      << norm_in << " --> " << norm_out << '\n';
         }
         scale *= 0.5; continue;
      }
      else { x_out_ok = true; break; }
   } // end line search

   if (untangling)
   {
      // Update the global min detJ. Untangling metrics see this min_det_ptr.
      if (min_detT_out > 0.0)
      {
         *min_det_ptr = 0.0;
         if (print_options.summary || print_options.iterations ||
             print_options.first_and_last)
         { mfem::out << "The mesh has been untangled at the used points!\n"; }
      }
      else { *min_det_ptr = untangle_factor * min_detT_out; }
   }

   if (print_options.summary || print_options.iterations ||
       print_options.first_and_last)
   {
      if (untangling)
      {
         mfem::out << "Min det(T) change: "
                   << min_detT_in << " -> " << min_detT_out
                   << " with " << scale << " scaling.\n";
      }
      else
      {
         mfem::out << "Energy decrease: "
                   << energy_in << " --> " << energy_out << " or "
                   << (energy_in - energy_out) / energy_in * 100.0
                   << "% with " << scale << " scaling.\n";
      }
   }

   if (x_out_ok == false) { scale = 0.0; }

<<<<<<< HEAD
   if (adaptive_line_search)
   {
      if (iteration_count < 5)
      {
         scale_history(iteration_count) = scale;
         iteration_count += 1;
      }
      else
      {
         for (int i = 0; i < 4; i++)
         {
            scale_history(i) = scale_history(i+1);
         }
         scale_history(4) = scale;
      }
   }
=======
   if (adaptive_surf_fit) { update_surf_fit_coeff = true; }
   compute_metric_quantile_flag = true;
>>>>>>> 23301d22

   return scale;
}

void TMOPNewtonSolver::UpdateSurfaceFittingWeight(double factor) const
{
   const NonlinearForm *nlf = dynamic_cast<const NonlinearForm *>(oper);
   const Array<NonlinearFormIntegrator*> &integs = *nlf->GetDNFI();
   TMOP_Integrator *ti  = NULL;
   TMOPComboIntegrator *co = NULL;
   for (int i = 0; i < integs.Size(); i++)
   {
      ti = dynamic_cast<TMOP_Integrator *>(integs[i]);
      if (ti)
      {
         ti->UpdateSurfaceFittingWeight(factor);
      }
      co = dynamic_cast<TMOPComboIntegrator *>(integs[i]);
      if (co)
      {
         Array<TMOP_Integrator *> ati = co->GetTMOPIntegrators();
         for (int j = 0; j < ati.Size(); j++)
         {
            ati[j]->UpdateSurfaceFittingWeight(factor);
         }
      }
   }
}

void TMOPNewtonSolver::GetSurfaceFittingWeight(Array<double> &weights) const
{
   const NonlinearForm *nlf = dynamic_cast<const NonlinearForm *>(oper);
   const Array<NonlinearFormIntegrator*> &integs = *nlf->GetDNFI();
   TMOP_Integrator *ti  = NULL;
   TMOPComboIntegrator *co = NULL;
   weights.SetSize(0);
   double weight;

   for (int i = 0; i < integs.Size(); i++)
   {
      ti = dynamic_cast<TMOP_Integrator *>(integs[i]);
      if (ti)
      {
         weight = ti->GetSurfaceFittingWeight();
         weights.Append(weight);
      }
      co = dynamic_cast<TMOPComboIntegrator *>(integs[i]);
      if (co)
      {
         Array<TMOP_Integrator *> ati = co->GetTMOPIntegrators();
         for (int j = 0; j < ati.Size(); j++)
         {
            weight = ati[j]->GetSurfaceFittingWeight();
            weights.Append(weight);
         }
      }
   }
}

void TMOPNewtonSolver::GetSurfaceFittingError(double &err_avg,
                                              double &err_max) const
{
   const NonlinearForm *nlf = dynamic_cast<const NonlinearForm *>(oper);
   const Array<NonlinearFormIntegrator*> &integs = *nlf->GetDNFI();
   TMOP_Integrator *ti  = NULL;
   TMOPComboIntegrator *co = NULL;

   err_avg = 0.0;
   err_max = 0.0;
   double err_avg_loc, err_max_loc;
   for (int i = 0; i < integs.Size(); i++)
   {
      ti = dynamic_cast<TMOP_Integrator *>(integs[i]);
      if (ti)
      {
         if (ti->IsSurfaceFittingEnabled())
         {
            ti->GetSurfaceFittingErrors(err_avg_loc, err_max_loc);
            err_avg = std::fmax(err_avg_loc, err_avg);
            err_max = std::fmax(err_max_loc, err_max);
         }
      }
      co = dynamic_cast<TMOPComboIntegrator *>(integs[i]);
      if (co)
      {
         Array<TMOP_Integrator *> ati = co->GetTMOPIntegrators();
         for (int j = 0; j < ati.Size(); j++)
         {
            if (ati[j]->IsSurfaceFittingEnabled())
            {
               ati[j]->GetSurfaceFittingErrors(err_avg_loc, err_max_loc);
               err_avg = std::fmax(err_avg_loc, err_avg);
               err_max = std::fmax(err_max_loc, err_max);
            }
         }
      }
   }
}

void TMOPNewtonSolver::ProcessNewState(const Vector &x) const
{
   const NonlinearForm *nlf = dynamic_cast<const NonlinearForm *>(oper);
   const Array<NonlinearFormIntegrator*> &integs = *nlf->GetDNFI();

   // Reset the update flags of all TargetConstructors. This is done to avoid
   // repeated updates of shared TargetConstructors.
   TMOP_Integrator *ti  = NULL;
   TMOPComboIntegrator *co = NULL;
   DiscreteAdaptTC *dtc = NULL;
   for (int i = 0; i < integs.Size(); i++)
   {
      ti = dynamic_cast<TMOP_Integrator *>(integs[i]);
      if (ti)
      {
         dtc = ti->GetDiscreteAdaptTC();
         if (dtc) { dtc->ResetUpdateFlags(); }
      }
      co = dynamic_cast<TMOPComboIntegrator *>(integs[i]);
      if (co)
      {
         Array<TMOP_Integrator *> ati = co->GetTMOPIntegrators();
         for (int j = 0; j < ati.Size(); j++)
         {
            dtc = ati[j]->GetDiscreteAdaptTC();
            if (dtc) { dtc->ResetUpdateFlags(); }
         }
      }
   }

   if (parallel)
   {
#ifdef MFEM_USE_MPI
      const ParNonlinearForm *pnlf =
         dynamic_cast<const ParNonlinearForm *>(oper);
      const ParFiniteElementSpace *pfesc = pnlf->ParFESpace();
      Vector x_loc(pfesc->GetVSize());
      pfesc->GetProlongationMatrix()->Mult(x, x_loc);
      for (int i = 0; i < integs.Size(); i++)
      {
         ti = dynamic_cast<TMOP_Integrator *>(integs[i]);
         if (ti)
         {
            ti->UpdateAfterMeshPositionChange(x_loc);
            ti->ComputeFDh(x_loc, *pfesc);
            if (compute_metric_quantile_flag)
            {
               ti->ComputeUntangleMetricQuantiles(x_loc, *pfesc);
            }
            UpdateDiscreteTC(*ti, x_loc);
         }
         co = dynamic_cast<TMOPComboIntegrator *>(integs[i]);
         if (co)
         {
            Array<TMOP_Integrator *> ati = co->GetTMOPIntegrators();
            for (int j = 0; j < ati.Size(); j++)
            {
               ati[j]->UpdateAfterMeshPositionChange(x_loc);
               ati[j]->ComputeFDh(x_loc, *pfesc);
               if (compute_metric_quantile_flag)
               {
                  ati[j]->ComputeUntangleMetricQuantiles(x_loc, *pfesc);
               }
               UpdateDiscreteTC(*ati[j], x_loc);
            }
         }
      }
#endif
   }
   else
   {
      const FiniteElementSpace *fesc = nlf->FESpace();
      const Operator *P = nlf->GetProlongation();
      Vector x_loc;
      if (P)
      {
         x_loc.SetSize(P->Height());
         P->Mult(x,x_loc);
      }
      else
      {
         x_loc = x;
      }
      for (int i = 0; i < integs.Size(); i++)
      {
         ti = dynamic_cast<TMOP_Integrator *>(integs[i]);
         if (ti)
         {
            ti->UpdateAfterMeshPositionChange(x_loc);
            ti->ComputeFDh(x_loc, *fesc);
            if (compute_metric_quantile_flag)
            {
               ti->ComputeUntangleMetricQuantiles(x_loc, *fesc);
            }
            UpdateDiscreteTC(*ti, x_loc);
         }
         co = dynamic_cast<TMOPComboIntegrator *>(integs[i]);
         if (co)
         {
            Array<TMOP_Integrator *> ati = co->GetTMOPIntegrators();
            for (int j = 0; j < ati.Size(); j++)
            {
               ati[j]->UpdateAfterMeshPositionChange(x_loc);
               ati[j]->ComputeFDh(x_loc, *fesc);
               if (compute_metric_quantile_flag)
               {
                  ati[j]->ComputeUntangleMetricQuantiles(x_loc, *fesc);
               }
               UpdateDiscreteTC(*ati[j], x_loc);
            }
         }
      }
   }

   // Constant coefficient associated with the surface fitting terms if
   // adaptive surface fitting is enabled. The idea is to increase the
   // coefficient if the surface fitting error does not sufficiently
   // decrease between subsequent TMOPNewtonSolver iterations.
   if (update_surf_fit_coeff)
   {
      double surf_fit_err_max = -10;
      double surf_fit_err_avg = -10;
      // Get surface fitting errors.
      GetSurfaceFittingError(surf_fit_err_avg, surf_fit_err_max);
      // Get array with surface fitting weights.
      Array<double> weights;
      GetSurfaceFittingWeight(weights);

      if (print_options.iterations)
      {
         mfem::out << "Avg/Max surface fitting error: " <<
                   surf_fit_err_avg << " " <<
                   surf_fit_err_max << "\n";
         mfem::out << "Min/Max surface fitting weight: " <<
                   weights.Min() << " " << weights.Max() << "\n";
      }

      double change_surf_fit_err = surf_fit_err_avg_prvs-surf_fit_err_avg;
      double rel_change_surf_fit_err = change_surf_fit_err/surf_fit_err_avg_prvs;
      // Increase the surface fitting coefficient if the surface fitting error
      // does not decrease sufficiently.
      if (rel_change_surf_fit_err < 1.e-2)
      {
         UpdateSurfaceFittingWeight(10);
      }
      surf_fit_err_avg_prvs = surf_fit_err_avg;
      update_surf_fit_coeff = false;
   }
}

void TMOPNewtonSolver::UpdateDiscreteTC(const TMOP_Integrator &ti,
                                        const Vector &x_new) const
{
   const bool update_flag = true;
   DiscreteAdaptTC *discrtc = ti.GetDiscreteAdaptTC();
   if (discrtc)
   {
      discrtc->UpdateTargetSpecification(x_new, update_flag);
      if (ti.GetFDFlag())
      {
         double dx = ti.GetFDh();
         discrtc->UpdateGradientTargetSpecification(x_new, dx, update_flag);
         discrtc->UpdateHessianTargetSpecification(x_new, dx, update_flag);
      }
   }
}

double TMOPNewtonSolver::ComputeMinDet(const Vector &x_loc,
                                       const FiniteElementSpace &fes) const
{
   double min_detJ = infinity();
   const int NE = fes.GetNE(), dim = fes.GetMesh()->Dimension();
   Array<int> xdofs;
   DenseMatrix Jpr(dim);
   const bool mixed_mesh = fes.GetMesh()->GetNumGeometries(dim) > 1;
   if (dim == 1 || mixed_mesh || UsesTensorBasis(fes) == false)
   {
      for (int i = 0; i < NE; i++)
      {
         const int dof = fes.GetFE(i)->GetDof();
         DenseMatrix dshape(dof, dim), pos(dof, dim);
         Vector posV(pos.Data(), dof * dim);

         fes.GetElementVDofs(i, xdofs);
         x_loc.GetSubVector(xdofs, posV);

         const IntegrationRule &irule = GetIntegrationRule(*fes.GetFE(i));
         const int nsp = irule.GetNPoints();
         for (int j = 0; j < nsp; j++)
         {
            fes.GetFE(i)->CalcDShape(irule.IntPoint(j), dshape);
            MultAtB(pos, dshape, Jpr);
            min_detJ = std::min(min_detJ, Jpr.Det());
         }
      }
   }
   else
   {
      min_detJ = dim == 2 ? MinDetJpr_2D(&fes, x_loc) :
                 dim == 3 ? MinDetJpr_3D(&fes, x_loc) : 0.0;
   }
   double min_detT_all = min_detJ;
#ifdef MFEM_USE_MPI
   if (parallel)
   {
      auto p_nlf = dynamic_cast<const ParNonlinearForm *>(oper);
      MPI_Allreduce(&min_detJ, &min_detT_all, 1, MPI_DOUBLE, MPI_MIN,
                    p_nlf->ParFESpace()->GetComm());
   }
#endif
   const DenseMatrix &Wideal =
      Geometries.GetGeomToPerfGeomJac(fes.GetFE(0)->GetGeomType());
   min_detT_all /= Wideal.Det();

   return min_detT_all;
}

#ifdef MFEM_USE_MPI
// Metric values are visualized by creating an L2 finite element functions and
// computing the metric values at the nodes.
void vis_tmop_metric_p(int order, TMOP_QualityMetric &qm,
                       const TargetConstructor &tc, ParMesh &pmesh,
                       char *title, int position)
{
   L2_FECollection fec(order, pmesh.Dimension(), BasisType::GaussLobatto);
   ParFiniteElementSpace fes(&pmesh, &fec, 1);
   ParGridFunction metric(&fes);
   InterpolateTMOP_QualityMetric(qm, tc, pmesh, metric);
   socketstream sock;
   if (pmesh.GetMyRank() == 0)
   {
      sock.open("localhost", 19916);
      sock << "solution\n";
   }
   pmesh.PrintAsOne(sock);
   metric.SaveAsOne(sock);
   if (pmesh.GetMyRank() == 0)
   {
      sock << "window_title '"<< title << "'\n"
           << "window_geometry "
           << position << " " << 0 << " " << 600 << " " << 600 << "\n"
           << "keys jRmclA\n";
   }
}
#endif

// Metric values are visualized by creating an L2 finite element functions and
// computing the metric values at the nodes.
void vis_tmop_metric_s(int order, TMOP_QualityMetric &qm,
                       const TargetConstructor &tc, Mesh &mesh,
                       char *title, int position)
{
   L2_FECollection fec(order, mesh.Dimension(), BasisType::GaussLobatto);
   FiniteElementSpace fes(&mesh, &fec, 1);
   GridFunction metric(&fes);
   InterpolateTMOP_QualityMetric(qm, tc, mesh, metric);
   osockstream sock(19916, "localhost");
   sock << "solution\n";
   mesh.Print(sock);
   metric.Save(sock);
   sock.send();
   sock << "window_title '"<< title << "'\n"
        << "window_geometry "
        << position << " " << 0 << " " << 600 << " " << 600 << "\n"
        << "keys jRmclA\n";
}

}<|MERGE_RESOLUTION|>--- conflicted
+++ resolved
@@ -433,17 +433,11 @@
 
    Vector x_out(x.Size());
    bool x_out_ok = false;
-<<<<<<< HEAD
    double scale = init_scale;
    if (adaptive_line_search)
    {
       scale = std::min(init_scale, scale_history.Sum()*2.0/5);
    }
-   double energy_out = 0.0, min_detT_out;
-   const double norm_in = Norm(r);
-
-   const double detJ_factor = (solver_type == 1) ? 0.25 : 0.4;
-=======
    double energy_out = 0.0, min_detT_out;
    const double norm_in = Norm(r);
 
@@ -452,7 +446,6 @@
    // TODO:
    // - Customized line search for worst-quality optimization.
    // - What is the Newton exit criterion for worst-quality optimization?
->>>>>>> 23301d22
 
    // Perform the line search.
    for (int i = 0; i < 12; i++)
@@ -569,7 +562,6 @@
 
    if (x_out_ok == false) { scale = 0.0; }
 
-<<<<<<< HEAD
    if (adaptive_line_search)
    {
       if (iteration_count < 5)
@@ -586,10 +578,10 @@
          scale_history(4) = scale;
       }
    }
-=======
+
+
    if (adaptive_surf_fit) { update_surf_fit_coeff = true; }
    compute_metric_quantile_flag = true;
->>>>>>> 23301d22
 
    return scale;
 }
