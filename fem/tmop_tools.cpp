// Copyright (c) 2010-2020, Lawrence Livermore National Security, LLC. Produced
// at the Lawrence Livermore National Laboratory. All Rights reserved. See files
// LICENSE and NOTICE for details. LLNL-CODE-806117.
//
// This file is part of the MFEM library. For more information and source code
// availability visit https://mfem.org.
//
// MFEM is free software; you can redistribute it and/or modify it under the
// terms of the BSD-3 license. We welcome feedback and contributions, see file
// CONTRIBUTING.md for details.

#include "tmop_tools.hpp"
#include "nonlinearform.hpp"
#include "pnonlinearform.hpp"
#include "../general/osockstream.hpp"

namespace mfem
{

using namespace mfem;

void AdvectorCG::SetInitialField(const Vector &init_nodes,
                                 const Vector &init_field)
{
   nodes0 = init_nodes;
   field0 = init_field;
}

void AdvectorCG::ComputeAtNewPosition(const Vector &new_nodes,
                                      Vector &new_field)
{
   // TODO: Implement for AMR meshes.
   const int pnt_cnt = new_field.Size()/ncomp;

   new_field = field0;
   new_field.HostReadWrite();
   Vector new_field_temp;
   for (int i = 0; i < ncomp; i++)
   {
      new_field_temp.MakeRef(new_field, i*pnt_cnt, pnt_cnt);
      ComputeAtNewPositionScalar(new_nodes, new_field_temp);
   }

   field0 = new_field;
   nodes0 = new_nodes;
}

void AdvectorCG::ComputeAtNewPositionScalar(const Vector &new_nodes,
                                            Vector &new_field)
{
   Mesh *m = mesh;
#ifdef MFEM_USE_MPI
   if (pmesh) { m = pmesh; }
#endif

   MFEM_VERIFY(m != NULL, "No mesh has been given to the AdaptivityEvaluator.");

   // This will be used to move the positions.
   GridFunction *mesh_nodes = m->GetNodes();
   *mesh_nodes = nodes0;
   double minv = new_field.Min(), maxv = new_field.Max();

   // Velocity of the positions.
   GridFunction u(mesh_nodes->FESpace());
   subtract(new_nodes, nodes0, u);

   // Define a scalar FE space for the solution, and the advection operator.
   TimeDependentOperator *oper = NULL;
   FiniteElementSpace *fess = NULL;
#ifdef MFEM_USE_MPI
   ParFiniteElementSpace *pfess = NULL;
#endif
   if (fes)
   {
      fess = new FiniteElementSpace(fes->GetMesh(), fes->FEColl(), 1);
      oper = new SerialAdvectorCGOper(nodes0, u, *fess, al);
   }
#ifdef MFEM_USE_MPI
   else if (pfes)
   {
      pfess = new ParFiniteElementSpace(pfes->GetParMesh(), pfes->FEColl(), 1);
      oper  = new ParAdvectorCGOper(nodes0, u, *pfess, al);
   }
#endif
   MFEM_VERIFY(oper != NULL,
               "No FE space has been given to the AdaptivityEvaluator.");
   ode_solver.Init(*oper);

   // Compute some time step [mesh_size / speed].
   double h_min = std::numeric_limits<double>::infinity();
   for (int i = 0; i < m->GetNE(); i++)
   {
      h_min = std::min(h_min, m->GetElementSize(i));
   }
   double v_max = 0.0;
   const int s = new_field.Size();

   u.HostReadWrite();
   for (int i = 0; i < s; i++)
   {
      double vel = 0.;
      for (int j = 0; j < dim; j++)
      {
         vel += u(i+j*s)*u(i+j*s);
      }
      v_max = std::max(v_max, vel);
   }

#ifdef MFEM_USE_MPI
   if (pfes)
   {
      double v_loc = v_max, h_loc = h_min;
      MPI_Allreduce(&v_loc, &v_max, 1, MPI_DOUBLE, MPI_MAX, pfes->GetComm());
      MPI_Allreduce(&h_loc, &h_min, 1, MPI_DOUBLE, MPI_MIN, pfes->GetComm());
   }
#endif

   if (v_max == 0.0) // No need to change the field.
   {
      delete oper;
      delete fess;
#ifdef MFEM_USE_MPI
      delete pfess;
#endif
      return;
   }

   v_max = std::sqrt(v_max);
   double dt = dt_scale * h_min / v_max;

   double t = 0.0;
   bool last_step = false;
   for (int ti = 1; !last_step; ti++)
   {
      if (t + dt >= 1.0)
      {
         dt = 1.0 - t;
         last_step = true;
      }
      ode_solver.Step(new_field, t, dt);
   }

   double glob_minv = minv,
          glob_maxv = maxv;
#ifdef MFEM_USE_MPI
   if (pfes)
   {
      MPI_Allreduce(&minv, &glob_minv, 1, MPI_DOUBLE, MPI_MIN, pfes->GetComm());
      MPI_Allreduce(&maxv, &glob_maxv, 1, MPI_DOUBLE, MPI_MAX, pfes->GetComm());
   }
#endif

   // Trim the overshoots and undershoots.
   new_field.HostReadWrite();
   for (int i = 0; i < s; i++)
   {
      if (new_field(i) < glob_minv) { new_field(i) = glob_minv; }
      if (new_field(i) > glob_maxv) { new_field(i) = glob_maxv; }
   }

   delete oper;
   delete fess;
#ifdef MFEM_USE_MPI
   delete pfess;
#endif
}

SerialAdvectorCGOper::SerialAdvectorCGOper(const Vector &x_start,
                                           GridFunction &vel,
                                           FiniteElementSpace &fes,
                                           AssemblyLevel al)
   : TimeDependentOperator(fes.GetVSize()),
     x0(x_start), x_now(*fes.GetMesh()->GetNodes()),
     u(vel), u_coeff(&u), M(&fes), K(&fes), al(al)
{
   ConvectionIntegrator *Kinteg = new ConvectionIntegrator(u_coeff);
   K.AddDomainIntegrator(Kinteg);
   K.SetAssemblyLevel(al);
   K.Assemble(0);
   K.Finalize(0);

   MassIntegrator *Minteg = new MassIntegrator;
   M.AddDomainIntegrator(Minteg);
<<<<<<< HEAD
   M.SetAssemblyLevel(al);
   M.Assemble();
   M.Finalize();
=======
   M.Assemble(0);
   M.Finalize(0);
>>>>>>> b3beafe9
}

void SerialAdvectorCGOper::Mult(const Vector &ind, Vector &di_dt) const
{
   // Move the mesh.
   const double t = GetTime();
   add(x0, t, u, x_now);

   if (al == AssemblyLevel::PARTIAL)
   {
      K.FESpace()->GetMesh()->DeleteGeometricFactors();
   }

   // Assemble on the new mesh.
   K.BilinearForm::operator=(0.0);
   K.Assemble();
   Vector rhs(K.Size());
   K.Mult(ind, rhs);
   M.BilinearForm::operator=(0.0);
   M.Assemble();

   di_dt = 0.0;
   CGSolver lin_solver;
   Solver *prec = nullptr;
   Array<int> ess_tdof_list;
   if (al == AssemblyLevel::PARTIAL)
   {
      prec = new OperatorJacobiSmoother(M, ess_tdof_list);
      lin_solver.SetOperator(M);
   }
   else
   {
      prec = new DSmoother(M.SpMat());
      lin_solver.SetOperator(M.SpMat());
   }
   lin_solver.SetPreconditioner(*prec);
   lin_solver.SetRelTol(1e-12); lin_solver.SetAbsTol(0.0);
   lin_solver.SetMaxIter(100);
   lin_solver.SetPrintLevel(0);
   lin_solver.Mult(rhs, di_dt);

   delete prec;
}

#ifdef MFEM_USE_MPI
ParAdvectorCGOper::ParAdvectorCGOper(const Vector &x_start,
                                     GridFunction &vel,
                                     ParFiniteElementSpace &pfes,
                                     AssemblyLevel al)
   : TimeDependentOperator(pfes.GetVSize()),
     x0(x_start), x_now(*pfes.GetMesh()->GetNodes()),
     u(vel), u_coeff(&u), M(&pfes), K(&pfes), al(al)
{
   ConvectionIntegrator *Kinteg = new ConvectionIntegrator(u_coeff);
   K.AddDomainIntegrator(Kinteg);
   K.SetAssemblyLevel(al);
   K.Assemble(0);
   K.Finalize(0);

   MassIntegrator *Minteg = new MassIntegrator;
   M.AddDomainIntegrator(Minteg);
<<<<<<< HEAD
   M.SetAssemblyLevel(al);
   M.Assemble();
   M.Finalize();
=======
   M.Assemble(0);
   M.Finalize(0);
>>>>>>> b3beafe9
}

void ParAdvectorCGOper::Mult(const Vector &ind, Vector &di_dt) const
{
   // Move the mesh.
   const double t = GetTime();
   add(x0, t, u, x_now);

   if (al == AssemblyLevel::PARTIAL)
   {
      K.ParFESpace()->GetParMesh()->DeleteGeometricFactors();
   }

   // Assemble on the new mesh.
   K.BilinearForm::operator=(0.0);
   K.Assemble();
   ParGridFunction rhs(K.ParFESpace());
   K.Mult(ind, rhs);
   M.BilinearForm::operator=(0.0);
   M.Assemble();

   HypreParVector *RHS = rhs.ParallelAssemble();
   HypreParVector X(K.ParFESpace());
   X = 0.0;

   OperatorHandle Mop;
   Solver *prec = nullptr;
   Array<int> ess_tdof_list;
   if (al == AssemblyLevel::PARTIAL)
   {
      M.FormSystemMatrix(ess_tdof_list, Mop);
      prec = new OperatorJacobiSmoother(M, ess_tdof_list);
   }
   else
   {
      Mop.Reset(M.ParallelAssemble());
      prec = new HypreSmoother;
      static_cast<HypreSmoother*>(prec)->SetType(HypreSmoother::Jacobi, 1);
   }

   CGSolver lin_solver(M.ParFESpace()->GetParMesh()->GetComm());
   lin_solver.SetPreconditioner(*prec);
   lin_solver.SetOperator(*Mop);
   lin_solver.SetRelTol(1e-8);
   lin_solver.SetAbsTol(0.0);
   lin_solver.SetMaxIter(100);
   lin_solver.SetPrintLevel(0);
   lin_solver.Mult(*RHS, X);
   K.ParFESpace()->GetProlongationMatrix()->Mult(X, di_dt);

   delete RHS;
   delete prec;
}
#endif

#ifdef MFEM_USE_GSLIB
void InterpolatorFP::SetInitialField(const Vector &init_nodes,
                                     const Vector &init_field)
{
   nodes0 = init_nodes;
   Mesh *m = mesh;
#ifdef MFEM_USE_MPI
   if (pmesh) { m = pmesh; }
#endif
   m->SetNodes(nodes0);

   const double rel_bbox_el = 0.1;
   const double newton_tol  = 1.0e-12;
   const int npts_at_once   = 256;

   if (finder)
   {
      finder->FreeData();
      delete finder;
   }

   FiniteElementSpace *f = fes;
#ifdef MFEM_USE_MPI
   if (pfes)
   {
      f = pfes;
      finder = new FindPointsGSLIB(pfes->GetComm());
   }
   else { finder = new FindPointsGSLIB(); }
#else
   finder = new FindPointsGSLIB();
#endif
   finder->Setup(*m, rel_bbox_el, newton_tol, npts_at_once);

   field0_gf.SetSpace(f);
   field0_gf = init_field;

   dim = f->GetFE(0)->GetDim();
   const int pts_cnt = init_nodes.Size() / dim;
   el_id_out.SetSize(pts_cnt);
   code_out.SetSize(pts_cnt);
   task_id_out.SetSize(pts_cnt);
   pos_r_out.SetSize(pts_cnt*dim);
   dist_p_out.SetSize(pts_cnt);
}

void InterpolatorFP::ComputeAtNewPosition(const Vector &new_nodes,
                                          Vector &new_field)
{
   const int pts_cnt = new_nodes.Size() / dim;

   // The sizes may change between calls due to AMR.
   if (el_id_out.Size() != pts_cnt)
   {
      el_id_out.SetSize(pts_cnt);
      code_out.SetSize(pts_cnt);
      task_id_out.SetSize(pts_cnt);
      pos_r_out.SetSize(pts_cnt*dim);
      dist_p_out(pts_cnt);
   }

   // Interpolate FE function values on the found points.
   finder->FindPoints(new_nodes, code_out, task_id_out,
                      el_id_out, pos_r_out, dist_p_out);
   finder->Interpolate(code_out, task_id_out, el_id_out,
                       pos_r_out, field0_gf, new_field);
}

#endif

double TMOPNewtonSolver::ComputeScalingFactor(const Vector &x,
                                              const Vector &b) const
{
   const FiniteElementSpace *fes = NULL;
   double energy_in = 0.0;
#ifdef MFEM_USE_MPI
   const ParNonlinearForm *p_nlf = dynamic_cast<const ParNonlinearForm *>(oper);
   MFEM_VERIFY(!(parallel && p_nlf == NULL), "Invalid Operator subclass.");
   if (parallel)
   {
      fes = p_nlf->FESpace();
      energy_in = p_nlf->GetEnergy(x);
   }
#endif
   const bool serial = !parallel;
   const NonlinearForm *nlf = dynamic_cast<const NonlinearForm *>(oper);
   MFEM_VERIFY(!(serial && nlf == NULL), "Invalid Operator subclass.");
   if (serial)
   {
      fes = nlf->FESpace();
      energy_in = nlf->GetEnergy(x);
   }

   const int NE = fes->GetMesh()->GetNE(), dim = fes->GetMesh()->Dimension();
   Array<int> xdofs;
   DenseMatrix Jpr(dim);

   // Get the local prolongation of the solution vector.
   Vector x_out_loc(fes->GetVSize());
   if (serial)
   {
      const SparseMatrix *cP = fes->GetConformingProlongation();
      if (!cP) { x_out_loc = x; }
      else     { cP->Mult(x, x_out_loc); }
   }
#ifdef MFEM_USE_MPI
   else
   {
      fes->GetProlongationMatrix()->Mult(x, x_out_loc);
   }
#endif

   // Check if the starting mesh (given by x) is inverted.
   // Note that x hasn't been modified by the Newton update yet.
   double min_detJ = infinity();
   if (dim == 1)
   {
<<<<<<< HEAD
      for (int i = 0; i < NE; i++)
      {
         fes->GetElementVDofs(i, xdofs);
         x_out_loc.GetSubVector(xdofs, posV);

         for (int j = 0; j < nsp; j++)
         {
            fes->GetFE(i)->CalcDShape(ir.IntPoint(j), dshape);
            MultAtB(pos, dshape, Jpr);
            min_detJ = std::min(min_detJ, Jpr.Det());
         }
=======
      const int dof = fes->GetFE(i)->GetDof();
      DenseMatrix dshape(dof, dim), pos(dof, dim);
      Vector posV(pos.Data(), dof * dim);

      fes->GetElementVDofs(i, xdofs);
      x_out_loc.GetSubVector(xdofs, posV);

      const IntegrationRule &irule = GetIntegrationRule(*fes->GetFE(i));
      const int nsp = irule.GetNPoints();
      for (int j = 0; j < nsp; j++)
      {
         fes->GetFE(i)->CalcDShape(irule.IntPoint(j), dshape);
         MultAtB(pos, dshape, Jpr);
         min_detJ = std::min(min_detJ, Jpr.Det());
>>>>>>> b3beafe9
      }
   }
   else
   {
      min_detJ = dim == 2 ? MinDetJpr_2D(fes, x_out_loc) :
                 dim == 3 ? MinDetJpr_3D(fes, x_out_loc) : 0.0;
   }
   double min_detJ_all = min_detJ;
#ifdef MFEM_USE_MPI
   if (parallel)
   {
      MPI_Allreduce(&min_detJ, &min_detJ_all, 1, MPI_DOUBLE, MPI_MIN,
                    p_nlf->ParFESpace()->GetComm());
   }
#endif
   const bool untangling = (min_detJ_all <= 0) ? true : false;

   const bool have_b = (b.Size() == Height());

   Vector x_out(x.Size());
   bool x_out_ok = false;
   double scale = 1.0, energy_out = 0.0;
   const double norm0 = Norm(r);

   const double detJ_factor = (solver_type == 1) ? 0.25 : 0.5;

   // Perform the line search.
   for (int i = 0; i < 12; i++)
   {
      add(x, -scale, c, x_out);

      if (serial)
      {
         const SparseMatrix *cP = fes->GetConformingProlongation();
         if (!cP) { x_out_loc = x_out; }
         else     { cP->Mult(x_out, x_out_loc); }
      }
#ifdef MFEM_USE_MPI
      else
      {
         fes->GetProlongationMatrix()->Mult(x_out, x_out_loc);
      }
#endif

      // Check det(Jpr) > 0.
      if (!untangling)
      {
         int jac_ok = 1;
         if (dim == 1)
         {
<<<<<<< HEAD
            for (int i = 0; i < NE; i++)
            {
               fes->GetElementVDofs(i, xdofs);
               x_out_loc.GetSubVector(xdofs, posV);
               for (int j = 0; j < nsp; j++)
               {
                  fes->GetFE(i)->CalcDShape(ir.IntPoint(j), dshape);
                  MultAtB(pos, dshape, Jpr);
                  if (Jpr.Det() <= 0.0) { jac_ok = 0; goto break2; }
               }
=======
            const int dof = fes->GetFE(i)->GetDof();
            DenseMatrix dshape(dof, dim), pos(dof, dim);
            Vector posV(pos.Data(), dof * dim);

            fes->GetElementVDofs(i, xdofs);
            x_out_loc.GetSubVector(xdofs, posV);

            const IntegrationRule &irule = GetIntegrationRule(*fes->GetFE(i));
            const int nsp = irule.GetNPoints();
            for (int j = 0; j < nsp; j++)
            {
               fes->GetFE(i)->CalcDShape(irule.IntPoint(j), dshape);
               MultAtB(pos, dshape, Jpr);
               if (Jpr.Det() <= 0.0) { jac_ok = 0; goto break2; }
>>>>>>> b3beafe9
            }
         break2:;
         }
         else
         {
            jac_ok = dim == 2 ? CheckDetJpr_2D(fes, x_out_loc) :
                     dim == 3 ? CheckDetJpr_3D(fes, x_out_loc) : 0;
         }
         int jac_ok_all = jac_ok;
#ifdef MFEM_USE_MPI
         if (parallel)
         {
            MPI_Allreduce(&jac_ok, &jac_ok_all, 1, MPI_INT, MPI_LAND,
                          p_nlf->ParFESpace()->GetComm());
         }
#endif
         if (jac_ok_all == 0)
         {
            if (print_level >= 0)
            { mfem::out << "Scale = " << scale << " Neg det(J) found.\n"; }
            scale *= detJ_factor; continue;
         }
      } // endif(!untangling)

      ProcessNewState(x_out);

      if (serial)
      {
         energy_out = nlf->GetGridFunctionEnergy(x_out_loc);
      }
#ifdef MFEM_USE_MPI
      else
      {
         energy_out = p_nlf->GetParGridFunctionEnergy(x_out_loc);
      }
#endif

      if (untangling)
      {
         if (energy_out > energy_in || std::isnan(energy_out) != 0)
         {
            scale *= 0.5;
         }
         else { x_out_ok = true; break; }
      }
      else
      {
         if (energy_out > 1.2*energy_in || std::isnan(energy_out) != 0)
         {
            if (print_level >= 0)
            { mfem::out << "Scale = " << scale << " Increasing energy.\n"; }
            scale *= 0.5; continue;
         }

         oper->Mult(x_out, r);
         if (have_b) { r -= b; }
         double norm = Norm(r);

         if (norm > 1.2*norm0)
         {
            if (print_level >= 0)
            { mfem::out << "Scale = " << scale << " Norm increased.\n"; }
            scale *= 0.5; continue;
         }
         else { x_out_ok = true; break; }
      } // endif (untangling)
   } // enddo (i)

   if (print_level >= 0)
   {
      mfem::out << "Energy decrease: "
                << (energy_in - energy_out) / energy_in * 100.0
                << "% with " << scale << " scaling.\n";
   }

   if (x_out_ok == false) { scale = 0.0; }
   return scale;
}

void TMOPNewtonSolver::ProcessNewState(const Vector &x) const
{
   const NonlinearForm *nlf = dynamic_cast<const NonlinearForm *>(oper);
   const Array<NonlinearFormIntegrator*> &integs = *nlf->GetDNFI();

   // Reset the update flags of all TargetConstructors.
   // This is done to avoid repeated updates of shared TargetConstructors.
   TMOP_Integrator *ti  = NULL;
   TMOPComboIntegrator *co = NULL;
   DiscreteAdaptTC *dtc = NULL;
   for (int i = 0; i < integs.Size(); i++)
   {
      ti = dynamic_cast<TMOP_Integrator *>(integs[i]);
      if (ti)
      {
         dtc = ti->GetDiscreteAdaptTC();
         if (dtc) { dtc->ResetUpdateFlags(); }
      }
      co = dynamic_cast<TMOPComboIntegrator *>(integs[i]);
      if (co)
      {
         Array<TMOP_Integrator *> ati = co->GetTMOPIntegrators();
         for (int j = 0; j < ati.Size(); j++)
         {
            dtc = ati[j]->GetDiscreteAdaptTC();
            if (dtc) { dtc->ResetUpdateFlags(); }
         }
      }
   }

   if (parallel)
   {
#ifdef MFEM_USE_MPI
      const ParNonlinearForm *nlf =
         dynamic_cast<const ParNonlinearForm *>(oper);
      const ParFiniteElementSpace *pfesc = nlf->ParFESpace();
      Vector x_loc(pfesc->GetVSize());
      pfesc->GetProlongationMatrix()->Mult(x, x_loc);
      for (int i = 0; i < integs.Size(); i++)
      {
         ti = dynamic_cast<TMOP_Integrator *>(integs[i]);
         if (ti)
         {
            ti->UpdateAfterMeshChange(x_loc);
            ti->ComputeFDh(x_loc, *pfesc);
            UpdateDiscreteTC(*ti, x_loc);
         }
         co = dynamic_cast<TMOPComboIntegrator *>(integs[i]);
         if (co)
         {
            Array<TMOP_Integrator *> ati = co->GetTMOPIntegrators();
            for (int j = 0; j < ati.Size(); j++)
            {
               ati[j]->ComputeFDh(x_loc, *pfesc);
               UpdateDiscreteTC(*ati[j], x_loc);
            }
         }
      }
#endif
   }
   else
   {
      const FiniteElementSpace *fesc = nlf->FESpace();
      const Operator *P = nlf->GetProlongation();
      Vector x_loc;
      if (P)
      {
         x_loc.SetSize(P->Height());
         P->Mult(x,x_loc);
      }
      else
      {
         x_loc = x;
      }
      for (int i = 0; i < integs.Size(); i++)
      {
         ti = dynamic_cast<TMOP_Integrator *>(integs[i]);
         if (ti)
         {
            ti->UpdateAfterMeshChange(x_loc);
            ti->ComputeFDh(x_loc, *fesc);
            UpdateDiscreteTC(*ti, x_loc);
         }
         co = dynamic_cast<TMOPComboIntegrator *>(integs[i]);
         if (co)
         {
            Array<TMOP_Integrator *> ati = co->GetTMOPIntegrators();
            for (int j = 0; j < ati.Size(); j++)
            {
               ati[j]->ComputeFDh(x_loc, *fesc);
               UpdateDiscreteTC(*ati[j], x_loc);
            }
         }
      }
   }
}

void TMOPNewtonSolver::UpdateDiscreteTC(const TMOP_Integrator &ti,
                                        const Vector &x_new) const
{
   const bool update_flag = true;
   DiscreteAdaptTC *discrtc = ti.GetDiscreteAdaptTC();
   if (discrtc)
   {
      discrtc->UpdateTargetSpecification(x_new, update_flag);
      if (ti.GetFDFlag())
      {
         double dx = ti.GetFDh();
         discrtc->UpdateGradientTargetSpecification(x_new, dx, update_flag);
         discrtc->UpdateHessianTargetSpecification(x_new, dx, update_flag);
      }
   }
}

#ifdef MFEM_USE_MPI
// Metric values are visualized by creating an L2 finite element functions and
// computing the metric values at the nodes.
void vis_tmop_metric_p(int order, TMOP_QualityMetric &qm,
                       const TargetConstructor &tc, ParMesh &pmesh,
                       char *title, int position)
{
   L2_FECollection fec(order, pmesh.Dimension(), BasisType::GaussLobatto);
   ParFiniteElementSpace fes(&pmesh, &fec, 1);
   ParGridFunction metric(&fes);
   InterpolateTMOP_QualityMetric(qm, tc, pmesh, metric);
   socketstream sock;
   if (pmesh.GetMyRank() == 0)
   {
      sock.open("localhost", 19916);
      sock << "solution\n";
   }
   pmesh.PrintAsOne(sock);
   metric.SaveAsOne(sock);
   if (pmesh.GetMyRank() == 0)
   {
      sock << "window_title '"<< title << "'\n"
           << "window_geometry "
           << position << " " << 0 << " " << 600 << " " << 600 << "\n"
           << "keys jRmclA\n";
   }
}
#endif

// Metric values are visualized by creating an L2 finite element functions and
// computing the metric values at the nodes.
void vis_tmop_metric_s(int order, TMOP_QualityMetric &qm,
                       const TargetConstructor &tc, Mesh &mesh,
                       char *title, int position)
{
   L2_FECollection fec(order, mesh.Dimension(), BasisType::GaussLobatto);
   FiniteElementSpace fes(&mesh, &fec, 1);
   GridFunction metric(&fes);
   InterpolateTMOP_QualityMetric(qm, tc, mesh, metric);
   osockstream sock(19916, "localhost");
   sock << "solution\n";
   mesh.Print(sock);
   metric.Save(sock);
   sock.send();
   sock << "window_title '"<< title << "'\n"
        << "window_geometry "
        << position << " " << 0 << " " << 600 << " " << 600 << "\n"
        << "keys jRmclA\n";
}

}<|MERGE_RESOLUTION|>--- conflicted
+++ resolved
@@ -181,14 +181,9 @@
 
    MassIntegrator *Minteg = new MassIntegrator;
    M.AddDomainIntegrator(Minteg);
-<<<<<<< HEAD
    M.SetAssemblyLevel(al);
-   M.Assemble();
-   M.Finalize();
-=======
    M.Assemble(0);
    M.Finalize(0);
->>>>>>> b3beafe9
 }
 
 void SerialAdvectorCGOper::Mult(const Vector &ind, Vector &di_dt) const
@@ -250,14 +245,9 @@
 
    MassIntegrator *Minteg = new MassIntegrator;
    M.AddDomainIntegrator(Minteg);
-<<<<<<< HEAD
    M.SetAssemblyLevel(al);
-   M.Assemble();
-   M.Finalize();
-=======
    M.Assemble(0);
    M.Finalize(0);
->>>>>>> b3beafe9
 }
 
 void ParAdvectorCGOper::Mult(const Vector &ind, Vector &di_dt) const
@@ -430,7 +420,7 @@
    double min_detJ = infinity();
    if (dim == 1)
    {
-<<<<<<< HEAD
+/*<<<<<<< HEAD
       for (int i = 0; i < NE; i++)
       {
          fes->GetElementVDofs(i, xdofs);
@@ -442,7 +432,7 @@
             MultAtB(pos, dshape, Jpr);
             min_detJ = std::min(min_detJ, Jpr.Det());
          }
-=======
+         =======*/
       const int dof = fes->GetFE(i)->GetDof();
       DenseMatrix dshape(dof, dim), pos(dof, dim);
       Vector posV(pos.Data(), dof * dim);
@@ -457,7 +447,7 @@
          fes->GetFE(i)->CalcDShape(irule.IntPoint(j), dshape);
          MultAtB(pos, dshape, Jpr);
          min_detJ = std::min(min_detJ, Jpr.Det());
->>>>>>> b3beafe9
+//>>>>>>> master
       }
    }
    else
@@ -508,7 +498,7 @@
          int jac_ok = 1;
          if (dim == 1)
          {
-<<<<<<< HEAD
+/*<<<<<<< HEAD
             for (int i = 0; i < NE; i++)
             {
                fes->GetElementVDofs(i, xdofs);
@@ -519,7 +509,7 @@
                   MultAtB(pos, dshape, Jpr);
                   if (Jpr.Det() <= 0.0) { jac_ok = 0; goto break2; }
                }
-=======
+               =======*/
             const int dof = fes->GetFE(i)->GetDof();
             DenseMatrix dshape(dof, dim), pos(dof, dim);
             Vector posV(pos.Data(), dof * dim);
@@ -534,7 +524,7 @@
                fes->GetFE(i)->CalcDShape(irule.IntPoint(j), dshape);
                MultAtB(pos, dshape, Jpr);
                if (Jpr.Det() <= 0.0) { jac_ok = 0; goto break2; }
->>>>>>> b3beafe9
+//>>>>>>> master
             }
          break2:;
          }
