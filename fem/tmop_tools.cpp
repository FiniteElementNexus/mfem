// Copyright (c) 2010-2023, Lawrence Livermore National Security, LLC. Produced
// at the Lawrence Livermore National Laboratory. All Rights reserved. See files
// LICENSE and NOTICE for details. LLNL-CODE-806117.
//
// This file is part of the MFEM library. For more information and source code
// availability visit https://mfem.org.
//
// MFEM is free software; you can redistribute it and/or modify it under the
// terms of the BSD-3 license. We welcome feedback and contributions, see file
// CONTRIBUTING.md for details.

#include "tmop_tools.hpp"
#include "nonlinearform.hpp"
#include "pnonlinearform.hpp"
#include "../general/osockstream.hpp"

namespace mfem
{

using namespace mfem;

void AdvectorCG::SetInitialField(const Vector &init_nodes,
                                 const Vector &init_field)
{
   nodes0 = init_nodes;
   field0 = init_field;
}

void AdvectorCG::ComputeAtNewPosition(const Vector &new_nodes,
                                      Vector &new_field,
                                      int new_nodes_ordering)
{
   FiniteElementSpace *space = fes;
#ifdef MFEM_USE_MPI
   if (pfes) { space = pfes; }
#endif
   int fes_ordering = space->GetOrdering(),
       ncomp = space->GetVDim();

   // TODO: Implement for AMR meshes.
   const int pnt_cnt = field0.Size() / ncomp;

   new_field = field0;
   Vector new_field_temp;
   for (int i = 0; i < ncomp; i++)
   {
      if (fes_ordering == Ordering::byNODES)
      {
         new_field_temp.MakeRef(new_field, i*pnt_cnt, pnt_cnt);
      }
      else
      {
         new_field_temp.SetSize(pnt_cnt);
         for (int j = 0; j < pnt_cnt; j++)
         {
            new_field_temp(j) = new_field(i + j*ncomp);
         }
      }
      ComputeAtNewPositionScalar(new_nodes, new_field_temp);
      if (fes_ordering == Ordering::byVDIM)
      {
         for (int j = 0; j < pnt_cnt; j++)
         {
            new_field(i + j*ncomp) = new_field_temp(j);
         }
      }
   }

   field0 = new_field;
   nodes0 = new_nodes;
}

void AdvectorCG::ComputeAtNewPositionScalar(const Vector &new_nodes,
                                            Vector &new_field)
{
   Mesh *m = mesh;
#ifdef MFEM_USE_MPI
   if (pmesh) { m = pmesh; }
#endif

   MFEM_VERIFY(m != NULL, "No mesh has been given to the AdaptivityEvaluator.");

   // This will be used to move the positions.
   GridFunction *mesh_nodes = m->GetNodes();
   *mesh_nodes = nodes0;
   double minv = new_field.Min(), maxv = new_field.Max();

   // Velocity of the positions.
   GridFunction u(mesh_nodes->FESpace());
   subtract(new_nodes, nodes0, u);

   // Define a scalar FE space for the solution, and the advection operator.
   TimeDependentOperator *oper = NULL;
   FiniteElementSpace *fess = NULL;
#ifdef MFEM_USE_MPI
   ParFiniteElementSpace *pfess = NULL;
#endif
   if (fes)
   {
      fess = new FiniteElementSpace(fes->GetMesh(), fes->FEColl(), 1);
      oper = new SerialAdvectorCGOper(nodes0, u, *fess, al);
   }
#ifdef MFEM_USE_MPI
   else if (pfes)
   {
      pfess = new ParFiniteElementSpace(pfes->GetParMesh(), pfes->FEColl(), 1);
      oper  = new ParAdvectorCGOper(nodes0, u, *pfess, al, opt_mt);
   }
#endif
   MFEM_VERIFY(oper != NULL,
               "No FE space has been given to the AdaptivityEvaluator.");
   ode_solver.Init(*oper);

   // Compute some time step [mesh_size / speed].
   double h_min = std::numeric_limits<double>::infinity();
   for (int i = 0; i < m->GetNE(); i++)
   {
      h_min = std::min(h_min, m->GetElementSize(i));
   }
   double v_max = 0.0;
   const int s = new_field.Size();

   u.HostReadWrite();
   for (int i = 0; i < s; i++)
   {
      double vel = 0.;
      for (int j = 0; j < m->Dimension(); j++)
      {
         vel += u(i+j*s)*u(i+j*s);
      }
      v_max = std::max(v_max, vel);
   }

#ifdef MFEM_USE_MPI
   if (pfes)
   {
      double v_loc = v_max, h_loc = h_min;
      MPI_Allreduce(&v_loc, &v_max, 1, MPI_DOUBLE, MPI_MAX, pfes->GetComm());
      MPI_Allreduce(&h_loc, &h_min, 1, MPI_DOUBLE, MPI_MIN, pfes->GetComm());
   }
#endif

   if (v_max == 0.0) // No need to change the field.
   {
      delete oper;
      delete fess;
#ifdef MFEM_USE_MPI
      delete pfess;
#endif
      return;
   }

   v_max = std::sqrt(v_max);
   double dt = dt_scale * h_min / v_max;

   double t = 0.0;
   bool last_step = false;
   while (!last_step)
   {
      if (t + dt >= 1.0)
      {
         dt = 1.0 - t;
         last_step = true;
      }
      ode_solver.Step(new_field, t, dt);
   }

   double glob_minv = minv,
          glob_maxv = maxv;
#ifdef MFEM_USE_MPI
   if (pfes)
   {
      MPI_Allreduce(&minv, &glob_minv, 1, MPI_DOUBLE, MPI_MIN, pfes->GetComm());
      MPI_Allreduce(&maxv, &glob_maxv, 1, MPI_DOUBLE, MPI_MAX, pfes->GetComm());
   }
#endif

   // Trim the overshoots and undershoots.
   new_field.HostReadWrite();
   for (int i = 0; i < s; i++)
   {
      if (new_field(i) < glob_minv) { new_field(i) = glob_minv; }
      if (new_field(i) > glob_maxv) { new_field(i) = glob_maxv; }
   }

   delete oper;
   delete fess;
#ifdef MFEM_USE_MPI
   delete pfess;
#endif
}

SerialAdvectorCGOper::SerialAdvectorCGOper(const Vector &x_start,
                                           GridFunction &vel,
                                           FiniteElementSpace &fes,
                                           AssemblyLevel al)
   : TimeDependentOperator(fes.GetVSize()),
     x0(x_start), x_now(*fes.GetMesh()->GetNodes()),
     u(vel), u_coeff(&u), M(&fes), K(&fes), al(al)
{
   ConvectionIntegrator *Kinteg = new ConvectionIntegrator(u_coeff);
   K.AddDomainIntegrator(Kinteg);
   K.SetAssemblyLevel(al);
   K.Assemble(0);
   K.Finalize(0);

   MassIntegrator *Minteg = new MassIntegrator;
   M.AddDomainIntegrator(Minteg);
   M.SetAssemblyLevel(al);
   M.Assemble(0);
   M.Finalize(0);
}

void SerialAdvectorCGOper::Mult(const Vector &ind, Vector &di_dt) const
{
   // Move the mesh.
   const double t = GetTime();
   add(x0, t, u, x_now);
   K.FESpace()->GetMesh()->NodesUpdated();

   // Assemble on the new mesh.
   K.BilinearForm::operator=(0.0);
   K.Assemble();
   Vector rhs(K.Size());
   K.Mult(ind, rhs);
   M.BilinearForm::operator=(0.0);
   M.Assemble();

   di_dt = 0.0;
   CGSolver lin_solver;
   Solver *prec = nullptr;
   Array<int> ess_tdof_list;
   if (al == AssemblyLevel::PARTIAL)
   {
      prec = new OperatorJacobiSmoother(M, ess_tdof_list);
      lin_solver.SetOperator(M);
   }
   else
   {
      prec = new DSmoother(M.SpMat());
      lin_solver.SetOperator(M.SpMat());
   }
   lin_solver.SetPreconditioner(*prec);
   lin_solver.SetRelTol(1e-12); lin_solver.SetAbsTol(0.0);
   lin_solver.SetMaxIter(100);
   lin_solver.SetPrintLevel(0);
   lin_solver.Mult(rhs, di_dt);

   delete prec;
}

#ifdef MFEM_USE_MPI
ParAdvectorCGOper::ParAdvectorCGOper(const Vector &x_start,
                                     GridFunction &vel,
                                     ParFiniteElementSpace &pfes,
                                     AssemblyLevel al,
                                     MemoryType mt)
   : TimeDependentOperator(pfes.GetVSize()),
     x0(x_start), x_now(*pfes.GetMesh()->GetNodes()),
     u(vel), u_coeff(&u), M(&pfes), K(&pfes), al(al)
{
   ConvectionIntegrator *Kinteg = new ConvectionIntegrator(u_coeff);
   if (al == AssemblyLevel::PARTIAL)
   {
      Kinteg->SetPAMemoryType(mt);
   }
   K.AddDomainIntegrator(Kinteg);
   K.SetAssemblyLevel(al);
   K.Assemble(0);
   K.Finalize(0);

   MassIntegrator *Minteg = new MassIntegrator;
   if (al == AssemblyLevel::PARTIAL)
   {
      Minteg->SetPAMemoryType(mt);
   }
   M.AddDomainIntegrator(Minteg);
   M.SetAssemblyLevel(al);
   M.Assemble(0);
   M.Finalize(0);
}

void ParAdvectorCGOper::Mult(const Vector &ind, Vector &di_dt) const
{
   // Move the mesh.
   const double t = GetTime();
   add(x0, t, u, x_now);
   K.ParFESpace()->GetParMesh()->NodesUpdated();

   // Assemble on the new mesh.
   K.BilinearForm::operator=(0.0);
   K.Assemble();
   ParGridFunction rhs(K.ParFESpace());
   K.Mult(ind, rhs);
   M.BilinearForm::operator=(0.0);
   M.Assemble();

   HypreParVector *RHS = rhs.ParallelAssemble();
   HypreParVector X(K.ParFESpace());
   X = 0.0;

   OperatorHandle Mop;
   Solver *prec = nullptr;
   Array<int> ess_tdof_list;
   if (al == AssemblyLevel::PARTIAL)
   {
      M.FormSystemMatrix(ess_tdof_list, Mop);
      prec = new OperatorJacobiSmoother(M, ess_tdof_list);
   }
   else
   {
      Mop.Reset(M.ParallelAssemble());
      prec = new HypreSmoother;
      static_cast<HypreSmoother*>(prec)->SetType(HypreSmoother::Jacobi, 1);
   }

   CGSolver lin_solver(M.ParFESpace()->GetParMesh()->GetComm());
   lin_solver.SetPreconditioner(*prec);
   lin_solver.SetOperator(*Mop);
   lin_solver.SetRelTol(1e-8);
   lin_solver.SetAbsTol(0.0);
   lin_solver.SetMaxIter(100);
   lin_solver.SetPrintLevel(0);
   lin_solver.Mult(*RHS, X);
   K.ParFESpace()->GetProlongationMatrix()->Mult(X, di_dt);

   delete RHS;
   delete prec;
}
#endif

#ifdef MFEM_USE_GSLIB
void InterpolatorFP::SetInitialField(const Vector &init_nodes,
                                     const Vector &init_field)
{
   nodes0 = init_nodes;
   Mesh *m = mesh;
#ifdef MFEM_USE_MPI
   if (pmesh) { m = pmesh; }
#endif
   m->SetNodes(nodes0);

   const double rel_bbox_el = 0.1;
   const double newton_tol  = 1.0e-12;
   const int npts_at_once   = 256;

   if (finder)
   {
      finder->FreeData();
      delete finder;
   }

   FiniteElementSpace *f = fes;
#ifdef MFEM_USE_MPI
   if (pfes)
   {
      f = pfes;
      finder = new FindPointsGSLIB(pfes->GetComm());
   }
   else { finder = new FindPointsGSLIB(); }
#else
   finder = new FindPointsGSLIB();
#endif
   finder->Setup(*m, rel_bbox_el, newton_tol, npts_at_once);

   field0_gf.SetSpace(f);
   field0_gf = init_field;
}

void InterpolatorFP::ComputeAtNewPosition(const Vector &new_nodes,
                                          Vector &new_field,
                                          int new_nodes_ordering)
{
   finder->Interpolate(new_nodes, field0_gf, new_field, new_nodes_ordering);
}

#endif

double TMOPNewtonSolver::ComputeScalingFactor(const Vector &x,
                                              const Vector &b) const
{
   const FiniteElementSpace *fes = NULL;
   double energy_in = 0.0;
#ifdef MFEM_USE_MPI
   const ParNonlinearForm *p_nlf = dynamic_cast<const ParNonlinearForm *>(oper);
   MFEM_VERIFY(!(parallel && p_nlf == NULL), "Invalid Operator subclass.");
   if (parallel)
   {
      fes = p_nlf->FESpace();
      energy_in = p_nlf->GetEnergy(x);
   }
#endif
   const bool serial = !parallel;
   const NonlinearForm *nlf = dynamic_cast<const NonlinearForm *>(oper);
   MFEM_VERIFY(!(serial && nlf == NULL), "Invalid Operator subclass.");
   if (serial)
   {
      fes = nlf->FESpace();
      energy_in = nlf->GetEnergy(x);
   }

   // Get the local prolongation of the solution vector.
   Vector x_out_loc(fes->GetVSize(),
                    (temp_mt == MemoryType::DEFAULT) ? Device::GetDeviceMemoryType() : temp_mt);
   if (serial)
   {
      const SparseMatrix *cP = fes->GetConformingProlongation();
      if (!cP) { x_out_loc = x; }
      else     { cP->Mult(x, x_out_loc); }
   }
#ifdef MFEM_USE_MPI
   else
   {
      fes->GetProlongationMatrix()->Mult(x, x_out_loc);
   }
#endif

   double scale = 1.0;
   double avg_surf_fit_err, max_surf_fit_err = 0.0;
   if (surf_fit_max_threshold > 0.0)
   {
      GetSurfaceFittingError(avg_surf_fit_err, max_surf_fit_err);
      if (max_surf_fit_err < surf_fit_max_threshold)
      {
         if (print_options.iterations)
         {
            mfem::out << "TMOPNewtonSolver converged "
                      "based on the surface fitting error.\n";
         }
         scale = 0.0;
         return scale;
      }
   }
   if (adapt_inc_count >= max_adapt_inc_count)
   {
      if (print_options.iterations)
      {
         mfem::out << "TMOPNewtonSolver converged "
                   "based on max number of times surface fitting weight can"
                   "be increased. \n";
      }
      scale = 0.0;
      return scale;
   }

   // Check if the starting mesh (given by x) is inverted. Note that x hasn't
   // been modified by the Newton update yet.
   const double min_detT_in = ComputeMinDet(x_out_loc, *fes);
   const bool untangling = (min_detT_in <= 0.0) ? true : false;
   const double untangle_factor = 1.5;
   if (untangling)
   {
      // Needed for the line search below. The untangling metrics see this
      // reference to detect deteriorations.
      MFEM_VERIFY(min_det_ptr != NULL, " Initial mesh was valid, but"
                  " intermediate mesh is invalid. Contact TMOP Developers.");
      MFEM_VERIFY(min_detJ_threshold == 0.0,
                  "This setup is not supported. Contact TMOP Developers.");
      *min_det_ptr = untangle_factor * min_detT_in;
   }

   const bool have_b = (b.Size() == Height());

   Vector x_out(x.Size());
   bool x_out_ok = false;
   double energy_out = 0.0, min_detT_out;
   const double norm_in = Norm(r);

   const double detJ_factor = (solver_type == 1) ? 0.25 : 0.5;
   compute_metric_quantile_flag = false;
   // TODO:
   // - Customized line search for worst-quality optimization.
   // - What is the Newton exit criterion for worst-quality optimization?

   // Perform the line search.
   for (int i = 0; i < 12; i++)
   {
      // Update the mesh and get the L-vector in x_out_loc.
      add(x, -scale, c, x_out);
      if (serial)
      {
         const SparseMatrix *cP = fes->GetConformingProlongation();
         if (!cP) { x_out_loc = x_out; }
         else     { cP->Mult(x_out, x_out_loc); }
      }
#ifdef MFEM_USE_MPI
      else { fes->GetProlongationMatrix()->Mult(x_out, x_out_loc); }
#endif

      // Check the changes in detJ.
      min_detT_out = ComputeMinDet(x_out_loc, *fes);
      if (untangling == false && min_detT_out <= min_detJ_threshold)
      {
         // No untangling, and detJ got negative (or small) -- no good.
         if (print_options.iterations)
         {
            mfem::out << "Scale = " << scale << " Neg det(J) found.\n";
         }
         scale *= detJ_factor; continue;
      }
      if (untangling == true && min_detT_out < *min_det_ptr)
      {
         // Untangling, and detJ got even more negative -- no good.
         if (print_options.iterations)
         {
            mfem::out << "Scale = " << scale << " Neg det(J) decreased.\n";
         }
         scale *= detJ_factor; continue;
      }

      // Skip the energy and residual checks when we're untangling. The
      // untangling metrics change their denominators, which can affect the
      // energy and residual, so their increase/decrease is not relevant.
      if (untangling) { x_out_ok = true; break; }

      // Check the changes in total energy.
      ProcessNewState(x_out);

      double avg_fit_err, max_fit_err = 0.0;
      if (surf_fit_max_threshold > 0.0)
      {
         GetSurfaceFittingError(avg_fit_err, max_fit_err);
      }
      if (surf_fit_max_threshold > 0.0 && max_fit_err >= 1.2*max_surf_fit_err)
      {
         if (print_options.iterations)
         {
            mfem::out << "Scale = " << scale << " Surf fit err increased.\n";
         }
         scale *= 0.5; continue;
      }

      if (serial)
      {
         energy_out = nlf->GetGridFunctionEnergy(x_out_loc);
      }
#ifdef MFEM_USE_MPI
      else
      {
         energy_out = p_nlf->GetParGridFunctionEnergy(x_out_loc);
      }
#endif
      if (energy_out > energy_in + 0.2*fabs(energy_in) ||
          std::isnan(energy_out) != 0)
      {
         if (print_options.iterations)
         {
            mfem::out << "Scale = " << scale << " Increasing energy: "
                      << energy_in << " --> " << energy_out << '\n';
         }
         scale *= 0.5; continue;
      }

      // Check the changes in the Newton residual.
      oper->Mult(x_out, r);
      if (have_b) { r -= b; }
      double norm_out = Norm(r);

      if (norm_out > 1.2*norm_in)
      {
         if (print_options.iterations)
         {
            mfem::out << "Scale = " << scale << " Norm increased: "
                      << norm_in << " --> " << norm_out << '\n';
         }
         scale *= 0.5; continue;
      }
      else { x_out_ok = true; break; }
   } // end line search

   if (untangling)
   {
      // Update the global min detJ. Untangling metrics see this min_det_ptr.
      if (min_detT_out > 0.0)
      {
         *min_det_ptr = 0.0;
         if (print_options.summary || print_options.iterations ||
             print_options.first_and_last)
         { mfem::out << "The mesh has been untangled at the used points!\n"; }
      }
      else { *min_det_ptr = untangle_factor * min_detT_out; }
   }

   if (print_options.summary || print_options.iterations ||
       print_options.first_and_last)
   {
      if (untangling)
      {
         mfem::out << "Min det(T) change: "
                   << min_detT_in << " -> " << min_detT_out
                   << " with " << scale << " scaling.\n";
      }
      else
      {
         mfem::out << "Energy decrease: "
                   << energy_in << " --> " << energy_out << " or "
                   << (energy_in - energy_out) / energy_in * 100.0
                   << "% with " << scale << " scaling.\n";
      }
   }

   if (x_out_ok == false) { scale = 0.0; }

   if (surf_fit_scale_factor > 0.0) { update_surf_fit_coeff = true; }
   compute_metric_quantile_flag = true;

   return scale;
}

void TMOPNewtonSolver::UpdateSurfaceFittingWeight(double factor) const
{
   const NonlinearForm *nlf = dynamic_cast<const NonlinearForm *>(oper);
   const Array<NonlinearFormIntegrator*> &integs = *nlf->GetDNFI();
   TMOP_Integrator *ti  = NULL;
   TMOPComboIntegrator *co = NULL;
   for (int i = 0; i < integs.Size(); i++)
   {
      ti = dynamic_cast<TMOP_Integrator *>(integs[i]);
      if (ti)
      {
         ti->UpdateSurfaceFittingWeight(factor);
      }
      co = dynamic_cast<TMOPComboIntegrator *>(integs[i]);
      if (co)
      {
         Array<TMOP_Integrator *> ati = co->GetTMOPIntegrators();
         for (int j = 0; j < ati.Size(); j++)
         {
            ati[j]->UpdateSurfaceFittingWeight(factor);
         }
      }
   }
}

void TMOPNewtonSolver::GetSurfaceFittingWeight(Array<double> &weights) const
{
   const NonlinearForm *nlf = dynamic_cast<const NonlinearForm *>(oper);
   const Array<NonlinearFormIntegrator*> &integs = *nlf->GetDNFI();
   TMOP_Integrator *ti  = NULL;
   TMOPComboIntegrator *co = NULL;
   weights.SetSize(0);
   double weight;

   for (int i = 0; i < integs.Size(); i++)
   {
      ti = dynamic_cast<TMOP_Integrator *>(integs[i]);
      if (ti)
      {
         weight = ti->GetSurfaceFittingWeight();
         weights.Append(weight);
      }
      co = dynamic_cast<TMOPComboIntegrator *>(integs[i]);
      if (co)
      {
         Array<TMOP_Integrator *> ati = co->GetTMOPIntegrators();
         for (int j = 0; j < ati.Size(); j++)
         {
            weight = ati[j]->GetSurfaceFittingWeight();
            weights.Append(weight);
         }
      }
   }
}

void TMOPNewtonSolver::GetSurfaceFittingError(double &err_avg,
                                              double &err_max) const
{
   const NonlinearForm *nlf = dynamic_cast<const NonlinearForm *>(oper);
   const Array<NonlinearFormIntegrator*> &integs = *nlf->GetDNFI();
   TMOP_Integrator *ti  = NULL;
   TMOPComboIntegrator *co = NULL;

   err_avg = 0.0;
   err_max = 0.0;
   double err_avg_loc, err_max_loc;
   for (int i = 0; i < integs.Size(); i++)
   {
      ti = dynamic_cast<TMOP_Integrator *>(integs[i]);
      if (ti)
      {
         if (ti->IsSurfaceFittingEnabled())
         {
            ti->GetSurfaceFittingErrors(err_avg_loc, err_max_loc);
            err_avg = std::fmax(err_avg_loc, err_avg);
            err_max = std::fmax(err_max_loc, err_max);
         }
      }
      co = dynamic_cast<TMOPComboIntegrator *>(integs[i]);
      if (co)
      {
         Array<TMOP_Integrator *> ati = co->GetTMOPIntegrators();
         for (int j = 0; j < ati.Size(); j++)
         {
            if (ati[j]->IsSurfaceFittingEnabled())
            {
               ati[j]->GetSurfaceFittingErrors(err_avg_loc, err_max_loc);
               err_avg = std::fmax(err_avg_loc, err_avg);
               err_max = std::fmax(err_max_loc, err_max);
            }
         }
      }
   }
}

void TMOPNewtonSolver::ProcessNewState(const Vector &x) const
{
   const NonlinearForm *nlf = dynamic_cast<const NonlinearForm *>(oper);
   const Array<NonlinearFormIntegrator*> &integs = *nlf->GetDNFI();

   // Reset the update flags of all TargetConstructors. This is done to avoid
   // repeated updates of shared TargetConstructors.
   TMOP_Integrator *ti  = NULL;
   TMOPComboIntegrator *co = NULL;
   DiscreteAdaptTC *dtc = NULL;
   for (int i = 0; i < integs.Size(); i++)
   {
      ti = dynamic_cast<TMOP_Integrator *>(integs[i]);
      if (ti)
      {
         dtc = ti->GetDiscreteAdaptTC();
         if (dtc) { dtc->ResetUpdateFlags(); }
      }
      co = dynamic_cast<TMOPComboIntegrator *>(integs[i]);
      if (co)
      {
         Array<TMOP_Integrator *> ati = co->GetTMOPIntegrators();
         for (int j = 0; j < ati.Size(); j++)
         {
            dtc = ati[j]->GetDiscreteAdaptTC();
            if (dtc) { dtc->ResetUpdateFlags(); }
         }
      }
   }

   Vector x_loc;
   const FiniteElementSpace *x_fes;
   if (parallel)
   {
#ifdef MFEM_USE_MPI
      const ParNonlinearForm *pnlf =
         dynamic_cast<const ParNonlinearForm *>(oper);
<<<<<<< HEAD
      const ParFiniteElementSpace *pfesc = pnlf->ParFESpace();
      Vector x_loc(pfesc->GetVSize());
      pfesc->GetProlongationMatrix()->Mult(x, x_loc);
      for (int i = 0; i < integs.Size(); i++)
      {
         ti = dynamic_cast<TMOP_Integrator *>(integs[i]);
         if (ti)
         {
            ti->UpdateAfterMeshPositionChange(x_loc);
            ti->ComputeFDh(x_loc, *pfesc);
            ti->SetAutomaticTCParameters(x_loc, *pfesc);
            UpdateDiscreteTC(*ti, x_loc);
         }
         co = dynamic_cast<TMOPComboIntegrator *>(integs[i]);
         if (co)
         {
            Array<TMOP_Integrator *> ati = co->GetTMOPIntegrators();
            for (int j = 0; j < ati.Size(); j++)
            {
               ati[j]->UpdateAfterMeshPositionChange(x_loc);
               ati[j]->ComputeFDh(x_loc, *pfesc);
               ati[j]->SetAutomaticTCParameters(x_loc, *pfesc);
               UpdateDiscreteTC(*ati[j], x_loc);
            }
         }
      }
=======
      x_fes = pnlf->ParFESpace();
      x_loc.SetSize(x_fes->GetVSize());
      x_fes->GetProlongationMatrix()->Mult(x, x_loc);
>>>>>>> f97a770d
#endif
   }
   else
   {
      x_fes = nlf->FESpace();
      const Operator *P = nlf->GetProlongation();
      if (P)
      {
         x_loc.SetSize(P->Height());
         P->Mult(x,x_loc);
      }
      else { x_loc = x; }
   }

   for (int i = 0; i < integs.Size(); i++)
   {
      ti = dynamic_cast<TMOP_Integrator *>(integs[i]);
      if (ti)
      {
         ti->UpdateAfterMeshPositionChange(x_loc, *x_fes);
         if (compute_metric_quantile_flag)
         {
<<<<<<< HEAD
            ti->UpdateAfterMeshPositionChange(x_loc);
            ti->ComputeFDh(x_loc, *fesc);
            ti->SetAutomaticTCParameters(x_loc, *fesc);
            UpdateDiscreteTC(*ti, x_loc);
=======
            ti->ComputeUntangleMetricQuantiles(x_loc, *x_fes);
>>>>>>> f97a770d
         }
      }
      co = dynamic_cast<TMOPComboIntegrator *>(integs[i]);
      if (co)
      {
         Array<TMOP_Integrator *> ati = co->GetTMOPIntegrators();
         for (int j = 0; j < ati.Size(); j++)
         {
            ati[j]->UpdateAfterMeshPositionChange(x_loc, *x_fes);
            if (compute_metric_quantile_flag)
            {
<<<<<<< HEAD
               ati[j]->UpdateAfterMeshPositionChange(x_loc);
               ati[j]->ComputeFDh(x_loc, *fesc);
               ati[j]->SetAutomaticTCParameters(x_loc, *fesc);
               UpdateDiscreteTC(*ati[j], x_loc);
=======
               ati[j]->ComputeUntangleMetricQuantiles(x_loc, *x_fes);
>>>>>>> f97a770d
            }
         }
      }
   }

   // Constant coefficient associated with the surface fitting terms if
   // adaptive surface fitting is enabled. The idea is to increase the
   // coefficient if the surface fitting error does not sufficiently
   // decrease between subsequent TMOPNewtonSolver iterations.
   if (update_surf_fit_coeff)
   {
      // Get surface fitting errors.
      GetSurfaceFittingError(surf_fit_err_avg, surf_fit_err_max);
      // Get array with surface fitting weights.
      Array<double> weights;
      GetSurfaceFittingWeight(weights);

      if (print_options.iterations)
      {
         mfem::out << "Avg/Max surface fitting error: " <<
                   surf_fit_err_avg << " " <<
                   surf_fit_err_max << "\n";
         mfem::out << "Min/Max surface fitting weight: " <<
                   weights.Min() << " " << weights.Max() << "\n";
      }

      double change_surf_fit_err = surf_fit_err_avg_prvs-surf_fit_err_avg;
      double rel_change_surf_fit_err = change_surf_fit_err/surf_fit_err_avg_prvs;
      // Increase the surface fitting coefficient if the surface fitting error
      // does not decrease sufficiently.
      if (rel_change_surf_fit_err < surf_fit_rel_change_threshold)
      {
         UpdateSurfaceFittingWeight(surf_fit_scale_factor);
         adapt_inc_count += 1;
      }
      else
      {
         adapt_inc_count = 0;
      }
      surf_fit_err_avg_prvs = surf_fit_err_avg;
      update_surf_fit_coeff = false;
   }
}

double TMOPNewtonSolver::ComputeMinDet(const Vector &x_loc,
                                       const FiniteElementSpace &fes) const
{
   double min_detJ = infinity();
   const int NE = fes.GetNE(), dim = fes.GetMesh()->Dimension();
   Array<int> xdofs;
   DenseMatrix Jpr(dim);
   const bool mixed_mesh = fes.GetMesh()->GetNumGeometries(dim) > 1;
   if (dim == 1 || mixed_mesh || UsesTensorBasis(fes) == false)
   {
      for (int i = 0; i < NE; i++)
      {
         const int dof = fes.GetFE(i)->GetDof();
         DenseMatrix dshape(dof, dim), pos(dof, dim);
         Vector posV(pos.Data(), dof * dim);

         fes.GetElementVDofs(i, xdofs);
         x_loc.GetSubVector(xdofs, posV);

         const IntegrationRule &irule = GetIntegrationRule(*fes.GetFE(i));
         const int nsp = irule.GetNPoints();
         for (int j = 0; j < nsp; j++)
         {
            fes.GetFE(i)->CalcDShape(irule.IntPoint(j), dshape);
            MultAtB(pos, dshape, Jpr);
            min_detJ = std::min(min_detJ, Jpr.Det());
         }
      }
   }
   else
   {
      min_detJ = dim == 2 ? MinDetJpr_2D(&fes, x_loc) :
                 dim == 3 ? MinDetJpr_3D(&fes, x_loc) : 0.0;
   }
   double min_detT_all = min_detJ;
#ifdef MFEM_USE_MPI
   if (parallel)
   {
      auto p_nlf = dynamic_cast<const ParNonlinearForm *>(oper);
      MPI_Allreduce(&min_detJ, &min_detT_all, 1, MPI_DOUBLE, MPI_MIN,
                    p_nlf->ParFESpace()->GetComm());
   }
#endif
   const DenseMatrix &Wideal =
      Geometries.GetGeomToPerfGeomJac(fes.GetFE(0)->GetGeomType());
   min_detT_all /= Wideal.Det();

   return min_detT_all;
}

#ifdef MFEM_USE_MPI
// Metric values are visualized by creating an L2 finite element functions and
// computing the metric values at the nodes.
void vis_tmop_metric_p(int order, TMOP_QualityMetric &qm,
                       const TargetConstructor &tc, ParMesh &pmesh,
                       char *title, int position)
{
   L2_FECollection fec(order, pmesh.Dimension(), BasisType::GaussLobatto);
   ParFiniteElementSpace fes(&pmesh, &fec, 1);
   ParGridFunction metric(&fes);
   InterpolateTMOP_QualityMetric(qm, tc, pmesh, metric);
   socketstream sock;
   if (pmesh.GetMyRank() == 0)
   {
      sock.open("localhost", 19916);
      sock << "solution\n";
   }
   pmesh.PrintAsOne(sock);
   metric.SaveAsOne(sock);
   if (pmesh.GetMyRank() == 0)
   {
      sock << "window_title '"<< title << "'\n"
           << "window_geometry "
           << position << " " << 0 << " " << 600 << " " << 600 << "\n"
           << "keys jRmclA\n";
   }
}
#endif

// Metric values are visualized by creating an L2 finite element functions and
// computing the metric values at the nodes.
void vis_tmop_metric_s(int order, TMOP_QualityMetric &qm,
                       const TargetConstructor &tc, Mesh &mesh,
                       char *title, int position)
{
   L2_FECollection fec(order, mesh.Dimension(), BasisType::GaussLobatto);
   FiniteElementSpace fes(&mesh, &fec, 1);
   GridFunction metric(&fes);
   InterpolateTMOP_QualityMetric(qm, tc, mesh, metric);
   osockstream sock(19916, "localhost");
   sock << "solution\n";
   mesh.Print(sock);
   metric.Save(sock);
   sock.send();
   sock << "window_title '"<< title << "'\n"
        << "window_geometry "
        << position << " " << 0 << " " << 600 << " " << 600 << "\n"
        << "keys jRmclA\n";
}

}<|MERGE_RESOLUTION|>--- conflicted
+++ resolved
@@ -739,38 +739,9 @@
 #ifdef MFEM_USE_MPI
       const ParNonlinearForm *pnlf =
          dynamic_cast<const ParNonlinearForm *>(oper);
-<<<<<<< HEAD
-      const ParFiniteElementSpace *pfesc = pnlf->ParFESpace();
-      Vector x_loc(pfesc->GetVSize());
-      pfesc->GetProlongationMatrix()->Mult(x, x_loc);
-      for (int i = 0; i < integs.Size(); i++)
-      {
-         ti = dynamic_cast<TMOP_Integrator *>(integs[i]);
-         if (ti)
-         {
-            ti->UpdateAfterMeshPositionChange(x_loc);
-            ti->ComputeFDh(x_loc, *pfesc);
-            ti->SetAutomaticTCParameters(x_loc, *pfesc);
-            UpdateDiscreteTC(*ti, x_loc);
-         }
-         co = dynamic_cast<TMOPComboIntegrator *>(integs[i]);
-         if (co)
-         {
-            Array<TMOP_Integrator *> ati = co->GetTMOPIntegrators();
-            for (int j = 0; j < ati.Size(); j++)
-            {
-               ati[j]->UpdateAfterMeshPositionChange(x_loc);
-               ati[j]->ComputeFDh(x_loc, *pfesc);
-               ati[j]->SetAutomaticTCParameters(x_loc, *pfesc);
-               UpdateDiscreteTC(*ati[j], x_loc);
-            }
-         }
-      }
-=======
       x_fes = pnlf->ParFESpace();
       x_loc.SetSize(x_fes->GetVSize());
       x_fes->GetProlongationMatrix()->Mult(x, x_loc);
->>>>>>> f97a770d
 #endif
    }
    else
@@ -793,14 +764,7 @@
          ti->UpdateAfterMeshPositionChange(x_loc, *x_fes);
          if (compute_metric_quantile_flag)
          {
-<<<<<<< HEAD
-            ti->UpdateAfterMeshPositionChange(x_loc);
-            ti->ComputeFDh(x_loc, *fesc);
-            ti->SetAutomaticTCParameters(x_loc, *fesc);
-            UpdateDiscreteTC(*ti, x_loc);
-=======
             ti->ComputeUntangleMetricQuantiles(x_loc, *x_fes);
->>>>>>> f97a770d
          }
       }
       co = dynamic_cast<TMOPComboIntegrator *>(integs[i]);
@@ -812,14 +776,7 @@
             ati[j]->UpdateAfterMeshPositionChange(x_loc, *x_fes);
             if (compute_metric_quantile_flag)
             {
-<<<<<<< HEAD
-               ati[j]->UpdateAfterMeshPositionChange(x_loc);
-               ati[j]->ComputeFDh(x_loc, *fesc);
-               ati[j]->SetAutomaticTCParameters(x_loc, *fesc);
-               UpdateDiscreteTC(*ati[j], x_loc);
-=======
                ati[j]->ComputeUntangleMetricQuantiles(x_loc, *x_fes);
->>>>>>> f97a770d
             }
          }
       }
