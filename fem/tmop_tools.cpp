// Copyright (c) 2010-2024, Lawrence Livermore National Security, LLC. Produced
// at the Lawrence Livermore National Laboratory. All Rights reserved. See files
// LICENSE and NOTICE for details. LLNL-CODE-806117.
//
// This file is part of the MFEM library. For more information and source code
// availability visit https://mfem.org.
//
// MFEM is free software; you can redistribute it and/or modify it under the
// terms of the BSD-3 license. We welcome feedback and contributions, see file
// CONTRIBUTING.md for details.

#include "tmop_tools.hpp"
#include "nonlinearform.hpp"
#include "pnonlinearform.hpp"
#include "../general/osockstream.hpp"

namespace mfem
{

using namespace mfem;

void AdvectorCG::SetInitialField(const Vector &init_nodes,
                                 const Vector &init_field)
{
   nodes0 = init_nodes;
   field0 = init_field;
}

void AdvectorCG::ComputeAtNewPosition(const Vector &new_nodes,
                                      Vector &new_field,
                                      int new_nodes_ordering)
{
   FiniteElementSpace *space = fes;
#ifdef MFEM_USE_MPI
   if (pfes) { space = pfes; }
#endif
   int fes_ordering = space->GetOrdering(),
       ncomp = space->GetVDim();

   // TODO: Implement for AMR meshes.
   const int pnt_cnt = field0.Size() / ncomp;

   new_field = field0;
   Vector new_field_temp;
   for (int i = 0; i < ncomp; i++)
   {
      if (fes_ordering == Ordering::byNODES)
      {
         new_field_temp.MakeRef(new_field, i*pnt_cnt, pnt_cnt);
      }
      else
      {
         new_field_temp.SetSize(pnt_cnt);
         for (int j = 0; j < pnt_cnt; j++)
         {
            new_field_temp(j) = new_field(i + j*ncomp);
         }
      }
      ComputeAtNewPositionScalar(new_nodes, new_field_temp);
      if (fes_ordering == Ordering::byVDIM)
      {
         for (int j = 0; j < pnt_cnt; j++)
         {
            new_field(i + j*ncomp) = new_field_temp(j);
         }
      }
   }

   field0 = new_field;
   nodes0 = new_nodes;
}

void AdvectorCG::ComputeAtNewPositionScalar(const Vector &new_nodes,
                                            Vector &new_field)
{
   Mesh *m = mesh;
#ifdef MFEM_USE_MPI
   if (pmesh) { m = pmesh; }
#endif

   MFEM_VERIFY(m != NULL, "No mesh has been given to the AdaptivityEvaluator.");

   // This will be used to move the positions.
   GridFunction *mesh_nodes = m->GetNodes();
   *mesh_nodes = nodes0;
   real_t minv = new_field.Min(), maxv = new_field.Max();

   // Velocity of the positions.
   GridFunction u(mesh_nodes->FESpace());
   subtract(new_nodes, nodes0, u);

   // Define a scalar FE space for the solution, and the advection operator.
   TimeDependentOperator *oper = NULL;
   FiniteElementSpace *fess = NULL;
#ifdef MFEM_USE_MPI
   ParFiniteElementSpace *pfess = NULL;
#endif
   if (fes)
   {
      fess = new FiniteElementSpace(fes->GetMesh(), fes->FEColl(), 1);
      oper = new SerialAdvectorCGOper(nodes0, u, *fess, al);
   }
#ifdef MFEM_USE_MPI
   else if (pfes)
   {
      pfess = new ParFiniteElementSpace(pfes->GetParMesh(), pfes->FEColl(), 1);
      oper  = new ParAdvectorCGOper(nodes0, u, *pfess, al, opt_mt);
   }
#endif
   MFEM_VERIFY(oper != NULL,
               "No FE space has been given to the AdaptivityEvaluator.");
   ode_solver.Init(*oper);

   // Compute some time step [mesh_size / speed].
   real_t h_min = std::numeric_limits<real_t>::infinity();
   for (int i = 0; i < m->GetNE(); i++)
   {
      h_min = std::min(h_min, m->GetElementSize(i));
   }
   real_t v_max = 0.0;
   const int s = new_field.Size();

   u.HostReadWrite();
   for (int i = 0; i < s; i++)
   {
      real_t vel = 0.;
      for (int j = 0; j < m->Dimension(); j++)
      {
         vel += u(i+j*s)*u(i+j*s);
      }
      v_max = std::max(v_max, vel);
   }

#ifdef MFEM_USE_MPI
   if (pfes)
   {
      real_t v_loc = v_max, h_loc = h_min;
      MPI_Allreduce(&v_loc, &v_max, 1, MPITypeMap<real_t>::mpi_type, MPI_MAX,
                    pfes->GetComm());
      MPI_Allreduce(&h_loc, &h_min, 1, MPITypeMap<real_t>::mpi_type, MPI_MIN,
                    pfes->GetComm());
   }
#endif

   if (v_max == 0.0) // No need to change the field.
   {
      delete oper;
      delete fess;
#ifdef MFEM_USE_MPI
      delete pfess;
#endif
      return;
   }

   v_max = std::sqrt(v_max);
   real_t dt = dt_scale * h_min / v_max;

   real_t t = 0.0;
   bool last_step = false;
   while (!last_step)
   {
      if (t + dt >= 1.0)
      {
         dt = 1.0 - t;
         last_step = true;
      }
      ode_solver.Step(new_field, t, dt);
   }

   real_t glob_minv = minv,
          glob_maxv = maxv;
#ifdef MFEM_USE_MPI
   if (pfes)
   {
      MPI_Allreduce(&minv, &glob_minv, 1, MPITypeMap<real_t>::mpi_type, MPI_MIN,
                    pfes->GetComm());
      MPI_Allreduce(&maxv, &glob_maxv, 1, MPITypeMap<real_t>::mpi_type, MPI_MAX,
                    pfes->GetComm());
   }
#endif

   // Trim the overshoots and undershoots.
   new_field.HostReadWrite();
   for (int i = 0; i < s; i++)
   {
      if (new_field(i) < glob_minv) { new_field(i) = glob_minv; }
      if (new_field(i) > glob_maxv) { new_field(i) = glob_maxv; }
   }

   delete oper;
   delete fess;
#ifdef MFEM_USE_MPI
   delete pfess;
#endif
}

SerialAdvectorCGOper::SerialAdvectorCGOper(const Vector &x_start,
                                           GridFunction &vel,
                                           FiniteElementSpace &fes,
                                           AssemblyLevel al)
   : TimeDependentOperator(fes.GetVSize()),
     x0(x_start), x_now(*fes.GetMesh()->GetNodes()),
     u(vel), u_coeff(&u), M(&fes), K(&fes), al(al)
{
   ConvectionIntegrator *Kinteg = new ConvectionIntegrator(u_coeff);
   K.AddDomainIntegrator(Kinteg);
   K.SetAssemblyLevel(al);
   K.Assemble(0);
   K.Finalize(0);

   MassIntegrator *Minteg = new MassIntegrator;
   M.AddDomainIntegrator(Minteg);
   M.SetAssemblyLevel(al);
   M.Assemble(0);
   M.Finalize(0);
}

void SerialAdvectorCGOper::Mult(const Vector &ind, Vector &di_dt) const
{
   // Move the mesh.
   const real_t t = GetTime();
   add(x0, t, u, x_now);
   K.FESpace()->GetMesh()->NodesUpdated();

   // Assemble on the new mesh.
   K.BilinearForm::operator=(0.0);
   K.Assemble();
   Vector rhs(K.Size());
   K.Mult(ind, rhs);
   M.BilinearForm::operator=(0.0);
   M.Assemble();

   di_dt = 0.0;
   CGSolver lin_solver;
   Solver *prec = nullptr;
   Array<int> ess_tdof_list;
   if (al == AssemblyLevel::PARTIAL)
   {
      prec = new OperatorJacobiSmoother(M, ess_tdof_list);
      lin_solver.SetOperator(M);
   }
   else
   {
      prec = new DSmoother(M.SpMat());
      lin_solver.SetOperator(M.SpMat());
   }
   lin_solver.SetPreconditioner(*prec);
#ifdef MFEM_USE_SINGLE
   const real_t rtol = 1e-4;
#else
   const real_t rtol = 1e-12;
#endif
   lin_solver.SetRelTol(rtol); lin_solver.SetAbsTol(0.0);
   lin_solver.SetMaxIter(100);
   lin_solver.SetPrintLevel(0);
   lin_solver.Mult(rhs, di_dt);

   delete prec;
}

#ifdef MFEM_USE_MPI
ParAdvectorCGOper::ParAdvectorCGOper(const Vector &x_start,
                                     GridFunction &vel,
                                     ParFiniteElementSpace &pfes,
                                     AssemblyLevel al,
                                     MemoryType mt)
   : TimeDependentOperator(pfes.GetVSize()),
     x0(x_start), x_now(*pfes.GetMesh()->GetNodes()),
     u(vel), u_coeff(&u), M(&pfes), K(&pfes), al(al)
{
   ConvectionIntegrator *Kinteg = new ConvectionIntegrator(u_coeff);
   if (al == AssemblyLevel::PARTIAL)
   {
      Kinteg->SetPAMemoryType(mt);
   }
   K.AddDomainIntegrator(Kinteg);
   K.SetAssemblyLevel(al);
   K.Assemble(0);
   K.Finalize(0);

   MassIntegrator *Minteg = new MassIntegrator;
   if (al == AssemblyLevel::PARTIAL)
   {
      Minteg->SetPAMemoryType(mt);
   }
   M.AddDomainIntegrator(Minteg);
   M.SetAssemblyLevel(al);
   M.Assemble(0);
   M.Finalize(0);
}

void ParAdvectorCGOper::Mult(const Vector &ind, Vector &di_dt) const
{
   // Move the mesh.
   const real_t t = GetTime();
   add(x0, t, u, x_now);
   K.ParFESpace()->GetParMesh()->NodesUpdated();

   // Assemble on the new mesh.
   K.BilinearForm::operator=(0.0);
   K.Assemble();
   ParGridFunction rhs(K.ParFESpace());
   K.Mult(ind, rhs);
   M.BilinearForm::operator=(0.0);
   M.Assemble();

   HypreParVector *RHS = rhs.ParallelAssemble();
   HypreParVector X(K.ParFESpace());
   X = 0.0;

   OperatorHandle Mop;
   Solver *prec = nullptr;
   Array<int> ess_tdof_list;
   if (al == AssemblyLevel::PARTIAL)
   {
      M.FormSystemMatrix(ess_tdof_list, Mop);
      prec = new OperatorJacobiSmoother(M, ess_tdof_list);
   }
   else
   {
      Mop.Reset(M.ParallelAssemble());
      prec = new HypreSmoother;
      static_cast<HypreSmoother*>(prec)->SetType(HypreSmoother::Jacobi, 1);
   }

   CGSolver lin_solver(M.ParFESpace()->GetParMesh()->GetComm());
   lin_solver.SetPreconditioner(*prec);
   lin_solver.SetOperator(*Mop);
#ifdef MFEM_USE_SINGLE
   const real_t rtol = 1e-4;
#else
   const real_t rtol = 1e-8;
#endif
   lin_solver.SetRelTol(rtol); lin_solver.SetAbsTol(0.0);
   lin_solver.SetMaxIter(100);
   lin_solver.SetPrintLevel(0);
   lin_solver.Mult(*RHS, X);
   K.ParFESpace()->GetProlongationMatrix()->Mult(X, di_dt);

   delete RHS;
   delete prec;
}
#endif

#ifdef MFEM_USE_GSLIB
void InterpolatorFP::SetInitialField(const Vector &init_nodes,
                                     const Vector &init_field)
{
   nodes0 = init_nodes;
   Mesh *m = mesh;
#ifdef MFEM_USE_MPI
   if (pmesh) { m = pmesh; }
#endif
   m->SetNodes(nodes0);

   const real_t rel_bbox_el = 0.1;
   const real_t newton_tol  = 1.0e-12;
   const int npts_at_once   = 256;

   if (finder)
   {
      finder->FreeData();
      delete finder;
   }

   FiniteElementSpace *f = fes;
#ifdef MFEM_USE_MPI
   if (pfes)
   {
      f = pfes;
      finder = new FindPointsGSLIB(pfes->GetComm());
   }
   else { finder = new FindPointsGSLIB(); }
#else
   finder = new FindPointsGSLIB();
#endif
   finder->Setup(*m, rel_bbox_el, newton_tol, npts_at_once);

   field0_gf.SetSpace(f);
   field0_gf = init_field;
}

void InterpolatorFP::ComputeAtNewPosition(const Vector &new_nodes,
                                          Vector &new_field,
                                          int new_nodes_ordering)
{
   finder->Interpolate(new_nodes, field0_gf, new_field, new_nodes_ordering);
}

#endif

real_t TMOPNewtonSolver::ComputeScalingFactor(const Vector &x,
                                              const Vector &b) const
{
   const FiniteElementSpace *fes = NULL;
   real_t energy_in = 0.0;
#ifdef MFEM_USE_MPI
   const ParNonlinearForm *p_nlf = dynamic_cast<const ParNonlinearForm *>(oper);
   MFEM_VERIFY(!(parallel && p_nlf == NULL), "Invalid Operator subclass.");
   if (parallel)
   {
      fes = p_nlf->FESpace();
      energy_in = p_nlf->GetEnergy(x);
   }
#endif
   const bool serial = !parallel;
   const NonlinearForm *nlf = dynamic_cast<const NonlinearForm *>(oper);
   MFEM_VERIFY(!(serial && nlf == NULL), "Invalid Operator subclass.");
   if (serial)
   {
      fes = nlf->FESpace();
      energy_in = nlf->GetEnergy(x);
   }

   // Get the local prolongation of the solution vector.
   Vector x_out_loc(fes->GetVSize(),
                    (temp_mt == MemoryType::DEFAULT) ? Device::GetDeviceMemoryType() : temp_mt);
   if (serial)
   {
      const SparseMatrix *cP = fes->GetConformingProlongation();
      if (!cP) { x_out_loc = x; }
      else     { cP->Mult(x, x_out_loc); }
   }
#ifdef MFEM_USE_MPI
   else
   {
      fes->GetProlongationMatrix()->Mult(x, x_out_loc);
   }
#endif

   real_t scale = 1.0;
   bool fitting = IsSurfaceFittingEnabled();
   real_t init_fit_avg_err, init_fit_max_err = 0.0;
   if (fitting && surf_fit_converge_error)
   {
      GetSurfaceFittingError(x_out_loc, init_fit_avg_err, init_fit_max_err);
      // Check for convergence
      if (init_fit_max_err < surf_fit_max_err_limit)
      {
         if (print_options.iterations)
         {
            mfem::out << "TMOPNewtonSolver converged "
                      "based on the surface fitting error.\n";
         }
         scale = 0.0;
         return scale;
      }
   }

   if (surf_fit_adapt_count >= surf_fit_adapt_count_limit)
   {
      if (print_options.iterations)
      {
         mfem::out << "TMOPNewtonSolver terminated "
                   "based on max number of times surface fitting weight can"
                   "be increased. \n";
      }
      scale = 0.0;
      return scale;
   }

   // Check if the starting mesh (given by x) is inverted. Note that x hasn't
   // been modified by the Newton update yet.
   const real_t min_detT_in = ComputeMinDet(x_out_loc, *fes);
   const bool untangling = (min_detT_in <= 0.0) ? true : false;
   const real_t untangle_factor = 1.5;
   if (untangling)
   {
      // Needed for the line search below. The untangling metrics see this
      // reference to detect deteriorations.
      MFEM_VERIFY(min_det_ptr != NULL, " Initial mesh was valid, but"
<<<<<<< HEAD
                  " intermediate mesh is invalid: " << min_detT_in <<
                  ". Contact TMOP Developers.");
      MFEM_VERIFY(min_detJ_threshold == 0.0,
=======
                  " intermediate mesh is invalid. Contact TMOP Developers.");
      MFEM_VERIFY(min_detJ_limit == 0.0,
>>>>>>> 7a0137c4
                  "This setup is not supported. Contact TMOP Developers.");
      *min_det_ptr = untangle_factor * min_detT_in;
   }

   const bool have_b = (b.Size() == Height());

   Vector x_out(x.Size());
   bool x_out_ok = false;
   real_t energy_out = 0.0, min_detT_out;
   const real_t norm_in = Norm(r);
   real_t avg_fit_err, max_fit_err = 0.0;

   const real_t detJ_factor = (solver_type == 1) ? 0.25 : 0.5;
   compute_metric_quantile_flag = false;
   // TODO:
   // - Customized line search for worst-quality optimization.
   // - What is the Newton exit criterion for worst-quality optimization?

   // Perform the line search.
   for (int i = 0; i < 12; i++)
   {
      avg_fit_err = 0.0;
      max_fit_err = 0.0;

      // Update the mesh and get the L-vector in x_out_loc.
      add(x, -scale, c, x_out);
      if (serial)
      {
         const SparseMatrix *cP = fes->GetConformingProlongation();
         if (!cP) { x_out_loc = x_out; }
         else     { cP->Mult(x_out, x_out_loc); }
      }
#ifdef MFEM_USE_MPI
      else { fes->GetProlongationMatrix()->Mult(x_out, x_out_loc); }
#endif

      // Check the changes in detJ.
      min_detT_out = ComputeMinDet(x_out_loc, *fes);
      if (untangling == false && min_detT_out <= min_detJ_limit)
      {
         // No untangling, and detJ got negative (or small) -- no good.
         if (print_options.iterations)
         {
            mfem::out << "Scale = " << scale << " Neg det(J) found.\n";
         }
         scale *= detJ_factor; continue;
      }
      if (untangling == true && min_detT_out < *min_det_ptr)
      {
         // Untangling, and detJ got even more negative -- no good.
         if (print_options.iterations)
         {
            mfem::out << "Scale = " << scale << " Neg det(J) decreased.\n";
         }
         scale *= detJ_factor; continue;
      }

      // Skip the energy and residual checks when we're untangling. The
      // untangling metrics change their denominators, which can affect the
      // energy and residual, so their increase/decrease is not relevant.
      if (untangling) { x_out_ok = true; break; }

      // Check the changes in total energy.
      ProcessNewState(x_out);

      // Ensure sufficient decrease in fitting error if we are trying to
      // converge based on error.
      if (fitting && surf_fit_converge_error)
      {
         GetSurfaceFittingError(x_out_loc, avg_fit_err, max_fit_err);
         if (max_fit_err >= 1.2*init_fit_max_err)
         {
            if (print_options.iterations)
            {
               mfem::out << "Scale = " << scale << " Surf fit err increased.\n";
            }
            scale *= 0.5; continue;
         }
      }

      if (serial)
      {
         energy_out = nlf->GetGridFunctionEnergy(x_out_loc);
      }
#ifdef MFEM_USE_MPI
      else
      {
         energy_out = p_nlf->GetParGridFunctionEnergy(x_out_loc);
      }
#endif
      if (energy_out > energy_in + 0.2*fabs(energy_in) ||
          std::isnan(energy_out) != 0)
      {
         if (print_options.iterations)
         {
            mfem::out << "Scale = " << scale << " Increasing energy: "
                      << energy_in << " --> " << energy_out << '\n';
         }
         scale *= 0.5; continue;
      }

      // Check the changes in the Newton residual.
      oper->Mult(x_out, r);
      if (have_b) { r -= b; }
      real_t norm_out = Norm(r);

      if (norm_out > 1.2*norm_in)
      {
         if (print_options.iterations)
         {
            mfem::out << "Scale = " << scale << " Norm increased: "
                      << norm_in << " --> " << norm_out << '\n';
         }
         scale *= 0.5; continue;
      }
      else { x_out_ok = true; break; }
   } // end line search

   if (untangling)
   {
      // Update the global min detJ. Untangling metrics see this min_det_ptr.
      if (min_detT_out > 0.0)
      {
         *min_det_ptr = 0.0;
         if (print_options.summary || print_options.iterations ||
             print_options.first_and_last)
         { mfem::out << "The mesh has been untangled at the used points!\n"; }
      }
      else { *min_det_ptr = untangle_factor * min_detT_out; }
   }

   if (print_options.summary || print_options.iterations ||
       print_options.first_and_last)
   {
      if (untangling)
      {
         mfem::out << "Min det(T) change: "
                   << min_detT_in << " -> " << min_detT_out
                   << " with " << scale << " scaling.\n";
      }
      else
      {
         mfem::out << "Energy decrease: "
                   << energy_in << " --> " << energy_out << " or "
                   << (energy_in - energy_out) / energy_in * 100.0
                   << "% with " << scale << " scaling.\n";
      }
   }

   if (x_out_ok == false) { scale = 0.0; }

   if (surf_fit_scale_factor > 0.0) { surf_fit_coeff_update = true; }
   compute_metric_quantile_flag = true;

   return scale;
}

void TMOPNewtonSolver::UpdateSurfaceFittingWeight(real_t factor) const
{
   const NonlinearForm *nlf = dynamic_cast<const NonlinearForm *>(oper);
   const Array<NonlinearFormIntegrator*> &integs = *nlf->GetDNFI();
   TMOP_Integrator *ti  = NULL;
   TMOPComboIntegrator *co = NULL;
   for (int i = 0; i < integs.Size(); i++)
   {
      ti = dynamic_cast<TMOP_Integrator *>(integs[i]);
      if (ti)
      {
         ti->UpdateSurfaceFittingWeight(factor);
      }
      co = dynamic_cast<TMOPComboIntegrator *>(integs[i]);
      if (co)
      {
         Array<TMOP_Integrator *> ati = co->GetTMOPIntegrators();
         for (int j = 0; j < ati.Size(); j++)
         {
            ati[j]->UpdateSurfaceFittingWeight(factor);
         }
      }
   }
}

void TMOPNewtonSolver::GetSurfaceFittingWeight(Array<real_t> &weights) const
{
   const NonlinearForm *nlf = dynamic_cast<const NonlinearForm *>(oper);
   const Array<NonlinearFormIntegrator*> &integs = *nlf->GetDNFI();
   TMOP_Integrator *ti  = NULL;
   TMOPComboIntegrator *co = NULL;
   weights.SetSize(0);
   real_t weight;

   for (int i = 0; i < integs.Size(); i++)
   {
      ti = dynamic_cast<TMOP_Integrator *>(integs[i]);
      if (ti && ti->IsSurfaceFittingEnabled())
      {
         weight = ti->GetSurfaceFittingWeight();
         weights.Append(weight);
      }
      co = dynamic_cast<TMOPComboIntegrator *>(integs[i]);
      if (co)
      {
         Array<TMOP_Integrator *> ati = co->GetTMOPIntegrators();
         for (int j = 0; j < ati.Size(); j++)
         {
            if (ati[j]->IsSurfaceFittingEnabled())
            {
               weight = ati[j]->GetSurfaceFittingWeight();
               weights.Append(weight);
            }
         }
      }
   }
}

void TMOPNewtonSolver::GetSurfaceFittingError(const Vector &x_loc,
                                              real_t &err_avg,
                                              real_t &err_max) const
{
   const NonlinearForm *nlf = dynamic_cast<const NonlinearForm *>(oper);
   const Array<NonlinearFormIntegrator*> &integs = *nlf->GetDNFI();
   TMOP_Integrator *ti  = NULL;
   TMOPComboIntegrator *co = NULL;

   err_avg = 0.0;
   err_max = 0.0;
   real_t err_avg_loc, err_max_loc;
   for (int i = 0; i < integs.Size(); i++)
   {
      ti = dynamic_cast<TMOP_Integrator *>(integs[i]);
      if (ti)
      {
         if (ti->IsSurfaceFittingEnabled())
         {
            ti->GetSurfaceFittingErrors(x_loc, err_avg_loc, err_max_loc);
            err_avg = std::max(err_avg_loc, err_avg);
            err_max = std::max(err_max_loc, err_max);
         }
      }
      co = dynamic_cast<TMOPComboIntegrator *>(integs[i]);
      if (co)
      {
         Array<TMOP_Integrator *> ati = co->GetTMOPIntegrators();
         for (int j = 0; j < ati.Size(); j++)
         {
            if (ati[j]->IsSurfaceFittingEnabled())
            {
               ati[j]->GetSurfaceFittingErrors(x_loc, err_avg_loc, err_max_loc);
               err_avg = std::max(err_avg_loc, err_avg);
               err_max = std::max(err_max_loc, err_max);
            }
         }
      }
   }
}

bool TMOPNewtonSolver::IsSurfaceFittingEnabled() const
{
   const NonlinearForm *nlf = dynamic_cast<const NonlinearForm *>(oper);
   const Array<NonlinearFormIntegrator*> &integs = *nlf->GetDNFI();
   TMOP_Integrator *ti  = NULL;
   TMOPComboIntegrator *co = NULL;

   for (int i = 0; i < integs.Size(); i++)
   {
      ti = dynamic_cast<TMOP_Integrator *>(integs[i]);
      if (ti)
      {
         if (ti->IsSurfaceFittingEnabled())
         {
            return true;
         }
      }
      co = dynamic_cast<TMOPComboIntegrator *>(integs[i]);
      if (co)
      {
         Array<TMOP_Integrator *> ati = co->GetTMOPIntegrators();
         for (int j = 0; j < ati.Size(); j++)
         {
            if (ati[j]->IsSurfaceFittingEnabled())
            {
               return true;
            }
         }
      }
   }
   return false;
}

void TMOPNewtonSolver::ProcessNewState(const Vector &x) const
{
   const NonlinearForm *nlf = dynamic_cast<const NonlinearForm *>(oper);
   const Array<NonlinearFormIntegrator*> &integs = *nlf->GetDNFI();

   // Reset the update flags of all TargetConstructors. This is done to avoid
   // repeated updates of shared TargetConstructors.
   TMOP_Integrator *ti  = NULL;
   TMOPComboIntegrator *co = NULL;
   DiscreteAdaptTC *dtc = NULL;
   for (int i = 0; i < integs.Size(); i++)
   {
      ti = dynamic_cast<TMOP_Integrator *>(integs[i]);
      if (ti)
      {
         dtc = ti->GetDiscreteAdaptTC();
         if (dtc) { dtc->ResetUpdateFlags(); }
      }
      co = dynamic_cast<TMOPComboIntegrator *>(integs[i]);
      if (co)
      {
         Array<TMOP_Integrator *> ati = co->GetTMOPIntegrators();
         for (int j = 0; j < ati.Size(); j++)
         {
            dtc = ati[j]->GetDiscreteAdaptTC();
            if (dtc) { dtc->ResetUpdateFlags(); }
         }
      }
   }

   Vector x_loc;
   const FiniteElementSpace *x_fes = nullptr;
   if (parallel)
   {
#ifdef MFEM_USE_MPI
      const ParNonlinearForm *pnlf =
         dynamic_cast<const ParNonlinearForm *>(oper);

      x_fes = pnlf->ParFESpace();
      x_loc.SetSize(x_fes->GetVSize());
      x_fes->GetProlongationMatrix()->Mult(x, x_loc);
#endif
   }
   else
   {
      x_fes = nlf->FESpace();
      const Operator *P = nlf->GetProlongation();
      if (P)
      {
         x_loc.SetSize(P->Height());
         P->Mult(x,x_loc);
      }
      else { x_loc = x; }
   }

   for (int i = 0; i < integs.Size(); i++)
   {
      ti = dynamic_cast<TMOP_Integrator *>(integs[i]);
      if (ti)
      {
         ti->UpdateAfterMeshPositionChange(x_loc, *x_fes);
         if (compute_metric_quantile_flag)
         {
            ti->ComputeUntangleMetricQuantiles(x_loc, *x_fes);
         }
      }
      co = dynamic_cast<TMOPComboIntegrator *>(integs[i]);
      if (co)
      {
         Array<TMOP_Integrator *> ati = co->GetTMOPIntegrators();
         for (int j = 0; j < ati.Size(); j++)
         {
            ati[j]->UpdateAfterMeshPositionChange(x_loc, *x_fes);
            if (compute_metric_quantile_flag)
            {
               ati[j]->ComputeUntangleMetricQuantiles(x_loc, *x_fes);
            }
         }
      }
   }

   // Constant coefficient associated with the surface fitting terms if
   // adaptive surface fitting is enabled. The idea is to increase the
   // coefficient if the surface fitting error does not sufficiently
   // decrease between subsequent TMOPNewtonSolver iterations.
   if (surf_fit_coeff_update)
   {
      // Get surface fitting errors.
      GetSurfaceFittingError(x_loc, surf_fit_avg_err, surf_fit_max_err);
      // Get array with surface fitting weights.
      Array<real_t> fitweights;
      GetSurfaceFittingWeight(fitweights);

      if (print_options.iterations)
      {
         mfem::out << "Avg/Max surface fitting error: " <<
                   surf_fit_avg_err << " " <<
                   surf_fit_max_err << "\n";
         mfem::out << "Min/Max surface fitting weight: " <<
                   fitweights.Min() << " " << fitweights.Max() << "\n";
      }

      real_t change_surf_fit_err = surf_fit_avg_err_prvs-surf_fit_avg_err;
      real_t rel_change_surf_fit_err = change_surf_fit_err/surf_fit_avg_err_prvs;

      // Increase the surface fitting coefficient if the surface fitting error
      // does not decrease sufficiently. If we are converging based on residual,
      // also make sure we have not reached the maximum fitting weight and
      // error threshold.
      if (rel_change_surf_fit_err < surf_fit_err_rel_change_limit &&
          (surf_fit_converge_error ||
           (fitweights.Max() < surf_fit_weight_limit &&
            surf_fit_max_err > surf_fit_max_err_limit)))
      {
         real_t scale_factor = std::min(surf_fit_scale_factor,
                                        surf_fit_weight_limit/fitweights.Max());
         UpdateSurfaceFittingWeight(scale_factor);
         surf_fit_adapt_count += 1;
      }
      else
      {
         surf_fit_adapt_count = 0;
      }
      surf_fit_avg_err_prvs = surf_fit_avg_err;
      surf_fit_coeff_update = false;
   }
}

real_t TMOPNewtonSolver::ComputeMinDet(const Vector &x_loc,
                                       const FiniteElementSpace &fes) const
{
   real_t min_detJ = infinity();
   const int NE = fes.GetNE(), dim = fes.GetMesh()->Dimension();
   Array<int> xdofs;
   DenseMatrix Jpr(dim);
   const bool mixed_mesh = fes.GetMesh()->GetNumGeometries(dim) > 1;
   if (dim == 1 || mixed_mesh || UsesTensorBasis(fes) == false ||
       fes.IsVariableOrder())
   {
      for (int i = 0; i < NE; i++)
      {
         const int dof = fes.GetFE(i)->GetDof();
         DenseMatrix dshape(dof, dim), pos(dof, dim);
         Vector posV(pos.Data(), dof * dim);

         fes.GetElementVDofs(i, xdofs);
         x_loc.GetSubVector(xdofs, posV);

         const IntegrationRule &irule = GetIntegrationRule(*fes.GetFE(i));
         const int nsp = irule.GetNPoints();
         for (int j = 0; j < nsp; j++)
         {
            fes.GetFE(i)->CalcDShape(irule.IntPoint(j), dshape);
            MultAtB(pos, dshape, Jpr);
            min_detJ = std::min(min_detJ, Jpr.Det());
         }

         const IntegrationRule &ir2 = fes.GetFE(i)->GetNodes();
         for (int j = 0; j < ir2.GetNPoints(); j++)
         {
            fes.GetFE(i)->CalcDShape(ir2.IntPoint(j), dshape);
            MultAtB(pos, dshape, Jpr);
            min_detJ = std::min(min_detJ, Jpr.Det());
         }
      }
   }
   else
   {
      min_detJ = dim == 2 ? MinDetJpr_2D(&fes, x_loc) :
                 dim == 3 ? MinDetJpr_3D(&fes, x_loc) : 0.0;
   }
   real_t min_detT_all = min_detJ;
#ifdef MFEM_USE_MPI
   if (parallel)
   {
      auto p_nlf = dynamic_cast<const ParNonlinearForm *>(oper);
      MPI_Allreduce(&min_detJ, &min_detT_all, 1, MPITypeMap<real_t>::mpi_type,
                    MPI_MIN,
                    p_nlf->ParFESpace()->GetComm());
   }
#endif
   const DenseMatrix &Wideal =
      Geometries.GetGeomToPerfGeomJac(fes.GetFE(0)->GetGeomType());
   min_detT_all /= Wideal.Det();

   return min_detT_all;
}

#ifdef MFEM_USE_MPI
// Metric values are visualized by creating an L2 finite element functions and
// computing the metric values at the nodes.
void vis_tmop_metric_p(int order, TMOP_QualityMetric &qm,
                       const TargetConstructor &tc, ParMesh &pmesh,
                       char *title, int posx, int posy, int wdx, int wdy)
{
   L2_FECollection fec(order, pmesh.Dimension(), BasisType::GaussLobatto);
   ParFiniteElementSpace fes(&pmesh, &fec, 1);
   ParGridFunction metric(&fes);
   InterpolateTMOP_QualityMetric(qm, tc, pmesh, metric);
   socketstream sock;
   if (pmesh.GetMyRank() == 0)
   {
      sock.open("localhost", 19916);
      sock << "solution\n";
   }
   pmesh.PrintAsOne(sock);
   metric.SaveAsOne(sock);
   if (pmesh.GetMyRank() == 0)
   {
      sock << "window_title '"<< title << "'\n"
           << "window_geometry "
           << posx << " " << posy << " " << wdx << " " << wdy << "\n"
           << "keys jRmclA\n";
   }
}
#endif

// Metric values are visualized by creating an L2 finite element functions and
// computing the metric values at the nodes.
void vis_tmop_metric_s(int order, TMOP_QualityMetric &qm,
                       const TargetConstructor &tc, Mesh &mesh,
                       char *title, int posx, int posy, int wdx, int wdy)
{
   L2_FECollection fec(order, mesh.Dimension(), BasisType::GaussLobatto);
   FiniteElementSpace fes(&mesh, &fec, 1);
   GridFunction metric(&fes);
   InterpolateTMOP_QualityMetric(qm, tc, mesh, metric);
   osockstream sock(19916, "localhost");
   sock << "solution\n";
   mesh.Print(sock);
   metric.Save(sock);
   sock.send();
   sock << "window_title '"<< title << "'\n"
        << "window_geometry "
        << posx << " " << posy << " " << wdx << " " << wdy << "\n"
        << "keys jRmclA\n";
}

}<|MERGE_RESOLUTION|>--- conflicted
+++ resolved
@@ -469,14 +469,8 @@
       // Needed for the line search below. The untangling metrics see this
       // reference to detect deteriorations.
       MFEM_VERIFY(min_det_ptr != NULL, " Initial mesh was valid, but"
-<<<<<<< HEAD
-                  " intermediate mesh is invalid: " << min_detT_in <<
-                  ". Contact TMOP Developers.");
-      MFEM_VERIFY(min_detJ_threshold == 0.0,
-=======
                   " intermediate mesh is invalid. Contact TMOP Developers.");
       MFEM_VERIFY(min_detJ_limit == 0.0,
->>>>>>> 7a0137c4
                   "This setup is not supported. Contact TMOP Developers.");
       *min_det_ptr = untangle_factor * min_detT_in;
    }
