// Copyright (c) 2010-2024, Lawrence Livermore National Security, LLC. Produced
// at the Lawrence Livermore National Laboratory. All Rights reserved. See files
// LICENSE and NOTICE for details. LLNL-CODE-806117.
//
// This file is part of the MFEM library. For more information and source code
// availability visit https://mfem.org.
//
// MFEM is free software; you can redistribute it and/or modify it under the
// terms of the BSD-3 license. We welcome feedback and contributions, see file
// CONTRIBUTING.md for details.

#ifndef MFEM_FORALL_HPP
#define MFEM_FORALL_HPP

#include "../config/config.hpp"
#include "annotation.hpp"
#include "error.hpp"
#include "backends.hpp"
#include "device.hpp"
#include "mem_manager.hpp"
#include "../linalg/dtensor.hpp"
<<<<<<< HEAD
#include "../linalg/tensor.hpp"
=======
#ifdef MFEM_USE_MPI
#include <_hypre_utilities.h>
#endif
>>>>>>> ce5b3620

namespace mfem
{

// The following DofQuadLimit_ structs define the maximum values of D1D and Q1D
// often used in the "fallback kernels" for partial assembly. Different limits
// take effect for different architectures. The limits should be queried using
// the public interface in DeviceDofQuadLimits or DofQuadLimits, and generally
// not be directly accessing the structs defined below.
//
// In host code, the limits associated with the currently configured Device can
// be accessed using DeviceDofQuadLimits::Get().
//
// In mfem::forall kernels or MFEM_HOST_DEVICE functions, the limits
// corresponding to the architecture the function is being compiled for can be
// accessed as static constexpr variables using the type alias DofQuadLimits.

namespace internal
{

struct DofQuadLimits_CUDA
{
   static constexpr int MAX_D1D = 14;
   static constexpr int MAX_Q1D = 14;
   static constexpr int HCURL_MAX_D1D = 5;
   static constexpr int HCURL_MAX_Q1D = 6;
   static constexpr int HDIV_MAX_D1D = 5;
   static constexpr int HDIV_MAX_Q1D = 6;
   static constexpr int MAX_INTERP_1D = 8;
   static constexpr int MAX_DET_1D = 6;
};

struct DofQuadLimits_HIP
{
   static constexpr int MAX_D1D = 10;
   static constexpr int MAX_Q1D = 10;
   static constexpr int HCURL_MAX_D1D = 5;
   static constexpr int HCURL_MAX_Q1D = 5;
   static constexpr int HDIV_MAX_D1D = 5;
   static constexpr int HDIV_MAX_Q1D = 6;
   static constexpr int MAX_INTERP_1D = 8;
   static constexpr int MAX_DET_1D = 6;
};

struct DofQuadLimits_CPU
{
#ifndef _WIN32
   static constexpr int MAX_D1D = 24;
   static constexpr int MAX_Q1D = 24;
#else
   static constexpr int MAX_D1D = 14;
   static constexpr int MAX_Q1D = 14;
#endif
   static constexpr int HCURL_MAX_D1D = 10;
   static constexpr int HCURL_MAX_Q1D = 10;
   static constexpr int HDIV_MAX_D1D = 10;
   static constexpr int HDIV_MAX_Q1D = 10;
   static constexpr int MAX_INTERP_1D = MAX_D1D;
   static constexpr int MAX_DET_1D = MAX_D1D;
};

} // namespace internal

/// @brief Maximum number of 1D DOFs or quadrature points for the architecture
/// currently being compiled for (used in fallback kernels).
///
/// DofQuadLimits provides access to the limits as static constexpr member
/// variables for use in mfem::forall kernels or MFEM_HOST_DEVICE functions.
///
/// @sa For accessing the limits according to the runtime configuration of the
/// Device, see DeviceDofQuadLimits.
#if defined(__CUDA_ARCH__)
using DofQuadLimits = internal::DofQuadLimits_CUDA;
#elif defined(__HIP_DEVICE_COMPILE__)
using DofQuadLimits = internal::DofQuadLimits_HIP;
#else
using DofQuadLimits = internal::DofQuadLimits_CPU;
#endif

/// @brief Maximum number of 1D DOFs or quadrature points for the current
/// runtime configuration of the Device (used in fallback kernels).
///
/// DeviceDofQuadLimits can be used in host code to query the limits for the
/// configured device (e.g. when the user has selected GPU execution at
/// runtime).
///
/// @sa For accessing the limits according to the current compiler pass, see
/// DofQuadLimits.
struct DeviceDofQuadLimits
{
   int MAX_D1D; ///< Maximum number of 1D nodal points.
   int MAX_Q1D; ///< Maximum number of 1D quadrature points.
   int HCURL_MAX_D1D; ///< Maximum number of 1D nodal points for H(curl).
   int HCURL_MAX_Q1D; ///< Maximum number of 1D quadrature points for H(curl).
   int HDIV_MAX_D1D; ///< Maximum number of 1D nodal points for H(div).
   int HDIV_MAX_Q1D; ///< Maximum number of 1D quadrature points for H(div).
   int MAX_INTERP_1D; ///< Maximum number of points for use in QuadratureInterpolator.
   int MAX_DET_1D; ///< Maximum number of points for determinant computation in QuadratureInterpolator.

   /// Return a const reference to the DeviceDofQuadLimits singleton.
   static const DeviceDofQuadLimits &Get()
   {
      static const DeviceDofQuadLimits dof_quad_limits;
      return dof_quad_limits;
   }

private:
   /// Initialize the limits depending on the configuration of the Device.
   DeviceDofQuadLimits()
   {
      if (Device::Allows(Backend::CUDA_MASK)) { Populate<internal::DofQuadLimits_CUDA>(); }
      else if (Device::Allows(Backend::HIP_MASK)) { Populate<internal::DofQuadLimits_HIP>(); }
      else { Populate<internal::DofQuadLimits_CPU>(); }
   }

   /// @brief Set the limits using the static members of the type @a T.
   ///
   /// @a T should be one of DofQuadLimits_CUDA, DofQuadLimits_HIP, or
   /// DofQuadLimits_CPU.
   template <typename T> void Populate()
   {
      MAX_D1D = T::MAX_D1D;
      MAX_Q1D = T::MAX_Q1D;
      HCURL_MAX_D1D = T::HCURL_MAX_D1D;
      HCURL_MAX_Q1D = T::HCURL_MAX_Q1D;
      HDIV_MAX_D1D = T::HDIV_MAX_D1D;
      HDIV_MAX_Q1D = T::HDIV_MAX_Q1D;
      MAX_INTERP_1D = T::MAX_INTERP_1D;
      MAX_DET_1D = T::MAX_DET_1D;
   }
};

// use DeviceVector which needs ../linalg/dtensor.hpp
#if ((defined(MFEM_USE_CUDA) && defined(__CUDA_ARCH__)) || \
     (defined(MFEM_USE_SYCL) && defined(__SYCL_DEVICE_ONLY__)))
template<int M = 0>
MFEM_HOST_DEVICE auto GetSmem(double* &smem, std::size_t size)
{
   auto rtn = DeviceVector(smem, size);
   smem += size;
   return rtn;
}
#endif

#if !((defined(MFEM_USE_CUDA) && defined(__CUDA_ARCH__)) || \
      (defined(MFEM_USE_HIP)  && defined(__HIP_DEVICE_COMPILE__)) || \
      (defined(MFEM_USE_SYCL) && defined(__SYCL_DEVICE_ONLY__)))
template<int M = 0>
MFEM_HOST_DEVICE auto GetSmem(double* &smem, std::size_t size)
{
   if constexpr(M == 0)
   {
      auto sm = DeviceVector(smem, size);
      smem += size;
      return sm;
   }
   if constexpr(M > 0) { return internal::tensor<double, M> {}; }
}
#endif

// MFEM pragma macros that can be used inside MFEM_FORALL macros.
#define MFEM_PRAGMA(X) _Pragma(#X)

// MFEM_UNROLL pragma macro that can be used inside MFEM_FORALL macros.
#if defined(MFEM_USE_CUDA) && defined(__CUDA_ARCH__)
#define MFEM_UNROLL(N) MFEM_PRAGMA(unroll(N))
#define MFEM_UNROLL_DEV_DISABLED MFEM_PRAGMA(unroll(1))
#elif defined(MFEM_USE_SYCL) && defined(__SYCL_DEVICE_ONLY__)
#define MFEM_UNROLL(N) MFEM_PRAGMA(unroll(N))
#define MFEM_UNROLL_DEV_DISABLED
#else
#define MFEM_UNROLL(N)
#define MFEM_UNROLL_DEV_DISABLED MFEM_PRAGMA(unroll)
#endif

// MFEM_GPU_FORALL: "parallel for" executed with CUDA or HIP based on the MFEM
// build-time configuration (MFEM_USE_CUDA or MFEM_USE_HIP). If neither CUDA nor
// HIP is enabled, this macro is a no-op.
#if defined(MFEM_USE_CUDA)
#define MFEM_GPU_FORALL(i, N,...) CuWrap1D(N, [=] MFEM_DEVICE      \
                                       (int i) {__VA_ARGS__})
#elif defined(MFEM_USE_HIP)
#define MFEM_GPU_FORALL(i, N,...) HipWrap1D(N, [=] MFEM_DEVICE     \
                                        (int i) {__VA_ARGS__})
#else
#define MFEM_GPU_FORALL(i, N,...) do { } while (false)
#endif

// Implementation of MFEM's "parallel for" (forall) device/host kernel
// interfaces supporting RAJA, CUDA, OpenMP, and sequential backends.

// The MFEM_FORALL wrapper
#define MFEM_FORALL(i,N,...) \
   ForallWrap<1>(true,N,[=] MFEM_HOST_DEVICE (int i) {__VA_ARGS__})

// MFEM_FORALL with a 2D CUDA block
#define MFEM_FORALL_2D(i,N,X,Y,BZ,...) \
   ForallWrap<2>(true,N,[=] MFEM_HOST_DEVICE (int i) {__VA_ARGS__},X,Y,BZ)

// MFEM_FORALL with a 3D CUDA block
#define MFEM_FORALL_3D(i,N,X,Y,Z,...) \
   ForallWrap<3>(true,N,[=] MFEM_HOST_DEVICE (int i) {__VA_ARGS__},X,Y,Z)

// MFEM_FORALL with a 3D CUDA block and grid
// With G=0, this is the same as MFEM_FORALL_3D(i,N,X,Y,Z,...)
#define MFEM_FORALL_3D_GRID(i,N,X,Y,Z,G,...) \
   ForallWrap<3>(true,N,[=] MFEM_HOST_DEVICE (int i) {__VA_ARGS__},X,Y,Z,G)

// MFEM_FORALL that uses the basic CPU backend when use_dev is false. See for
// example the functions in vector.cpp, where we don't want to use the mfem
// device for operations on small vectors.
#define MFEM_FORALL_SWITCH(use_dev,i,N,...) \
   ForallWrap<1>(use_dev,N,[=] MFEM_HOST_DEVICE (int i) {__VA_ARGS__})

// The forall kernel body wrapper
template <const int DIM, typename d_lambda, typename h_lambda>
inline void ForallWrap(const bool use_dev, const int N,
                       d_lambda &&d_body, h_lambda &&h_body,
                       const int X=0, const int Y=0, const int Z=0,
                       const int G=0)
{
   MFEM_CONTRACT_VAR(X);
   MFEM_CONTRACT_VAR(Y);
   MFEM_CONTRACT_VAR(Z);
   MFEM_CONTRACT_VAR(G);
   MFEM_CONTRACT_VAR(d_body);
   if (!use_dev) { goto backend_cpu; }

#ifdef MFEM_USE_SYCL
   // If Backend::SYCL_GPU or Backend::SYCL_CPU are allowed, use them
   if (Device::Allows(Backend::SYCL_GPU | Backend::SYCL_CPU))
   {
      return SyclWrap<DIM>::run(N, d_body, X, Y, Z, G);
   }
#endif

#if defined(MFEM_USE_RAJA) && defined(RAJA_ENABLE_CUDA)
   // If Backend::RAJA_CUDA is allowed, use it
   if (Device::Allows(Backend::RAJA_CUDA))
   {
      return RajaCuWrap<DIM>::run(N, d_body, X, Y, Z, G);
   }
#endif

#if defined(MFEM_USE_RAJA) && defined(RAJA_ENABLE_HIP)
   // If Backend::RAJA_HIP is allowed, use it
   if (Device::Allows(Backend::RAJA_HIP))
   {
      return RajaHipWrap<DIM>::run(N, d_body, X, Y, Z, G);
   }
#endif

#ifdef MFEM_USE_CUDA
   // If Backend::CUDA is allowed, use it
   if (Device::Allows(Backend::CUDA))
   {
      return CuWrap<DIM>::run(N, d_body, X, Y, Z, G);
   }
#endif

#ifdef MFEM_USE_HIP
   // If Backend::HIP is allowed, use it
   if (Device::Allows(Backend::HIP))
   {
      return HipWrap<DIM>::run(N, d_body, X, Y, Z, G);
   }
#endif

   // If Backend::DEBUG_DEVICE is allowed, use it
   if (Device::Allows(Backend::DEBUG_DEVICE)) { goto backend_cpu; }

#if defined(MFEM_USE_RAJA) && defined(RAJA_ENABLE_OPENMP)
   // If Backend::RAJA_OMP is allowed, use it
   if (Device::Allows(Backend::RAJA_OMP)) { return RajaOmpWrap(N, h_body); }
#endif

#ifdef MFEM_USE_OPENMP
   // If Backend::OMP is allowed, use it
   if (Device::Allows(Backend::OMP)) { return OmpWrap(N, h_body); }
#endif

#ifdef MFEM_USE_RAJA
<<<<<<< HEAD
   // If Backend::RAJA_CPU is allowed, use it
   if (Device::Allows(Backend::RAJA_CPU)) { return RajaSeqWrap(N, h_body); }
=======

#if (RAJA_VERSION_MAJOR >= 2023)
   //loop_exec was marked deprecated in RAJA version 2023.06.0
   //and will be removed. We now use seq_exec.
   using raja_forall_pol = RAJA::seq_exec;
#else
   using raja_forall_pol = RAJA::loop_exec;
#endif

   RAJA::forall<raja_forall_pol>(RAJA::RangeSegment(0,N), h_body);
#else
   MFEM_CONTRACT_VAR(N);
   MFEM_CONTRACT_VAR(h_body);
   MFEM_ABORT("RAJA requested but RAJA is not enabled!");
>>>>>>> ce5b3620
#endif

#ifdef MFEM_USE_SYCL
   // If Backend::SYCL_HOST is allowed, use it
   if (Device::Allows(Backend::SYCL_HOST))
   {
      return SyclWrap<DIM>::run(N, h_body, X, Y, Z, G);
   }
#endif

backend_cpu:
   // Handle Backend::CPU. This is also a fallback for any allowed backends not
   // handled above, e.g. OCCA_CPU with configuration 'occa-cpu,cpu', or
   // OCCA_OMP with configuration 'occa-omp,cpu'.
   for (int k = 0; k < N; k++) { h_body(k); }
}

// The forall kernel with dynamic shared memory body wrapper
template <const int DIM, typename Tsmem = double, typename d_lambda, typename h_lambda>
inline void ForallWrapSmem(const bool use_dev, const int N, const int smem_size,
                           d_lambda &&d_body, h_lambda &&h_body,
                           const int X=0, const int Y=0, const int Z=0,
                           const int G=0)
{
   MFEM_CONTRACT_VAR(X);
   MFEM_CONTRACT_VAR(Y);
   MFEM_CONTRACT_VAR(Z);
   MFEM_CONTRACT_VAR(G);
   MFEM_CONTRACT_VAR(d_body);
   if (!use_dev) { goto backend_cpu; }

#ifdef MFEM_USE_SYCL
   // If Backend::SYCL_GPU or Backend::SYCL_CPU are allowed, use them
   if (Device::Allows(Backend::SYCL_GPU | Backend::SYCL_CPU))
   {
      return SyclWrapSmem<DIM, Tsmem>::run(N, d_body, smem_size, X, Y, Z, G);
   }
#endif

#if defined(MFEM_USE_RAJA) && defined(RAJA_ENABLE_CUDA)
   MFEM_ABORT("RAJA with dynamic shared memory not implemented");
#endif

#if defined(MFEM_USE_RAJA) && defined(RAJA_ENABLE_HIP)
   MFEM_ABORT("RAJA with dynamic shared memory not implemented");
#endif

#ifdef MFEM_USE_CUDA
   // If Backend::CUDA is allowed, use it
   if (Device::Allows(Backend::CUDA))
   {
      return CuWrapSmem<DIM,Tsmem>::run(N, d_body, smem_size, X, Y, Z, G);
   }
#endif

#ifdef MFEM_USE_HIP
   MFEM_ABORT("HIP with dynamic shared memory not implemented");
#endif

   // If Backend::DEBUG_DEVICE is allowed, use it
   if (Device::Allows(Backend::DEBUG_DEVICE)) { goto backend_cpu; }

#if defined(MFEM_USE_RAJA) && defined(RAJA_ENABLE_OPENMP)
   MFEM_ABORT("RAJA with dynamic shared memory not implemented");
#endif

#ifdef MFEM_USE_OPENMP
   MFEM_ABORT("OpenMP with dynamic shared memory not implemented");
#endif

#ifdef MFEM_USE_RAJA
   MFEM_ABORT("RAJA with dynamic shared memory not implemented");
#endif

#ifdef MFEM_USE_SYCL
   // If Backend::SYCL_HOST is allowed, use it
   if (Device::Allows(Backend::SYCL_HOST))
   {
      return SyclWrapSmem<DIM,Tsmem>::run(N, h_body, smem_size, X, Y, Z, G);
   }
#endif

backend_cpu:
   // Handle Backend::CPU. This is also a fallback for any allowed backends not
   // handled above, e.g. OCCA_CPU with configuration 'occa-cpu,cpu', or
   // OCCA_OMP with configuration 'occa-omp,cpu'.

   Tsmem smem[smem_size];
   for (int k = 0; k < N; k++) { h_body(k, smem); }

   //alignas(alignof(Tsmem))
   //Tsmem sm00[smem_size/6], sm01[smem_size/6], sm02[smem_size/6];
   //Tsmem sm10[smem_size/6], sm11[smem_size/6], sm12[smem_size/6];
   //double *sm[6] = {sm00, sm01, sm02, sm10, sm11, sm12};
   //for (int k = 0; k < N; k++) { h_body(k, sm00, sm01, sm02, sm10, sm11, sm12); }
}

template <const int DIM, typename lambda>
inline void ForallWrap(const bool use_dev, const int N, lambda &&body,
                       const int X=0, const int Y=0, const int Z=0,
                       const int G=0)
{
   ForallWrap<DIM>(use_dev, N, body, body, X, Y, Z, G);
}

template <const int DIM, typename Tsmem = double, typename lambda>
inline void ForallWrapSmem(const bool use_dev, const int N, lambda &&body,
                           const int S,
                           const int X=0, const int Y=0, const int Z=0,
                           const int G=0)
{
   ForallWrapSmem<DIM,Tsmem>(use_dev, N, S, body, body, X, Y, Z, G);
}

template<typename lambda>
inline void forall(int N, lambda &&body) { ForallWrap<1>(true, N, body); }

template<typename lambda>
inline void forall_switch(bool use_dev, int N, lambda &&body)
{
   ForallWrap<1>(use_dev, N, body);
}

template<typename lambda>
inline void forall_2D(int N, int X, int Y, lambda &&body)
{
   ForallWrap<2>(true, N, body, X, Y, 1);
}

template<typename lambda>
inline void forall_2D_batch(int N, int X, int Y, int BZ, lambda &&body)
{
   ForallWrap<2>(true, N, body, X, Y, BZ);
}

template<typename Tsmem = double, typename lambda>
inline void forall_2D_batch(int N, int X, int Y, int BZ, int S, lambda &&body)
{
   ForallWrapSmem<2,Tsmem>(true, N, body, S, X, Y, BZ);
}

template<typename lambda>
inline void forall_3D(int N, int X, int Y, int Z, lambda &&body)
{
   ForallWrap<3>(true, N, body, X, Y, Z);
}

template<typename Tsmem = double, typename lambda>
inline void forall_3D(int N, int X, int Y, int Z, int sbytes, lambda &&body)
{
   ForallWrapSmem<3,Tsmem>(true, N, body, sbytes, X, Y, Z);
}

template<typename lambda>
inline void forall_3D_grid(int N, int X, int Y, int Z, int G, lambda &&body)
{
   ForallWrap<3>(true, N, body, X, Y, Z, G);
}

#ifdef MFEM_USE_MPI

// Function mfem::hypre_forall_cpu() similar to mfem::forall, but it always
// executes on the CPU using sequential or OpenMP-parallel execution based on
// the hypre build time configuration.
template<typename lambda>
inline void hypre_forall_cpu(int N, lambda &&body)
{
#ifdef HYPRE_USING_OPENMP
   #pragma omp parallel for HYPRE_SMP_SCHEDULE
#endif
   for (int i = 0; i < N; i++) { body(i); }
}

// Function mfem::hypre_forall_gpu() similar to mfem::forall, but it always
// executes on the GPU device that hypre was configured with at build time.
#if defined(HYPRE_USING_GPU)
template<typename lambda>
inline void hypre_forall_gpu(int N, lambda &&body)
{
#if defined(HYPRE_USING_CUDA)
   CuWrap1D(N, body);
#elif defined(HYPRE_USING_HIP)
   HipWrap1D(N, body);
#else
#error Unknown HYPRE GPU backend!
#endif
}
#endif

// Function mfem::hypre_forall() similar to mfem::forall, but it executes on the
// device, CPU or GPU, that hypre was configured with at build time (when the
// HYPRE version is < 2.31.0) or at runtime (when HYPRE was configured with GPU
// support at build time and HYPRE's version is >= 2.31.0). This selection is
// generally independent of what device was selected in MFEM's runtime
// configuration.
template<typename lambda>
inline void hypre_forall(int N, lambda &&body)
{
#if !defined(HYPRE_USING_GPU)
   hypre_forall_cpu(N, body);
#elif MFEM_HYPRE_VERSION < 23100
   hypre_forall_gpu(N, body);
#else // HYPRE_USING_GPU is defined and MFEM_HYPRE_VERSION >= 23100
   if (!HypreUsingGPU())
   {
      hypre_forall_cpu(N, body);
   }
   else
   {
      hypre_forall_gpu(N, body);
   }
#endif
}

#endif // MFEM_USE_MPI

} // namespace mfem

#endif // MFEM_FORALL_HPP<|MERGE_RESOLUTION|>--- conflicted
+++ resolved
@@ -13,22 +13,17 @@
 #define MFEM_FORALL_HPP
 
 #include "../config/config.hpp"
+#include "../linalg/dtensor.hpp"
 #include "annotation.hpp"
-#include "error.hpp"
 #include "backends.hpp"
 #include "device.hpp"
+#include "error.hpp"
 #include "mem_manager.hpp"
-#include "../linalg/dtensor.hpp"
-<<<<<<< HEAD
-#include "../linalg/tensor.hpp"
-=======
 #ifdef MFEM_USE_MPI
 #include <_hypre_utilities.h>
 #endif
->>>>>>> ce5b3620
-
-namespace mfem
-{
+
+namespace mfem {
 
 // The following DofQuadLimit_ structs define the maximum values of D1D and Q1D
 // often used in the "fallback kernels" for partial assembly. Different limits
@@ -43,48 +38,44 @@
 // corresponding to the architecture the function is being compiled for can be
 // accessed as static constexpr variables using the type alias DofQuadLimits.
 
-namespace internal
-{
-
-struct DofQuadLimits_CUDA
-{
-   static constexpr int MAX_D1D = 14;
-   static constexpr int MAX_Q1D = 14;
-   static constexpr int HCURL_MAX_D1D = 5;
-   static constexpr int HCURL_MAX_Q1D = 6;
-   static constexpr int HDIV_MAX_D1D = 5;
-   static constexpr int HDIV_MAX_Q1D = 6;
-   static constexpr int MAX_INTERP_1D = 8;
-   static constexpr int MAX_DET_1D = 6;
-};
-
-struct DofQuadLimits_HIP
-{
-   static constexpr int MAX_D1D = 10;
-   static constexpr int MAX_Q1D = 10;
-   static constexpr int HCURL_MAX_D1D = 5;
-   static constexpr int HCURL_MAX_Q1D = 5;
-   static constexpr int HDIV_MAX_D1D = 5;
-   static constexpr int HDIV_MAX_Q1D = 6;
-   static constexpr int MAX_INTERP_1D = 8;
-   static constexpr int MAX_DET_1D = 6;
-};
-
-struct DofQuadLimits_CPU
-{
+namespace internal {
+
+struct DofQuadLimits_CUDA {
+  static constexpr int MAX_D1D = 14;
+  static constexpr int MAX_Q1D = 14;
+  static constexpr int HCURL_MAX_D1D = 5;
+  static constexpr int HCURL_MAX_Q1D = 6;
+  static constexpr int HDIV_MAX_D1D = 5;
+  static constexpr int HDIV_MAX_Q1D = 6;
+  static constexpr int MAX_INTERP_1D = 8;
+  static constexpr int MAX_DET_1D = 6;
+};
+
+struct DofQuadLimits_HIP {
+  static constexpr int MAX_D1D = 10;
+  static constexpr int MAX_Q1D = 10;
+  static constexpr int HCURL_MAX_D1D = 5;
+  static constexpr int HCURL_MAX_Q1D = 5;
+  static constexpr int HDIV_MAX_D1D = 5;
+  static constexpr int HDIV_MAX_Q1D = 6;
+  static constexpr int MAX_INTERP_1D = 8;
+  static constexpr int MAX_DET_1D = 6;
+};
+
+struct DofQuadLimits_CPU {
 #ifndef _WIN32
-   static constexpr int MAX_D1D = 24;
-   static constexpr int MAX_Q1D = 24;
+  static constexpr int MAX_D1D = 24;
+  static constexpr int MAX_Q1D = 24;
 #else
-   static constexpr int MAX_D1D = 14;
-   static constexpr int MAX_Q1D = 14;
-#endif
-   static constexpr int HCURL_MAX_D1D = 10;
-   static constexpr int HCURL_MAX_Q1D = 10;
-   static constexpr int HDIV_MAX_D1D = 10;
-   static constexpr int HDIV_MAX_Q1D = 10;
-   static constexpr int MAX_INTERP_1D = MAX_D1D;
-   static constexpr int MAX_DET_1D = MAX_D1D;
+  static constexpr int MAX_D1D = 14;
+  static constexpr int MAX_Q1D = 14;
+#endif
+  static constexpr int HCURL_MAX_D1D = 10;
+  static constexpr int HCURL_MAX_Q1D = 10;
+  static constexpr int HDIV_MAX_D1D = 10;
+  static constexpr int HDIV_MAX_Q1D = 10;
+  static constexpr int MAX_INTERP_1D = MAX_D1D;
+  static constexpr int MAX_DET_1D = MAX_D1D;
 };
 
 } // namespace internal
@@ -105,6 +96,33 @@
 using DofQuadLimits = internal::DofQuadLimits_CPU;
 #endif
 
+// use DeviceVector which needs ../linalg/dtensor.hpp
+#if ((defined(MFEM_USE_CUDA) && defined(__CUDA_ARCH__)) ||                     \
+     (defined(MFEM_USE_SYCL) && defined(__SYCL_DEVICE_ONLY__)))
+template <int M = 0>
+MFEM_HOST_DEVICE auto GetSmem(double *&smem, std::size_t size) {
+  auto rtn = DeviceVector(smem, size);
+  smem += size;
+  return rtn;
+}
+#endif
+
+#if !((defined(MFEM_USE_CUDA) && defined(__CUDA_ARCH__)) ||                    \
+      (defined(MFEM_USE_HIP) && defined(__HIP_DEVICE_COMPILE__)) ||            \
+      (defined(MFEM_USE_SYCL) && defined(__SYCL_DEVICE_ONLY__)))
+template <int M = 0>
+MFEM_HOST_DEVICE auto GetSmem(double *&smem, std::size_t size) {
+  if constexpr (M == 0) {
+    auto sm = DeviceVector(smem, size);
+    smem += size;
+    return sm;
+  }
+  if constexpr (M > 0) {
+    return internal::tensor<double, M>{};
+  }
+}
+#endif
+
 /// @brief Maximum number of 1D DOFs or quadrature points for the current
 /// runtime configuration of the Device (used in fallback kernels).
 ///
@@ -114,77 +132,51 @@
 ///
 /// @sa For accessing the limits according to the current compiler pass, see
 /// DofQuadLimits.
-struct DeviceDofQuadLimits
-{
-   int MAX_D1D; ///< Maximum number of 1D nodal points.
-   int MAX_Q1D; ///< Maximum number of 1D quadrature points.
-   int HCURL_MAX_D1D; ///< Maximum number of 1D nodal points for H(curl).
-   int HCURL_MAX_Q1D; ///< Maximum number of 1D quadrature points for H(curl).
-   int HDIV_MAX_D1D; ///< Maximum number of 1D nodal points for H(div).
-   int HDIV_MAX_Q1D; ///< Maximum number of 1D quadrature points for H(div).
-   int MAX_INTERP_1D; ///< Maximum number of points for use in QuadratureInterpolator.
-   int MAX_DET_1D; ///< Maximum number of points for determinant computation in QuadratureInterpolator.
-
-   /// Return a const reference to the DeviceDofQuadLimits singleton.
-   static const DeviceDofQuadLimits &Get()
-   {
-      static const DeviceDofQuadLimits dof_quad_limits;
-      return dof_quad_limits;
-   }
+struct DeviceDofQuadLimits {
+  int MAX_D1D;       ///< Maximum number of 1D nodal points.
+  int MAX_Q1D;       ///< Maximum number of 1D quadrature points.
+  int HCURL_MAX_D1D; ///< Maximum number of 1D nodal points for H(curl).
+  int HCURL_MAX_Q1D; ///< Maximum number of 1D quadrature points for H(curl).
+  int HDIV_MAX_D1D;  ///< Maximum number of 1D nodal points for H(div).
+  int HDIV_MAX_Q1D;  ///< Maximum number of 1D quadrature points for H(div).
+  int MAX_INTERP_1D; ///< Maximum number of points for use in
+                     ///< QuadratureInterpolator.
+  int MAX_DET_1D; ///< Maximum number of points for determinant computation in
+                  ///< QuadratureInterpolator.
+
+  /// Return a const reference to the DeviceDofQuadLimits singleton.
+  static const DeviceDofQuadLimits &Get() {
+    static const DeviceDofQuadLimits dof_quad_limits;
+    return dof_quad_limits;
+  }
 
 private:
-   /// Initialize the limits depending on the configuration of the Device.
-   DeviceDofQuadLimits()
-   {
-      if (Device::Allows(Backend::CUDA_MASK)) { Populate<internal::DofQuadLimits_CUDA>(); }
-      else if (Device::Allows(Backend::HIP_MASK)) { Populate<internal::DofQuadLimits_HIP>(); }
-      else { Populate<internal::DofQuadLimits_CPU>(); }
-   }
-
-   /// @brief Set the limits using the static members of the type @a T.
-   ///
-   /// @a T should be one of DofQuadLimits_CUDA, DofQuadLimits_HIP, or
-   /// DofQuadLimits_CPU.
-   template <typename T> void Populate()
-   {
-      MAX_D1D = T::MAX_D1D;
-      MAX_Q1D = T::MAX_Q1D;
-      HCURL_MAX_D1D = T::HCURL_MAX_D1D;
-      HCURL_MAX_Q1D = T::HCURL_MAX_Q1D;
-      HDIV_MAX_D1D = T::HDIV_MAX_D1D;
-      HDIV_MAX_Q1D = T::HDIV_MAX_Q1D;
-      MAX_INTERP_1D = T::MAX_INTERP_1D;
-      MAX_DET_1D = T::MAX_DET_1D;
-   }
-};
-
-// use DeviceVector which needs ../linalg/dtensor.hpp
-#if ((defined(MFEM_USE_CUDA) && defined(__CUDA_ARCH__)) || \
-     (defined(MFEM_USE_SYCL) && defined(__SYCL_DEVICE_ONLY__)))
-template<int M = 0>
-MFEM_HOST_DEVICE auto GetSmem(double* &smem, std::size_t size)
-{
-   auto rtn = DeviceVector(smem, size);
-   smem += size;
-   return rtn;
-}
-#endif
-
-#if !((defined(MFEM_USE_CUDA) && defined(__CUDA_ARCH__)) || \
-      (defined(MFEM_USE_HIP)  && defined(__HIP_DEVICE_COMPILE__)) || \
-      (defined(MFEM_USE_SYCL) && defined(__SYCL_DEVICE_ONLY__)))
-template<int M = 0>
-MFEM_HOST_DEVICE auto GetSmem(double* &smem, std::size_t size)
-{
-   if constexpr(M == 0)
-   {
-      auto sm = DeviceVector(smem, size);
-      smem += size;
-      return sm;
-   }
-   if constexpr(M > 0) { return internal::tensor<double, M> {}; }
-}
-#endif
+  /// Initialize the limits depending on the configuration of the Device.
+  DeviceDofQuadLimits() {
+    if (Device::Allows(Backend::CUDA_MASK)) {
+      Populate<internal::DofQuadLimits_CUDA>();
+    } else if (Device::Allows(Backend::HIP_MASK)) {
+      Populate<internal::DofQuadLimits_HIP>();
+    } else {
+      Populate<internal::DofQuadLimits_CPU>();
+    }
+  }
+
+  /// @brief Set the limits using the static members of the type @a T.
+  ///
+  /// @a T should be one of DofQuadLimits_CUDA, DofQuadLimits_HIP, or
+  /// DofQuadLimits_CPU.
+  template <typename T> void Populate() {
+    MAX_D1D = T::MAX_D1D;
+    MAX_Q1D = T::MAX_Q1D;
+    HCURL_MAX_D1D = T::HCURL_MAX_D1D;
+    HCURL_MAX_Q1D = T::HCURL_MAX_Q1D;
+    HDIV_MAX_D1D = T::HDIV_MAX_D1D;
+    HDIV_MAX_Q1D = T::HDIV_MAX_Q1D;
+    MAX_INTERP_1D = T::MAX_INTERP_1D;
+    MAX_DET_1D = T::MAX_DET_1D;
+  }
+};
 
 // MFEM pragma macros that can be used inside MFEM_FORALL macros.
 #define MFEM_PRAGMA(X) _Pragma(#X)
@@ -205,285 +197,665 @@
 // build-time configuration (MFEM_USE_CUDA or MFEM_USE_HIP). If neither CUDA nor
 // HIP is enabled, this macro is a no-op.
 #if defined(MFEM_USE_CUDA)
-#define MFEM_GPU_FORALL(i, N,...) CuWrap1D(N, [=] MFEM_DEVICE      \
-                                       (int i) {__VA_ARGS__})
+#define MFEM_GPU_FORALL(i, N, ...)                                             \
+  CuWrap1D(N, [=] MFEM_DEVICE(int i) { __VA_ARGS__ })
 #elif defined(MFEM_USE_HIP)
-#define MFEM_GPU_FORALL(i, N,...) HipWrap1D(N, [=] MFEM_DEVICE     \
-                                        (int i) {__VA_ARGS__})
+#define MFEM_GPU_FORALL(i, N, ...)                                             \
+  HipWrap1D(N, [=] MFEM_DEVICE(int i) { __VA_ARGS__ })
 #else
-#define MFEM_GPU_FORALL(i, N,...) do { } while (false)
+#define MFEM_GPU_FORALL(i, N, ...)                                             \
+  do {                                                                         \
+  } while (false)
 #endif
 
 // Implementation of MFEM's "parallel for" (forall) device/host kernel
 // interfaces supporting RAJA, CUDA, OpenMP, and sequential backends.
 
 // The MFEM_FORALL wrapper
-#define MFEM_FORALL(i,N,...) \
-   ForallWrap<1>(true,N,[=] MFEM_HOST_DEVICE (int i) {__VA_ARGS__})
+#define MFEM_FORALL(i, N, ...)                                                 \
+  ForallWrap<1>(true, N, [=] MFEM_HOST_DEVICE(int i) { __VA_ARGS__ })
 
 // MFEM_FORALL with a 2D CUDA block
-#define MFEM_FORALL_2D(i,N,X,Y,BZ,...) \
-   ForallWrap<2>(true,N,[=] MFEM_HOST_DEVICE (int i) {__VA_ARGS__},X,Y,BZ)
+#define MFEM_FORALL_2D(i, N, X, Y, BZ, ...)                                    \
+  ForallWrap<2>(true, N, [=] MFEM_HOST_DEVICE(int i) { __VA_ARGS__ }, X, Y, BZ)
 
 // MFEM_FORALL with a 3D CUDA block
-#define MFEM_FORALL_3D(i,N,X,Y,Z,...) \
-   ForallWrap<3>(true,N,[=] MFEM_HOST_DEVICE (int i) {__VA_ARGS__},X,Y,Z)
+#define MFEM_FORALL_3D(i, N, X, Y, Z, ...)                                     \
+  ForallWrap<3>(true, N, [=] MFEM_HOST_DEVICE(int i) { __VA_ARGS__ }, X, Y, Z)
 
 // MFEM_FORALL with a 3D CUDA block and grid
 // With G=0, this is the same as MFEM_FORALL_3D(i,N,X,Y,Z,...)
-#define MFEM_FORALL_3D_GRID(i,N,X,Y,Z,G,...) \
-   ForallWrap<3>(true,N,[=] MFEM_HOST_DEVICE (int i) {__VA_ARGS__},X,Y,Z,G)
+#define MFEM_FORALL_3D_GRID(i, N, X, Y, Z, G, ...)                             \
+  ForallWrap<3>(                                                               \
+      true, N, [=] MFEM_HOST_DEVICE(int i) { __VA_ARGS__ }, X, Y, Z, G)
 
 // MFEM_FORALL that uses the basic CPU backend when use_dev is false. See for
 // example the functions in vector.cpp, where we don't want to use the mfem
 // device for operations on small vectors.
-#define MFEM_FORALL_SWITCH(use_dev,i,N,...) \
-   ForallWrap<1>(use_dev,N,[=] MFEM_HOST_DEVICE (int i) {__VA_ARGS__})
-
-// The forall kernel body wrapper
+#define MFEM_FORALL_SWITCH(use_dev, i, N, ...)                                 \
+  ForallWrap<1>(use_dev, N, [=] MFEM_HOST_DEVICE(int i) { __VA_ARGS__ })
+
+/// OpenMP backend
+template <typename HBODY> void OmpWrap(const int N, HBODY &&h_body) {
+#ifdef MFEM_USE_OPENMP
+#pragma omp parallel for
+  for (int k = 0; k < N; k++) {
+    h_body(k);
+  }
+#else
+  MFEM_CONTRACT_VAR(N);
+  MFEM_CONTRACT_VAR(h_body);
+  MFEM_ABORT("OpenMP requested for MFEM but OpenMP is not enabled!");
+#endif
+}
+
+/// RAJA Cuda and Hip backends
+#if defined(MFEM_USE_RAJA) && defined(RAJA_ENABLE_CUDA)
+using cuda_launch_policy = RAJA::LaunchPolicy<RAJA::cuda_launch_t<true>>;
+using cuda_teams_x = RAJA::LoopPolicy<RAJA::cuda_block_x_direct>;
+using cuda_threads_z = RAJA::LoopPolicy<RAJA::cuda_thread_z_direct>;
+#endif
+
+#if defined(MFEM_USE_RAJA) && defined(RAJA_ENABLE_HIP)
+using hip_launch_policy = RAJA::LaunchPolicy<RAJA::hip_launch_t<true>>;
+using hip_teams_x = RAJA::LoopPolicy<RAJA::hip_block_x_direct>;
+using hip_threads_z = RAJA::LoopPolicy<RAJA::hip_thread_z_direct>;
+#endif
+
+#if defined(MFEM_USE_RAJA) && defined(RAJA_ENABLE_CUDA)
+template <const int BLOCKS = MFEM_CUDA_BLOCKS, typename DBODY>
+void RajaCuWrap1D(const int N, DBODY &&d_body) {
+  // true denotes asynchronous kernel
+  RAJA::forall<RAJA::cuda_exec<BLOCKS, true>>(RAJA::RangeSegment(0, N), d_body);
+}
+
+template <typename DBODY>
+void RajaCuWrap2D(const int N, DBODY &&d_body, const int X, const int Y,
+                  const int BZ) {
+  MFEM_VERIFY(N > 0, "");
+  MFEM_VERIFY(BZ > 0, "");
+  const int G = (N + BZ - 1) / BZ;
+
+  using namespace RAJA;
+  using RAJA::RangeSegment;
+
+  launch<cuda_launch_policy>(
+      LaunchParams(Teams(G), Threads(X, Y, BZ)),
+      [=] RAJA_DEVICE(LaunchContext ctx) {
+        loop<cuda_teams_x>(ctx, RangeSegment(0, G), [&](const int n) {
+          loop<cuda_threads_z>(ctx, RangeSegment(0, BZ), [&](const int tz) {
+            const int k = n * BZ + tz;
+            if (k >= N) {
+              return;
+            }
+            d_body(k);
+          });
+        });
+      });
+
+  MFEM_GPU_CHECK(cudaGetLastError());
+}
+
+template <typename DBODY>
+void RajaCuWrap3D(const int N, DBODY &&d_body, const int X, const int Y,
+                  const int Z, const int G) {
+  MFEM_VERIFY(N > 0, "");
+  const int GRID = G == 0 ? N : G;
+  using namespace RAJA;
+  using RAJA::RangeSegment;
+
+  launch<cuda_launch_policy>(LaunchParams(Teams(GRID), Threads(X, Y, Z)),
+                             [=] RAJA_DEVICE(LaunchContext ctx) {
+                               loop<cuda_teams_x>(ctx, RangeSegment(0, N),
+                                                  d_body);
+                             });
+
+  MFEM_GPU_CHECK(cudaGetLastError());
+}
+
+template <int Dim> struct RajaCuWrap;
+
+template <> struct RajaCuWrap<1> {
+  template <const int BLCK = MFEM_CUDA_BLOCKS, typename DBODY>
+  static void run(const int N, DBODY &&d_body, const int X, const int Y,
+                  const int Z, const int G) {
+    RajaCuWrap1D<BLCK>(N, d_body);
+  }
+};
+
+template <> struct RajaCuWrap<2> {
+  template <const int BLCK = MFEM_CUDA_BLOCKS, typename DBODY>
+  static void run(const int N, DBODY &&d_body, const int X, const int Y,
+                  const int Z, const int G) {
+    RajaCuWrap2D(N, d_body, X, Y, Z);
+  }
+};
+
+template <> struct RajaCuWrap<3> {
+  template <const int BLCK = MFEM_CUDA_BLOCKS, typename DBODY>
+  static void run(const int N, DBODY &&d_body, const int X, const int Y,
+                  const int Z, const int G) {
+    RajaCuWrap3D(N, d_body, X, Y, Z, G);
+  }
+};
+
+#endif
+
+#if defined(MFEM_USE_RAJA) && defined(RAJA_ENABLE_HIP)
+template <const int BLOCKS = MFEM_HIP_BLOCKS, typename DBODY>
+void RajaHipWrap1D(const int N, DBODY &&d_body) {
+  // true denotes asynchronous kernel
+  RAJA::forall<RAJA::hip_exec<BLOCKS, true>>(RAJA::RangeSegment(0, N), d_body);
+}
+
+template <typename DBODY>
+void RajaHipWrap2D(const int N, DBODY &&d_body, const int X, const int Y,
+                   const int BZ) {
+  MFEM_VERIFY(N > 0, "");
+  MFEM_VERIFY(BZ > 0, "");
+  const int G = (N + BZ - 1) / BZ;
+
+  using namespace RAJA;
+  using RAJA::RangeSegment;
+
+  launch<hip_launch_policy>(
+      LaunchParams(Teams(G), Threads(X, Y, BZ)),
+      [=] RAJA_DEVICE(LaunchContext ctx) {
+        loop<hip_teams_x>(ctx, RangeSegment(0, G), [&](const int n) {
+          loop<hip_threads_z>(ctx, RangeSegment(0, BZ), [&](const int tz) {
+            const int k = n * BZ + tz;
+            if (k >= N) {
+              return;
+            }
+            d_body(k);
+          });
+        });
+      });
+
+  MFEM_GPU_CHECK(hipGetLastError());
+}
+
+template <typename DBODY>
+void RajaHipWrap3D(const int N, DBODY &&d_body, const int X, const int Y,
+                   const int Z, const int G) {
+  MFEM_VERIFY(N > 0, "");
+  const int GRID = G == 0 ? N : G;
+  using namespace RAJA;
+  using RAJA::RangeSegment;
+
+  launch<hip_launch_policy>(LaunchParams(Teams(GRID), Threads(X, Y, Z)),
+                            [=] RAJA_DEVICE(LaunchContext ctx) {
+                              loop<hip_teams_x>(ctx, RangeSegment(0, N),
+                                                d_body);
+                            });
+
+  MFEM_GPU_CHECK(hipGetLastError());
+}
+
+template <int Dim> struct RajaHipWrap;
+
+template <> struct RajaHipWrap<1> {
+  template <const int BLCK = MFEM_CUDA_BLOCKS, typename DBODY>
+  static void run(const int N, DBODY &&d_body, const int X, const int Y,
+                  const int Z, const int G) {
+    RajaHipWrap1D<BLCK>(N, d_body);
+  }
+};
+
+template <> struct RajaHipWrap<2> {
+  template <const int BLCK = MFEM_CUDA_BLOCKS, typename DBODY>
+  static void run(const int N, DBODY &&d_body, const int X, const int Y,
+                  const int Z, const int G) {
+    RajaHipWrap2D(N, d_body, X, Y, Z);
+  }
+};
+
+template <> struct RajaHipWrap<3> {
+  template <const int BLCK = MFEM_CUDA_BLOCKS, typename DBODY>
+  static void run(const int N, DBODY &&d_body, const int X, const int Y,
+                  const int Z, const int G) {
+    RajaHipWrap3D(N, d_body, X, Y, Z, G);
+  }
+};
+
+#endif
+
+/// RAJA OpenMP backend
+#if defined(MFEM_USE_RAJA) && defined(RAJA_ENABLE_OPENMP)
+
+template <typename HBODY> void RajaOmpWrap(const int N, HBODY &&h_body) {
+  RAJA::forall<RAJA::omp_parallel_for_exec>(RAJA::RangeSegment(0, N), h_body);
+}
+
+#endif
+
+/// RAJA sequential loop backend
+template <typename HBODY> void RajaSeqWrap(const int N, HBODY &&h_body) {
+#ifdef MFEM_USE_RAJA
+
+#if (RAJA_VERSION_MAJOR >= 2023)
+  // loop_exec was marked deprecated in RAJA version 2023.06.0
+  // and will be removed. We now use seq_exec.
+  using raja_forall_pol = RAJA::seq_exec;
+#else
+  using raja_forall_pol = RAJA::loop_exec;
+#endif
+
+  RAJA::forall<raja_forall_pol>(RAJA::RangeSegment(0, N), h_body);
+#else
+  MFEM_CONTRACT_VAR(N);
+  MFEM_CONTRACT_VAR(h_body);
+  MFEM_ABORT("RAJA requested but RAJA is not enabled!");
+#endif
+}
+
+/// CUDA backend
+#ifdef MFEM_USE_CUDA
+
+template <typename BODY>
+__global__ static void CuKernel1D(const int N, BODY body) {
+  const int k = blockDim.x * blockIdx.x + threadIdx.x;
+  if (k >= N) {
+    return;
+  }
+  body(k);
+}
+
+template <typename BODY>
+__global__ static void CuKernel2D(const int N, BODY body) {
+  const int k = blockIdx.x * blockDim.z + threadIdx.z;
+  if (k >= N) {
+    return;
+  }
+  body(k);
+}
+
+template <typename BODY>
+__global__ static void CuKernel3D(const int N, BODY body) {
+  for (int k = blockIdx.x; k < N; k += gridDim.x) {
+    body(k);
+  }
+}
+
+template <const int BLCK = MFEM_CUDA_BLOCKS, typename DBODY>
+void CuWrap1D(const int N, DBODY &&d_body) {
+  if (N == 0) {
+    return;
+  }
+  const int GRID = (N + BLCK - 1) / BLCK;
+  CuKernel1D<<<GRID, BLCK>>>(N, d_body);
+  MFEM_GPU_CHECK(cudaGetLastError());
+}
+
+template <typename DBODY>
+void CuWrap2D(const int N, DBODY &&d_body, const int X, const int Y,
+              const int BZ) {
+  if (N == 0) {
+    return;
+  }
+  MFEM_VERIFY(BZ > 0, "");
+  const int GRID = (N + BZ - 1) / BZ;
+  const dim3 BLCK(X, Y, BZ);
+  CuKernel2D<<<GRID, BLCK>>>(N, d_body);
+  MFEM_GPU_CHECK(cudaGetLastError());
+}
+
+template <typename DBODY>
+void CuWrap3D(const int N, DBODY &&d_body, const int X, const int Y,
+              const int Z, const int G) {
+  if (N == 0) {
+    return;
+  }
+  const int GRID = G == 0 ? N : G;
+  const dim3 BLCK(X, Y, Z);
+  CuKernel3D<<<GRID, BLCK>>>(N, d_body);
+  MFEM_GPU_CHECK(cudaGetLastError());
+}
+
+template <int Dim> struct CuWrap;
+
+template <> struct CuWrap<1> {
+  template <const int BLCK = MFEM_CUDA_BLOCKS, typename DBODY>
+  static void run(const int N, DBODY &&d_body, const int X, const int Y,
+                  const int Z, const int G) {
+    CuWrap1D<BLCK>(N, d_body);
+  }
+};
+
+template <> struct CuWrap<2> {
+  template <const int BLCK = MFEM_CUDA_BLOCKS, typename DBODY>
+  static void run(const int N, DBODY &&d_body, const int X, const int Y,
+                  const int Z, const int G) {
+    CuWrap2D(N, d_body, X, Y, Z);
+  }
+};
+
+template <> struct CuWrap<3> {
+  template <const int BLCK = MFEM_CUDA_BLOCKS, typename DBODY>
+  static void run(const int N, DBODY &&d_body, const int X, const int Y,
+                  const int Z, const int G) {
+    CuWrap3D(N, d_body, X, Y, Z, G);
+  }
+};
+
+#endif // MFEM_USE_CUDA
+
+/// HIP backend
+#ifdef MFEM_USE_HIP
+
+template <typename BODY>
+__global__ static void HipKernel1D(const int N, BODY body) {
+  const int k = hipBlockDim_x * hipBlockIdx_x + hipThreadIdx_x;
+  if (k >= N) {
+    return;
+  }
+  body(k);
+}
+
+template <typename BODY>
+__global__ static void HipKernel2D(const int N, BODY body) {
+  const int k = hipBlockIdx_x * hipBlockDim_z + hipThreadIdx_z;
+  if (k >= N) {
+    return;
+  }
+  body(k);
+}
+
+template <typename BODY>
+__global__ static void HipKernel3D(const int N, BODY body) {
+  for (int k = hipBlockIdx_x; k < N; k += hipGridDim_x) {
+    body(k);
+  }
+}
+
+template <const int BLCK = MFEM_HIP_BLOCKS, typename DBODY>
+void HipWrap1D(const int N, DBODY &&d_body) {
+  if (N == 0) {
+    return;
+  }
+  const int GRID = (N + BLCK - 1) / BLCK;
+  hipLaunchKernelGGL(HipKernel1D, GRID, BLCK, 0, 0, N, d_body);
+  MFEM_GPU_CHECK(hipGetLastError());
+}
+
+template <typename DBODY>
+void HipWrap2D(const int N, DBODY &&d_body, const int X, const int Y,
+               const int BZ) {
+  if (N == 0) {
+    return;
+  }
+  const int GRID = (N + BZ - 1) / BZ;
+  const dim3 BLCK(X, Y, BZ);
+  hipLaunchKernelGGL(HipKernel2D, GRID, BLCK, 0, 0, N, d_body);
+  MFEM_GPU_CHECK(hipGetLastError());
+}
+
+template <typename DBODY>
+void HipWrap3D(const int N, DBODY &&d_body, const int X, const int Y,
+               const int Z, const int G) {
+  if (N == 0) {
+    return;
+  }
+  const int GRID = G == 0 ? N : G;
+  const dim3 BLCK(X, Y, Z);
+  hipLaunchKernelGGL(HipKernel3D, GRID, BLCK, 0, 0, N, d_body);
+  MFEM_GPU_CHECK(hipGetLastError());
+}
+
+template <int Dim> struct HipWrap;
+
+template <> struct HipWrap<1> {
+  template <const int BLCK = MFEM_CUDA_BLOCKS, typename DBODY>
+  static void run(const int N, DBODY &&d_body, const int X, const int Y,
+                  const int Z, const int G) {
+    HipWrap1D<BLCK>(N, d_body);
+  }
+};
+
+template <> struct HipWrap<2> {
+  template <const int BLCK = MFEM_CUDA_BLOCKS, typename DBODY>
+  static void run(const int N, DBODY &&d_body, const int X, const int Y,
+                  const int Z, const int G) {
+    HipWrap2D(N, d_body, X, Y, Z);
+  }
+};
+
+template <> struct HipWrap<3> {
+  template <const int BLCK = MFEM_CUDA_BLOCKS, typename DBODY>
+  static void run(const int N, DBODY &&d_body, const int X, const int Y,
+                  const int Z, const int G) {
+    HipWrap3D(N, d_body, X, Y, Z, G);
+  }
+};
+
+#endif // MFEM_USE_HIP
+
+/// The forall kernel body wrapper
 template <const int DIM, typename d_lambda, typename h_lambda>
-inline void ForallWrap(const bool use_dev, const int N,
-                       d_lambda &&d_body, h_lambda &&h_body,
-                       const int X=0, const int Y=0, const int Z=0,
-                       const int G=0)
-{
-   MFEM_CONTRACT_VAR(X);
-   MFEM_CONTRACT_VAR(Y);
-   MFEM_CONTRACT_VAR(Z);
-   MFEM_CONTRACT_VAR(G);
-   MFEM_CONTRACT_VAR(d_body);
-   if (!use_dev) { goto backend_cpu; }
+inline void ForallWrap(const bool use_dev, const int N, d_lambda &&d_body,
+                       h_lambda &&h_body, const int X = 0, const int Y = 0,
+                       const int Z = 0, const int G = 0) {
+  MFEM_CONTRACT_VAR(X);
+  MFEM_CONTRACT_VAR(Y);
+  MFEM_CONTRACT_VAR(Z);
+  MFEM_CONTRACT_VAR(G);
+  MFEM_CONTRACT_VAR(d_body);
+  if (!use_dev) {
+    goto backend_cpu;
+  }
 
 #ifdef MFEM_USE_SYCL
-   // If Backend::SYCL_GPU or Backend::SYCL_CPU are allowed, use them
-   if (Device::Allows(Backend::SYCL_GPU | Backend::SYCL_CPU))
-   {
-      return SyclWrap<DIM>::run(N, d_body, X, Y, Z, G);
-   }
+  // If Backend::SYCL_GPU or Backend::SYCL_CPU are allowed, use them
+  if (Device::Allows(Backend::SYCL_GPU | Backend::SYCL_CPU)) {
+    return SyclWrap<DIM>::run(N, d_body, X, Y, Z, G);
+  }
 #endif
 
 #if defined(MFEM_USE_RAJA) && defined(RAJA_ENABLE_CUDA)
-   // If Backend::RAJA_CUDA is allowed, use it
-   if (Device::Allows(Backend::RAJA_CUDA))
-   {
-      return RajaCuWrap<DIM>::run(N, d_body, X, Y, Z, G);
-   }
+  // If Backend::RAJA_CUDA is allowed, use it
+  if (Device::Allows(Backend::RAJA_CUDA)) {
+    return RajaCuWrap<DIM>::run(N, d_body, X, Y, Z, G);
+  }
 #endif
 
 #if defined(MFEM_USE_RAJA) && defined(RAJA_ENABLE_HIP)
-   // If Backend::RAJA_HIP is allowed, use it
-   if (Device::Allows(Backend::RAJA_HIP))
-   {
-      return RajaHipWrap<DIM>::run(N, d_body, X, Y, Z, G);
-   }
+  // If Backend::RAJA_HIP is allowed, use it
+  if (Device::Allows(Backend::RAJA_HIP)) {
+    return RajaHipWrap<DIM>::run(N, d_body, X, Y, Z, G);
+  }
 #endif
 
 #ifdef MFEM_USE_CUDA
-   // If Backend::CUDA is allowed, use it
-   if (Device::Allows(Backend::CUDA))
-   {
-      return CuWrap<DIM>::run(N, d_body, X, Y, Z, G);
-   }
+  // If Backend::CUDA is allowed, use it
+  if (Device::Allows(Backend::CUDA)) {
+    return CuWrap<DIM>::run(N, d_body, X, Y, Z, G);
+  }
 #endif
 
 #ifdef MFEM_USE_HIP
-   // If Backend::HIP is allowed, use it
-   if (Device::Allows(Backend::HIP))
-   {
-      return HipWrap<DIM>::run(N, d_body, X, Y, Z, G);
-   }
-#endif
-
-   // If Backend::DEBUG_DEVICE is allowed, use it
-   if (Device::Allows(Backend::DEBUG_DEVICE)) { goto backend_cpu; }
+  // If Backend::HIP is allowed, use it
+  if (Device::Allows(Backend::HIP)) {
+    return HipWrap<DIM>::run(N, d_body, X, Y, Z, G);
+  }
+#endif
+
+  // If Backend::DEBUG_DEVICE is allowed, use it
+  if (Device::Allows(Backend::DEBUG_DEVICE)) {
+    goto backend_cpu;
+  }
 
 #if defined(MFEM_USE_RAJA) && defined(RAJA_ENABLE_OPENMP)
-   // If Backend::RAJA_OMP is allowed, use it
-   if (Device::Allows(Backend::RAJA_OMP)) { return RajaOmpWrap(N, h_body); }
+  // If Backend::RAJA_OMP is allowed, use it
+  if (Device::Allows(Backend::RAJA_OMP)) {
+    return RajaOmpWrap(N, h_body);
+  }
 #endif
 
 #ifdef MFEM_USE_OPENMP
-   // If Backend::OMP is allowed, use it
-   if (Device::Allows(Backend::OMP)) { return OmpWrap(N, h_body); }
+  // If Backend::OMP is allowed, use it
+  if (Device::Allows(Backend::OMP)) {
+    return OmpWrap(N, h_body);
+  }
 #endif
 
 #ifdef MFEM_USE_RAJA
-<<<<<<< HEAD
-   // If Backend::RAJA_CPU is allowed, use it
-   if (Device::Allows(Backend::RAJA_CPU)) { return RajaSeqWrap(N, h_body); }
-=======
-
-#if (RAJA_VERSION_MAJOR >= 2023)
-   //loop_exec was marked deprecated in RAJA version 2023.06.0
-   //and will be removed. We now use seq_exec.
-   using raja_forall_pol = RAJA::seq_exec;
-#else
-   using raja_forall_pol = RAJA::loop_exec;
-#endif
-
-   RAJA::forall<raja_forall_pol>(RAJA::RangeSegment(0,N), h_body);
-#else
-   MFEM_CONTRACT_VAR(N);
-   MFEM_CONTRACT_VAR(h_body);
-   MFEM_ABORT("RAJA requested but RAJA is not enabled!");
->>>>>>> ce5b3620
+  // If Backend::RAJA_CPU is allowed, use it
+  if (Device::Allows(Backend::RAJA_CPU)) {
+    return RajaSeqWrap(N, h_body);
+  }
 #endif
 
 #ifdef MFEM_USE_SYCL
-   // If Backend::SYCL_HOST is allowed, use it
-   if (Device::Allows(Backend::SYCL_HOST))
-   {
-      return SyclWrap<DIM>::run(N, h_body, X, Y, Z, G);
-   }
+  // If Backend::SYCL_HOST is allowed, use it
+  if (Device::Allows(Backend::SYCL_HOST)) {
+    return SyclWrap<DIM>::run(N, h_body, X, Y, Z, G);
+  }
 #endif
 
 backend_cpu:
-   // Handle Backend::CPU. This is also a fallback for any allowed backends not
-   // handled above, e.g. OCCA_CPU with configuration 'occa-cpu,cpu', or
-   // OCCA_OMP with configuration 'occa-omp,cpu'.
-   for (int k = 0; k < N; k++) { h_body(k); }
+  // Handle Backend::CPU. This is also a fallback for any allowed backends not
+  // handled above, e.g. OCCA_CPU with configuration 'occa-cpu,cpu', or
+  // OCCA_OMP with configuration 'occa-omp,cpu'.
+  for (int k = 0; k < N; k++) {
+    h_body(k);
+  }
 }
 
 // The forall kernel with dynamic shared memory body wrapper
-template <const int DIM, typename Tsmem = double, typename d_lambda, typename h_lambda>
+template <const int DIM, typename Tsmem = double, typename d_lambda,
+          typename h_lambda>
 inline void ForallWrapSmem(const bool use_dev, const int N, const int smem_size,
                            d_lambda &&d_body, h_lambda &&h_body,
-                           const int X=0, const int Y=0, const int Z=0,
-                           const int G=0)
-{
-   MFEM_CONTRACT_VAR(X);
-   MFEM_CONTRACT_VAR(Y);
-   MFEM_CONTRACT_VAR(Z);
-   MFEM_CONTRACT_VAR(G);
-   MFEM_CONTRACT_VAR(d_body);
-   if (!use_dev) { goto backend_cpu; }
+                           const int X = 0, const int Y = 0, const int Z = 0,
+                           const int G = 0) {
+  MFEM_CONTRACT_VAR(X);
+  MFEM_CONTRACT_VAR(Y);
+  MFEM_CONTRACT_VAR(Z);
+  MFEM_CONTRACT_VAR(G);
+  MFEM_CONTRACT_VAR(d_body);
+  if (!use_dev) {
+    goto backend_cpu;
+  }
 
 #ifdef MFEM_USE_SYCL
-   // If Backend::SYCL_GPU or Backend::SYCL_CPU are allowed, use them
-   if (Device::Allows(Backend::SYCL_GPU | Backend::SYCL_CPU))
-   {
-      return SyclWrapSmem<DIM, Tsmem>::run(N, d_body, smem_size, X, Y, Z, G);
-   }
+  // If Backend::SYCL_GPU or Backend::SYCL_CPU are allowed, use them
+  if (Device::Allows(Backend::SYCL_GPU | Backend::SYCL_CPU)) {
+    return SyclWrapSmem<DIM, Tsmem>::run(N, d_body, smem_size, X, Y, Z, G);
+  }
 #endif
 
 #if defined(MFEM_USE_RAJA) && defined(RAJA_ENABLE_CUDA)
-   MFEM_ABORT("RAJA with dynamic shared memory not implemented");
+  MFEM_ABORT("RAJA with dynamic shared memory not implemented");
 #endif
 
 #if defined(MFEM_USE_RAJA) && defined(RAJA_ENABLE_HIP)
-   MFEM_ABORT("RAJA with dynamic shared memory not implemented");
+  MFEM_ABORT("RAJA with dynamic shared memory not implemented");
 #endif
 
 #ifdef MFEM_USE_CUDA
-   // If Backend::CUDA is allowed, use it
-   if (Device::Allows(Backend::CUDA))
-   {
-      return CuWrapSmem<DIM,Tsmem>::run(N, d_body, smem_size, X, Y, Z, G);
-   }
+  // If Backend::CUDA is allowed, use it
+  if (Device::Allows(Backend::CUDA)) {
+    return CuWrapSmem<DIM, Tsmem>::run(N, d_body, smem_size, X, Y, Z, G);
+  }
 #endif
 
 #ifdef MFEM_USE_HIP
-   MFEM_ABORT("HIP with dynamic shared memory not implemented");
-#endif
-
-   // If Backend::DEBUG_DEVICE is allowed, use it
-   if (Device::Allows(Backend::DEBUG_DEVICE)) { goto backend_cpu; }
+  MFEM_ABORT("HIP with dynamic shared memory not implemented");
+#endif
+
+  // If Backend::DEBUG_DEVICE is allowed, use it
+  if (Device::Allows(Backend::DEBUG_DEVICE)) {
+    goto backend_cpu;
+  }
 
 #if defined(MFEM_USE_RAJA) && defined(RAJA_ENABLE_OPENMP)
-   MFEM_ABORT("RAJA with dynamic shared memory not implemented");
+  MFEM_ABORT("RAJA with dynamic shared memory not implemented");
 #endif
 
 #ifdef MFEM_USE_OPENMP
-   MFEM_ABORT("OpenMP with dynamic shared memory not implemented");
+  MFEM_ABORT("OpenMP with dynamic shared memory not implemented");
 #endif
 
 #ifdef MFEM_USE_RAJA
-   MFEM_ABORT("RAJA with dynamic shared memory not implemented");
+  MFEM_ABORT("RAJA with dynamic shared memory not implemented");
 #endif
 
 #ifdef MFEM_USE_SYCL
-   // If Backend::SYCL_HOST is allowed, use it
-   if (Device::Allows(Backend::SYCL_HOST))
-   {
-      return SyclWrapSmem<DIM,Tsmem>::run(N, h_body, smem_size, X, Y, Z, G);
-   }
+  // If Backend::SYCL_HOST is allowed, use it
+  if (Device::Allows(Backend::SYCL_HOST)) {
+    return SyclWrapSmem<DIM, Tsmem>::run(N, h_body, smem_size, X, Y, Z, G);
+  }
 #endif
 
 backend_cpu:
-   // Handle Backend::CPU. This is also a fallback for any allowed backends not
-   // handled above, e.g. OCCA_CPU with configuration 'occa-cpu,cpu', or
-   // OCCA_OMP with configuration 'occa-omp,cpu'.
-
-   Tsmem smem[smem_size];
-   for (int k = 0; k < N; k++) { h_body(k, smem); }
-
-   //alignas(alignof(Tsmem))
-   //Tsmem sm00[smem_size/6], sm01[smem_size/6], sm02[smem_size/6];
-   //Tsmem sm10[smem_size/6], sm11[smem_size/6], sm12[smem_size/6];
-   //double *sm[6] = {sm00, sm01, sm02, sm10, sm11, sm12};
-   //for (int k = 0; k < N; k++) { h_body(k, sm00, sm01, sm02, sm10, sm11, sm12); }
+  // Handle Backend::CPU. This is also a fallback for any allowed backends not
+  // handled above, e.g. OCCA_CPU with configuration 'occa-cpu,cpu', or
+  // OCCA_OMP with configuration 'occa-omp,cpu'.
+
+  Tsmem smem[smem_size];
+  for (int k = 0; k < N; k++) {
+    h_body(k, smem);
+  }
+
+  // alignas(alignof(Tsmem))
+  // Tsmem sm00[smem_size/6], sm01[smem_size/6], sm02[smem_size/6];
+  // Tsmem sm10[smem_size/6], sm11[smem_size/6], sm12[smem_size/6];
+  // double *sm[6] = {sm00, sm01, sm02, sm10, sm11, sm12};
+  // for (int k = 0; k < N; k++) { h_body(k, sm00, sm01, sm02, sm10, sm11,
+  // sm12); }
 }
 
 template <const int DIM, typename lambda>
 inline void ForallWrap(const bool use_dev, const int N, lambda &&body,
-                       const int X=0, const int Y=0, const int Z=0,
-                       const int G=0)
-{
-   ForallWrap<DIM>(use_dev, N, body, body, X, Y, Z, G);
+                       const int X = 0, const int Y = 0, const int Z = 0,
+                       const int G = 0) {
+  ForallWrap<DIM>(use_dev, N, body, body, X, Y, Z, G);
 }
 
 template <const int DIM, typename Tsmem = double, typename lambda>
 inline void ForallWrapSmem(const bool use_dev, const int N, lambda &&body,
-                           const int S,
-                           const int X=0, const int Y=0, const int Z=0,
-                           const int G=0)
-{
-   ForallWrapSmem<DIM,Tsmem>(use_dev, N, S, body, body, X, Y, Z, G);
-}
-
-template<typename lambda>
-inline void forall(int N, lambda &&body) { ForallWrap<1>(true, N, body); }
-
-template<typename lambda>
-inline void forall_switch(bool use_dev, int N, lambda &&body)
-{
-   ForallWrap<1>(use_dev, N, body);
-}
-
-template<typename lambda>
-inline void forall_2D(int N, int X, int Y, lambda &&body)
-{
-   ForallWrap<2>(true, N, body, X, Y, 1);
-}
-
-template<typename lambda>
-inline void forall_2D_batch(int N, int X, int Y, int BZ, lambda &&body)
-{
-   ForallWrap<2>(true, N, body, X, Y, BZ);
-}
-
-template<typename Tsmem = double, typename lambda>
-inline void forall_2D_batch(int N, int X, int Y, int BZ, int S, lambda &&body)
-{
-   ForallWrapSmem<2,Tsmem>(true, N, body, S, X, Y, BZ);
-}
-
-template<typename lambda>
-inline void forall_3D(int N, int X, int Y, int Z, lambda &&body)
-{
-   ForallWrap<3>(true, N, body, X, Y, Z);
-}
-
-template<typename Tsmem = double, typename lambda>
-inline void forall_3D(int N, int X, int Y, int Z, int sbytes, lambda &&body)
-{
-   ForallWrapSmem<3,Tsmem>(true, N, body, sbytes, X, Y, Z);
-}
-
-template<typename lambda>
-inline void forall_3D_grid(int N, int X, int Y, int Z, int G, lambda &&body)
-{
-   ForallWrap<3>(true, N, body, X, Y, Z, G);
+                           const int S, const int X = 0, const int Y = 0,
+                           const int Z = 0, const int G = 0) {
+  ForallWrapSmem<DIM, Tsmem>(use_dev, N, S, body, body, X, Y, Z, G);
+}
+
+template <typename lambda> inline void forall(int N, lambda &&body) {
+  ForallWrap<1>(true, N, body);
+}
+
+template <typename lambda>
+inline void forall_switch(bool use_dev, int N, lambda &&body) {
+  ForallWrap<1>(use_dev, N, body);
+}
+
+template <typename lambda>
+inline void forall_2D(int N, int X, int Y, lambda &&body) {
+  ForallWrap<2>(true, N, body, X, Y, 1);
+}
+
+template <typename lambda>
+inline void forall_2D_batch(int N, int X, int Y, int BZ, lambda &&body) {
+  ForallWrap<2>(true, N, body, X, Y, BZ);
+}
+
+template <typename Tsmem = double, typename lambda>
+inline void forall_2D_batch(int N, int X, int Y, int BZ, int S, lambda &&body) {
+  ForallWrapSmem<2, Tsmem>(true, N, body, S, X, Y, BZ);
+}
+
+template <typename lambda>
+inline void forall_3D(int N, int X, int Y, int Z, lambda &&body) {
+  ForallWrap<3>(true, N, body, X, Y, Z);
+}
+
+template <typename Tsmem = double, typename lambda>
+inline void forall_3D(int N, int X, int Y, int Z, int sbytes, lambda &&body) {
+  ForallWrapSmem<3, Tsmem>(true, N, body, sbytes, X, Y, Z);
+}
+
+template <typename lambda>
+inline void forall_3D_grid(int N, int X, int Y, int Z, int G, lambda &&body) {
+  ForallWrap<3>(true, N, body, X, Y, Z, G);
 }
 
 #ifdef MFEM_USE_MPI
@@ -491,25 +863,23 @@
 // Function mfem::hypre_forall_cpu() similar to mfem::forall, but it always
 // executes on the CPU using sequential or OpenMP-parallel execution based on
 // the hypre build time configuration.
-template<typename lambda>
-inline void hypre_forall_cpu(int N, lambda &&body)
-{
+template <typename lambda> inline void hypre_forall_cpu(int N, lambda &&body) {
 #ifdef HYPRE_USING_OPENMP
-   #pragma omp parallel for HYPRE_SMP_SCHEDULE
-#endif
-   for (int i = 0; i < N; i++) { body(i); }
+#pragma omp parallel for HYPRE_SMP_SCHEDULE
+#endif
+  for (int i = 0; i < N; i++) {
+    body(i);
+  }
 }
 
 // Function mfem::hypre_forall_gpu() similar to mfem::forall, but it always
 // executes on the GPU device that hypre was configured with at build time.
 #if defined(HYPRE_USING_GPU)
-template<typename lambda>
-inline void hypre_forall_gpu(int N, lambda &&body)
-{
+template <typename lambda> inline void hypre_forall_gpu(int N, lambda &&body) {
 #if defined(HYPRE_USING_CUDA)
-   CuWrap1D(N, body);
+  CuWrap1D(N, body);
 #elif defined(HYPRE_USING_HIP)
-   HipWrap1D(N, body);
+  HipWrap1D(N, body);
 #else
 #error Unknown HYPRE GPU backend!
 #endif
@@ -522,22 +892,17 @@
 // support at build time and HYPRE's version is >= 2.31.0). This selection is
 // generally independent of what device was selected in MFEM's runtime
 // configuration.
-template<typename lambda>
-inline void hypre_forall(int N, lambda &&body)
-{
+template <typename lambda> inline void hypre_forall(int N, lambda &&body) {
 #if !defined(HYPRE_USING_GPU)
-   hypre_forall_cpu(N, body);
+  hypre_forall_cpu(N, body);
 #elif MFEM_HYPRE_VERSION < 23100
-   hypre_forall_gpu(N, body);
+  hypre_forall_gpu(N, body);
 #else // HYPRE_USING_GPU is defined and MFEM_HYPRE_VERSION >= 23100
-   if (!HypreUsingGPU())
-   {
-      hypre_forall_cpu(N, body);
-   }
-   else
-   {
-      hypre_forall_gpu(N, body);
-   }
+  if (!HypreUsingGPU()) {
+    hypre_forall_cpu(N, body);
+  } else {
+    hypre_forall_gpu(N, body);
+  }
 #endif
 }
 
