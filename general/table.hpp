--- conflicted
+++ resolved
@@ -207,17 +207,12 @@
 void Transpose (const Table &A, Table &At, int ncols_A_ = -1);
 Table * Transpose (const Table &A);
 
-<<<<<<< HEAD
-///  Transpose an Array<int>
-/** @note The column (TYPE II) indices in each row of @a At will be sorted. */
-=======
 ///  @brief Transpose an Array<int>.
 ///
 /// The array @a A represents a table where each row @a i has exactly one
 /// connection to the column (TYPE II) index specified by @a A[i].
 ///
 /// @note The column (TYPE II) indices in each row of @a At will be sorted.
->>>>>>> 0702739a
 void Transpose(const Array<int> &A, Table &At, int ncols_A_ = -1);
 
 ///  C = A * B  (as boolean matrices)
