--- conflicted
+++ resolved
@@ -61,22 +61,14 @@
     * op: the Operator to be inserted.
     * c: optional scalar multiple for this block.
     */
-<<<<<<< HEAD
-   void SetDiagonalBlock(int iblock, const Operator *op, real_t c = 1.0);
-=======
    void SetDiagonalBlock(int iblock, Operator *op, real_t c = 1.0);
->>>>>>> 62895624
    //! Add a block op in the block-entry (iblock, jblock).
    /**
     * irow, icol: The block will be inserted in location (irow, icol).
     * op: the Operator to be inserted.
     * c: optional scalar multiple for this block.
     */
-<<<<<<< HEAD
-   void SetBlock(int iRow, int iCol, const Operator *op, real_t c = 1.0);
-=======
    void SetBlock(int iRow, int iCol, Operator *op, real_t c = 1.0);
->>>>>>> 62895624
 
    //! Return the number of row blocks
    int NumRowBlocks() const { return nRowBlocks; }
@@ -86,6 +78,9 @@
    //! Check if block (i,j) is a zero block
    int IsZeroBlock(int i, int j) const { return (op(i,j)==NULL) ? 1 : 0; }
    //! Return a reference to block i,j
+   Operator & GetBlock(int i, int j)
+   { MFEM_VERIFY(op(i,j), ""); return *op(i,j); }
+   //! Return a reference to block i,j (const version)
    const Operator & GetBlock(int i, int j) const
    { MFEM_VERIFY(op(i,j), ""); return *op(i,j); }
    //! Return the coefficient for block i,j
@@ -128,7 +123,7 @@
    //! Column offsets for the starting position of each block
    Array<int> col_offsets;
    //! 2D array that stores each block of the operator.
-   Array2D<const Operator *> op;
+   Array2D<Operator *> op;
    //! 2D array that stores a coefficient for each block of the operator.
    Array2D<real_t> coef;
 
