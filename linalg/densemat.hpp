--- conflicted
+++ resolved
@@ -26,11 +26,7 @@
    friend class DenseMatrixInverse;
 
 private:
-<<<<<<< HEAD
-   Array<double> data;
-=======
-   Memory<real_t> data;
->>>>>>> 7e8fc14b
+   Array<real_t> data;
 
    void Eigensystem(Vector &ev, DenseMatrix *evect = NULL);
 
@@ -76,14 +72,8 @@
 
    /// Change the data array and the size of the DenseMatrix.
    /** The DenseMatrix does not assume ownership of the data array, i.e. it will
-<<<<<<< HEAD
        not delete the data array @a d. */
-   void UseExternalData(double *d, int h, int w)
-=======
-       not delete the data array @a d. This method should not be used with
-       DenseMatrix that owns its current data array. */
    void UseExternalData(real_t *d, int h, int w)
->>>>>>> 7e8fc14b
    {
       data.MakeRef(d, h*w);
       height = h; width = w;
@@ -93,13 +83,9 @@
    /** The DenseMatrix does not assume ownership of the data array, i.e. it will
        not delete the new array @a d. This method will delete the current data
        array, if owned. */
-<<<<<<< HEAD
-   void Reset(double *d, int h, int w)
+
+   void Reset(real_t *d, int h, int w)
    { UseExternalData(d, h, w); }
-=======
-   void Reset(real_t *d, int h, int w)
-   { if (OwnsData()) { data.Delete(); } UseExternalData(d, h, w); }
->>>>>>> 7e8fc14b
 
    /** Clear the data array and the dimensions of the DenseMatrix. This method
        should not be used with DenseMatrix that owns its current data array. */
@@ -125,13 +111,9 @@
    /// Returns the matrix data array.
    inline real_t *GetData() const { return Data(); }
 
-<<<<<<< HEAD
-   Memory<double> &GetMemory() { return data.GetMemory(); }
-   const Memory<double> &GetMemory() const { return data.GetMemory(); }
-=======
-   Memory<real_t> &GetMemory() { return data; }
-   const Memory<real_t> &GetMemory() const { return data; }
->>>>>>> 7e8fc14b
+   Memory<real_t> &GetMemory() { return data.GetMemory(); }
+
+   const Memory<real_t> &GetMemory() const { return data.GetMemory(); }
 
    /// Return the DenseMatrix data (host pointer) ownership flag.
    inline bool OwnsData() const { return data.OwnsData(); }
@@ -483,47 +465,22 @@
    std::size_t MemoryUsage() const { return data.Capacity() * sizeof(real_t); }
 
    /// Shortcut for mfem::Read( GetMemory(), TotalSize(), on_dev).
-<<<<<<< HEAD
-   const double *Read(bool on_dev = true) const { return data.Read(on_dev); }
+   const real_t *Read(bool on_dev = true) const { return data.Read(on_dev); }
 
    /// Shortcut for mfem::Read(GetMemory(), TotalSize(), false).
-   const double *HostRead() const { return data.HostRead(); }
+   const real_t *HostRead() const { return data.HostRead(); }
 
    /// Shortcut for mfem::Write(GetMemory(), TotalSize(), on_dev).
-   double *Write(bool on_dev = true) { return data.Write(on_dev); }
+   real_t *Write(bool on_dev = true) { return data.Write(on_dev); }
 
    /// Shortcut for mfem::Write(GetMemory(), TotalSize(), false).
-   double *HostWrite() { return data.HostWrite(); }
+   real_t *HostWrite() { return data.HostWrite(); }
 
    /// Shortcut for mfem::ReadWrite(GetMemory(), TotalSize(), on_dev).
-   double *ReadWrite(bool on_dev = true) { return data.ReadWrite(on_dev); }
+   real_t *ReadWrite(bool on_dev = true) { return data.ReadWrite(on_dev); }
 
    /// Shortcut for mfem::ReadWrite(GetMemory(), TotalSize(), false).
-   double *HostReadWrite() { return data.HostReadWrite(); }
-=======
-   const real_t *Read(bool on_dev = true) const
-   { return mfem::Read(data, Height()*Width(), on_dev); }
-
-   /// Shortcut for mfem::Read(GetMemory(), TotalSize(), false).
-   const real_t *HostRead() const
-   { return mfem::Read(data, Height()*Width(), false); }
-
-   /// Shortcut for mfem::Write(GetMemory(), TotalSize(), on_dev).
-   real_t *Write(bool on_dev = true)
-   { return mfem::Write(data, Height()*Width(), on_dev); }
-
-   /// Shortcut for mfem::Write(GetMemory(), TotalSize(), false).
-   real_t *HostWrite()
-   { return mfem::Write(data, Height()*Width(), false); }
-
-   /// Shortcut for mfem::ReadWrite(GetMemory(), TotalSize(), on_dev).
-   real_t *ReadWrite(bool on_dev = true)
-   { return mfem::ReadWrite(data, Height()*Width(), on_dev); }
-
-   /// Shortcut for mfem::ReadWrite(GetMemory(), TotalSize(), false).
-   real_t *HostReadWrite()
-   { return mfem::ReadWrite(data, Height()*Width(), false); }
->>>>>>> 7e8fc14b
+   real_t *HostReadWrite() { return data.HostReadWrite(); }
 
    void Swap(DenseMatrix &other);
 };
@@ -1140,30 +1097,16 @@
 {
 private:
    mutable DenseMatrix Mk;
-<<<<<<< HEAD
-   Array<double> tdata;
+   Array<real_t> tdata;
    int ni, nj, nk;
-=======
-   Memory<real_t> tdata;
-   int nk;
->>>>>>> 7e8fc14b
 
 public:
    DenseTensor() : ni(0), nj(0), nk(0) { }
 
    DenseTensor(int i, int j, int k) : tdata(i*j*k), ni(i), nj(j), nk(k) { }
 
-<<<<<<< HEAD
-   DenseTensor(double *d, int i, int j, int k)
+   DenseTensor(real_t *d, int i, int j, int k)
       : tdata(d, i*j*k), ni(i), nj(j), nk(k) { }
-=======
-   DenseTensor(real_t *d, int i, int j, int k)
-      : Mk(NULL, i, j)
-   {
-      nk = k;
-      tdata.Wrap(d, i*j*k, false);
-   }
->>>>>>> 7e8fc14b
 
    DenseTensor(int i, int j, int k, MemoryType mt)
       : tdata(i*j*k, mt), ni(i), nj(j), nk(k) { }
@@ -1200,22 +1143,13 @@
    DenseMatrix &operator()(int k)
    {
       MFEM_ASSERT_INDEX_IN_RANGE(k, 0, SizeK());
-<<<<<<< HEAD
       Mk.UseExternalData(GetData(k), SizeI(), SizeJ());
-=======
-      Mk.data = Memory<real_t>(GetData(k), SizeI()*SizeJ(), false);
->>>>>>> 7e8fc14b
       return Mk;
    }
    const DenseMatrix &operator()(int k) const
    {
       MFEM_ASSERT_INDEX_IN_RANGE(k, 0, SizeK());
-<<<<<<< HEAD
-      Mk.UseExternalData(const_cast<double*>(GetData(k)), SizeI(), SizeJ());
-=======
-      Mk.data = Memory<real_t>(const_cast<real_t*>(GetData(k)), SizeI()*SizeJ(),
-                               false);
->>>>>>> 7e8fc14b
+      Mk.UseExternalData(const_cast<real_t*>(GetData(k)), SizeI(), SizeJ());
       return Mk;
    }
 
@@ -1247,21 +1181,12 @@
       return tdata.GetMemory()+k*ni*nj;
    }
 
-<<<<<<< HEAD
-   double *Data() { return tdata.GetData(); }
-
-   const double *Data() const { return tdata.GetData(); }
-
-   Memory<double> &GetMemory() { return tdata.GetMemory(); }
-   const Memory<double> &GetMemory() const { return tdata.GetMemory(); }
-=======
-   real_t *Data() { return tdata; }
-
-   const real_t *Data() const { return tdata; }
-
-   Memory<real_t> &GetMemory() { return tdata; }
-   const Memory<real_t> &GetMemory() const { return tdata; }
->>>>>>> 7e8fc14b
+   real_t *Data() { return tdata.GetData(); }
+
+   const real_t *Data() const { return tdata.GetData(); }
+
+   Memory<real_t> &GetMemory() { return tdata.GetMemory(); }
+   const Memory<real_t> &GetMemory() const { return tdata.GetMemory(); }
 
    /** Matrix-vector product from unassembled element matrices, assuming both
        'x' and 'y' use the same elem_dof table. */
@@ -1273,47 +1198,22 @@
    std::size_t MemoryUsage() const { return tdata.Capacity(); }
 
    /// Shortcut for mfem::Read( GetMemory(), TotalSize(), on_dev).
-<<<<<<< HEAD
-   const double *Read(bool on_dev = true) const { return tdata.Read(on_dev); }
+   const real_t *Read(bool on_dev = true) const { return tdata.Read(on_dev); }
 
    /// Shortcut for mfem::Read(GetMemory(), TotalSize(), false).
-   const double *HostRead() const { return tdata.HostRead(); }
+   const real_t *HostRead() const { return tdata.HostRead(); }
 
    /// Shortcut for mfem::Write(GetMemory(), TotalSize(), on_dev).
-   double *Write(bool on_dev = true) { return tdata.Write(on_dev); }
+   real_t *Write(bool on_dev = true) { return tdata.Write(on_dev); }
 
    /// Shortcut for mfem::Write(GetMemory(), TotalSize(), false).
-   double *HostWrite() { return tdata.HostWrite(); }
+   real_t *HostWrite() { return tdata.HostWrite(); }
 
    /// Shortcut for mfem::ReadWrite(GetMemory(), TotalSize(), on_dev).
-   double *ReadWrite(bool on_dev = true) { return tdata.ReadWrite(on_dev); }
+   real_t *ReadWrite(bool on_dev = true) { return tdata.ReadWrite(on_dev); }
 
    /// Shortcut for mfem::ReadWrite(GetMemory(), TotalSize(), false).
-   double *HostReadWrite() { return tdata.HostReadWrite(); }
-=======
-   const real_t *Read(bool on_dev = true) const
-   { return mfem::Read(tdata, Mk.Height()*Mk.Width()*nk, on_dev); }
-
-   /// Shortcut for mfem::Read(GetMemory(), TotalSize(), false).
-   const real_t *HostRead() const
-   { return mfem::Read(tdata, Mk.Height()*Mk.Width()*nk, false); }
-
-   /// Shortcut for mfem::Write(GetMemory(), TotalSize(), on_dev).
-   real_t *Write(bool on_dev = true)
-   { return mfem::Write(tdata, Mk.Height()*Mk.Width()*nk, on_dev); }
-
-   /// Shortcut for mfem::Write(GetMemory(), TotalSize(), false).
-   real_t *HostWrite()
-   { return mfem::Write(tdata, Mk.Height()*Mk.Width()*nk, false); }
-
-   /// Shortcut for mfem::ReadWrite(GetMemory(), TotalSize(), on_dev).
-   real_t *ReadWrite(bool on_dev = true)
-   { return mfem::ReadWrite(tdata, Mk.Height()*Mk.Width()*nk, on_dev); }
-
-   /// Shortcut for mfem::ReadWrite(GetMemory(), TotalSize(), false).
-   real_t *HostReadWrite()
-   { return mfem::ReadWrite(tdata, Mk.Height()*Mk.Width()*nk, false); }
->>>>>>> 7e8fc14b
+   real_t *HostReadWrite() { return tdata.HostReadWrite(); }
 
    void Swap(DenseTensor &t)
    {
