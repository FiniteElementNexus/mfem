--- conflicted
+++ resolved
@@ -3082,10 +3082,6 @@
             }
          }
       }
-<<<<<<< HEAD
-
-=======
->>>>>>> c72b2aa6
       rowOffsets[i+1] += rowOffsets[i];
    }
 
