// Copyright (c) 2010-2024, Lawrence Livermore National Security, LLC. Produced
// at the Lawrence Livermore National Laboratory. All Rights reserved. See files
// LICENSE and NOTICE for details. LLNL-CODE-806117.
//
// This file is part of the MFEM library. For more information and source code
// availability visit https://mfem.org.
//
// MFEM is free software; you can redistribute it and/or modify it under the
// terms of the BSD-3 license. We welcome feedback and contributions, see file
// CONTRIBUTING.md for details.

#include "../config/config.hpp"

#ifdef MFEM_USE_MPI

#include "linalg.hpp"
#include "../fem/fem.hpp"
#include "../general/forall.hpp"

#include <fstream>
#include <iomanip>
#include <cmath>
#include <cstdlib>

using namespace std;

namespace mfem
{

Hypre::Hypre()
{
#if MFEM_HYPRE_VERSION >= 21900
   // Initializing hypre
   HYPRE_Init();
#endif

   // Global hypre options that we set by default
   SetDefaultOptions();
}

void Hypre::Finalize()
{
   Hypre &hypre = Instance();
   if (!hypre.finalized)
   {
#if MFEM_HYPRE_VERSION >= 21900
      HYPRE_Finalize();
#endif
      hypre.finalized = true;
   }
}

void Hypre::SetDefaultOptions()
{
   // Global hypre options, see
   // https://hypre.readthedocs.io/en/latest/solvers-boomeramg.html#gpu-supported-options

#if MFEM_HYPRE_VERSION >= 22100
#ifdef HYPRE_USING_CUDA
   // Use hypre's SpGEMM instead of cuSPARSE for performance reasons
   HYPRE_SetSpGemmUseCusparse(0);
#elif defined(HYPRE_USING_HIP)
   // Use rocSPARSE instead of hypre's SpGEMM for performance reasons (default)
   // HYPRE_SetSpGemmUseCusparse(1);
#endif
#endif

   // The following options are hypre's defaults as of hypre-2.24

   // Allocate hypre objects in GPU memory (default)
   // HYPRE_SetMemoryLocation(HYPRE_MEMORY_DEVICE);

   // Where to execute when using UVM (default)
   // HYPRE_SetExecutionPolicy(HYPRE_EXEC_DEVICE);

   // Use GPU-based random number generator (default)
   // HYPRE_SetUseGpuRand(1);

   // The following options are to be used with UMPIRE memory pools

   // Set Umpire names for device and UVM memory pools. If names are set by
   // calling these functions, hypre doesn't own the pool and just uses it.If
   // these functions are not called, hypre will allocate and own the pool
   // (provided it is configured with --with-umpire).
   // HYPRE_SetUmpireDevicePoolName("HYPRE_DEVICE_POOL");
   // HYPRE_SetUmpireUMPoolName("HYPRE_UVM_POOL");
}


template<typename TargetT, typename SourceT>
static TargetT *DuplicateAs(const SourceT *array, int size,
                            bool cplusplus = true)
{
   TargetT *target_array = cplusplus ? (TargetT*) Memory<TargetT>(size)
                           /*     */ : mfem_hypre_TAlloc_host(TargetT, size);
   for (int i = 0; i < size; i++)
   {
      target_array[i] = array[i];
   }
   return target_array;
}


/// Return true if the @a src Memory can be used with the MemoryClass @a mc.
/** If this function returns true then src.{Read,Write,ReadWrite} can be called
    safely with the MemoryClass @a mc. */
template <typename T>
bool CanShallowCopy(const Memory<T> &src, MemoryClass mc)
{
   MemoryType src_h_mt = src.GetHostMemoryType();
   MemoryType src_d_mt = src.GetDeviceMemoryType();
   if (src_d_mt == MemoryType::DEFAULT)
   {
      src_d_mt = MemoryManager::GetDualMemoryType(src_h_mt);
   }
   return (MemoryClassContainsType(mc, src_h_mt) ||
           MemoryClassContainsType(mc, src_d_mt));
}


inline void HypreParVector::_SetDataAndSize_()
{
   hypre_Vector *x_loc = hypre_ParVectorLocalVector(x);
#if !defined(HYPRE_USING_GPU)
   SetDataAndSize(hypre_VectorData(x_loc),
                  internal::to_int(hypre_VectorSize(x_loc)));
#else
   size = internal::to_int(hypre_VectorSize(x_loc));
   MemoryType mt = (hypre_VectorMemoryLocation(x_loc) == HYPRE_MEMORY_HOST
                    ? MemoryType::HOST : GetHypreMemoryType());
   if (hypre_VectorData(x_loc) != NULL)
   {
      data.Wrap(hypre_VectorData(x_loc), size, mt, false);
   }
   else
   {
      data.Reset();
   }
#endif
}

HypreParVector::HypreParVector(MPI_Comm comm, HYPRE_BigInt glob_size,
                               HYPRE_BigInt *col) : Vector()
{
   x = hypre_ParVectorCreate(comm,glob_size,col);
   hypre_ParVectorInitialize(x);
#if MFEM_HYPRE_VERSION <= 22200
   hypre_ParVectorSetPartitioningOwner(x,0);
#endif
   // The data will be destroyed by hypre (this is the default)
   hypre_ParVectorSetDataOwner(x,1);
   hypre_SeqVectorSetDataOwner(hypre_ParVectorLocalVector(x),1);
   _SetDataAndSize_();
   own_ParVector = 1;
}

HypreParVector::HypreParVector(MPI_Comm comm, HYPRE_BigInt glob_size,
                               double *data_, HYPRE_BigInt *col,
                               bool is_device_ptr)
   : Vector()
{
   x = hypre_ParVectorCreate(comm,glob_size,col);
   hypre_ParVectorSetDataOwner(x,1); // owns the seq vector
   hypre_Vector *x_loc = hypre_ParVectorLocalVector(x);
   hypre_SeqVectorSetDataOwner(x_loc,0);
#if MFEM_HYPRE_VERSION <= 22200
   hypre_ParVectorSetPartitioningOwner(x,0);
#endif
   double tmp = 0.0;
   hypre_VectorData(x_loc) = &tmp;
#ifdef HYPRE_USING_GPU
   hypre_VectorMemoryLocation(x_loc) =
      is_device_ptr ? HYPRE_MEMORY_DEVICE : HYPRE_MEMORY_HOST;
#else
   (void)is_device_ptr;
#endif
   // If hypre_ParVectorLocalVector(x) and &tmp are non-NULL,
   // hypre_ParVectorInitialize(x) does not allocate memory!
   hypre_ParVectorInitialize(x);
   // Set the internal data array to the one passed in
   hypre_VectorData(x_loc) = data_;
   _SetDataAndSize_();
   own_ParVector = 1;
}

// Call the move constructor on the "compatible" temp vector
HypreParVector::HypreParVector(const HypreParVector &y) : HypreParVector(
      y.CreateCompatibleVector())
{
   // Deep copy the local data
   hypre_SeqVectorCopy(hypre_ParVectorLocalVector(y.x),
                       hypre_ParVectorLocalVector(x));
}

HypreParVector::HypreParVector(HypreParVector &&y)
{
   own_ParVector = 0;
   *this = std::move(y);
}

HypreParVector::HypreParVector(const HypreParMatrix &A,
                               int transpose) : Vector()
{
   if (!transpose)
   {
      x = hypre_ParVectorInDomainOf(const_cast<HypreParMatrix&>(A));
   }
   else
   {
      x = hypre_ParVectorInRangeOf(const_cast<HypreParMatrix&>(A));
   }
   _SetDataAndSize_();
   own_ParVector = 1;
}

HypreParVector::HypreParVector(HYPRE_ParVector y) : Vector()
{
   x = (hypre_ParVector *) y;
   _SetDataAndSize_();
   own_ParVector = 0;
}

HypreParVector::HypreParVector(ParFiniteElementSpace *pfes)
{
   x = hypre_ParVectorCreate(pfes->GetComm(), pfes->GlobalTrueVSize(),
                             pfes->GetTrueDofOffsets());
   hypre_ParVectorInitialize(x);
#if MFEM_HYPRE_VERSION <= 22200
   hypre_ParVectorSetPartitioningOwner(x,0);
#endif
   // The data will be destroyed by hypre (this is the default)
   hypre_ParVectorSetDataOwner(x,1);
   hypre_SeqVectorSetDataOwner(hypre_ParVectorLocalVector(x),1);
   _SetDataAndSize_();
   own_ParVector = 1;
}

HypreParVector HypreParVector::CreateCompatibleVector() const
{
   HypreParVector result;
   result.x = hypre_ParVectorCreate(x -> comm, x -> global_size,
                                    x -> partitioning);
   hypre_ParVectorInitialize(result.x);
#if MFEM_HYPRE_VERSION <= 22200
   hypre_ParVectorSetPartitioningOwner(result.x,0);
#endif
   hypre_ParVectorSetDataOwner(result.x,1);
   hypre_SeqVectorSetDataOwner(hypre_ParVectorLocalVector(result.x),1);
   result._SetDataAndSize_();
   result.own_ParVector = 1;

   return result;
}

void HypreParVector::WrapHypreParVector(hypre_ParVector *y, bool owner)
{
   if (own_ParVector) { hypre_ParVectorDestroy(x); }
   Destroy();
   x = y;
   _SetDataAndSize_();
   own_ParVector = owner;
}

Vector * HypreParVector::GlobalVector() const
{
   hypre_Vector *hv = hypre_ParVectorToVectorAll(*this);
   Vector *v = new Vector(hv->data, internal::to_int(hv->size));
   v->MakeDataOwner();
   hypre_SeqVectorSetDataOwner(hv,0);
   hypre_SeqVectorDestroy(hv);
   return v;
}

HypreParVector& HypreParVector::operator=(double d)
{
   Vector::operator=(d);
   return *this;
}

HypreParVector& HypreParVector::operator=(const HypreParVector &y)
{
#ifdef MFEM_DEBUG
   if (size != y.Size())
   {
      mfem_error("HypreParVector::operator=");
   }
#endif

   Vector::operator=(y);
   return *this;
}

HypreParVector& HypreParVector::operator=(HypreParVector &&y)
{
   Vector::operator=(std::move(y));
   // Self-assignment-safe way to move for 'own_ParVector' and 'x':
   const auto own_tmp = y.own_ParVector;
   y.own_ParVector = 0;
   own_ParVector = own_tmp;
   const auto x_tmp = y.x;
   y.x = nullptr;
   x = x_tmp;
   return *this;
}

void HypreParVector::SetData(double *data_)
{
   hypre_VectorData(hypre_ParVectorLocalVector(x)) = data_;
   Vector::SetData(data_);
}

void HypreParVector::HypreRead() const
{
   hypre_Vector *x_loc = hypre_ParVectorLocalVector(x);
   hypre_VectorData(x_loc) =
      const_cast<double*>(data.Read(GetHypreMemoryClass(), size));
#ifdef HYPRE_USING_GPU
   hypre_VectorMemoryLocation(x_loc) = HYPRE_MEMORY_DEVICE;
#endif
}

void HypreParVector::HypreReadWrite()
{
   hypre_Vector *x_loc = hypre_ParVectorLocalVector(x);
   hypre_VectorData(x_loc) = data.ReadWrite(GetHypreMemoryClass(), size);
#ifdef HYPRE_USING_GPU
   hypre_VectorMemoryLocation(x_loc) = HYPRE_MEMORY_DEVICE;
#endif
}

void HypreParVector::HypreWrite()
{
   hypre_Vector *x_loc = hypre_ParVectorLocalVector(x);
   hypre_VectorData(x_loc) = data.Write(GetHypreMemoryClass(), size);
#ifdef HYPRE_USING_GPU
   hypre_VectorMemoryLocation(x_loc) = HYPRE_MEMORY_DEVICE;
#endif
}

void HypreParVector::WrapMemoryRead(const Memory<double> &mem)
{
   MFEM_ASSERT(CanShallowCopy(mem, GetHypreMemoryClass()), "");
   MFEM_ASSERT(mem.Capacity() >= size, "");

   data.Delete();
   hypre_Vector *x_loc = hypre_ParVectorLocalVector(x);
   hypre_VectorData(x_loc) =
      const_cast<double*>(mem.Read(GetHypreMemoryClass(), size));
#ifdef HYPRE_USING_GPU
   hypre_VectorMemoryLocation(x_loc) = HYPRE_MEMORY_DEVICE;
#endif
   data.MakeAlias(mem, 0, size);
}

void HypreParVector::WrapMemoryReadWrite(Memory<double> &mem)
{
   MFEM_ASSERT(CanShallowCopy(mem, GetHypreMemoryClass()), "");
   MFEM_ASSERT(mem.Capacity() >= size, "");

   data.Delete();
   hypre_Vector *x_loc = hypre_ParVectorLocalVector(x);
   hypre_VectorData(x_loc) = mem.ReadWrite(GetHypreMemoryClass(), size);
#ifdef HYPRE_USING_GPU
   hypre_VectorMemoryLocation(x_loc) = HYPRE_MEMORY_DEVICE;
#endif
   data.MakeAlias(mem, 0, size);
}

void HypreParVector::WrapMemoryWrite(Memory<double> &mem)
{
   MFEM_ASSERT(CanShallowCopy(mem, GetHypreMemoryClass()), "");
   MFEM_ASSERT(mem.Capacity() >= size, "");

   data.Delete();
   hypre_Vector *x_loc = hypre_ParVectorLocalVector(x);
   hypre_VectorData(x_loc) = mem.Write(GetHypreMemoryClass(), size);
#ifdef HYPRE_USING_GPU
   hypre_VectorMemoryLocation(x_loc) = HYPRE_MEMORY_DEVICE;
#endif
   data.MakeAlias(mem, 0, size);
}

HYPRE_Int HypreParVector::Randomize(HYPRE_Int seed)
{
   return hypre_ParVectorSetRandomValues(x,seed);
}

void HypreParVector::Print(const char *fname) const
{
   hypre_ParVectorPrint(x,fname);
}

void HypreParVector::Read(MPI_Comm comm, const char *fname)
{
   if (own_ParVector)
   {
      hypre_ParVectorDestroy(x);
   }
   data.Delete();
   x = hypre_ParVectorRead(comm, fname);
   own_ParVector = true;
   _SetDataAndSize_();
}

HypreParVector::~HypreParVector()
{
   if (own_ParVector)
   {
      hypre_ParVectorDestroy(x);
   }
}


double InnerProduct(HypreParVector *x, HypreParVector *y)
{
   return hypre_ParVectorInnerProd(*x, *y);
}

double InnerProduct(HypreParVector &x, HypreParVector &y)
{
   return hypre_ParVectorInnerProd(x, y);
}


double ParNormlp(const Vector &vec, double p, MPI_Comm comm)
{
   double norm = 0.0;
   if (p == 1.0)
   {
      double loc_norm = vec.Norml1();
      MPI_Allreduce(&loc_norm, &norm, 1, MPI_DOUBLE, MPI_SUM, comm);
   }
   if (p == 2.0)
   {
      double loc_norm = vec*vec;
      MPI_Allreduce(&loc_norm, &norm, 1, MPI_DOUBLE, MPI_SUM, comm);
      norm = sqrt(norm);
   }
   if (p < infinity())
   {
      double sum = 0.0;
      for (int i = 0; i < vec.Size(); i++)
      {
         sum += pow(fabs(vec(i)), p);
      }
      MPI_Allreduce(&sum, &norm, 1, MPI_DOUBLE, MPI_SUM, comm);
      norm = pow(norm, 1.0/p);
   }
   else
   {
      double loc_norm = vec.Normlinf();
      MPI_Allreduce(&loc_norm, &norm, 1, MPI_DOUBLE, MPI_MAX, comm);
   }
   return norm;
}

/** @brief Shallow or deep copy @a src to @a dst with the goal to make the
    array @a src accessible through @a dst with the MemoryClass @a dst_mc. If
    one of the host/device MemoryType%s of @a src is contained in @a dst_mc,
    then a shallow copy will be used and @a dst will simply be an alias of
    @a src. Otherwise, @a dst will be properly allocated and @a src will be deep
    copied to @a dst. */
/** If @a dst_owner is set to true and shallow copy is being used, then @a dst
    will not be an alias of @a src; instead, @a src is copied to @a dst and all
    ownership flags of @a src are reset.

    In both cases (deep or shallow copy), when @a dst is no longer needed,
    dst.Delete() must be called to ensure all associated memory allocations are
    freed.

    The input contents of @a dst, if any, is not used and it is overwritten by
    this function. In particular, @a dst should be empty or deleted before
    calling this function. */
template <typename T>
void CopyMemory(Memory<T> &src, Memory<T> &dst, MemoryClass dst_mc,
                bool dst_owner)
{
   if (CanShallowCopy(src, dst_mc))
   {
      // shallow copy
      if (!dst_owner)
      {
         src.Read(dst_mc, src.Capacity());  // Registers src if on host only
         dst.MakeAlias(src, 0, src.Capacity());
      }
      else
      {
         dst = src;
         src.ClearOwnerFlags();
      }
   }
   else
   {
      // deep copy
      dst.New(src.Capacity(), GetMemoryType(dst_mc));
      dst.CopyFrom(src, src.Capacity());
   }
}

/** @brief Deep copy and convert @a src to @a dst with the goal to make the
    array @a src accessible through @a dst with the MemoryClass @a dst_mc and
    convert it from type SrcT to type DstT. */
/** When @a dst is no longer needed, dst.Delete() must be called to ensure all
    associated memory allocations are freed.

    The input contents of @a dst, if any, is not used and it is overwritten by
    this function. In particular, @a dst should be empty or deleted before
    calling this function. */
template <typename SrcT, typename DstT>
void CopyConvertMemory(Memory<SrcT> &src, MemoryClass dst_mc, Memory<DstT> &dst)
{
   auto capacity = src.Capacity();
   dst.New(capacity, GetMemoryType(dst_mc));
   // Perform the copy using the configured mfem Device
   auto src_p = mfem::Read(src, capacity);
   auto dst_p = mfem::Write(dst, capacity);
   mfem::forall(capacity, [=] MFEM_HOST_DEVICE (int i) { dst_p[i] = src_p[i]; });
}


void HypreParMatrix::Init()
{
   A = NULL;
   X = Y = NULL;
   auxX.Reset(); auxY.Reset();
   diagOwner = offdOwner = colMapOwner = -1;
   ParCSROwner = 1;
   mem_diag.I.Reset();
   mem_diag.J.Reset();
   mem_diag.data.Reset();
   mem_offd.I.Reset();
   mem_offd.J.Reset();
   mem_offd.data.Reset();
}

void HypreParMatrix::Read(MemoryClass mc) const
{
   hypre_CSRMatrix *diag = hypre_ParCSRMatrixDiag(A);
   hypre_CSRMatrix *offd = hypre_ParCSRMatrixOffd(A);
   const int num_rows = NumRows();
   const int diag_nnz = internal::to_int(diag->num_nonzeros);
   const int offd_nnz = internal::to_int(offd->num_nonzeros);
   diag->i = const_cast<HYPRE_Int*>(mem_diag.I.Read(mc, num_rows+1));
   diag->j = const_cast<HYPRE_Int*>(mem_diag.J.Read(mc, diag_nnz));
   diag->data = const_cast<double*>(mem_diag.data.Read(mc, diag_nnz));
   offd->i = const_cast<HYPRE_Int*>(mem_offd.I.Read(mc, num_rows+1));
   offd->j = const_cast<HYPRE_Int*>(mem_offd.J.Read(mc, offd_nnz));
   offd->data = const_cast<double*>(mem_offd.data.Read(mc, offd_nnz));
#if MFEM_HYPRE_VERSION >= 21800
   decltype(diag->memory_location) ml =
      (mc != GetHypreMemoryClass() ? HYPRE_MEMORY_HOST : HYPRE_MEMORY_DEVICE);
   diag->memory_location = ml;
   offd->memory_location = ml;
#endif
}

void HypreParMatrix::ReadWrite(MemoryClass mc)
{
   hypre_CSRMatrix *diag = hypre_ParCSRMatrixDiag(A);
   hypre_CSRMatrix *offd = hypre_ParCSRMatrixOffd(A);
   const int num_rows = NumRows();
   const int diag_nnz = internal::to_int(diag->num_nonzeros);
   const int offd_nnz = internal::to_int(offd->num_nonzeros);
   diag->i = mem_diag.I.ReadWrite(mc, num_rows+1);
   diag->j = mem_diag.J.ReadWrite(mc, diag_nnz);
   diag->data = mem_diag.data.ReadWrite(mc, diag_nnz);
   offd->i = mem_offd.I.ReadWrite(mc, num_rows+1);
   offd->j = mem_offd.J.ReadWrite(mc, offd_nnz);
   offd->data = mem_offd.data.ReadWrite(mc, offd_nnz);
#if MFEM_HYPRE_VERSION >= 21800
   decltype(diag->memory_location) ml =
      (mc != GetHypreMemoryClass() ? HYPRE_MEMORY_HOST : HYPRE_MEMORY_DEVICE);
   diag->memory_location = ml;
   offd->memory_location = ml;
#endif
}

void HypreParMatrix::Write(MemoryClass mc, bool set_diag, bool set_offd)
{
   hypre_CSRMatrix *diag = hypre_ParCSRMatrixDiag(A);
   hypre_CSRMatrix *offd = hypre_ParCSRMatrixOffd(A);
   if (set_diag)
   {
      diag->i = mem_diag.I.Write(mc, mem_diag.I.Capacity());
      diag->j = mem_diag.J.Write(mc, mem_diag.J.Capacity());
      diag->data = mem_diag.data.Write(mc, mem_diag.data.Capacity());
   }
   if (set_offd)
   {
      offd->i = mem_offd.I.Write(mc, mem_offd.I.Capacity());
      offd->j = mem_offd.J.Write(mc, mem_offd.J.Capacity());
      offd->data = mem_offd.data.Write(mc, mem_offd.data.Capacity());
   }
#if MFEM_HYPRE_VERSION >= 21800
   decltype(diag->memory_location) ml =
      (mc != GetHypreMemoryClass() ? HYPRE_MEMORY_HOST : HYPRE_MEMORY_DEVICE);
   if (set_diag) { diag->memory_location = ml; }
   if (set_offd) { offd->memory_location = ml; }
#endif
}

HypreParMatrix::HypreParMatrix()
{
   Init();
   height = width = 0;
}

void HypreParMatrix::WrapHypreParCSRMatrix(hypre_ParCSRMatrix *a, bool owner)
{
   Destroy();
   Init();
   A = a;
   ParCSROwner = owner;
   height = GetNumRows();
   width = GetNumCols();
#if MFEM_HYPRE_VERSION >= 21800
   MemoryType diag_mt = (A->diag->memory_location == HYPRE_MEMORY_HOST
                         ? MemoryType::HOST : GetHypreMemoryType());
   MemoryType offd_mt = (A->offd->memory_location == HYPRE_MEMORY_HOST
                         ? MemoryType::HOST : GetHypreMemoryType());
#else
   const MemoryType diag_mt = MemoryType::HOST;
   const MemoryType offd_mt = MemoryType::HOST;
#endif
   diagOwner = HypreCsrToMem(A->diag, diag_mt, false, mem_diag);
   offdOwner = HypreCsrToMem(A->offd, offd_mt, false, mem_offd);
   HypreRead();
}

signed char HypreParMatrix::CopyCSR(SparseMatrix *csr,
                                    MemoryIJData &mem_csr,
                                    hypre_CSRMatrix *hypre_csr,
                                    bool mem_owner)
{
   const MemoryClass hypre_mc = GetHypreMemoryClass();
#ifndef HYPRE_BIGINT
   // code for the case HYPRE_Int == int
   CopyMemory(csr->GetMemoryI(), mem_csr.I, hypre_mc, mem_owner);
   CopyMemory(csr->GetMemoryJ(), mem_csr.J, hypre_mc, mem_owner);
#else
   // code for the case HYPRE_Int == long long int
   CopyConvertMemory(csr->GetMemoryI(), hypre_mc, mem_csr.I);
   CopyConvertMemory(csr->GetMemoryJ(), hypre_mc, mem_csr.J);
#endif
   CopyMemory(csr->GetMemoryData(), mem_csr.data, hypre_mc, mem_owner);

   const int num_rows = csr->Height();
   const int nnz = csr->NumNonZeroElems();
   hypre_csr->i = const_cast<HYPRE_Int*>(mem_csr.I.Read(hypre_mc, num_rows+1));
   hypre_csr->j = const_cast<HYPRE_Int*>(mem_csr.J.Read(hypre_mc, nnz));
   hypre_csr->data = const_cast<double*>(mem_csr.data.Read(hypre_mc, nnz));

   MFEM_ASSERT(mem_csr.I.OwnsHostPtr() == mem_csr.J.OwnsHostPtr(),
               "invalid state: host ownership for I and J differ!");
   return (mem_csr.I.OwnsHostPtr()    ? 1 : 0) +
          (mem_csr.data.OwnsHostPtr() ? 2 : 0);
}

signed char HypreParMatrix::CopyBoolCSR(Table *bool_csr,
                                        MemoryIJData &mem_csr,
                                        hypre_CSRMatrix *hypre_csr)
{
   const MemoryClass hypre_mc = GetHypreMemoryClass();
#ifndef HYPRE_BIGINT
   // code for the case HYPRE_Int == int
   CopyMemory(bool_csr->GetIMemory(), mem_csr.I, hypre_mc, false);
   CopyMemory(bool_csr->GetJMemory(), mem_csr.J, hypre_mc, false);
#else
   // code for the case HYPRE_Int == long long int
   CopyConvertMemory(bool_csr->GetIMemory(), hypre_mc, mem_csr.I);
   CopyConvertMemory(bool_csr->GetJMemory(), hypre_mc, mem_csr.J);
#endif
   const int num_rows = bool_csr->Size();
   const int nnz = bool_csr->Size_of_connections();
   mem_csr.data.New(nnz, GetHypreMemoryType());
   double *data = mfem::HostWrite(mem_csr.data, nnz);
   for (int i = 0; i < nnz; i++)
   {
      data[i] = 1.0;
   }
   hypre_csr->i = const_cast<HYPRE_Int*>(mem_csr.I.Read(hypre_mc, num_rows+1));
   hypre_csr->j = const_cast<HYPRE_Int*>(mem_csr.J.Read(hypre_mc, nnz));
   hypre_csr->data = const_cast<double*>(mem_csr.data.Read(hypre_mc, nnz));

   MFEM_ASSERT(mem_csr.I.OwnsHostPtr() == mem_csr.J.OwnsHostPtr(),
               "invalid state: host ownership for I and J differ!");
   return (mem_csr.I.OwnsHostPtr()    ? 1 : 0) +
          (mem_csr.data.OwnsHostPtr() ? 2 : 0);
}

// Copy the j array of a MemoryIJData object to the given dst_J array,
// converting the indices from HYPRE_Int to int.
#ifdef HYPRE_BIGINT
static void CopyCSR_J(const int nnz, const MemoryIJData &mem_csr,
                      Memory<int> &dst_J)
{
   // Perform the copy using the configured mfem Device
   auto src_p = mfem::Read(mem_csr.J, nnz);
   auto dst_p = mfem::Write(dst_J, nnz);
   mfem::forall(nnz, [=] MFEM_HOST_DEVICE (int i) { dst_p[i] = src_p[i]; });
}
#endif

// static method
signed char HypreParMatrix::HypreCsrToMem(hypre_CSRMatrix *h_mat,
                                          MemoryType h_mat_mt,
                                          bool own_ija,
                                          MemoryIJData &mem)
{
   const int nr1 = internal::to_int(h_mat->num_rows) + 1;
   const int nnz = internal::to_int(h_mat->num_nonzeros);
   mem.I.Wrap(h_mat->i, nr1, h_mat_mt, own_ija);
   mem.J.Wrap(h_mat->j, nnz, h_mat_mt, own_ija);
   mem.data.Wrap(h_mat->data, nnz, h_mat_mt, own_ija);
   const MemoryClass hypre_mc = GetHypreMemoryClass();
   if (!CanShallowCopy(mem.I, hypre_mc))
   {
      const MemoryType hypre_mt = GetHypreMemoryType();
      MemoryIJData h_mem;
      h_mem.I.New(nr1, hypre_mt);
      h_mem.I.CopyFrom(mem.I, nr1);
      mem.I.Delete();
      h_mem.J.New(nnz, hypre_mt);
      h_mem.J.CopyFrom(mem.J, nnz);
      mem.J.Delete();
      h_mem.data.New(nnz, hypre_mt);
      h_mem.data.CopyFrom(mem.data, nnz);
      mem.data.Delete();
      mem = h_mem;
      if (!own_ija)
      {
         // FIXME: Even if own_ija == false, it does not necessarily mean we
         // need to delete h_mat->{i,j,data} even if h_mat->owns_data == true.

         // h_mat owns i; owns j,data if h_mat->owns_data
#if MFEM_HYPRE_VERSION < 21400
         hypre_TFree(h_mat->i);
#elif MFEM_HYPRE_VERSION < 21800
         hypre_TFree(h_mat->i, HYPRE_MEMORY_SHARED);
#else
         hypre_TFree(h_mat->i, h_mat->memory_location);
#endif
         if (h_mat->owns_data)
         {
#if MFEM_HYPRE_VERSION < 21400
            hypre_TFree(h_mat->j);
            hypre_TFree(h_mat->data);
#elif MFEM_HYPRE_VERSION < 21800
            hypre_TFree(h_mat->j, HYPRE_MEMORY_SHARED);
            hypre_TFree(h_mat->data, HYPRE_MEMORY_SHARED);
#else
            hypre_TFree(h_mat->j, h_mat->memory_location);
            hypre_TFree(h_mat->data, h_mat->memory_location);
#endif
         }
      }
      h_mat->i = mem.I.ReadWrite(hypre_mc, nr1);
      h_mat->j = mem.J.ReadWrite(hypre_mc, nnz);
      h_mat->data = mem.data.ReadWrite(hypre_mc, nnz);
      h_mat->owns_data = 0;
#if MFEM_HYPRE_VERSION >= 21800
      h_mat->memory_location = HYPRE_MEMORY_DEVICE;
#endif
      return 3;
   }
   return own_ija ? 3 : (h_mat_mt == GetHypreMemoryType() ? -2 : -1);
}

// Square block-diagonal constructor (4 arguments, v1)
HypreParMatrix::HypreParMatrix(MPI_Comm comm, HYPRE_BigInt glob_size,
                               HYPRE_BigInt *row_starts, SparseMatrix *diag)
   : Operator(diag->Height(), diag->Width())
{
   Init();
   A = hypre_ParCSRMatrixCreate(comm, glob_size, glob_size, row_starts,
                                row_starts, 0, diag->NumNonZeroElems(), 0);
   hypre_ParCSRMatrixSetDataOwner(A,1);
#if MFEM_HYPRE_VERSION <= 22200
   hypre_ParCSRMatrixSetRowStartsOwner(A,0);
   hypre_ParCSRMatrixSetColStartsOwner(A,0);
#endif

   hypre_CSRMatrixSetDataOwner(A->diag,0);
   diagOwner = CopyCSR(diag, mem_diag, A->diag, false);
   hypre_CSRMatrixSetRownnz(A->diag);

   hypre_CSRMatrixSetDataOwner(A->offd,1);
   hypre_CSRMatrixI(A->offd) = mfem_hypre_CTAlloc(HYPRE_Int, diag->Height()+1);
   offdOwner = HypreCsrToMem(A->offd, GetHypreMemoryType(), false, mem_offd);

   /* Don't need to call these, since they allocate memory only
      if it was not already allocated */
   // hypre_CSRMatrixInitialize(A->diag);
   // hypre_ParCSRMatrixInitialize(A);

   hypre_ParCSRMatrixSetNumNonzeros(A);

   /* Make sure that the first entry in each row is the diagonal one. */
   HypreReadWrite();
   hypre_CSRMatrixReorder(hypre_ParCSRMatrixDiag(A));
#ifdef HYPRE_BIGINT
   if (CanShallowCopy(diag->GetMemoryData(), GetHypreMemoryClass()))
   {
      CopyCSR_J(A->diag->num_nonzeros, mem_diag, diag->GetMemoryJ());
   }
#endif

   hypre_MatvecCommPkgCreate(A);
}

// Rectangular block-diagonal constructor (6 arguments, v1)
HypreParMatrix::HypreParMatrix(MPI_Comm comm,
                               HYPRE_BigInt global_num_rows,
                               HYPRE_BigInt global_num_cols,
                               HYPRE_BigInt *row_starts,
                               HYPRE_BigInt *col_starts,
                               SparseMatrix *diag)
   : Operator(diag->Height(), diag->Width())
{
   Init();
   A = hypre_ParCSRMatrixCreate(comm, global_num_rows, global_num_cols,
                                row_starts, col_starts,
                                0, diag->NumNonZeroElems(), 0);
   hypre_ParCSRMatrixSetDataOwner(A,1);
#if MFEM_HYPRE_VERSION <= 22200
   hypre_ParCSRMatrixSetRowStartsOwner(A,0);
   hypre_ParCSRMatrixSetColStartsOwner(A,0);
#endif

   hypre_CSRMatrixSetDataOwner(A->diag,0);
   diagOwner = CopyCSR(diag, mem_diag, A->diag, false);
   hypre_CSRMatrixSetRownnz(A->diag);

   hypre_CSRMatrixSetDataOwner(A->offd,1);
   hypre_CSRMatrixI(A->offd) = mfem_hypre_CTAlloc(HYPRE_Int, diag->Height()+1);
   offdOwner = HypreCsrToMem(A->offd, GetHypreMemoryType(), false, mem_offd);

   hypre_ParCSRMatrixSetNumNonzeros(A);

   /* Make sure that the first entry in each row is the diagonal one. */
   if (row_starts == col_starts)
   {
      HypreReadWrite();
      hypre_CSRMatrixReorder(hypre_ParCSRMatrixDiag(A));
#ifdef HYPRE_BIGINT
      if (CanShallowCopy(diag->GetMemoryData(), GetHypreMemoryClass()))
      {
         CopyCSR_J(A->diag->num_nonzeros, mem_diag, diag->GetMemoryJ());
      }
#endif
   }

   hypre_MatvecCommPkgCreate(A);
}

// General rectangular constructor with diagonal and off-diagonal (8+1
// arguments)
HypreParMatrix::HypreParMatrix(MPI_Comm comm,
                               HYPRE_BigInt global_num_rows,
                               HYPRE_BigInt global_num_cols,
                               HYPRE_BigInt *row_starts,
                               HYPRE_BigInt *col_starts,
                               SparseMatrix *diag, SparseMatrix *offd,
                               HYPRE_BigInt *cmap,
                               bool own_diag_offd)
   : Operator(diag->Height(), diag->Width())
{
   Init();
   A = hypre_ParCSRMatrixCreate(comm, global_num_rows, global_num_cols,
                                row_starts, col_starts,
                                offd->Width(), diag->NumNonZeroElems(),
                                offd->NumNonZeroElems());
   hypre_ParCSRMatrixSetDataOwner(A,1);
#if MFEM_HYPRE_VERSION <= 22200
   hypre_ParCSRMatrixSetRowStartsOwner(A,0);
   hypre_ParCSRMatrixSetColStartsOwner(A,0);
#endif

   hypre_CSRMatrixSetDataOwner(A->diag,0);
   diagOwner = CopyCSR(diag, mem_diag, A->diag, own_diag_offd);
   if (own_diag_offd) { delete diag; }
   hypre_CSRMatrixSetRownnz(A->diag);

   hypre_CSRMatrixSetDataOwner(A->offd,0);
   offdOwner = CopyCSR(offd, mem_offd, A->offd, own_diag_offd);
   if (own_diag_offd) { delete offd; }
   hypre_CSRMatrixSetRownnz(A->offd);

   hypre_ParCSRMatrixColMapOffd(A) = cmap;
   // Prevent hypre from destroying A->col_map_offd
   colMapOwner = 0;

   hypre_ParCSRMatrixSetNumNonzeros(A);

   /* Make sure that the first entry in each row is the diagonal one. */
   if (row_starts == col_starts)
   {
      HypreReadWrite();
      hypre_CSRMatrixReorder(hypre_ParCSRMatrixDiag(A));
#ifdef HYPRE_BIGINT
      if (CanShallowCopy(diag->GetMemoryData(), GetHypreMemoryClass()))
      {
         CopyCSR_J(A->diag->num_nonzeros, mem_diag, diag->GetMemoryJ());
      }
#endif
   }

   hypre_MatvecCommPkgCreate(A);
}

// General rectangular constructor with diagonal and off-diagonal (13+1
// arguments)
HypreParMatrix::HypreParMatrix(
   MPI_Comm comm,
   HYPRE_BigInt global_num_rows, HYPRE_BigInt global_num_cols,
   HYPRE_BigInt *row_starts, HYPRE_BigInt *col_starts,
   HYPRE_Int *diag_i, HYPRE_Int *diag_j, double *diag_data,
   HYPRE_Int *offd_i, HYPRE_Int *offd_j, double *offd_data,
   HYPRE_Int offd_num_cols, HYPRE_BigInt *offd_col_map,
   bool hypre_arrays)
{
   Init();
   A = hypre_ParCSRMatrixCreate(comm, global_num_rows, global_num_cols,
                                row_starts, col_starts, offd_num_cols, 0, 0);
   hypre_ParCSRMatrixSetDataOwner(A,1);
#if MFEM_HYPRE_VERSION <= 22200
   hypre_ParCSRMatrixSetRowStartsOwner(A,0);
   hypre_ParCSRMatrixSetColStartsOwner(A,0);
#endif

   HYPRE_Int local_num_rows = hypre_CSRMatrixNumRows(A->diag);

   hypre_CSRMatrixSetDataOwner(A->diag, hypre_arrays);
   hypre_CSRMatrixI(A->diag) = diag_i;
   hypre_CSRMatrixJ(A->diag) = diag_j;
   hypre_CSRMatrixData(A->diag) = diag_data;
   hypre_CSRMatrixNumNonzeros(A->diag) = diag_i[local_num_rows];
#ifdef HYPRE_USING_GPU
   hypre_CSRMatrixMemoryLocation(A->diag) = HYPRE_MEMORY_HOST;
#endif

   hypre_CSRMatrixSetDataOwner(A->offd, hypre_arrays);
   hypre_CSRMatrixI(A->offd) = offd_i;
   hypre_CSRMatrixJ(A->offd) = offd_j;
   hypre_CSRMatrixData(A->offd) = offd_data;
   hypre_CSRMatrixNumNonzeros(A->offd) = offd_i[local_num_rows];
#ifdef HYPRE_USING_GPU
   hypre_CSRMatrixMemoryLocation(A->offd) = HYPRE_MEMORY_HOST;
#endif

   hypre_ParCSRMatrixColMapOffd(A) = offd_col_map;
   // Prevent hypre from destroying A->col_map_offd, own A->col_map_offd
   colMapOwner = hypre_arrays ? -1 : 1;

   hypre_ParCSRMatrixSetNumNonzeros(A);

   /* Make sure that the first entry in each row is the diagonal one. */
   if (row_starts == col_starts)
   {
      hypre_CSRMatrixReorder(hypre_ParCSRMatrixDiag(A));
   }

   hypre_MatvecCommPkgCreate(A);

   height = GetNumRows();
   width = GetNumCols();

   if (!hypre_arrays)
   {
      const MemoryType host_mt = Device::GetHostMemoryType();
      diagOwner = HypreCsrToMem(A->diag, host_mt, true, mem_diag);
      offdOwner = HypreCsrToMem(A->offd, host_mt, true, mem_offd);
   }
   else
   {
      const MemoryType host_mt = MemoryType::HOST;
      diagOwner = HypreCsrToMem(A->diag, host_mt, false, mem_diag);
      offdOwner = HypreCsrToMem(A->offd, host_mt, false, mem_offd);
   }
   HypreRead();

   hypre_CSRMatrixSetRownnz(A->diag);
   hypre_CSRMatrixSetRownnz(A->offd);
}

// Constructor from a CSR matrix on rank 0 (4 arguments, v2)
HypreParMatrix::HypreParMatrix(MPI_Comm comm,
                               HYPRE_BigInt *row_starts,
                               HYPRE_BigInt *col_starts,
                               SparseMatrix *sm_a)
{
   MFEM_ASSERT(sm_a != NULL, "invalid input");
   MFEM_VERIFY(!HYPRE_AssumedPartitionCheck(),
               "this method can not be used with assumed partition");

   Init();

   hypre_CSRMatrix *csr_a;
   csr_a = hypre_CSRMatrixCreate(sm_a -> Height(), sm_a -> Width(),
                                 sm_a -> NumNonZeroElems());

   hypre_CSRMatrixSetDataOwner(csr_a,0);
   MemoryIJData mem_a;
   CopyCSR(sm_a, mem_a, csr_a, false);
   hypre_CSRMatrixSetRownnz(csr_a);

   // NOTE: this call creates a matrix on host even when device support is
   // enabled in hypre.
   hypre_ParCSRMatrix *new_A =
      hypre_CSRMatrixToParCSRMatrix(comm, csr_a, row_starts, col_starts);

   mem_a.I.Delete();
   mem_a.J.Delete();
   mem_a.data.Delete();

   hypre_CSRMatrixI(csr_a) = NULL;
   hypre_CSRMatrixDestroy(csr_a);

   /* Make sure that the first entry in each row is the diagonal one. */
   if (row_starts == col_starts)
   {
      hypre_CSRMatrixReorder(hypre_ParCSRMatrixDiag(new_A));
   }

   hypre_MatvecCommPkgCreate(A);

   WrapHypreParCSRMatrix(new_A);
}

// Boolean, rectangular, block-diagonal constructor (6 arguments, v2)
HypreParMatrix::HypreParMatrix(MPI_Comm comm,
                               HYPRE_BigInt global_num_rows,
                               HYPRE_BigInt global_num_cols,
                               HYPRE_BigInt *row_starts,
                               HYPRE_BigInt *col_starts,
                               Table *diag)
{
   Init();
   int nnz = diag->Size_of_connections();
   A = hypre_ParCSRMatrixCreate(comm, global_num_rows, global_num_cols,
                                row_starts, col_starts, 0, nnz, 0);
   hypre_ParCSRMatrixSetDataOwner(A,1);
#if MFEM_HYPRE_VERSION <= 22200
   hypre_ParCSRMatrixSetRowStartsOwner(A,0);
   hypre_ParCSRMatrixSetColStartsOwner(A,0);
#endif

   hypre_CSRMatrixSetDataOwner(A->diag,0);
   diagOwner = CopyBoolCSR(diag, mem_diag, A->diag);
   hypre_CSRMatrixSetRownnz(A->diag);

   hypre_CSRMatrixSetDataOwner(A->offd,1);
   hypre_CSRMatrixI(A->offd) = mfem_hypre_CTAlloc(HYPRE_Int, diag->Size()+1);
   offdOwner = HypreCsrToMem(A->offd, GetHypreMemoryType(), false, mem_offd);

   hypre_ParCSRMatrixSetNumNonzeros(A);

   /* Make sure that the first entry in each row is the diagonal one. */
   if (row_starts == col_starts)
   {
      HypreReadWrite();
      hypre_CSRMatrixReorder(hypre_ParCSRMatrixDiag(A));
#ifdef HYPRE_BIGINT
      // No need to sync the J array back to the Table diag.
      // CopyCSR_J(A->diag->num_nonzeros, mem_diag, diag->GetJMemory());
#endif
   }

   hypre_MatvecCommPkgCreate(A);

   height = GetNumRows();
   width = GetNumCols();
}

// Boolean, general rectangular constructor with diagonal and off-diagonal
// (11 arguments)
HypreParMatrix::HypreParMatrix(MPI_Comm comm, int id, int np,
                               HYPRE_BigInt *row, HYPRE_BigInt *col,
                               HYPRE_Int *i_diag, HYPRE_Int *j_diag,
                               HYPRE_Int *i_offd, HYPRE_Int *j_offd,
                               HYPRE_BigInt *cmap, HYPRE_Int cmap_size)
{
   HYPRE_Int diag_nnz, offd_nnz;

   Init();
   if (HYPRE_AssumedPartitionCheck())
   {
      diag_nnz = i_diag[row[1]-row[0]];
      offd_nnz = i_offd[row[1]-row[0]];

      A = hypre_ParCSRMatrixCreate(comm, row[2], col[2], row, col,
                                   cmap_size, diag_nnz, offd_nnz);
   }
   else
   {
      diag_nnz = i_diag[row[id+1]-row[id]];
      offd_nnz = i_offd[row[id+1]-row[id]];

      A = hypre_ParCSRMatrixCreate(comm, row[np], col[np], row, col,
                                   cmap_size, diag_nnz, offd_nnz);
   }

   hypre_ParCSRMatrixSetDataOwner(A,1);
#if MFEM_HYPRE_VERSION <= 22200
   hypre_ParCSRMatrixSetRowStartsOwner(A,0);
   hypre_ParCSRMatrixSetColStartsOwner(A,0);
#endif

   mem_diag.data.New(diag_nnz);
   for (HYPRE_Int i = 0; i < diag_nnz; i++)
   {
      mem_diag.data[i] = 1.0;
   }

   mem_offd.data.New(offd_nnz);
   for (HYPRE_Int i = 0; i < offd_nnz; i++)
   {
      mem_offd.data[i] = 1.0;
   }

   hypre_CSRMatrixSetDataOwner(A->diag,0);
   hypre_CSRMatrixI(A->diag)    = i_diag;
   hypre_CSRMatrixJ(A->diag)    = j_diag;
   hypre_CSRMatrixData(A->diag) = mem_diag.data;
#ifdef HYPRE_USING_GPU
   hypre_CSRMatrixMemoryLocation(A->diag) = HYPRE_MEMORY_HOST;
#endif

   hypre_CSRMatrixSetDataOwner(A->offd,0);
   hypre_CSRMatrixI(A->offd)    = i_offd;
   hypre_CSRMatrixJ(A->offd)    = j_offd;
   hypre_CSRMatrixData(A->offd) = mem_offd.data;
#ifdef HYPRE_USING_GPU
   hypre_CSRMatrixMemoryLocation(A->offd) = HYPRE_MEMORY_HOST;
#endif

   hypre_ParCSRMatrixColMapOffd(A) = cmap;
   // Prevent hypre from destroying A->col_map_offd, own A->col_map_offd
   colMapOwner = 1;

   hypre_ParCSRMatrixSetNumNonzeros(A);

   /* Make sure that the first entry in each row is the diagonal one. */
   if (row == col)
   {
      hypre_CSRMatrixReorder(hypre_ParCSRMatrixDiag(A));
   }

   hypre_MatvecCommPkgCreate(A);

   height = GetNumRows();
   width = GetNumCols();

   const MemoryType host_mt = Device::GetHostMemoryType();
   diagOwner = HypreCsrToMem(A->diag, host_mt, true, mem_diag);
   offdOwner = HypreCsrToMem(A->offd, host_mt, true, mem_offd);
   HypreRead();

   hypre_CSRMatrixSetRownnz(A->diag);
   hypre_CSRMatrixSetRownnz(A->offd);
}

// General rectangular constructor with diagonal and off-diagonal constructed
// from a CSR matrix that contains both diagonal and off-diagonal blocks
// (9 arguments)
HypreParMatrix::HypreParMatrix(MPI_Comm comm, int nrows,
                               HYPRE_BigInt glob_nrows,
                               HYPRE_BigInt glob_ncols,
                               int *I, HYPRE_BigInt *J,
                               double *data,
                               HYPRE_BigInt *rows,
                               HYPRE_BigInt *cols)
{
   Init();

   // Determine partitioning size, and my column start and end
   int part_size;
   HYPRE_BigInt my_col_start, my_col_end; // my range: [my_col_start, my_col_end)
   if (HYPRE_AssumedPartitionCheck())
   {
      part_size = 2;
      my_col_start = cols[0];
      my_col_end = cols[1];
   }
   else
   {
      int myid;
      MPI_Comm_rank(comm, &myid);
      MPI_Comm_size(comm, &part_size);
      part_size++;
      my_col_start = cols[myid];
      my_col_end = cols[myid+1];
   }

   // Copy in the row and column partitionings
   HYPRE_BigInt *row_starts, *col_starts;
   if (rows == cols)
   {
      row_starts = col_starts = mfem_hypre_TAlloc_host(HYPRE_BigInt, part_size);
      for (int i = 0; i < part_size; i++)
      {
         row_starts[i] = rows[i];
      }
   }
   else
   {
      row_starts = mfem_hypre_TAlloc_host(HYPRE_BigInt, part_size);
      col_starts = mfem_hypre_TAlloc_host(HYPRE_BigInt, part_size);
      for (int i = 0; i < part_size; i++)
      {
         row_starts[i] = rows[i];
         col_starts[i] = cols[i];
      }
   }

   // Create a map for the off-diagonal indices - global to local. Count the
   // number of diagonal and off-diagonal entries.
   HYPRE_Int diag_nnz = 0, offd_nnz = 0, offd_num_cols = 0;
   map<HYPRE_BigInt, HYPRE_Int> offd_map;
   for (HYPRE_Int j = 0, loc_nnz = I[nrows]; j < loc_nnz; j++)
   {
      HYPRE_BigInt glob_col = J[j];
      if (my_col_start <= glob_col && glob_col < my_col_end)
      {
         diag_nnz++;
      }
      else
      {
         offd_map.insert(pair<const HYPRE_BigInt, HYPRE_Int>(glob_col, -1));
         offd_nnz++;
      }
   }
   // count the number of columns in the off-diagonal and set the local indices
   for (auto it = offd_map.begin(); it != offd_map.end(); ++it)
   {
      it->second = offd_num_cols++;
   }

   // construct the global ParCSR matrix
   A = hypre_ParCSRMatrixCreate(comm, glob_nrows, glob_ncols,
                                row_starts, col_starts, offd_num_cols,
                                diag_nnz, offd_nnz);
   hypre_ParCSRMatrixInitialize(A);

   diagOwner = HypreCsrToMem(A->diag, GetHypreMemoryType(), false, mem_diag);
   offdOwner = HypreCsrToMem(A->offd, GetHypreMemoryType(), false, mem_offd);
   HostWrite();

   HYPRE_Int *diag_i, *diag_j, *offd_i, *offd_j;
   HYPRE_BigInt *offd_col_map;
   double *diag_data, *offd_data;
   diag_i = A->diag->i;
   diag_j = A->diag->j;
   diag_data = A->diag->data;
   offd_i = A->offd->i;
   offd_j = A->offd->j;
   offd_data = A->offd->data;
   offd_col_map = A->col_map_offd;

   diag_nnz = offd_nnz = 0;
   for (HYPRE_Int i = 0, j = 0; i < nrows; i++)
   {
      diag_i[i] = diag_nnz;
      offd_i[i] = offd_nnz;
      for (HYPRE_Int j_end = I[i+1]; j < j_end; j++)
      {
         HYPRE_BigInt glob_col = J[j];
         if (my_col_start <= glob_col && glob_col < my_col_end)
         {
            diag_j[diag_nnz] = glob_col - my_col_start;
            diag_data[diag_nnz] = data[j];
            diag_nnz++;
         }
         else
         {
            offd_j[offd_nnz] = offd_map[glob_col];
            offd_data[offd_nnz] = data[j];
            offd_nnz++;
         }
      }
   }
   diag_i[nrows] = diag_nnz;
   offd_i[nrows] = offd_nnz;
   for (auto it = offd_map.begin(); it != offd_map.end(); ++it)
   {
      offd_col_map[it->second] = it->first;
   }

   hypre_ParCSRMatrixSetNumNonzeros(A);
   /* Make sure that the first entry in each row is the diagonal one. */
   if (row_starts == col_starts)
   {
      hypre_CSRMatrixReorder(hypre_ParCSRMatrixDiag(A));
   }
#if MFEM_HYPRE_VERSION > 22200
   mfem_hypre_TFree_host(row_starts);
   if (rows != cols)
   {
      mfem_hypre_TFree_host(col_starts);
   }
#endif
   hypre_MatvecCommPkgCreate(A);

   height = GetNumRows();
   width = GetNumCols();

   HypreRead();
}

HypreParMatrix::HypreParMatrix(const HypreParMatrix &P)
{
   hypre_ParCSRMatrix *Ph = static_cast<hypre_ParCSRMatrix *>(P);

   Init();

   // Clone the structure
   A = hypre_ParCSRMatrixCompleteClone(Ph);
   // Make a deep copy of the data from the source
   hypre_ParCSRMatrixCopy(Ph, A, 1);

   height = GetNumRows();
   width = GetNumCols();

   CopyRowStarts();
   CopyColStarts();

   hypre_ParCSRMatrixSetNumNonzeros(A);

   hypre_MatvecCommPkgCreate(A);

   diagOwner = HypreCsrToMem(A->diag, GetHypreMemoryType(), false, mem_diag);
   offdOwner = HypreCsrToMem(A->offd, GetHypreMemoryType(), false, mem_offd);
}

void HypreParMatrix::MakeRef(const HypreParMatrix &master)
{
   Destroy();
   Init();
   A = master.A;
   ParCSROwner = 0;
   height = master.GetNumRows();
   width = master.GetNumCols();
   mem_diag.I.MakeAlias(master.mem_diag.I, 0, master.mem_diag.I.Capacity());
   mem_diag.J.MakeAlias(master.mem_diag.J, 0, master.mem_diag.J.Capacity());
   mem_diag.data.MakeAlias(master.mem_diag.data, 0,
                           master.mem_diag.data.Capacity());
   mem_offd.I.MakeAlias(master.mem_offd.I, 0, master.mem_offd.I.Capacity());
   mem_offd.J.MakeAlias(master.mem_offd.J, 0, master.mem_offd.J.Capacity());
   mem_offd.data.MakeAlias(master.mem_offd.data, 0,
                           master.mem_offd.data.Capacity());
}

hypre_ParCSRMatrix* HypreParMatrix::StealData()
{
   // Only safe when (diagOwner < 0 && offdOwner < 0 && colMapOwner == -1)
   // Otherwise, there may be memory leaks or hypre may destroy arrays allocated
   // with operator new.
   MFEM_ASSERT(diagOwner < 0 && offdOwner < 0 && colMapOwner == -1, "");
   MFEM_ASSERT(diagOwner == offdOwner, "");
   MFEM_ASSERT(ParCSROwner, "");
   hypre_ParCSRMatrix *R = A;
#ifdef HYPRE_USING_GPU
   if (diagOwner == -1) { HostReadWrite(); }
   else { HypreReadWrite(); }
#endif
   ParCSROwner = false;
   Destroy();
   Init();
   return R;
}

void HypreParMatrix::SetOwnerFlags(signed char diag, signed char offd,
                                   signed char colmap)
{
   diagOwner = diag;
   mem_diag.I.SetHostPtrOwner((diag >= 0) && (diag & 1));
   mem_diag.I.SetDevicePtrOwner((diag >= 0) && (diag & 1));

   mem_diag.J.SetHostPtrOwner((diag >= 0) && (diag & 1));
   mem_diag.J.SetDevicePtrOwner((diag >= 0) && (diag & 1));

   mem_diag.data.SetHostPtrOwner((diag >= 0) && (diag & 2));
   mem_diag.data.SetDevicePtrOwner((diag >= 0) && (diag & 2));

   offdOwner = offd;
   mem_offd.I.SetHostPtrOwner((offd >= 0) && (offd & 1));
   mem_offd.J.SetHostPtrOwner((offd >= 0) && (offd & 1));

   mem_offd.I.SetDevicePtrOwner((offd >= 0) && (offd & 1));
   mem_offd.J.SetDevicePtrOwner((offd >= 0) && (offd & 1));

   mem_offd.data.SetHostPtrOwner((offd >= 0) && (offd & 2));
   mem_offd.data.SetDevicePtrOwner((offd >= 0) && (offd & 2));
   colMapOwner = colmap;
}

void HypreParMatrix::CopyRowStarts()
{
#if MFEM_HYPRE_VERSION <= 22200
   if (!A || hypre_ParCSRMatrixOwnsRowStarts(A) ||
       (hypre_ParCSRMatrixRowStarts(A) == hypre_ParCSRMatrixColStarts(A) &&
        hypre_ParCSRMatrixOwnsColStarts(A)))
   {
      return;
   }

   int row_starts_size;
   if (HYPRE_AssumedPartitionCheck())
   {
      row_starts_size = 2;
   }
   else
   {
      MPI_Comm_size(hypre_ParCSRMatrixComm(A), &row_starts_size);
      row_starts_size++; // num_proc + 1
   }

   HYPRE_BigInt *old_row_starts = hypre_ParCSRMatrixRowStarts(A);
   HYPRE_BigInt *new_row_starts = mfem_hypre_CTAlloc_host(HYPRE_BigInt,
                                                          row_starts_size);
   for (int i = 0; i < row_starts_size; i++)
   {
      new_row_starts[i] = old_row_starts[i];
   }

   hypre_ParCSRMatrixRowStarts(A) = new_row_starts;
   hypre_ParCSRMatrixOwnsRowStarts(A) = 1;

   if (hypre_ParCSRMatrixColStarts(A) == old_row_starts)
   {
      hypre_ParCSRMatrixColStarts(A) = new_row_starts;
      hypre_ParCSRMatrixOwnsColStarts(A) = 0;
   }
#endif
}

void HypreParMatrix::CopyColStarts()
{
#if MFEM_HYPRE_VERSION <= 22200
   if (!A || hypre_ParCSRMatrixOwnsColStarts(A) ||
       (hypre_ParCSRMatrixRowStarts(A) == hypre_ParCSRMatrixColStarts(A) &&
        hypre_ParCSRMatrixOwnsRowStarts(A)))
   {
      return;
   }

   int col_starts_size;
   if (HYPRE_AssumedPartitionCheck())
   {
      col_starts_size = 2;
   }
   else
   {
      MPI_Comm_size(hypre_ParCSRMatrixComm(A), &col_starts_size);
      col_starts_size++; // num_proc + 1
   }

   HYPRE_BigInt *old_col_starts = hypre_ParCSRMatrixColStarts(A);
   HYPRE_BigInt *new_col_starts = mfem_hypre_CTAlloc_host(HYPRE_BigInt,
                                                          col_starts_size);
   for (int i = 0; i < col_starts_size; i++)
   {
      new_col_starts[i] = old_col_starts[i];
   }

   hypre_ParCSRMatrixColStarts(A) = new_col_starts;

   if (hypre_ParCSRMatrixRowStarts(A) == old_col_starts)
   {
      hypre_ParCSRMatrixRowStarts(A) = new_col_starts;
      hypre_ParCSRMatrixOwnsRowStarts(A) = 1;
      hypre_ParCSRMatrixOwnsColStarts(A) = 0;
   }
   else
   {
      hypre_ParCSRMatrixOwnsColStarts(A) = 1;
   }
#endif
}

void HypreParMatrix::GetDiag(Vector &diag) const
{
   const int size = Height();
   diag.SetSize(size);
#ifdef HYPRE_USING_GPU
   if (Device::Allows(Backend::CUDA_MASK | Backend::HIP_MASK))
   {
      MFEM_ASSERT(A->diag->memory_location == HYPRE_MEMORY_DEVICE, "");
      double *d_diag = diag.Write();
      const HYPRE_Int *A_diag_i = A->diag->i;
      const double *A_diag_d = A->diag->data;
      mfem::forall(size, [=] MFEM_HOST_DEVICE (int i)
      {
         d_diag[i] = A_diag_d[A_diag_i[i]];
      });
   }
   else
#endif
   {
      diag.HostWrite();
      HostRead();
      for (int j = 0; j < size; j++)
      {
         diag(j) = A->diag->data[A->diag->i[j]];
         MFEM_ASSERT(A->diag->j[A->diag->i[j]] == j,
                     "the first entry in each row must be the diagonal one");
      }
      HypreRead();
   }
}

static void MakeSparseMatrixWrapper(int nrows, int ncols,
                                    HYPRE_Int *I, HYPRE_Int *J, double *data,
                                    SparseMatrix &wrapper)
{
#ifndef HYPRE_BIGINT
   SparseMatrix tmp(I, J, data, nrows, ncols, false, false, false);
#else
   int *mI = Memory<int>(nrows + 1);
   for (int i = 0; i <= nrows; i++)
   {
      mI[i] = internal::to_int(I[i]); // checks for overflow in debug mode
   }
   const int nnz = mI[nrows];
   int *mJ = Memory<int>(nnz);
   for (int j = 0; j < nnz; j++)
   {
      mJ[j] = internal::to_int(J[j]); // checks for overflow in debug mode
   }
   SparseMatrix tmp(mI, mJ, data, nrows, ncols, true, false, false);
#endif
   wrapper.Swap(tmp);
}

static void MakeWrapper(const hypre_CSRMatrix *mat,
                        const MemoryIJData &mem,
                        SparseMatrix &wrapper)
{
   const int nrows = internal::to_int(hypre_CSRMatrixNumRows(mat));
   const int ncols = internal::to_int(hypre_CSRMatrixNumCols(mat));
   const int nnz = internal::to_int(mat->num_nonzeros);
   const HYPRE_Int *I = mfem::HostRead(mem.I, nrows + 1);
   const HYPRE_Int *J = mfem::HostRead(mem.J, nnz);
   const double *data = mfem::HostRead(mem.data, nnz);
   MakeSparseMatrixWrapper(nrows, ncols,
                           const_cast<HYPRE_Int*>(I),
                           const_cast<HYPRE_Int*>(J),
                           const_cast<double*>(data),
                           wrapper);
}

void HypreParMatrix::GetDiag(SparseMatrix &diag) const
{
   MakeWrapper(A->diag, mem_diag, diag);
}

void HypreParMatrix::GetOffd(SparseMatrix &offd, HYPRE_BigInt* &cmap) const
{
   MakeWrapper(A->offd, mem_offd, offd);
   cmap = A->col_map_offd;
}

void HypreParMatrix::MergeDiagAndOffd(SparseMatrix &merged)
{
   HostRead();
   hypre_CSRMatrix *hypre_merged = hypre_MergeDiagAndOffd(A);
   HypreRead();
   // Wrap 'hypre_merged' as a SparseMatrix 'merged_tmp'
   SparseMatrix merged_tmp;
#if MFEM_HYPRE_VERSION >= 21600
   hypre_CSRMatrixBigJtoJ(hypre_merged);
#endif
   MakeSparseMatrixWrapper(
      internal::to_int(hypre_merged->num_rows),
      internal::to_int(hypre_merged->num_cols),
      hypre_merged->i,
      hypre_merged->j,
      hypre_merged->data,
      merged_tmp);
   // Deep copy 'merged_tmp' to 'merged' so that 'merged' does not need
   // 'hypre_merged'
   merged = merged_tmp;
   merged_tmp.Clear();
   hypre_CSRMatrixDestroy(hypre_merged);
}

void HypreParMatrix::GetBlocks(Array2D<HypreParMatrix*> &blocks,
                               bool interleaved_rows,
                               bool interleaved_cols) const
{
   int nr = blocks.NumRows();
   int nc = blocks.NumCols();

   hypre_ParCSRMatrix **hypre_blocks = new hypre_ParCSRMatrix*[nr * nc];
   HostRead();
   internal::hypre_ParCSRMatrixSplit(A, nr, nc, hypre_blocks,
                                     interleaved_rows, interleaved_cols);
   HypreRead();

   for (int i = 0; i < nr; i++)
   {
      for (int j = 0; j < nc; j++)
      {
         blocks[i][j] = new HypreParMatrix(hypre_blocks[i*nc + j]);
      }
   }

   delete [] hypre_blocks;
}

HypreParMatrix * HypreParMatrix::Transpose() const
{
   hypre_ParCSRMatrix * At;
   hypre_ParCSRMatrixTranspose(A, &At, 1);
   hypre_ParCSRMatrixSetNumNonzeros(At);

   if (!hypre_ParCSRMatrixCommPkg(At)) { hypre_MatvecCommPkgCreate(At); }

   if ( M() == N() )
   {
      /* If the matrix is square, make sure that the first entry in each
         row is the diagonal one. */
      hypre_CSRMatrixReorder(hypre_ParCSRMatrixDiag(At));
   }

   return new HypreParMatrix(At);
}

#if MFEM_HYPRE_VERSION >= 21800
HypreParMatrix *HypreParMatrix::ExtractSubmatrix(const Array<int> &indices,
                                                 double threshold) const
{
   // hypre_ParCSRMatrixExtractSubmatrixFC works on host only, so we move this
   // matrix to host, temporarily:
   HostRead();

   if (!(A->comm))
   {
      hypre_MatvecCommPkgCreate(A);
   }

   hypre_ParCSRMatrix *submat;

   // Get number of rows stored on this processor
   int local_num_vars = hypre_CSRMatrixNumRows(hypre_ParCSRMatrixDiag(A));

   // Form hypre CF-splitting array designating submatrix as F-points (-1)
#ifdef hypre_IntArrayData
   // hypre_BoomerAMGCoarseParms needs CF_marker to be hypre_IntArray *
   hypre_IntArray *CF_marker;

   CF_marker = hypre_IntArrayCreate(local_num_vars);
   hypre_IntArrayInitialize_v2(CF_marker, HYPRE_MEMORY_HOST);
   hypre_IntArraySetConstantValues(CF_marker, 1);
#else
   Array<HYPRE_Int> CF_marker(local_num_vars);
   CF_marker = 1;
#endif
   for (int j=0; j<indices.Size(); j++)
   {
      if (indices[j] > local_num_vars)
      {
         MFEM_WARNING("WARNING : " << indices[j] << " > " << local_num_vars);
      }
#ifdef hypre_IntArrayData
      hypre_IntArrayData(CF_marker)[indices[j]] = -1;
#else
      CF_marker[indices[j]] = -1;
#endif
   }

   // Construct cpts_global array on hypre matrix structure
#if (MFEM_HYPRE_VERSION > 22300) || (MFEM_HYPRE_VERSION == 22300 && HYPRE_DEVELOP_NUMBER >=8)
   HYPRE_BigInt cpts_global[2];

   hypre_BoomerAMGCoarseParms(MPI_COMM_WORLD, local_num_vars, 1, NULL,
                              CF_marker, NULL, cpts_global);
#else
   HYPRE_BigInt *cpts_global;
   hypre_BoomerAMGCoarseParms(MPI_COMM_WORLD, local_num_vars, 1, NULL,
                              CF_marker, NULL, &cpts_global);
#endif

   // Extract submatrix into *submat
#ifdef hypre_IntArrayData
   hypre_ParCSRMatrixExtractSubmatrixFC(A, hypre_IntArrayData(CF_marker),
                                        cpts_global, "FF", &submat,
                                        threshold);
#else
   hypre_ParCSRMatrixExtractSubmatrixFC(A, CF_marker, cpts_global,
                                        "FF", &submat, threshold);
#endif

#if (MFEM_HYPRE_VERSION <= 22300) && !(MFEM_HYPRE_VERSION == 22300 && HYPRE_DEVELOP_NUMBER >=8)
   mfem_hypre_TFree(cpts_global);
#endif
#ifdef hypre_IntArrayData
   hypre_IntArrayDestroy(CF_marker);
#endif

   HypreRead(); // restore the matrix location to the default hypre location

   return new HypreParMatrix(submat);
}
#endif

void HypreParMatrix::EnsureMultTranspose() const
{
#if (MFEM_HYPRE_VERSION == 22500 && HYPRE_DEVELOP_NUMBER >= 1) || \
    (MFEM_HYPRE_VERSION > 22500)
#ifdef HYPRE_USING_GPU
   hypre_ParCSRMatrixLocalTranspose(A);
#endif
#endif
}

void HypreParMatrix::ResetTranspose() const
{
#if (MFEM_HYPRE_VERSION == 22500 && HYPRE_DEVELOP_NUMBER >= 1) || \
    (MFEM_HYPRE_VERSION > 22500)
#ifdef HYPRE_USING_GPU
   if (A->diagT)
   {
      hypre_CSRMatrixDestroy(A->diagT);
      A->diagT = NULL;
   }
   if (A->offdT)
   {
      hypre_CSRMatrixDestroy(A->offdT);
      A->offdT = NULL;
   }
#endif
#endif
}

HYPRE_Int HypreParMatrix::Mult(HypreParVector &x, HypreParVector &y,
                               double a, double b) const
{
   x.HypreRead();
   (b == 0.0) ? y.HypreWrite() : y.HypreReadWrite();
   return hypre_ParCSRMatrixMatvec(a, A, x, b, y);
}

void HypreParMatrix::Mult(double a, const Vector &x, double b, Vector &y) const
{
   MFEM_ASSERT(x.Size() == Width(), "invalid x.Size() = " << x.Size()
               << ", expected size = " << Width());
   MFEM_ASSERT(y.Size() == Height(), "invalid y.Size() = " << y.Size()
               << ", expected size = " << Height());

   if (X == NULL)
   {
      X = new HypreParVector(A->comm,
                             GetGlobalNumCols(),
                             nullptr,
                             GetColStarts());
      Y = new HypreParVector(A->comm,
                             GetGlobalNumRows(),
                             nullptr,
                             GetRowStarts());
   }

   const bool xshallow = CanShallowCopy(x.GetMemory(), GetHypreMemoryClass());
   const bool yshallow = CanShallowCopy(y.GetMemory(), GetHypreMemoryClass());

   if (xshallow)
   {
      X->WrapMemoryRead(x.GetMemory());
   }
   else
   {
      if (auxX.Empty()) { auxX.New(NumCols(), GetHypreMemoryType()); }
      auxX.CopyFrom(x.GetMemory(), auxX.Capacity());  // Deep copy
      X->WrapMemoryRead(auxX);
   }

   if (yshallow)
   {
      if (b != 0.0) { Y->WrapMemoryReadWrite(y.GetMemory()); }
      else { Y->WrapMemoryWrite(y.GetMemory()); }
   }
   else
   {
      if (auxY.Empty()) { auxY.New(NumRows(), GetHypreMemoryType()); }
      if (b != 0.0)
      {
         auxY.CopyFrom(y.GetMemory(), auxY.Capacity());  // Deep copy
         Y->WrapMemoryReadWrite(auxY);
      }
      else
      {
         Y->WrapMemoryWrite(auxY);
      }
   }

   hypre_ParCSRMatrixMatvec(a, A, *X, b, *Y);

   if (!yshallow) { y = *Y; }  // Deep copy
}

void HypreParMatrix::MultTranspose(double a, const Vector &x,
                                   double b, Vector &y) const
{
   MFEM_ASSERT(x.Size() == Height(), "invalid x.Size() = " << x.Size()
               << ", expected size = " << Height());
   MFEM_ASSERT(y.Size() == Width(), "invalid y.Size() = " << y.Size()
               << ", expected size = " << Width());

   // Note: x has the dimensions of Y (height), and
   //       y has the dimensions of X (width)
   if (X == NULL)
   {
      X = new HypreParVector(A->comm,
                             GetGlobalNumCols(),
                             nullptr,
                             GetColStarts());
      Y = new HypreParVector(A->comm,
                             GetGlobalNumRows(),
                             nullptr,
                             GetRowStarts());
   }

   const bool xshallow = CanShallowCopy(x.GetMemory(), GetHypreMemoryClass());
   const bool yshallow = CanShallowCopy(y.GetMemory(), GetHypreMemoryClass());

   // x <--> Y
   if (xshallow)
   {
      Y->WrapMemoryRead(x.GetMemory());
   }
   else
   {
      if (auxY.Empty()) { auxY.New(NumRows(), GetHypreMemoryType()); }
      auxY.CopyFrom(x.GetMemory(), auxY.Capacity());  // Deep copy
      Y->WrapMemoryRead(auxY);
   }

   // y <--> X
   if (yshallow)
   {
      if (b != 0.0) { X->WrapMemoryReadWrite(y.GetMemory()); }
      else { X->WrapMemoryWrite(y.GetMemory()); }
   }
   else
   {
      if (auxX.Empty()) { auxX.New(NumCols(), GetHypreMemoryType()); }
      if (b != 0.0)
      {
         auxX.CopyFrom(y.GetMemory(), auxX.Capacity());  // Deep copy
         X->WrapMemoryReadWrite(auxX);
      }
      else
      {
         X->WrapMemoryWrite(auxX);
      }
   }

   EnsureMultTranspose();

   hypre_ParCSRMatrixMatvecT(a, A, *Y, b, *X);

   if (!yshallow) { y = *X; }  // Deep copy
}

HYPRE_Int HypreParMatrix::Mult(HYPRE_ParVector x, HYPRE_ParVector y,
                               double a, double b) const
{
   return hypre_ParCSRMatrixMatvec(a, A, (hypre_ParVector *) x, b,
                                   (hypre_ParVector *) y);
}

HYPRE_Int HypreParMatrix::MultTranspose(HypreParVector & x, HypreParVector & y,
                                        double a, double b) const
{
   EnsureMultTranspose();
   x.HypreRead();
   (b == 0.0) ? y.HypreWrite() : y.HypreReadWrite();
   return hypre_ParCSRMatrixMatvecT(a, A, x, b, y);
}

void HypreParMatrix::AbsMult(double a, const Vector &x,
                             double b, Vector &y) const
{
   MFEM_ASSERT(x.Size() == Width(), "invalid x.Size() = " << x.Size()
               << ", expected size = " << Width());
   MFEM_ASSERT(y.Size() == Height(), "invalid y.Size() = " << y.Size()
               << ", expected size = " << Height());

   auto x_data = x.HostRead();
   auto y_data = (b == 0.0) ? y.HostWrite() : y.HostReadWrite();

   HostRead();
   internal::hypre_ParCSRMatrixAbsMatvec(A, a, const_cast<double*>(x_data),
                                         b, y_data);
   HypreRead();
}

void HypreParMatrix::AbsMultTranspose(double a, const Vector &x,
                                      double b, Vector &y) const
{
   MFEM_ASSERT(x.Size() == Height(), "invalid x.Size() = " << x.Size()
               << ", expected size = " << Height());
   MFEM_ASSERT(y.Size() == Width(), "invalid y.Size() = " << y.Size()
               << ", expected size = " << Width());

   auto x_data = x.HostRead();
   auto y_data = (b == 0.0) ? y.HostWrite() : y.HostReadWrite();

   HostRead();
   internal::hypre_ParCSRMatrixAbsMatvecT(A, a, const_cast<double*>(x_data),
                                          b, y_data);
   HypreRead();
}

HypreParMatrix* HypreParMatrix::LeftDiagMult(const SparseMatrix &D,
                                             HYPRE_BigInt* row_starts) const
{
   const bool assumed_partition = HYPRE_AssumedPartitionCheck();
   const bool row_starts_given = (row_starts != NULL);
   if (!row_starts_given)
   {
      row_starts = hypre_ParCSRMatrixRowStarts(A);
      MFEM_VERIFY(D.Height() == hypre_CSRMatrixNumRows(A->diag),
                  "the matrix D is NOT compatible with the row starts of"
                  " this HypreParMatrix, row_starts must be given.");
   }
   else
   {
      int offset;
      if (assumed_partition)
      {
         offset = 0;
      }
      else
      {
         MPI_Comm_rank(GetComm(), &offset);
      }
      int local_num_rows = row_starts[offset+1]-row_starts[offset];
      MFEM_VERIFY(local_num_rows == D.Height(), "the number of rows in D is "
                  " not compatible with the given row_starts");
   }
   // D.Width() will be checked for compatibility by the SparseMatrix
   // multiplication function, mfem::Mult(), called below.

   int part_size;
   HYPRE_BigInt global_num_rows;
   if (assumed_partition)
   {
      part_size = 2;
      if (row_starts_given)
      {
         global_num_rows = row_starts[2];
         // Here, we use row_starts[2], so row_starts must come from the
         // methods GetDofOffsets/GetTrueDofOffsets of ParFiniteElementSpace
         // (HYPRE's partitions have only 2 entries).
      }
      else
      {
         global_num_rows = hypre_ParCSRMatrixGlobalNumRows(A);
      }
   }
   else
   {
      MPI_Comm_size(GetComm(), &part_size);
      global_num_rows = row_starts[part_size];
      part_size++;
   }

   HYPRE_BigInt *col_starts = hypre_ParCSRMatrixColStarts(A);
   HYPRE_BigInt *col_map_offd;

   // get the diag and offd blocks as SparseMatrix wrappers
   SparseMatrix A_diag, A_offd;
   GetDiag(A_diag);
   GetOffd(A_offd, col_map_offd);

   // Multiply the diag and offd blocks with D -- these products will be the
   // diag and offd blocks of the output HypreParMatrix, DA.
   SparseMatrix* DA_diag = mfem::Mult(D, A_diag);
   SparseMatrix* DA_offd = mfem::Mult(D, A_offd);

   // Copy row_starts, col_starts, and col_map_offd; ownership of these arrays
   // will be given to the newly constructed output HypreParMatrix, DA.
   HYPRE_BigInt *new_row_starts =
      DuplicateAs<HYPRE_BigInt>(row_starts, part_size, false);
   HYPRE_BigInt *new_col_starts =
      (row_starts == col_starts ? new_row_starts :
       DuplicateAs<HYPRE_BigInt>(col_starts, part_size, false));
   HYPRE_BigInt *new_col_map_offd =
      DuplicateAs<HYPRE_BigInt>(col_map_offd, A_offd.Width());

   // Ownership of DA_diag and DA_offd is transferred to the HypreParMatrix
   // constructor.
   const bool own_diag_offd = true;

   // Create the output HypreParMatrix, DA, from DA_diag and DA_offd
   HypreParMatrix* DA =
      new HypreParMatrix(GetComm(),
                         global_num_rows, hypre_ParCSRMatrixGlobalNumCols(A),
                         new_row_starts, new_col_starts,
                         DA_diag, DA_offd, new_col_map_offd,
                         own_diag_offd);

#if MFEM_HYPRE_VERSION <= 22200
   // Give ownership of row_starts, col_starts, and col_map_offd to DA
   hypre_ParCSRMatrixSetRowStartsOwner(DA->A, 1);
   hypre_ParCSRMatrixSetColStartsOwner(DA->A, 1);
#else
   mfem_hypre_TFree_host(new_row_starts);
   mfem_hypre_TFree_host(new_col_starts);
#endif
   DA->colMapOwner = 1;

   return DA;
}

void HypreParMatrix::ScaleRows(const Vector &diag)
{
   if (hypre_CSRMatrixNumRows(A->diag) != hypre_CSRMatrixNumRows(A->offd))
   {
      mfem_error("Row does not match");
   }

   if (hypre_CSRMatrixNumRows(A->diag) != diag.Size())
   {
      mfem_error("Note the Vector diag is not of compatible dimensions with A\n");
   }

   HostReadWrite();
   diag.HostRead();

   int size = Height();
   double     *Adiag_data   = hypre_CSRMatrixData(A->diag);
   HYPRE_Int  *Adiag_i      = hypre_CSRMatrixI(A->diag);

   double     *Aoffd_data   = hypre_CSRMatrixData(A->offd);
   HYPRE_Int  *Aoffd_i      = hypre_CSRMatrixI(A->offd);
   double val;
   HYPRE_Int jj;
   for (int i(0); i < size; ++i)
   {
      val = diag[i];
      for (jj = Adiag_i[i]; jj < Adiag_i[i+1]; ++jj)
      {
         Adiag_data[jj] *= val;
      }
      for (jj = Aoffd_i[i]; jj < Aoffd_i[i+1]; ++jj)
      {
         Aoffd_data[jj] *= val;
      }
   }

   HypreRead();
}

void HypreParMatrix::InvScaleRows(const Vector &diag)
{
   if (hypre_CSRMatrixNumRows(A->diag) != hypre_CSRMatrixNumRows(A->offd))
   {
      mfem_error("Row does not match");
   }

   if (hypre_CSRMatrixNumRows(A->diag) != diag.Size())
   {
      mfem_error("Note the Vector diag is not of compatible dimensions with A\n");
   }

   HostReadWrite();
   diag.HostRead();

   int size = Height();
   double     *Adiag_data   = hypre_CSRMatrixData(A->diag);
   HYPRE_Int  *Adiag_i      = hypre_CSRMatrixI(A->diag);


   double     *Aoffd_data   = hypre_CSRMatrixData(A->offd);
   HYPRE_Int  *Aoffd_i      = hypre_CSRMatrixI(A->offd);
   double val;
   HYPRE_Int jj;
   for (int i(0); i < size; ++i)
   {
#ifdef MFEM_DEBUG
      if (0.0 == diag(i))
      {
         mfem_error("HypreParMatrix::InvDiagScale : Division by 0");
      }
#endif
      val = 1./diag(i);
      for (jj = Adiag_i[i]; jj < Adiag_i[i+1]; ++jj)
      {
         Adiag_data[jj] *= val;
      }
      for (jj = Aoffd_i[i]; jj < Aoffd_i[i+1]; ++jj)
      {
         Aoffd_data[jj] *= val;
      }
   }

   HypreRead();
}

void HypreParMatrix::operator*=(double s)
{
   if (hypre_CSRMatrixNumRows(A->diag) != hypre_CSRMatrixNumRows(A->offd))
   {
      mfem_error("Row does not match");
   }

   HostReadWrite();

   HYPRE_Int size=hypre_CSRMatrixNumRows(A->diag);
   HYPRE_Int jj;

   double     *Adiag_data   = hypre_CSRMatrixData(A->diag);
   HYPRE_Int  *Adiag_i      = hypre_CSRMatrixI(A->diag);
   for (jj = 0; jj < Adiag_i[size]; ++jj)
   {
      Adiag_data[jj] *= s;
   }

   double     *Aoffd_data   = hypre_CSRMatrixData(A->offd);
   HYPRE_Int  *Aoffd_i      = hypre_CSRMatrixI(A->offd);
   for (jj = 0; jj < Aoffd_i[size]; ++jj)
   {
      Aoffd_data[jj] *= s;
   }

   HypreRead();
}

static void get_sorted_rows_cols(const Array<int> &rows_cols,
                                 Array<HYPRE_Int> &hypre_sorted)
{
   rows_cols.HostRead();
   hypre_sorted.SetSize(rows_cols.Size());
   bool sorted = true;
   for (int i = 0; i < rows_cols.Size(); i++)
   {
      hypre_sorted[i] = rows_cols[i];
      if (i && rows_cols[i-1] > rows_cols[i]) { sorted = false; }
   }
   if (!sorted) { hypre_sorted.Sort(); }
}

void HypreParMatrix::Threshold(double threshold)
{
   int ierr = 0;

   MPI_Comm comm;
   hypre_CSRMatrix * csr_A;
   hypre_CSRMatrix * csr_A_wo_z;
   hypre_ParCSRMatrix * parcsr_A_ptr;
   HYPRE_BigInt * row_starts = NULL; HYPRE_BigInt * col_starts = NULL;
   HYPRE_BigInt row_start = -1;   HYPRE_BigInt row_end = -1;
   HYPRE_BigInt col_start = -1;   HYPRE_BigInt col_end = -1;

   comm = hypre_ParCSRMatrixComm(A);

   ierr += hypre_ParCSRMatrixGetLocalRange(A,
                                           &row_start,&row_end,
                                           &col_start,&col_end );

   row_starts = hypre_ParCSRMatrixRowStarts(A);
   col_starts = hypre_ParCSRMatrixColStarts(A);

#if MFEM_HYPRE_VERSION <= 22200
   bool old_owns_row = hypre_ParCSRMatrixOwnsRowStarts(A);
   bool old_owns_col = hypre_ParCSRMatrixOwnsColStarts(A);
#endif
   HYPRE_BigInt global_num_rows = hypre_ParCSRMatrixGlobalNumRows(A);
   HYPRE_BigInt global_num_cols = hypre_ParCSRMatrixGlobalNumCols(A);
   parcsr_A_ptr = hypre_ParCSRMatrixCreate(comm, global_num_rows,
                                           global_num_cols,
                                           row_starts, col_starts,
                                           0, 0, 0);
#if MFEM_HYPRE_VERSION <= 22200
   hypre_ParCSRMatrixOwnsRowStarts(parcsr_A_ptr) = old_owns_row;
   hypre_ParCSRMatrixOwnsColStarts(parcsr_A_ptr) = old_owns_col;
   hypre_ParCSRMatrixOwnsRowStarts(A) = 0;
   hypre_ParCSRMatrixOwnsColStarts(A) = 0;
#endif

   csr_A = hypre_MergeDiagAndOffd(A);

   // Free A, if owned
   Destroy();
   Init();

   csr_A_wo_z = hypre_CSRMatrixDeleteZeros(csr_A,threshold);

   /* hypre_CSRMatrixDeleteZeros will return a NULL pointer rather than a usable
      CSR matrix if it finds no non-zeros */
   if (csr_A_wo_z == NULL)
   {
      csr_A_wo_z = csr_A;
   }
   else
   {
      ierr += hypre_CSRMatrixDestroy(csr_A);
   }

   /* TODO: GenerateDiagAndOffd() uses an int array of size equal to the number
      of columns in csr_A_wo_z which is the global number of columns in A. This
      does not scale well. */
   ierr += GenerateDiagAndOffd(csr_A_wo_z,parcsr_A_ptr,
                               col_start,col_end);

   ierr += hypre_CSRMatrixDestroy(csr_A_wo_z);

   MFEM_VERIFY(ierr == 0, "");

   A = parcsr_A_ptr;

   hypre_ParCSRMatrixSetNumNonzeros(A);
   /* Make sure that the first entry in each row is the diagonal one. */
#if MFEM_HYPRE_VERSION <= 22200
   if (row_starts == col_starts)
#else
   if ((row_starts[0] == col_starts[0]) &&
       (row_starts[1] == col_starts[1]))
#endif
   {
      hypre_CSRMatrixReorder(hypre_ParCSRMatrixDiag(A));
   }
   if (!hypre_ParCSRMatrixCommPkg(A)) { hypre_MatvecCommPkgCreate(A); }
   height = GetNumRows();
   width = GetNumCols();
}

void HypreParMatrix::DropSmallEntries(double tol)
{
   HYPRE_Int old_err = hypre_error_flag;
   hypre_error_flag = 0;

#if MFEM_HYPRE_VERSION < 21400

   double threshold = 0.0;
   if (tol > 0.0)
   {
      HYPRE_Int *diag_I = A->diag->i,    *offd_I = A->offd->i;
      double    *diag_d = A->diag->data, *offd_d = A->offd->data;
      HYPRE_Int local_num_rows = A->diag->num_rows;
      double max_l2_row_norm = 0.0;
      Vector row;
      for (HYPRE_Int r = 0; r < local_num_rows; r++)
      {
         row.SetDataAndSize(diag_d + diag_I[r], diag_I[r+1]-diag_I[r]);
         double l2_row_norm = row.Norml2();
         row.SetDataAndSize(offd_d + offd_I[r], offd_I[r+1]-offd_I[r]);
         l2_row_norm = std::hypot(l2_row_norm, row.Norml2());
         max_l2_row_norm = std::max(max_l2_row_norm, l2_row_norm);
      }
      double loc_max_l2_row_norm = max_l2_row_norm;
      MPI_Allreduce(&loc_max_l2_row_norm, &max_l2_row_norm, 1, MPI_DOUBLE,
                    MPI_MAX, A->comm);
      threshold = tol * max_l2_row_norm;
   }

   Threshold(threshold);

#elif MFEM_HYPRE_VERSION < 21800

   HYPRE_Int err_flag = hypre_ParCSRMatrixDropSmallEntries(A, tol);
   MFEM_VERIFY(!err_flag, "error encountered: error code = " << err_flag);

#else

   HYPRE_Int err_flag = hypre_ParCSRMatrixDropSmallEntries(A, tol, 2);
   MFEM_VERIFY(!err_flag, "error encountered: error code = " << err_flag);

#endif

   hypre_error_flag = old_err;
}

void HypreParMatrix::EliminateRowsCols(const Array<int> &rows_cols,
                                       const HypreParVector &x,
                                       HypreParVector &b)
{
   Array<HYPRE_Int> rc_sorted;
   get_sorted_rows_cols(rows_cols, rc_sorted);

   internal::hypre_ParCSRMatrixEliminateAXB(
      A, rc_sorted.Size(), rc_sorted.GetData(), x, b);
}

HypreParMatrix* HypreParMatrix::EliminateRowsCols(const Array<int> &rows_cols)
{
   Array<HYPRE_Int> rc_sorted;
   get_sorted_rows_cols(rows_cols, rc_sorted);

   hypre_ParCSRMatrix* Ae;
   HostReadWrite();
   internal::hypre_ParCSRMatrixEliminateAAe(
      A, &Ae, rc_sorted.Size(), rc_sorted.GetData());
   HypreRead();

   return new HypreParMatrix(Ae, true);
}

HypreParMatrix* HypreParMatrix::EliminateCols(const Array<int> &cols)
{
   Array<HYPRE_Int> rc_sorted;
   get_sorted_rows_cols(cols, rc_sorted);

   hypre_ParCSRMatrix* Ae;
   HostReadWrite();
   internal::hypre_ParCSRMatrixEliminateAAe(
      A, &Ae, rc_sorted.Size(), rc_sorted.GetData(), 1);
   HypreRead();

   return new HypreParMatrix(Ae, true);
}

void HypreParMatrix::EliminateRows(const Array<int> &rows)
{
   if (rows.Size() > 0)
   {
      Array<HYPRE_Int> r_sorted;
      get_sorted_rows_cols(rows, r_sorted);
      HostReadWrite();
      internal::hypre_ParCSRMatrixEliminateRows(A, r_sorted.Size(),
                                                r_sorted.GetData());
      HypreRead();
   }
}

void HypreParMatrix::EliminateBC(const HypreParMatrix &Ae,
                                 const Array<int> &ess_dof_list,
                                 const Vector &x, Vector &b) const
{
   // b -= Ae*x
   Ae.Mult(-1.0, x, 1.0, b);

   // All operations below are local, so we can skip them if ess_dof_list is
   // empty on this processor to avoid potential host <--> device transfers.
   if (ess_dof_list.Size() == 0) { return; }

   HostRead();
   hypre_CSRMatrix *A_diag = hypre_ParCSRMatrixDiag(A);
   double *data = hypre_CSRMatrixData(A_diag);
   HYPRE_Int *I = hypre_CSRMatrixI(A_diag);
#ifdef MFEM_DEBUG
   HYPRE_Int    *J   = hypre_CSRMatrixJ(A_diag);
   hypre_CSRMatrix *A_offd = hypre_ParCSRMatrixOffd(A);
   HYPRE_Int *I_offd = hypre_CSRMatrixI(A_offd);
   double *data_offd = hypre_CSRMatrixData(A_offd);
#endif

   ess_dof_list.HostRead();
   x.HostRead();
   b.HostReadWrite();

   for (int i = 0; i < ess_dof_list.Size(); i++)
   {
      int r = ess_dof_list[i];
      b(r) = data[I[r]] * x(r);
#ifdef MFEM_DEBUG
      MFEM_ASSERT(I[r] < I[r+1], "empty row found!");
      // Check that in the rows specified by the ess_dof_list, the matrix A has
      // only one entry -- the diagonal.
      // if (I[r+1] != I[r]+1 || J[I[r]] != r || I_offd[r] != I_offd[r+1])
      if (J[I[r]] != r)
      {
         MFEM_ABORT("the diagonal entry must be the first entry in the row!");
      }
      for (int j = I[r]+1; j < I[r+1]; j++)
      {
         if (data[j] != 0.0)
         {
            MFEM_ABORT("all off-diagonal entries must be zero!");
         }
      }
      for (int j = I_offd[r]; j < I_offd[r+1]; j++)
      {
         if (data_offd[j] != 0.0)
         {
            MFEM_ABORT("all off-diagonal entries must be zero!");
         }
      }
#endif
   }
   HypreRead();
}

void HypreParMatrix::EliminateBC(const Array<int> &ess_dofs,
                                 DiagonalPolicy diag_policy)
{
   hypre_ParCSRMatrix *A_hypre = *this;
   HypreReadWrite();

   hypre_CSRMatrix *diag = hypre_ParCSRMatrixDiag(A_hypre);
   hypre_CSRMatrix *offd = hypre_ParCSRMatrixOffd(A_hypre);

   HYPRE_Int diag_nrows = hypre_CSRMatrixNumRows(diag);
   HYPRE_Int offd_ncols = hypre_CSRMatrixNumCols(offd);

   const int n_ess_dofs = ess_dofs.Size();
   const auto ess_dofs_d = ess_dofs.GetMemory().Read(
                              GetHypreMemoryClass(), n_ess_dofs);

   // Start communication to figure out which columns need to be eliminated in
   // the off-diagonal block
   hypre_ParCSRCommHandle *comm_handle;
   HYPRE_Int *int_buf_data, *eliminate_row, *eliminate_col;
   {
      eliminate_row = mfem_hypre_CTAlloc(HYPRE_Int, diag_nrows);
      eliminate_col = mfem_hypre_CTAlloc(HYPRE_Int, offd_ncols);

      // Make sure A has a communication package
      hypre_ParCSRCommPkg *comm_pkg = hypre_ParCSRMatrixCommPkg(A_hypre);
      if (!comm_pkg)
      {
         hypre_MatvecCommPkgCreate(A_hypre);
         comm_pkg = hypre_ParCSRMatrixCommPkg(A_hypre);
      }

      // Which of the local rows are to be eliminated?
      MFEM_HYPRE_FORALL(i, diag_nrows, eliminate_row[i] = 0; );
      MFEM_HYPRE_FORALL(i, n_ess_dofs, eliminate_row[ess_dofs_d[i]] = 1; );

      // Use a matvec communication pattern to find (in eliminate_col) which of
      // the local offd columns are to be eliminated

      HYPRE_Int num_sends = hypre_ParCSRCommPkgNumSends(comm_pkg);
      HYPRE_Int int_buf_sz = hypre_ParCSRCommPkgSendMapStart(comm_pkg, num_sends);
      int_buf_data = mfem_hypre_CTAlloc(HYPRE_Int, int_buf_sz);

      HYPRE_Int *send_map_elmts;
#if defined(HYPRE_USING_GPU)
      hypre_ParCSRCommPkgCopySendMapElmtsToDevice(comm_pkg);
      send_map_elmts = hypre_ParCSRCommPkgDeviceSendMapElmts(comm_pkg);
#else
      send_map_elmts = hypre_ParCSRCommPkgSendMapElmts(comm_pkg);
#endif
      MFEM_HYPRE_FORALL(i, int_buf_sz,
      {
         int k = send_map_elmts[i];
         int_buf_data[i] = eliminate_row[k];
      });

#if defined(HYPRE_USING_GPU)
      // Try to use device-aware MPI for the communication if available
      comm_handle = hypre_ParCSRCommHandleCreate_v2(
                       11, comm_pkg, HYPRE_MEMORY_DEVICE, int_buf_data,
                       HYPRE_MEMORY_DEVICE, eliminate_col);
#else
      comm_handle = hypre_ParCSRCommHandleCreate(
                       11, comm_pkg, int_buf_data, eliminate_col );
#endif
   }

   // Eliminate rows and columns in the diagonal block
   {
      const auto I = diag->i;
      const auto J = diag->j;
      auto data = diag->data;

      MFEM_HYPRE_FORALL(i, n_ess_dofs,
      {
         const int idof = ess_dofs_d[i];
         for (int j=I[idof]; j<I[idof+1]; ++j)
         {
            const int jdof = J[j];
            if (jdof == idof)
            {
               if (diag_policy == DiagonalPolicy::DIAG_ONE)
               {
                  data[j] = 1.0;
               }
               else if (diag_policy == DiagonalPolicy::DIAG_ZERO)
               {
                  data[j] = 0.0;
               }
               // else (diag_policy == DiagonalPolicy::DIAG_KEEP)
            }
            else
            {
               data[j] = 0.0;
               for (int k=I[jdof]; k<I[jdof+1]; ++k)
               {
                  if (J[k] == idof)
                  {
                     data[k] = 0.0;
                     break;
                  }
               }
            }
         }
      });
   }

   // Eliminate rows in the off-diagonal block
   {
      const auto I = offd->i;
      auto data = offd->data;
      MFEM_HYPRE_FORALL(i, n_ess_dofs,
      {
         const int idof = ess_dofs_d[i];
         for (int j=I[idof]; j<I[idof+1]; ++j)
         {
            data[j] = 0.0;
         }
      });
   }

   // Wait for MPI communication to finish
   hypre_ParCSRCommHandleDestroy(comm_handle);
   mfem_hypre_TFree(int_buf_data);
   mfem_hypre_TFree(eliminate_row);

   // Eliminate columns in the off-diagonal block
   {
      const int nrows_offd = hypre_CSRMatrixNumRows(offd);
      const auto I = offd->i;
      const auto J = offd->j;
      auto data = offd->data;
      MFEM_HYPRE_FORALL(i, nrows_offd,
      {
         for (int j=I[i]; j<I[i+1]; ++j)
         {
            data[j] *= 1 - eliminate_col[J[j]];
         }
      });
   }

   mfem_hypre_TFree(eliminate_col);
}

void HypreParMatrix::Print(const char *fname, HYPRE_Int offi,
                           HYPRE_Int offj) const
{
   HostRead();
   hypre_ParCSRMatrixPrintIJ(A,offi,offj,fname);
   HypreRead();
}

void HypreParMatrix::Read(MPI_Comm comm, const char *fname)
{
   Destroy();
   Init();

   HYPRE_Int base_i, base_j;
   hypre_ParCSRMatrixReadIJ(comm, fname, &base_i, &base_j, &A);
   hypre_ParCSRMatrixSetNumNonzeros(A);

   if (!hypre_ParCSRMatrixCommPkg(A)) { hypre_MatvecCommPkgCreate(A); }

   height = GetNumRows();
   width = GetNumCols();
}

void HypreParMatrix::Read_IJMatrix(MPI_Comm comm, const char *fname)
{
   Destroy();
   Init();

   HYPRE_IJMatrix A_ij;
   HYPRE_IJMatrixRead(fname, comm, 5555, &A_ij); // HYPRE_PARCSR = 5555

   HYPRE_ParCSRMatrix A_parcsr;
   HYPRE_IJMatrixGetObject(A_ij, (void**) &A_parcsr);

   A = (hypre_ParCSRMatrix*)A_parcsr;

   hypre_ParCSRMatrixSetNumNonzeros(A);

   if (!hypre_ParCSRMatrixCommPkg(A)) { hypre_MatvecCommPkgCreate(A); }

   height = GetNumRows();
   width = GetNumCols();
}

void HypreParMatrix::PrintCommPkg(std::ostream &os) const
{
   hypre_ParCSRCommPkg *comm_pkg = A->comm_pkg;
   MPI_Comm comm = A->comm;
   char c = '\0';
   const int tag = 46801;
   int myid, nproc;
   MPI_Comm_rank(comm, &myid);
   MPI_Comm_size(comm, &nproc);

   if (myid != 0)
   {
      MPI_Recv(&c, 1, MPI_CHAR, myid-1, tag, comm, MPI_STATUS_IGNORE);
   }
   else
   {
      os << "\nHypreParMatrix: hypre_ParCSRCommPkg:\n";
   }
   os << "Rank " << myid << ":\n"
      "   number of sends  = " << comm_pkg->num_sends <<
      " (" << sizeof(double)*comm_pkg->send_map_starts[comm_pkg->num_sends] <<
      " bytes)\n"
      "   number of recvs  = " << comm_pkg->num_recvs <<
      " (" << sizeof(double)*comm_pkg->recv_vec_starts[comm_pkg->num_recvs] <<
      " bytes)\n";
   if (myid != nproc-1)
   {
      os << std::flush;
      MPI_Send(&c, 1, MPI_CHAR, myid+1, tag, comm);
   }
   else
   {
      os << std::endl;
   }
   MPI_Barrier(comm);
}

void HypreParMatrix::PrintHash(std::ostream &os) const
{
   HashFunction hf;

   os << "global number of rows    : " << A->global_num_rows << '\n'
      << "global number of columns : " << A->global_num_cols << '\n'
      << "first row index : " << A->first_row_index << '\n'
      << " last row index : " << A->last_row_index << '\n'
      << "first col diag  : " << A->first_col_diag << '\n'
      << " last col diag  : " << A->last_col_diag << '\n'
      << "number of nonzeros : " << A->num_nonzeros << '\n';
   // diagonal, off-diagonal
   hypre_CSRMatrix *csr = A->diag;
   const char *csr_name = "diag";
   for (int m = 0; m < 2; m++)
   {
      auto csr_nnz = csr->i[csr->num_rows];
      os << csr_name << " num rows : " << csr->num_rows << '\n'
         << csr_name << " num cols : " << csr->num_cols << '\n'
         << csr_name << " num nnz  : " << csr->num_nonzeros << '\n'
         << csr_name << " i last   : " << csr_nnz
         << (csr_nnz == csr->num_nonzeros ?
             " [good]" : " [** BAD **]") << '\n';
      hf.AppendInts(csr->i, csr->num_rows + 1);
      os << csr_name << " i     hash : " << hf.GetHash() << '\n';
      os << csr_name << " j     hash : ";
      if (csr->j == nullptr)
      {
         os << "(null)\n";
      }
      else
      {
         hf.AppendInts(csr->j, csr_nnz);
         os << hf.GetHash() << '\n';
      }
#if MFEM_HYPRE_VERSION >= 21600
      os << csr_name << " big j hash : ";
      if (csr->big_j == nullptr)
      {
         os << "(null)\n";
      }
      else
      {
         hf.AppendInts(csr->big_j, csr_nnz);
         os << hf.GetHash() << '\n';
      }
#endif
      os << csr_name << " data  hash : ";
      if (csr->data == nullptr)
      {
         os << "(null)\n";
      }
      else
      {
         hf.AppendDoubles(csr->data, csr_nnz);
         os << hf.GetHash() << '\n';
      }

      csr = A->offd;
      csr_name = "offd";
   }

   hf.AppendInts(A->col_map_offd, A->offd->num_cols);
   os << "col map offd hash : " << hf.GetHash() << '\n';
}

inline void delete_hypre_ParCSRMatrixColMapOffd(hypre_ParCSRMatrix *A)
{
   HYPRE_BigInt  *A_col_map_offd = hypre_ParCSRMatrixColMapOffd(A);
   int size = hypre_CSRMatrixNumCols(hypre_ParCSRMatrixOffd(A));
   Memory<HYPRE_BigInt>(A_col_map_offd, size, true).Delete();
}

void HypreParMatrix::Destroy()
{
   if ( X != NULL ) { delete X; }
   if ( Y != NULL ) { delete Y; }
   auxX.Delete();
   auxY.Delete();

   if (A == NULL) { return; }

#ifdef HYPRE_USING_GPU
   if (ParCSROwner && (diagOwner < 0 || offdOwner < 0))
   {
      // Put the "host" or "hypre" pointers in {i,j,data} of A->{diag,offd}, so
      // that they can be destroyed by hypre when hypre_ParCSRMatrixDestroy(A)
      // is called below.

      // Check that if both diagOwner and offdOwner are negative then they have
      // the same value.
      MFEM_VERIFY(!(diagOwner < 0 && offdOwner < 0) || diagOwner == offdOwner,
                  "invalid state");

      MemoryClass mc = (diagOwner == -1 || offdOwner == -1) ?
                       Device::GetHostMemoryClass() : GetHypreMemoryClass();
      Write(mc, diagOwner < 0, offdOwner <0);
   }
#endif

   mem_diag.I.Delete();
   mem_diag.J.Delete();
   mem_diag.data.Delete();
   if (diagOwner >= 0)
   {
      hypre_CSRMatrixI(A->diag) = NULL;
      hypre_CSRMatrixJ(A->diag) = NULL;
      hypre_CSRMatrixData(A->diag) = NULL;
   }
   mem_offd.I.Delete();
   mem_offd.J.Delete();
   mem_offd.data.Delete();
   if (offdOwner >= 0)
   {
      hypre_CSRMatrixI(A->offd) = NULL;
      hypre_CSRMatrixJ(A->offd) = NULL;
      hypre_CSRMatrixData(A->offd) = NULL;
   }
   if (colMapOwner >= 0)
   {
      if (colMapOwner & 1)
      {
         delete_hypre_ParCSRMatrixColMapOffd(A);
      }
      hypre_ParCSRMatrixColMapOffd(A) = NULL;
   }

   if (ParCSROwner)
   {
      hypre_ParCSRMatrixDestroy(A);
   }
}

void HypreStealOwnership(HypreParMatrix &A_hyp, SparseMatrix &A_diag)
{
#ifndef HYPRE_BIGINT
   bool own_i = A_hyp.GetDiagMemoryI().OwnsHostPtr();
   bool own_j = A_hyp.GetDiagMemoryJ().OwnsHostPtr();
   MFEM_CONTRACT_VAR(own_j);
   MFEM_ASSERT(own_i == own_j, "Inconsistent ownership");
   if (!own_i)
   {
      std::swap(A_diag.GetMemoryI(), A_hyp.GetDiagMemoryI());
      std::swap(A_diag.GetMemoryJ(), A_hyp.GetDiagMemoryJ());
   }
#endif
   if (!A_hyp.GetDiagMemoryData().OwnsHostPtr())
   {
      std::swap(A_diag.GetMemoryData(), A_hyp.GetDiagMemoryData());
   }
   A_hyp.SetOwnerFlags(3, A_hyp.OwnsOffd(), A_hyp.OwnsColMap());
}

#if MFEM_HYPRE_VERSION >= 21800

void BlockInverseScale(const HypreParMatrix *A, HypreParMatrix *C,
                       const Vector *b, HypreParVector *d,
                       int blocksize, BlockInverseScaleJob job)
{
   if (job == BlockInverseScaleJob::MATRIX_ONLY ||
       job == BlockInverseScaleJob::MATRIX_AND_RHS)
   {
      hypre_ParCSRMatrix *C_hypre;
      hypre_ParcsrBdiagInvScal(*A, blocksize, &C_hypre);
      hypre_ParCSRMatrixDropSmallEntries(C_hypre, 1e-15, 1);
      C->WrapHypreParCSRMatrix(C_hypre);
   }

   if (job == BlockInverseScaleJob::RHS_ONLY ||
       job == BlockInverseScaleJob::MATRIX_AND_RHS)
   {
      HypreParVector b_Hypre(A->GetComm(),
                             A->GetGlobalNumRows(),
                             b->GetData(), A->GetRowStarts());
      hypre_ParVector *d_hypre;
      hypre_ParvecBdiagInvScal(b_Hypre, blocksize, &d_hypre, *A);

      d->WrapHypreParVector(d_hypre, true);
   }
}

#endif

#if MFEM_HYPRE_VERSION < 21400

HypreParMatrix *Add(double alpha, const HypreParMatrix &A,
                    double beta,  const HypreParMatrix &B)
{
   hypre_ParCSRMatrix *C_hypre =
      internal::hypre_ParCSRMatrixAdd(const_cast<HypreParMatrix &>(A),
                                      const_cast<HypreParMatrix &>(B));
   MFEM_VERIFY(C_hypre, "error in hypre_ParCSRMatrixAdd");

   if (!hypre_ParCSRMatrixCommPkg(C_hypre)) { hypre_MatvecCommPkgCreate(C_hypre); }
   HypreParMatrix *C = new HypreParMatrix(C_hypre);
   *C = 0.0;
   C->Add(alpha, A);
   C->Add(beta, B);

   return C;
}

HypreParMatrix * ParAdd(const HypreParMatrix *A, const HypreParMatrix *B)
{
   hypre_ParCSRMatrix * C = internal::hypre_ParCSRMatrixAdd(*A,*B);

   if (!hypre_ParCSRMatrixCommPkg(C)) { hypre_MatvecCommPkgCreate(C); }

   return new HypreParMatrix(C);
}

#else

HypreParMatrix *Add(double alpha, const HypreParMatrix &A,
                    double beta,  const HypreParMatrix &B)
{
   hypre_ParCSRMatrix *C;
#if MFEM_HYPRE_VERSION <= 22000
   hypre_ParcsrAdd(alpha, A, beta, B, &C);
#else
   hypre_ParCSRMatrixAdd(alpha, A, beta, B, &C);
#endif
   if (!hypre_ParCSRMatrixCommPkg(C)) { hypre_MatvecCommPkgCreate(C); }

   return new HypreParMatrix(C);
}

HypreParMatrix * ParAdd(const HypreParMatrix *A, const HypreParMatrix *B)
{
   hypre_ParCSRMatrix *C;
#if MFEM_HYPRE_VERSION <= 22000
   hypre_ParcsrAdd(1.0, *A, 1.0, *B, &C);
#else
   hypre_ParCSRMatrixAdd(1.0, *A, 1.0, *B, &C);
#endif
   if (!hypre_ParCSRMatrixCommPkg(C)) { hypre_MatvecCommPkgCreate(C); }

   return new HypreParMatrix(C);
}

#endif

HypreParMatrix * ParMult(const HypreParMatrix *A, const HypreParMatrix *B,
                         bool own_matrix)
{
   hypre_ParCSRMatrix * ab;
#ifdef HYPRE_USING_GPU
   ab = hypre_ParCSRMatMat(*A, *B);
#else
   ab = hypre_ParMatmul(*A,*B);
#endif
   hypre_ParCSRMatrixSetNumNonzeros(ab);

   if (!hypre_ParCSRMatrixCommPkg(ab)) { hypre_MatvecCommPkgCreate(ab); }
   HypreParMatrix *C = new HypreParMatrix(ab);
   if (own_matrix)
   {
      C->CopyRowStarts();
      C->CopyColStarts();
   }
   return C;
}

HypreParMatrix * RAP(const HypreParMatrix *A, const HypreParMatrix *P)
{
   hypre_ParCSRMatrix * rap;

#ifdef HYPRE_USING_GPU
   // FIXME: this way of computing Pt A P can completely eliminate zero rows
   //        from the sparsity pattern of the product which prevents
   //        EliminateZeroRows() from working correctly. This issue is observed
   //        in ex28p.
   // Quick fix: add a diagonal matrix with 0 diagonal.
   // Maybe use hypre_CSRMatrixCheckDiagFirst to see if we need the fix.
   {
      hypre_ParCSRMatrix *Q = hypre_ParCSRMatMat(*A,*P);
      const bool keepTranspose = false;
      rap = hypre_ParCSRTMatMatKT(*P,Q,keepTranspose);
      hypre_ParCSRMatrixDestroy(Q);

      // alternative:
      // hypre_ParCSRMatrixRAPKT
   }
#else
#if MFEM_HYPRE_VERSION <= 22200
   HYPRE_Int P_owns_its_col_starts =
      hypre_ParCSRMatrixOwnsColStarts((hypre_ParCSRMatrix*)(*P));
#endif

   hypre_BoomerAMGBuildCoarseOperator(*P,*A,*P,&rap);

#if MFEM_HYPRE_VERSION <= 22200
   /* Warning: hypre_BoomerAMGBuildCoarseOperator steals the col_starts
      from P (even if it does not own them)! */
   hypre_ParCSRMatrixSetRowStartsOwner(rap,0);
   hypre_ParCSRMatrixSetColStartsOwner(rap,0);
   if (P_owns_its_col_starts)
   {
      hypre_ParCSRMatrixSetColStartsOwner(*P, 1);
   }
#endif
#endif

   hypre_ParCSRMatrixSetNumNonzeros(rap);
   // hypre_MatvecCommPkgCreate(rap);

   return new HypreParMatrix(rap);
}

HypreParMatrix * RAP(const HypreParMatrix * Rt, const HypreParMatrix *A,
                     const HypreParMatrix *P)
{
   hypre_ParCSRMatrix * rap;

#ifdef HYPRE_USING_GPU
   {
      hypre_ParCSRMatrix *Q = hypre_ParCSRMatMat(*A,*P);
      rap = hypre_ParCSRTMatMat(*Rt,Q);
      hypre_ParCSRMatrixDestroy(Q);
   }
#else
#if MFEM_HYPRE_VERSION <= 22200
   HYPRE_Int P_owns_its_col_starts =
      hypre_ParCSRMatrixOwnsColStarts((hypre_ParCSRMatrix*)(*P));
   HYPRE_Int Rt_owns_its_col_starts =
      hypre_ParCSRMatrixOwnsColStarts((hypre_ParCSRMatrix*)(*Rt));
#endif

   hypre_BoomerAMGBuildCoarseOperator(*Rt,*A,*P,&rap);

#if MFEM_HYPRE_VERSION <= 22200
   /* Warning: hypre_BoomerAMGBuildCoarseOperator steals the col_starts
      from Rt and P (even if they do not own them)! */
   hypre_ParCSRMatrixSetRowStartsOwner(rap,0);
   hypre_ParCSRMatrixSetColStartsOwner(rap,0);
   if (P_owns_its_col_starts)
   {
      hypre_ParCSRMatrixSetColStartsOwner(*P, 1);
   }
   if (Rt_owns_its_col_starts)
   {
      hypre_ParCSRMatrixSetColStartsOwner(*Rt, 1);
   }
#endif
#endif

   hypre_ParCSRMatrixSetNumNonzeros(rap);
   // hypre_MatvecCommPkgCreate(rap);

   return new HypreParMatrix(rap);
}

// Helper function for HypreParMatrixFromBlocks. Note that scalability to
// extremely large processor counts is limited by the use of MPI_Allgather.
void GatherBlockOffsetData(MPI_Comm comm, const int rank, const int nprocs,
                           const int num_loc, const Array<int> &offsets,
                           std::vector<int> &all_num_loc, const int numBlocks,
                           std::vector<std::vector<HYPRE_BigInt>> &blockProcOffsets,
                           std::vector<HYPRE_BigInt> &procOffsets,
                           std::vector<std::vector<int>> &procBlockOffsets,
                           HYPRE_BigInt &firstLocal, HYPRE_BigInt &globalNum)
{
   std::vector<std::vector<int>> all_block_num_loc(numBlocks);

   MPI_Allgather(&num_loc, 1, MPI_INT, all_num_loc.data(), 1, MPI_INT, comm);

   for (int j = 0; j < numBlocks; ++j)
   {
      all_block_num_loc[j].resize(nprocs);
      blockProcOffsets[j].resize(nprocs);

      const int blockNumRows = offsets[j + 1] - offsets[j];
      MPI_Allgather(&blockNumRows, 1, MPI_INT, all_block_num_loc[j].data(), 1,
                    MPI_INT, comm);
      blockProcOffsets[j][0] = 0;
      for (int i = 0; i < nprocs - 1; ++i)
      {
         blockProcOffsets[j][i + 1] = blockProcOffsets[j][i]
                                      + all_block_num_loc[j][i];
      }
   }

   firstLocal = 0;
   globalNum = 0;
   procOffsets[0] = 0;
   for (int i = 0; i < nprocs; ++i)
   {
      globalNum += all_num_loc[i];
      MFEM_VERIFY(globalNum >= 0, "overflow in global size");
      if (i < rank)
      {
         firstLocal += all_num_loc[i];
      }

      if (i < nprocs - 1)
      {
         procOffsets[i + 1] = procOffsets[i] + all_num_loc[i];
      }

      procBlockOffsets[i].resize(numBlocks);
      procBlockOffsets[i][0] = 0;
      for (int j = 1; j < numBlocks; ++j)
      {
         procBlockOffsets[i][j] = procBlockOffsets[i][j - 1]
                                  + all_block_num_loc[j - 1][i];
      }
   }
}

HypreParMatrix * HypreParMatrixFromBlocks(Array2D<HypreParMatrix*> &blocks,
                                          Array2D<double> *blockCoeff)
{
   const int numBlockRows = blocks.NumRows();
   const int numBlockCols = blocks.NumCols();

   MFEM_VERIFY(numBlockRows > 0 &&
               numBlockCols > 0, "Invalid input to HypreParMatrixFromBlocks");

   if (blockCoeff != NULL)
   {
      MFEM_VERIFY(numBlockRows == blockCoeff->NumRows() &&
                  numBlockCols == blockCoeff->NumCols(),
                  "Invalid input to HypreParMatrixFromBlocks");
   }

   Array<int> rowOffsets(numBlockRows+1);
   Array<int> colOffsets(numBlockCols+1);

   int nonNullBlockRow0 = -1;
   for (int j=0; j<numBlockCols; ++j)
   {
      if (blocks(0,j) != NULL)
      {
         nonNullBlockRow0 = j;
         break;
      }
   }

   MFEM_VERIFY(nonNullBlockRow0 >= 0, "Null row of blocks");
   MPI_Comm comm = blocks(0,nonNullBlockRow0)->GetComm();

   // Set offsets based on the number of rows or columns in each block.
   rowOffsets = 0;
   colOffsets = 0;
   for (int i=0; i<numBlockRows; ++i)
   {
      for (int j=0; j<numBlockCols; ++j)
      {
         if (blocks(i,j) != NULL)
         {
            const int nrows = blocks(i,j)->NumRows();
            const int ncols = blocks(i,j)->NumCols();

            if (rowOffsets[i+1] == 0)
            {
               rowOffsets[i+1] = nrows;
            }
            else
            {
               MFEM_VERIFY(rowOffsets[i+1] == nrows,
                           "Inconsistent blocks in HypreParMatrixFromBlocks");
            }

            if (colOffsets[j+1] == 0)
            {
               colOffsets[j+1] = ncols;
            }
            else
            {
               MFEM_VERIFY(colOffsets[j+1] == ncols,
                           "Inconsistent blocks in HypreParMatrixFromBlocks");
            }
         }
      }
      rowOffsets[i+1] += rowOffsets[i];
   }

   for (int j=0; j<numBlockCols; ++j)
   {
      colOffsets[j+1] += colOffsets[j];
   }

   const int num_loc_rows = rowOffsets[numBlockRows];
   const int num_loc_cols = colOffsets[numBlockCols];

   int nprocs, rank;
   MPI_Comm_rank(comm, &rank);
   MPI_Comm_size(comm, &nprocs);

   std::vector<int> all_num_loc_rows(nprocs);
   std::vector<int> all_num_loc_cols(nprocs);
   std::vector<HYPRE_BigInt> procRowOffsets(nprocs);
   std::vector<HYPRE_BigInt> procColOffsets(nprocs);
   std::vector<std::vector<HYPRE_BigInt>> blockRowProcOffsets(numBlockRows);
   std::vector<std::vector<HYPRE_BigInt>> blockColProcOffsets(numBlockCols);
   std::vector<std::vector<int>> procBlockRowOffsets(nprocs);
   std::vector<std::vector<int>> procBlockColOffsets(nprocs);

   HYPRE_BigInt first_loc_row, glob_nrows, first_loc_col, glob_ncols;
   GatherBlockOffsetData(comm, rank, nprocs, num_loc_rows, rowOffsets,
                         all_num_loc_rows, numBlockRows, blockRowProcOffsets,
                         procRowOffsets, procBlockRowOffsets, first_loc_row,
                         glob_nrows);

   GatherBlockOffsetData(comm, rank, nprocs, num_loc_cols, colOffsets,
                         all_num_loc_cols, numBlockCols, blockColProcOffsets,
                         procColOffsets, procBlockColOffsets, first_loc_col,
                         glob_ncols);

   std::vector<int> opI(num_loc_rows + 1);
   std::vector<int> cnt(num_loc_rows);

   for (int i = 0; i < num_loc_rows; ++i)
   {
      opI[i] = 0;
      cnt[i] = 0;
   }

   opI[num_loc_rows] = 0;

   Array2D<hypre_CSRMatrix *> csr_blocks(numBlockRows, numBlockCols);

   // Loop over all blocks, to determine nnz for each row.
   for (int i = 0; i < numBlockRows; ++i)
   {
      for (int j = 0; j < numBlockCols; ++j)
      {
         if (blocks(i, j) == NULL)
         {
            csr_blocks(i, j) = NULL;
         }
         else
         {
            blocks(i, j)->HostRead();
            csr_blocks(i, j) = hypre_MergeDiagAndOffd(*blocks(i, j));
            blocks(i, j)->HypreRead();

            for (int k = 0; k < csr_blocks(i, j)->num_rows; ++k)
            {
               opI[rowOffsets[i] + k + 1] +=
                  csr_blocks(i, j)->i[k + 1] - csr_blocks(i, j)->i[k];
            }
         }
      }
   }

   // Now opI[i] is nnz for row i-1. Do a partial sum to get offsets.
   for (int i = 0; i < num_loc_rows; ++i)
   {
      opI[i + 1] += opI[i];
   }

   const int nnz = opI[num_loc_rows];

   std::vector<HYPRE_BigInt> opJ(nnz);
   std::vector<double> data(nnz);

   // Loop over all blocks, to set matrix data.
   for (int i = 0; i < numBlockRows; ++i)
   {
      for (int j = 0; j < numBlockCols; ++j)
      {
         if (csr_blocks(i, j) != NULL)
         {
            const int nrows = csr_blocks(i, j)->num_rows;
            const double cij = blockCoeff ? (*blockCoeff)(i, j) : 1.0;
#if MFEM_HYPRE_VERSION >= 21600
            const bool usingBigJ = (csr_blocks(i, j)->big_j != NULL);
#endif

            for (int k = 0; k < nrows; ++k)
            {
               const int rowg = rowOffsets[i] + k; // process-local row
               const int nnz_k = csr_blocks(i,j)->i[k+1]-csr_blocks(i,j)->i[k];
               const int osk = csr_blocks(i, j)->i[k];

               for (int l = 0; l < nnz_k; ++l)
               {
                  // Find the column process offset for the block.
#if MFEM_HYPRE_VERSION >= 21600
                  const HYPRE_Int bcol = usingBigJ ?
                                         csr_blocks(i, j)->big_j[osk + l] :
                                         csr_blocks(i, j)->j[osk + l];
#else
                  const HYPRE_Int bcol = csr_blocks(i, j)->j[osk + l];
#endif

                  // find the processor 'bcolproc' that holds column 'bcol':
                  const auto &offs = blockColProcOffsets[j];
                  const int bcolproc =
                     std::upper_bound(offs.begin() + 1, offs.end(), bcol)
                     - offs.begin() - 1;

                  opJ[opI[rowg] + cnt[rowg]] = procColOffsets[bcolproc] +
                                               procBlockColOffsets[bcolproc][j]
                                               + bcol
                                               - blockColProcOffsets[j][bcolproc];
                  data[opI[rowg] + cnt[rowg]] = cij * csr_blocks(i, j)->data[osk + l];
                  cnt[rowg]++;
               }
            }
         }
      }
   }

   for (int i = 0; i < numBlockRows; ++i)
   {
      for (int j = 0; j < numBlockCols; ++j)
      {
         if (csr_blocks(i, j) != NULL)
         {
            hypre_CSRMatrixDestroy(csr_blocks(i, j));
         }
      }
   }

   MFEM_VERIFY(HYPRE_AssumedPartitionCheck(),
               "only 'assumed partition' mode is supported");

   std::vector<HYPRE_BigInt> rowStarts2(2);
   rowStarts2[0] = first_loc_row;
   rowStarts2[1] = first_loc_row + all_num_loc_rows[rank];

   int square = std::equal(all_num_loc_rows.begin(), all_num_loc_rows.end(),
                           all_num_loc_cols.begin());
   if (square)
   {
      return new HypreParMatrix(comm, num_loc_rows, glob_nrows, glob_ncols,
                                opI.data(), opJ.data(),
                                data.data(),
                                rowStarts2.data(),
                                rowStarts2.data());
   }
   else
   {
      std::vector<HYPRE_BigInt> colStarts2(2);
      colStarts2[0] = first_loc_col;
      colStarts2[1] = first_loc_col + all_num_loc_cols[rank];

      return new HypreParMatrix(comm, num_loc_rows, glob_nrows, glob_ncols,
                                opI.data(), opJ.data(),
                                data.data(),
                                rowStarts2.data(),
                                colStarts2.data());
   }
}

void EliminateBC(const HypreParMatrix &A, const HypreParMatrix &Ae,
                 const Array<int> &ess_dof_list,
                 const Vector &X, Vector &B)
{
   A.EliminateBC(Ae, ess_dof_list, X, B);
}

// Taubin or "lambda-mu" scheme, which alternates between positive and
// negative step sizes to approximate low-pass filter effect.

int ParCSRRelax_Taubin(hypre_ParCSRMatrix *A, // matrix to relax with
                       hypre_ParVector *f,    // right-hand side
                       double lambda,
                       double mu,
                       int N,
                       double max_eig,
                       hypre_ParVector *u,    // initial/updated approximation
                       hypre_ParVector *r     // another temp vector
                      )
{
   hypre_CSRMatrix *A_diag = hypre_ParCSRMatrixDiag(A);
   HYPRE_Int num_rows = hypre_CSRMatrixNumRows(A_diag);

   double *u_data = hypre_VectorData(hypre_ParVectorLocalVector(u));
   double *r_data = hypre_VectorData(hypre_ParVectorLocalVector(r));

   for (int i = 0; i < N; i++)
   {
      // get residual: r = f - A*u
      hypre_ParVectorCopy(f, r);
      hypre_ParCSRMatrixMatvec(-1.0, A, u, 1.0, r);

      double coef;
      (0 == (i % 2)) ? coef = lambda : coef = mu;

      for (HYPRE_Int j = 0; j < num_rows; j++)
      {
         u_data[j] += coef*r_data[j] / max_eig;
      }
   }

   return 0;
}

// FIR scheme, which uses Chebyshev polynomials and a window function
// to approximate a low-pass step filter.

int ParCSRRelax_FIR(hypre_ParCSRMatrix *A, // matrix to relax with
                    hypre_ParVector *f,    // right-hand side
                    double max_eig,
                    int poly_order,
                    double* fir_coeffs,
                    hypre_ParVector *u,    // initial/updated approximation
                    hypre_ParVector *x0,   // temporaries
                    hypre_ParVector *x1,
                    hypre_ParVector *x2,
                    hypre_ParVector *x3)

{
   hypre_CSRMatrix *A_diag = hypre_ParCSRMatrixDiag(A);
   HYPRE_Int num_rows = hypre_CSRMatrixNumRows(A_diag);

   double *u_data = hypre_VectorData(hypre_ParVectorLocalVector(u));

   double *x0_data = hypre_VectorData(hypre_ParVectorLocalVector(x0));
   double *x1_data = hypre_VectorData(hypre_ParVectorLocalVector(x1));
   double *x2_data = hypre_VectorData(hypre_ParVectorLocalVector(x2));
   double *x3_data = hypre_VectorData(hypre_ParVectorLocalVector(x3));

   hypre_ParVectorCopy(u, x0);

   // x1 = f -A*x0/max_eig
   hypre_ParVectorCopy(f, x1);
   hypre_ParCSRMatrixMatvec(-1.0, A, x0, 1.0, x1);

   for (HYPRE_Int i = 0; i < num_rows; i++)
   {
      x1_data[i] /= -max_eig;
   }

   // x1 = x0 -x1
   for (HYPRE_Int i = 0; i < num_rows; i++)
   {
      x1_data[i] = x0_data[i] -x1_data[i];
   }

   // x3 = f0*x0 +f1*x1
   for (HYPRE_Int i = 0; i < num_rows; i++)
   {
      x3_data[i] = fir_coeffs[0]*x0_data[i] +fir_coeffs[1]*x1_data[i];
   }

   for (int n = 2; n <= poly_order; n++)
   {
      // x2 = f - A*x1/max_eig
      hypre_ParVectorCopy(f, x2);
      hypre_ParCSRMatrixMatvec(-1.0, A, x1, 1.0, x2);

      for (HYPRE_Int i = 0; i < num_rows; i++)
      {
         x2_data[i] /= -max_eig;
      }

      // x2 = (x1-x0) +(x1-2*x2)
      // x3 = x3 +f[n]*x2
      // x0 = x1
      // x1 = x2

      for (HYPRE_Int i = 0; i < num_rows; i++)
      {
         x2_data[i] = (x1_data[i]-x0_data[i]) +(x1_data[i]-2*x2_data[i]);
         x3_data[i] += fir_coeffs[n]*x2_data[i];
         x0_data[i] = x1_data[i];
         x1_data[i] = x2_data[i];
      }
   }

   for (HYPRE_Int i = 0; i < num_rows; i++)
   {
      u_data[i] = x3_data[i];
   }

   return 0;
}

HypreSmoother::HypreSmoother() : Solver()
{
   type = default_type;
   relax_times = 1;
   relax_weight = 1.0;
   omega = 1.0;
   poly_order = 2;
   poly_fraction = .3;
   lambda = 0.5;
   mu = -0.5;
   taubin_iter = 40;

   l1_norms = NULL;
   pos_l1_norms = false;
   eig_est_cg_iter = 10;
   B = X = V = Z = NULL;
   auxB.Reset(); auxX.Reset();
   X0 = X1 = NULL;
   fir_coeffs = NULL;
   A_is_symmetric = false;
}

HypreSmoother::HypreSmoother(const HypreParMatrix &A_, int type_,
                             int relax_times_, double relax_weight_,
                             double omega_, int poly_order_,
                             double poly_fraction_, int eig_est_cg_iter_)
{
   type = type_;
   relax_times = relax_times_;
   relax_weight = relax_weight_;
   omega = omega_;
   poly_order = poly_order_;
   poly_fraction = poly_fraction_;
   eig_est_cg_iter = eig_est_cg_iter_;

   l1_norms = NULL;
   pos_l1_norms = false;
   B = X = V = Z = NULL;
   auxB.Reset(); auxX.Reset();
   X0 = X1 = NULL;
   fir_coeffs = NULL;
   A_is_symmetric = false;

   SetOperator(A_);
}

void HypreSmoother::SetType(HypreSmoother::Type type_, int relax_times_)
{
   type = static_cast<int>(type_);
   relax_times = relax_times_;
}

void HypreSmoother::SetSOROptions(double relax_weight_, double omega_)
{
   relax_weight = relax_weight_;
   omega = omega_;
}

void HypreSmoother::SetPolyOptions(int poly_order_, double poly_fraction_,
                                   int eig_est_cg_iter_)
{
   poly_order = poly_order_;
   poly_fraction = poly_fraction_;
   eig_est_cg_iter = eig_est_cg_iter_;
}

void HypreSmoother::SetTaubinOptions(double lambda_, double mu_,
                                     int taubin_iter_)
{
   lambda = lambda_;
   mu = mu_;
   taubin_iter = taubin_iter_;
}

void HypreSmoother::SetWindowByName(const char* name)
{
   double a = -1, b, c;
   if (!strcmp(name,"Rectangular")) { a = 1.0,  b = 0.0,  c = 0.0; }
   if (!strcmp(name,"Hanning")) { a = 0.5,  b = 0.5,  c = 0.0; }
   if (!strcmp(name,"Hamming")) { a = 0.54, b = 0.46, c = 0.0; }
   if (!strcmp(name,"Blackman")) { a = 0.42, b = 0.50, c = 0.08; }
   if (a < 0)
   {
      mfem_error("HypreSmoother::SetWindowByName : name not recognized!");
   }

   SetWindowParameters(a, b, c);
}

void HypreSmoother::SetWindowParameters(double a, double b, double c)
{
   window_params[0] = a;
   window_params[1] = b;
   window_params[2] = c;
}

void HypreSmoother::SetOperator(const Operator &op)
{
   A = const_cast<HypreParMatrix *>(dynamic_cast<const HypreParMatrix *>(&op));
   if (A == NULL)
   {
      mfem_error("HypreSmoother::SetOperator : not HypreParMatrix!");
   }

   height = A->Height();
   width = A->Width();

   auxX.Delete(); auxB.Delete();
   if (B) { delete B; }
   if (X) { delete X; }
   if (V) { delete V; }
   if (Z) { delete Z; }
   if (l1_norms)
   {
      mfem_hypre_TFree(l1_norms);
   }
   delete X0;
   delete X1;

   X1 = X0 = Z = V = B = X = NULL;
   auxB.Reset(); auxX.Reset();

   if (type >= 1 && type <= 4)
   {
      hypre_ParCSRComputeL1Norms(*A, type, NULL, &l1_norms);
      // The above call will set the hypre_error_flag when it encounters zero
      // rows in A.
   }
   else if (type == 5)
   {
      l1_norms = mfem_hypre_CTAlloc(double, height);
      Vector ones(height), diag(l1_norms, height);
      ones = 1.0;
      A->Mult(ones, diag);
   }
   else
   {
      l1_norms = NULL;
   }
   if (l1_norms && pos_l1_norms)
   {
#if defined(HYPRE_USING_GPU)
      double *d_l1_norms = l1_norms;  // avoid *this capture
      MFEM_GPU_FORALL(i, height,
      {
         d_l1_norms[i] = std::abs(d_l1_norms[i]);
      });
#else
      for (int i = 0; i < height; i++)
      {
         l1_norms[i] = std::abs(l1_norms[i]);
      }
#endif
   }

   if (type == 16)
   {
      poly_scale = 1;
      if (eig_est_cg_iter > 0)
      {
         hypre_ParCSRMaxEigEstimateCG(*A, poly_scale, eig_est_cg_iter,
                                      &max_eig_est, &min_eig_est);
      }
      else
      {
#if MFEM_HYPRE_VERSION <= 22200
         min_eig_est = 0;
         hypre_ParCSRMaxEigEstimate(*A, poly_scale, &max_eig_est);
#else
         hypre_ParCSRMaxEigEstimate(*A, poly_scale, &max_eig_est, &min_eig_est);
#endif
      }
      Z = new HypreParVector(*A);
   }
   else if (type == 1001 || type == 1002)
   {
      poly_scale = 0;
      if (eig_est_cg_iter > 0)
      {
         hypre_ParCSRMaxEigEstimateCG(*A, poly_scale, eig_est_cg_iter,
                                      &max_eig_est, &min_eig_est);
      }
      else
      {
#if MFEM_HYPRE_VERSION <= 22200
         min_eig_est = 0;
         hypre_ParCSRMaxEigEstimate(*A, poly_scale, &max_eig_est);
#else
         hypre_ParCSRMaxEigEstimate(*A, poly_scale, &max_eig_est, &min_eig_est);
#endif
      }

      // The Taubin and FIR polynomials are defined on [0, 2]
      max_eig_est /= 2;

      // Compute window function, Chebyshev coefficients, and allocate temps.
      if (type == 1002)
      {
         // Temporaries for Chebyshev recursive evaluation
         Z = new HypreParVector(*A);
         X0 = new HypreParVector(*A);
         X1 = new HypreParVector(*A);

         SetFIRCoefficients(max_eig_est);
      }
   }
}

void HypreSmoother::SetFIRCoefficients(double max_eig)
{
   if (fir_coeffs)
   {
      delete [] fir_coeffs;
   }

   fir_coeffs = new double[poly_order+1];

   double* window_coeffs = new double[poly_order+1];
   double* cheby_coeffs = new double[poly_order+1];

   double a = window_params[0];
   double b = window_params[1];
   double c = window_params[2];
   for (int i = 0; i <= poly_order; i++)
   {
      double t = (i*M_PI)/(poly_order+1);
      window_coeffs[i] = a + b*cos(t) +c*cos(2*t);
   }

   double k_pb = poly_fraction*max_eig;
   double theta_pb = acos(1.0 -0.5*k_pb);
   double sigma = 0.0;
   cheby_coeffs[0] = (theta_pb +sigma)/M_PI;
   for (int i = 1; i <= poly_order; i++)
   {
      double t = i*(theta_pb+sigma);
      cheby_coeffs[i] = 2.0*sin(t)/(i*M_PI);
   }

   for (int i = 0; i <= poly_order; i++)
   {
      fir_coeffs[i] = window_coeffs[i]*cheby_coeffs[i];
   }

   delete[] window_coeffs;
   delete[] cheby_coeffs;
}

void HypreSmoother::Mult(const HypreParVector &b, HypreParVector &x) const
{
   if (A == NULL)
   {
      mfem_error("HypreSmoother::Mult (...) : HypreParMatrix A is missing");
      return;
   }

   // TODO: figure out where each function needs A, b, and x ...

   b.HypreRead();
   if (!iterative_mode)
   {
      x.HypreWrite();
      if (type == 0 && relax_times == 1)
      {
         // Note: hypre_ParCSRDiagScale() is not exposed in older versions
         HYPRE_ParCSRDiagScale(NULL, *A, b, x);
         if (relax_weight != 1.0)
         {
            hypre_ParVectorScale(relax_weight, x);
         }
         return;
      }
      hypre_ParVectorSetConstantValues(x, 0.0);
   }
   else
   {
      x.HypreReadWrite();
   }

   if (V == NULL)
   {
      V = new HypreParVector(*A);
   }

   if (type == 1001)
   {
      for (int sweep = 0; sweep < relax_times; sweep++)
      {
         ParCSRRelax_Taubin(*A, b, lambda, mu, taubin_iter,
                            max_eig_est,
                            x, *V);
      }
   }
   else if (type == 1002)
   {
      for (int sweep = 0; sweep < relax_times; sweep++)
      {
         ParCSRRelax_FIR(*A, b,
                         max_eig_est,
                         poly_order,
                         fir_coeffs,
                         x,
                         *X0, *X1, *V, *Z);
      }
   }
   else
   {
      int hypre_type = type;
      // hypre doesn't have lumped Jacobi, so treat the action as l1-Jacobi
      if (type == 5) { hypre_type = 1; }

      if (Z == NULL)
      {
         hypre_ParCSRRelax(*A, b, hypre_type,
                           relax_times, l1_norms, relax_weight, omega,
                           max_eig_est, min_eig_est, poly_order, poly_fraction,
                           x, *V, NULL);
      }
      else
      {
         hypre_ParCSRRelax(*A, b, hypre_type,
                           relax_times, l1_norms, relax_weight, omega,
                           max_eig_est, min_eig_est, poly_order, poly_fraction,
                           x, *V, *Z);
      }
   }
}

void HypreSmoother::Mult(const Vector &b, Vector &x) const
{
   MFEM_ASSERT(b.Size() == NumCols(), "");
   MFEM_ASSERT(x.Size() == NumRows(), "");

   if (A == NULL)
   {
      mfem_error("HypreSmoother::Mult (...) : HypreParMatrix A is missing");
      return;
   }

   if (B == NULL)
   {
      B = new HypreParVector(A->GetComm(),
                             A -> GetGlobalNumRows(),
                             nullptr,
                             A -> GetRowStarts());
      X = new HypreParVector(A->GetComm(),
                             A -> GetGlobalNumCols(),
                             nullptr,
                             A -> GetColStarts());
   }

   const bool bshallow = CanShallowCopy(b.GetMemory(), GetHypreMemoryClass());
   const bool xshallow = CanShallowCopy(x.GetMemory(), GetHypreMemoryClass());

   if (bshallow)
   {
      B->WrapMemoryRead(b.GetMemory());
   }
   else
   {
      if (auxB.Empty()) { auxB.New(NumCols(), GetHypreMemoryType()); }
      auxB.CopyFrom(b.GetMemory(), auxB.Capacity());  // Deep copy
      B->WrapMemoryRead(auxB);
   }

   if (xshallow)
   {
      if (iterative_mode) { X->WrapMemoryReadWrite(x.GetMemory()); }
      else { X->WrapMemoryWrite(x.GetMemory()); }
   }
   else
   {
      if (auxX.Empty()) { auxX.New(NumRows(), GetHypreMemoryType()); }
      if (iterative_mode)
      {
         auxX.CopyFrom(x.GetMemory(), x.Size());  // Deep copy
         X->WrapMemoryReadWrite(auxX);
      }
      else
      {
         X->WrapMemoryWrite(auxX);
      }
   }

   Mult(*B, *X);

   if (!xshallow) { x = *X; }  // Deep copy
}

void HypreSmoother::MultTranspose(const Vector &b, Vector &x) const
{
   if (A_is_symmetric || type == 0 || type == 1 || type == 5)
   {
      Mult(b, x);
      return;
   }
   mfem_error("HypreSmoother::MultTranspose (...) : undefined!\n");
}

HypreSmoother::~HypreSmoother()
{
   auxX.Delete(); auxB.Delete();
   if (B) { delete B; }
   if (X) { delete X; }
   if (V) { delete V; }
   if (Z) { delete Z; }
   if (l1_norms)
   {
      mfem_hypre_TFree(l1_norms);
   }
   if (fir_coeffs)
   {
      delete [] fir_coeffs;
   }
   if (X0) { delete X0; }
   if (X1) { delete X1; }
}


HypreSolver::HypreSolver()
{
   A = NULL;
   setup_called = 0;
   B = X = NULL;
   auxB.Reset();
   auxX.Reset();
   error_mode = ABORT_HYPRE_ERRORS;
}

HypreSolver::HypreSolver(const HypreParMatrix *A_)
   : Solver(A_->Height(), A_->Width())
{
   A = A_;
   setup_called = 0;
   B = X = NULL;
   auxB.Reset();
   auxX.Reset();
   error_mode = ABORT_HYPRE_ERRORS;
}

bool HypreSolver::WrapVectors(const Vector &b, Vector &x) const
{
   MFEM_ASSERT(b.Size() == NumCols(), "");
   MFEM_ASSERT(x.Size() == NumRows(), "");

   MFEM_VERIFY(A != NULL, "HypreParMatrix A is missing");

   if (B == NULL)
   {
      B = new HypreParVector(A->GetComm(), A->GetGlobalNumRows(),
                             nullptr, A->GetRowStarts());
      X = new HypreParVector(A->GetComm(), A->GetGlobalNumCols(),
                             nullptr, A->GetColStarts());
   }

   const bool bshallow = CanShallowCopy(b.GetMemory(), GetHypreMemoryClass());
   const bool xshallow = CanShallowCopy(x.GetMemory(), GetHypreMemoryClass());

   if (bshallow)
   {
      B->WrapMemoryRead(b.GetMemory());
   }
   else
   {
      if (auxB.Empty()) { auxB.New(NumCols(), GetHypreMemoryType()); }
      auxB.CopyFrom(b.GetMemory(), auxB.Capacity());  // Deep copy
      B->WrapMemoryRead(auxB);
   }

   if (xshallow)
   {
      if (iterative_mode) { X->WrapMemoryReadWrite(x.GetMemory()); }
      else { X->WrapMemoryWrite(x.GetMemory()); }
   }
   else
   {
      if (auxX.Empty()) { auxX.New(NumRows(), GetHypreMemoryType()); }
      if (iterative_mode)
      {
         auxX.CopyFrom(x.GetMemory(), x.Size());  // Deep copy
         X->WrapMemoryReadWrite(auxX);
      }
      else
      {
         X->WrapMemoryWrite(auxX);
      }
   }

   return xshallow;
}

void HypreSolver::Setup(const HypreParVector &b, HypreParVector &x) const
{
   if (setup_called) { return; }

   MFEM_VERIFY(A != NULL, "HypreParMatrix A is missing");

   HYPRE_Int err_flag = SetupFcn()(*this, *A, b, x);
   if (error_mode == WARN_HYPRE_ERRORS)
   {
      if (err_flag)
      { MFEM_WARNING("Error during setup! Error code: " << err_flag); }
   }
   else if (error_mode == ABORT_HYPRE_ERRORS)
   {
      MFEM_VERIFY(!err_flag, "Error during setup! Error code: " << err_flag);
   }
   hypre_error_flag = 0;
   setup_called = 1;
}

void HypreSolver::Setup(const Vector &b, Vector &x) const
{
   const bool x_shallow = WrapVectors(b, x);
   Setup(*B, *X);
   if (!x_shallow) { x = *X; }  // Deep copy if shallow copy is impossible
}

void HypreSolver::Mult(const HypreParVector &b, HypreParVector &x) const
{
   HYPRE_Int err_flag;
   if (A == NULL)
   {
      mfem_error("HypreSolver::Mult (...) : HypreParMatrix A is missing");
      return;
   }

   if (!iterative_mode)
   {
      x.HypreWrite();
      hypre_ParVectorSetConstantValues(x, 0.0);
   }

   b.HypreRead();
   x.HypreReadWrite();

   Setup(b, x);

   err_flag = SolveFcn()(*this, *A, b, x);
   if (error_mode == WARN_HYPRE_ERRORS)
   {
      if (err_flag)
      { MFEM_WARNING("Error during solve! Error code: " << err_flag); }
   }
   else if (error_mode == ABORT_HYPRE_ERRORS)
   {
      MFEM_VERIFY(!err_flag, "Error during solve! Error code: " << err_flag);
   }
   hypre_error_flag = 0;
}

void HypreSolver::Mult(const Vector &b, Vector &x) const
{
   const bool x_shallow = WrapVectors(b, x);
   Mult(*B, *X);
   if (!x_shallow) { x = *X; }  // Deep copy if shallow copy is impossible
}

HypreSolver::~HypreSolver()
{
   if (B) { delete B; }
   if (X) { delete X; }
   auxB.Delete();
   auxX.Delete();
}


HyprePCG::HyprePCG(MPI_Comm comm) : precond(NULL)
{
   iterative_mode = true;

   HYPRE_ParCSRPCGCreate(comm, &pcg_solver);
}

HyprePCG::HyprePCG(const HypreParMatrix &A_) : HypreSolver(&A_), precond(NULL)
{
   MPI_Comm comm;

   iterative_mode = true;

   HYPRE_ParCSRMatrixGetComm(*A, &comm);

   HYPRE_ParCSRPCGCreate(comm, &pcg_solver);
}

void HyprePCG::SetOperator(const Operator &op)
{
   const HypreParMatrix *new_A = dynamic_cast<const HypreParMatrix *>(&op);
   MFEM_VERIFY(new_A, "new Operator must be a HypreParMatrix!");

   // update base classes: Operator, Solver, HypreSolver
   height = new_A->Height();
   width  = new_A->Width();
   A = const_cast<HypreParMatrix *>(new_A);
   if (precond)
   {
      precond->SetOperator(*A);
      this->SetPreconditioner(*precond);
   }
   setup_called = 0;
   delete X;
   delete B;
   B = X = NULL;
   auxB.Delete(); auxB.Reset();
   auxX.Delete(); auxX.Reset();
}

void HyprePCG::SetTol(double tol)
{
   HYPRE_PCGSetTol(pcg_solver, tol);
}

void HyprePCG::SetAbsTol(double atol)
{
   HYPRE_PCGSetAbsoluteTol(pcg_solver, atol);
}

void HyprePCG::SetMaxIter(int max_iter)
{
   HYPRE_PCGSetMaxIter(pcg_solver, max_iter);
}

void HyprePCG::SetLogging(int logging)
{
   HYPRE_PCGSetLogging(pcg_solver, logging);
}

void HyprePCG::SetPrintLevel(int print_lvl)
{
   HYPRE_ParCSRPCGSetPrintLevel(pcg_solver, print_lvl);
}

void HyprePCG::SetPreconditioner(HypreSolver &precond_)
{
   precond = &precond_;

   HYPRE_ParCSRPCGSetPrecond(pcg_solver,
                             precond_.SolveFcn(),
                             precond_.SetupFcn(),
                             precond_);
}

void HyprePCG::SetResidualConvergenceOptions(int res_frequency, double rtol)
{
   HYPRE_PCGSetTwoNorm(pcg_solver, 1);
   if (res_frequency > 0)
   {
      HYPRE_PCGSetRecomputeResidualP(pcg_solver, res_frequency);
   }
   if (rtol > 0.0)
   {
      HYPRE_PCGSetResidualTol(pcg_solver, rtol);
   }
}

void HyprePCG::Mult(const HypreParVector &b, HypreParVector &x) const
{
   int myid;
   HYPRE_Int time_index = 0;
   HYPRE_Int num_iterations;
   double final_res_norm;
   MPI_Comm comm;
   HYPRE_Int print_level;

   HYPRE_PCGGetPrintLevel(pcg_solver, &print_level);
   HYPRE_ParCSRPCGSetPrintLevel(pcg_solver, print_level%3);

   HYPRE_ParCSRMatrixGetComm(*A, &comm);

   if (!iterative_mode)
   {
      x.HypreWrite();
      hypre_ParVectorSetConstantValues(x, 0.0);
   }

   b.HypreRead();
   x.HypreReadWrite();

   if (!setup_called)
   {
      if (print_level > 0 && print_level < 3)
      {
         time_index = hypre_InitializeTiming("PCG Setup");
         hypre_BeginTiming(time_index);
      }

      HYPRE_ParCSRPCGSetup(pcg_solver, *A, b, x);
      setup_called = 1;

      if (print_level > 0 && print_level < 3)
      {
         hypre_EndTiming(time_index);
         hypre_PrintTiming("Setup phase times", comm);
         hypre_FinalizeTiming(time_index);
         hypre_ClearTiming();
      }
   }

   if (print_level > 0 && print_level < 3)
   {
      time_index = hypre_InitializeTiming("PCG Solve");
      hypre_BeginTiming(time_index);
   }

   HYPRE_ParCSRPCGSolve(pcg_solver, *A, b, x);

   if (print_level > 0)
   {
      if (print_level < 3)
      {
         hypre_EndTiming(time_index);
         hypre_PrintTiming("Solve phase times", comm);
         hypre_FinalizeTiming(time_index);
         hypre_ClearTiming();
      }

      HYPRE_ParCSRPCGGetNumIterations(pcg_solver, &num_iterations);
      HYPRE_ParCSRPCGGetFinalRelativeResidualNorm(pcg_solver,
                                                  &final_res_norm);

      MPI_Comm_rank(comm, &myid);

      if (myid == 0)
      {
         mfem::out << "PCG Iterations = " << num_iterations << endl
                   << "Final PCG Relative Residual Norm = " << final_res_norm
                   << endl;
      }
   }
   HYPRE_ParCSRPCGSetPrintLevel(pcg_solver, print_level);
}

HyprePCG::~HyprePCG()
{
   HYPRE_ParCSRPCGDestroy(pcg_solver);
}


HypreGMRES::HypreGMRES(MPI_Comm comm) : precond(NULL)
{
   iterative_mode = true;

   HYPRE_ParCSRGMRESCreate(comm, &gmres_solver);
   SetDefaultOptions();
}

HypreGMRES::HypreGMRES(const HypreParMatrix &A_)
   : HypreSolver(&A_), precond(NULL)
{
   MPI_Comm comm;

   iterative_mode = true;

   HYPRE_ParCSRMatrixGetComm(*A, &comm);

   HYPRE_ParCSRGMRESCreate(comm, &gmres_solver);
   SetDefaultOptions();
}

void HypreGMRES::SetDefaultOptions()
{
   int k_dim    = 50;
   int max_iter = 100;
   double tol   = 1e-6;

   HYPRE_ParCSRGMRESSetKDim(gmres_solver, k_dim);
   HYPRE_ParCSRGMRESSetMaxIter(gmres_solver, max_iter);
   HYPRE_ParCSRGMRESSetTol(gmres_solver, tol);
}

void HypreGMRES::SetOperator(const Operator &op)
{
   const HypreParMatrix *new_A = dynamic_cast<const HypreParMatrix *>(&op);
   MFEM_VERIFY(new_A, "new Operator must be a HypreParMatrix!");

   // update base classes: Operator, Solver, HypreSolver
   height = new_A->Height();
   width  = new_A->Width();
   A = const_cast<HypreParMatrix *>(new_A);
   if (precond)
   {
      precond->SetOperator(*A);
      this->SetPreconditioner(*precond);
   }
   setup_called = 0;
   delete X;
   delete B;
   B = X = NULL;
   auxB.Delete(); auxB.Reset();
   auxX.Delete(); auxX.Reset();
}

void HypreGMRES::SetTol(double tol)
{
   HYPRE_GMRESSetTol(gmres_solver, tol);
}

void HypreGMRES::SetAbsTol(double tol)
{
   HYPRE_GMRESSetAbsoluteTol(gmres_solver, tol);
}

void HypreGMRES::SetMaxIter(int max_iter)
{
   HYPRE_GMRESSetMaxIter(gmres_solver, max_iter);
}

void HypreGMRES::SetKDim(int k_dim)
{
   HYPRE_GMRESSetKDim(gmres_solver, k_dim);
}

void HypreGMRES::SetLogging(int logging)
{
   HYPRE_GMRESSetLogging(gmres_solver, logging);
}

void HypreGMRES::SetPrintLevel(int print_lvl)
{
   HYPRE_GMRESSetPrintLevel(gmres_solver, print_lvl);
}

void HypreGMRES::SetPreconditioner(HypreSolver &precond_)
{
   precond = &precond_;

   HYPRE_ParCSRGMRESSetPrecond(gmres_solver,
                               precond_.SolveFcn(),
                               precond_.SetupFcn(),
                               precond_);
}

void HypreGMRES::Mult(const HypreParVector &b, HypreParVector &x) const
{
   int myid;
   HYPRE_Int time_index = 0;
   HYPRE_Int num_iterations;
   double final_res_norm;
   MPI_Comm comm;
   HYPRE_Int print_level;

   HYPRE_GMRESGetPrintLevel(gmres_solver, &print_level);

   HYPRE_ParCSRMatrixGetComm(*A, &comm);

   if (!iterative_mode)
   {
      x.HypreWrite();
      hypre_ParVectorSetConstantValues(x, 0.0);
   }

   b.HypreRead();
   x.HypreReadWrite();

   if (!setup_called)
   {
      if (print_level > 0)
      {
         time_index = hypre_InitializeTiming("GMRES Setup");
         hypre_BeginTiming(time_index);
      }

      HYPRE_ParCSRGMRESSetup(gmres_solver, *A, b, x);
      setup_called = 1;

      if (print_level > 0)
      {
         hypre_EndTiming(time_index);
         hypre_PrintTiming("Setup phase times", comm);
         hypre_FinalizeTiming(time_index);
         hypre_ClearTiming();
      }
   }

   if (print_level > 0)
   {
      time_index = hypre_InitializeTiming("GMRES Solve");
      hypre_BeginTiming(time_index);
   }

   HYPRE_ParCSRGMRESSolve(gmres_solver, *A, b, x);

   if (print_level > 0)
   {
      hypre_EndTiming(time_index);
      hypre_PrintTiming("Solve phase times", comm);
      hypre_FinalizeTiming(time_index);
      hypre_ClearTiming();

      HYPRE_ParCSRGMRESGetNumIterations(gmres_solver, &num_iterations);
      HYPRE_ParCSRGMRESGetFinalRelativeResidualNorm(gmres_solver,
                                                    &final_res_norm);

      MPI_Comm_rank(comm, &myid);

      if (myid == 0)
      {
         mfem::out << "GMRES Iterations = " << num_iterations << endl
                   << "Final GMRES Relative Residual Norm = " << final_res_norm
                   << endl;
      }
   }
}

HypreGMRES::~HypreGMRES()
{
   HYPRE_ParCSRGMRESDestroy(gmres_solver);
}


HypreFGMRES::HypreFGMRES(MPI_Comm comm) : precond(NULL)
{
   iterative_mode = true;

   HYPRE_ParCSRFlexGMRESCreate(comm, &fgmres_solver);
   SetDefaultOptions();
}

HypreFGMRES::HypreFGMRES(const HypreParMatrix &A_)
   : HypreSolver(&A_), precond(NULL)
{
   MPI_Comm comm;

   iterative_mode = true;

   HYPRE_ParCSRMatrixGetComm(*A, &comm);

   HYPRE_ParCSRFlexGMRESCreate(comm, &fgmres_solver);
   SetDefaultOptions();
}

void HypreFGMRES::SetDefaultOptions()
{
   int k_dim    = 50;
   int max_iter = 100;
   double tol   = 1e-6;

   HYPRE_ParCSRFlexGMRESSetKDim(fgmres_solver, k_dim);
   HYPRE_ParCSRFlexGMRESSetMaxIter(fgmres_solver, max_iter);
   HYPRE_ParCSRFlexGMRESSetTol(fgmres_solver, tol);
}

void HypreFGMRES::SetOperator(const Operator &op)
{
   const HypreParMatrix *new_A = dynamic_cast<const HypreParMatrix *>(&op);
   MFEM_VERIFY(new_A, "new Operator must be a HypreParMatrix!");

   // update base classes: Operator, Solver, HypreSolver
   height = new_A->Height();
   width  = new_A->Width();
   A = const_cast<HypreParMatrix *>(new_A);
   if (precond)
   {
      precond->SetOperator(*A);
      this->SetPreconditioner(*precond);
   }
   setup_called = 0;
   delete X;
   delete B;
   B = X = NULL;
   auxB.Delete(); auxB.Reset();
   auxX.Delete(); auxX.Reset();
}

void HypreFGMRES::SetTol(double tol)
{
   HYPRE_ParCSRFlexGMRESSetTol(fgmres_solver, tol);
}

void HypreFGMRES::SetMaxIter(int max_iter)
{
   HYPRE_ParCSRFlexGMRESSetMaxIter(fgmres_solver, max_iter);
}

void HypreFGMRES::SetKDim(int k_dim)
{
   HYPRE_ParCSRFlexGMRESSetKDim(fgmres_solver, k_dim);
}

void HypreFGMRES::SetLogging(int logging)
{
   HYPRE_ParCSRFlexGMRESSetLogging(fgmres_solver, logging);
}

void HypreFGMRES::SetPrintLevel(int print_lvl)
{
   HYPRE_ParCSRFlexGMRESSetPrintLevel(fgmres_solver, print_lvl);
}

void HypreFGMRES::SetPreconditioner(HypreSolver &precond_)
{
   precond = &precond_;
   HYPRE_ParCSRFlexGMRESSetPrecond(fgmres_solver,
                                   precond_.SolveFcn(),
                                   precond_.SetupFcn(),
                                   precond_);
}

void HypreFGMRES::Mult(const HypreParVector &b, HypreParVector &x) const
{
   int myid;
   HYPRE_Int time_index = 0;
   HYPRE_Int num_iterations;
   double final_res_norm;
   MPI_Comm comm;
   HYPRE_Int print_level;

   HYPRE_FlexGMRESGetPrintLevel(fgmres_solver, &print_level);

   HYPRE_ParCSRMatrixGetComm(*A, &comm);

   if (!iterative_mode)
   {
      x.HypreWrite();
      hypre_ParVectorSetConstantValues(x, 0.0);
   }

   b.HypreRead();
   x.HypreReadWrite();

   if (!setup_called)
   {
      if (print_level > 0)
      {
         time_index = hypre_InitializeTiming("FGMRES Setup");
         hypre_BeginTiming(time_index);
      }

      HYPRE_ParCSRFlexGMRESSetup(fgmres_solver, *A, b, x);
      setup_called = 1;

      if (print_level > 0)
      {
         hypre_EndTiming(time_index);
         hypre_PrintTiming("Setup phase times", comm);
         hypre_FinalizeTiming(time_index);
         hypre_ClearTiming();
      }
   }

   if (print_level > 0)
   {
      time_index = hypre_InitializeTiming("FGMRES Solve");
      hypre_BeginTiming(time_index);
   }

   HYPRE_ParCSRFlexGMRESSolve(fgmres_solver, *A, b, x);

   if (print_level > 0)
   {
      hypre_EndTiming(time_index);
      hypre_PrintTiming("Solve phase times", comm);
      hypre_FinalizeTiming(time_index);
      hypre_ClearTiming();

      HYPRE_ParCSRFlexGMRESGetNumIterations(fgmres_solver, &num_iterations);
      HYPRE_ParCSRFlexGMRESGetFinalRelativeResidualNorm(fgmres_solver,
                                                        &final_res_norm);

      MPI_Comm_rank(comm, &myid);

      if (myid == 0)
      {
         mfem::out << "FGMRES Iterations = " << num_iterations << endl
                   << "Final FGMRES Relative Residual Norm = " << final_res_norm
                   << endl;
      }
   }
}

HypreFGMRES::~HypreFGMRES()
{
   HYPRE_ParCSRFlexGMRESDestroy(fgmres_solver);
}


void HypreDiagScale::SetOperator(const Operator &op)
{
   const HypreParMatrix *new_A = dynamic_cast<const HypreParMatrix *>(&op);
   MFEM_VERIFY(new_A, "new Operator must be a HypreParMatrix!");

   // update base classes: Operator, Solver, HypreSolver
   height = new_A->Height();
   width  = new_A->Width();
   A = const_cast<HypreParMatrix *>(new_A);
   setup_called = 0;
   delete X;
   delete B;
   B = X = NULL;
   auxB.Delete(); auxB.Reset();
   auxX.Delete(); auxX.Reset();
}


HypreParaSails::HypreParaSails(MPI_Comm comm)
{
   HYPRE_ParaSailsCreate(comm, &sai_precond);
   SetDefaultOptions();
}

HypreParaSails::HypreParaSails(const HypreParMatrix &A) : HypreSolver(&A)
{
   MPI_Comm comm;

   HYPRE_ParCSRMatrixGetComm(A, &comm);

   HYPRE_ParaSailsCreate(comm, &sai_precond);
   SetDefaultOptions();
}

void HypreParaSails::SetDefaultOptions()
{
   int    sai_max_levels = 1;
   double sai_threshold  = 0.1;
   double sai_filter     = 0.1;
   int    sai_sym        = 0;
   double sai_loadbal    = 0.0;
   int    sai_reuse      = 0;
   int    sai_logging    = 1;

   HYPRE_ParaSailsSetParams(sai_precond, sai_threshold, sai_max_levels);
   HYPRE_ParaSailsSetFilter(sai_precond, sai_filter);
   HYPRE_ParaSailsSetSym(sai_precond, sai_sym);
   HYPRE_ParaSailsSetLoadbal(sai_precond, sai_loadbal);
   HYPRE_ParaSailsSetReuse(sai_precond, sai_reuse);
   HYPRE_ParaSailsSetLogging(sai_precond, sai_logging);
}

void HypreParaSails::ResetSAIPrecond(MPI_Comm comm)
{
   HYPRE_Int  sai_max_levels;
   HYPRE_Real sai_threshold;
   HYPRE_Real sai_filter;
   HYPRE_Int  sai_sym;
   HYPRE_Real sai_loadbal;
   HYPRE_Int  sai_reuse;
   HYPRE_Int  sai_logging;

   // hypre_ParAMGData *amg_data = (hypre_ParAMGData *)sai_precond;
   HYPRE_ParaSailsGetNlevels(sai_precond, &sai_max_levels);
   HYPRE_ParaSailsGetThresh(sai_precond, &sai_threshold);
   HYPRE_ParaSailsGetFilter(sai_precond, &sai_filter);
   HYPRE_ParaSailsGetSym(sai_precond, &sai_sym);
   HYPRE_ParaSailsGetLoadbal(sai_precond, &sai_loadbal);
   HYPRE_ParaSailsGetReuse(sai_precond, &sai_reuse);
   HYPRE_ParaSailsGetLogging(sai_precond, &sai_logging);

   HYPRE_ParaSailsDestroy(sai_precond);
   HYPRE_ParaSailsCreate(comm, &sai_precond);

   HYPRE_ParaSailsSetParams(sai_precond, sai_threshold, sai_max_levels);
   HYPRE_ParaSailsSetFilter(sai_precond, sai_filter);
   HYPRE_ParaSailsSetSym(sai_precond, sai_sym);
   HYPRE_ParaSailsSetLoadbal(sai_precond, sai_loadbal);
   HYPRE_ParaSailsSetReuse(sai_precond, sai_reuse);
   HYPRE_ParaSailsSetLogging(sai_precond, sai_logging);
}

void HypreParaSails::SetOperator(const Operator &op)
{
   const HypreParMatrix *new_A = dynamic_cast<const HypreParMatrix *>(&op);
   MFEM_VERIFY(new_A, "new Operator must be a HypreParMatrix!");

   if (A)
   {
      MPI_Comm comm;
      HYPRE_ParCSRMatrixGetComm(*A, &comm);
      ResetSAIPrecond(comm);
   }

   // update base classes: Operator, Solver, HypreSolver
   height = new_A->Height();
   width  = new_A->Width();
   A = const_cast<HypreParMatrix *>(new_A);
   setup_called = 0;
   delete X;
   delete B;
   B = X = NULL;
   auxB.Delete(); auxB.Reset();
   auxX.Delete(); auxX.Reset();
}

void HypreParaSails::SetParams(double threshold, int max_levels)
{
   HYPRE_ParaSailsSetParams(sai_precond, threshold, max_levels);
}

void HypreParaSails::SetFilter(double filter)
{
   HYPRE_ParaSailsSetFilter(sai_precond, filter);
}

void HypreParaSails::SetLoadBal(double loadbal)
{
   HYPRE_ParaSailsSetLoadbal(sai_precond, loadbal);
}

void HypreParaSails::SetReuse(int reuse)
{
   HYPRE_ParaSailsSetReuse(sai_precond, reuse);
}

void HypreParaSails::SetLogging(int logging)
{
   HYPRE_ParaSailsSetLogging(sai_precond, logging);
}

void HypreParaSails::SetSymmetry(int sym)
{
   HYPRE_ParaSailsSetSym(sai_precond, sym);
}

HypreParaSails::~HypreParaSails()
{
   HYPRE_ParaSailsDestroy(sai_precond);
}


HypreEuclid::HypreEuclid(MPI_Comm comm)
{
   HYPRE_EuclidCreate(comm, &euc_precond);
   SetDefaultOptions();
}

HypreEuclid::HypreEuclid(const HypreParMatrix &A) : HypreSolver(&A)
{
   MPI_Comm comm;

   HYPRE_ParCSRMatrixGetComm(A, &comm);

   HYPRE_EuclidCreate(comm, &euc_precond);
   SetDefaultOptions();
}

void HypreEuclid::SetDefaultOptions()
{
   int    euc_level = 1; // We use ILU(1)
   int    euc_stats = 0; // No logging
   int    euc_mem   = 0; // No memory logging
   int    euc_bj    = 0; // 1: Use Block Jacobi
   int    euc_ro_sc = 0; // 1: Use Row scaling

   HYPRE_EuclidSetLevel(euc_precond, euc_level);
   HYPRE_EuclidSetStats(euc_precond, euc_stats);
   HYPRE_EuclidSetMem(euc_precond, euc_mem);
   HYPRE_EuclidSetBJ(euc_precond, euc_bj);
   HYPRE_EuclidSetRowScale(euc_precond, euc_ro_sc);
}

void HypreEuclid::SetLevel(int level)
{
   HYPRE_EuclidSetLevel(euc_precond, level);
}

void HypreEuclid::SetStats(int stats)
{
   HYPRE_EuclidSetStats(euc_precond, stats);
}

void HypreEuclid::SetMemory(int mem)
{
   HYPRE_EuclidSetMem(euc_precond, mem);
}

void HypreEuclid::SetBJ(int bj)
{
   HYPRE_EuclidSetBJ(euc_precond, bj);
}

void HypreEuclid::SetRowScale(int row_scale)
{
   HYPRE_EuclidSetRowScale(euc_precond, row_scale);
}

void HypreEuclid::ResetEuclidPrecond(MPI_Comm comm)
{
   // Euclid does not seem to offer access to its current configuration, so we
   // simply reset it to its default options.
   HYPRE_EuclidDestroy(euc_precond);
   HYPRE_EuclidCreate(comm, &euc_precond);

   SetDefaultOptions();
}

void HypreEuclid::SetOperator(const Operator &op)
{
   const HypreParMatrix *new_A = dynamic_cast<const HypreParMatrix *>(&op);
   MFEM_VERIFY(new_A, "new Operator must be a HypreParMatrix!");

   if (A)
   {
      MPI_Comm comm;
      HYPRE_ParCSRMatrixGetComm(*new_A, &comm);
      ResetEuclidPrecond(comm);
   }

   // update base classes: Operator, Solver, HypreSolver
   height = new_A->Height();
   width  = new_A->Width();
   A = const_cast<HypreParMatrix *>(new_A);
   setup_called = 0;
   delete X;
   delete B;
   B = X = NULL;
   auxB.Delete(); auxB.Reset();
   auxX.Delete(); auxX.Reset();
}

HypreEuclid::~HypreEuclid()
{
   HYPRE_EuclidDestroy(euc_precond);
}


#if MFEM_HYPRE_VERSION >= 21900
HypreILU::HypreILU()
{
   HYPRE_ILUCreate(&ilu_precond);
   SetDefaultOptions();
}

void HypreILU::SetDefaultOptions()
{
   // The type of incomplete LU used locally and globally (see class doc)
   HYPRE_Int ilu_type = 0; // ILU(k) locally and block Jacobi globally
   HYPRE_ILUSetType(ilu_precond, ilu_type);

   // Maximum iterations; 1 iter for preconditioning
   HYPRE_Int max_iter = 1;
   HYPRE_ILUSetMaxIter(ilu_precond, max_iter);

   // The tolerance when used as a smoother; set to 0.0 for preconditioner
   HYPRE_Real tol = 0.0;
   HYPRE_ILUSetTol(ilu_precond, tol);

   // Fill level for ILU(k)
   HYPRE_Int lev_fill = 1;
   HYPRE_ILUSetLevelOfFill(ilu_precond, lev_fill);

   // Local reordering scheme; 0 = no reordering, 1 = reverse Cuthill-McKee
   HYPRE_Int reorder_type = 1;
   HYPRE_ILUSetLocalReordering(ilu_precond, reorder_type);

   // Information print level; 0 = none, 1 = setup, 2 = solve, 3 = setup+solve
   HYPRE_Int print_level = 0;
   HYPRE_ILUSetPrintLevel(ilu_precond, print_level);
}

void HypreILU::ResetILUPrecond()
{
   if (ilu_precond)
   {
      HYPRE_ILUDestroy(ilu_precond);
   }
   HYPRE_ILUCreate(&ilu_precond);
   SetDefaultOptions();
}

void HypreILU::SetLevelOfFill(HYPRE_Int lev_fill)
{
   HYPRE_ILUSetLevelOfFill(ilu_precond, lev_fill);
}

void HypreILU::SetType(HYPRE_Int ilu_type)
{
   HYPRE_ILUSetType(ilu_precond, ilu_type);
}

void HypreILU::SetMaxIter(HYPRE_Int max_iter)
{
   HYPRE_ILUSetMaxIter(ilu_precond, max_iter);
}

void HypreILU::SetTol(HYPRE_Real tol)
{
   HYPRE_ILUSetTol(ilu_precond, tol);
}

void HypreILU::SetLocalReordering(HYPRE_Int reorder_type)
{
   HYPRE_ILUSetLocalReordering(ilu_precond, reorder_type);
}

void HypreILU::SetPrintLevel(HYPRE_Int print_level)
{
   HYPRE_ILUSetPrintLevel(ilu_precond, print_level);
}

void HypreILU::SetOperator(const Operator &op)
{
   const HypreParMatrix *new_A = dynamic_cast<const HypreParMatrix *>(&op);
   MFEM_VERIFY(new_A, "new Operator must be a HypreParMatrix!");

   if (A) { ResetILUPrecond(); }

   // update base classes: Operator, Solver, HypreSolver
   height = new_A->Height();
   width  = new_A->Width();
   A = const_cast<HypreParMatrix *>(new_A);
   setup_called = 0;
   delete X;
   delete B;
   B = X = NULL;
   auxB.Delete(); auxB.Reset();
   auxX.Delete(); auxX.Reset();
}

HypreILU::~HypreILU()
{
   HYPRE_ILUDestroy(ilu_precond);
}
#endif


HypreBoomerAMG::HypreBoomerAMG()
{
   HYPRE_BoomerAMGCreate(&amg_precond);
   SetDefaultOptions();
}

HypreBoomerAMG::HypreBoomerAMG(const HypreParMatrix &A) : HypreSolver(&A)
{
   HYPRE_BoomerAMGCreate(&amg_precond);
   SetDefaultOptions();
}

void HypreBoomerAMG::SetDefaultOptions()
{
#if !defined(HYPRE_USING_GPU)
   // AMG coarsening options:
   int coarsen_type = 10;   // 10 = HMIS, 8 = PMIS, 6 = Falgout, 0 = CLJP
   int agg_levels   = 1;    // number of aggressive coarsening levels
   double theta     = 0.25; // strength threshold: 0.25, 0.5, 0.8

   // AMG interpolation options:
   int interp_type  = 6;    // 6 = extended+i, 0 = classical
   int Pmax         = 4;    // max number of elements per row in P

   // AMG relaxation options:
   int relax_type   = 8;    // 8 = l1-GS, 6 = symm. GS, 3 = GS, 18 = l1-Jacobi
   int relax_sweeps = 1;    // relaxation sweeps on each level

   // Additional options:
   int print_level  = 1;    // print AMG iterations? 1 = no, 2 = yes
   int max_levels   = 25;   // max number of levels in AMG hierarchy
#else
   // AMG coarsening options:
   int coarsen_type = 8;    // 10 = HMIS, 8 = PMIS, 6 = Falgout, 0 = CLJP
   int agg_levels   = 0;    // number of aggressive coarsening levels
   double theta     = 0.25; // strength threshold: 0.25, 0.5, 0.8

   // AMG interpolation options:
   int interp_type  = 6;    // 6 = extended+i, or 18 = extended+e
   int Pmax         = 4;    // max number of elements per row in P

   // AMG relaxation options:
   int relax_type   = 18;   // 18 = l1-Jacobi, or 16 = Chebyshev
   int relax_sweeps = 1;    // relaxation sweeps on each level

   // Additional options:
   int print_level  = 1;    // print AMG iterations? 1 = no, 2 = yes
   int max_levels   = 25;   // max number of levels in AMG hierarchy
#endif

   HYPRE_BoomerAMGSetCoarsenType(amg_precond, coarsen_type);
   HYPRE_BoomerAMGSetAggNumLevels(amg_precond, agg_levels);
   HYPRE_BoomerAMGSetRelaxType(amg_precond, relax_type);
   // default in hypre is 1.0 with some exceptions, e.g. for relax_type = 7
   // HYPRE_BoomerAMGSetRelaxWt(amg_precond, 1.0);
   HYPRE_BoomerAMGSetNumSweeps(amg_precond, relax_sweeps);
   HYPRE_BoomerAMGSetStrongThreshold(amg_precond, theta);
   HYPRE_BoomerAMGSetInterpType(amg_precond, interp_type);
   HYPRE_BoomerAMGSetPMaxElmts(amg_precond, Pmax);
   HYPRE_BoomerAMGSetPrintLevel(amg_precond, print_level);
   HYPRE_BoomerAMGSetMaxLevels(amg_precond, max_levels);

   // Use as a preconditioner (one V-cycle, zero tolerance)
   HYPRE_BoomerAMGSetMaxIter(amg_precond, 1);
   HYPRE_BoomerAMGSetTol(amg_precond, 0.0);
}

void HypreBoomerAMG::ResetAMGPrecond()
{
   HYPRE_Int coarsen_type;
   HYPRE_Int agg_levels;
   HYPRE_Int relax_type;
   HYPRE_Int relax_sweeps;
   HYPRE_Real theta;
   HYPRE_Int interp_type;
   HYPRE_Int Pmax;
   HYPRE_Int print_level;
   HYPRE_Int max_levels;
   HYPRE_Int dim;
   HYPRE_Int nrbms = rbms.Size();
   HYPRE_Int nodal;
   HYPRE_Int nodal_diag;
   HYPRE_Int relax_coarse;
   HYPRE_Int interp_vec_variant;
   HYPRE_Int q_max;
   HYPRE_Int smooth_interp_vectors;
   HYPRE_Int interp_refine;

   hypre_ParAMGData *amg_data = (hypre_ParAMGData *)amg_precond;

   // read options from amg_precond
   HYPRE_BoomerAMGGetCoarsenType(amg_precond, &coarsen_type);
   agg_levels = hypre_ParAMGDataAggNumLevels(amg_data);
   relax_type = hypre_ParAMGDataUserRelaxType(amg_data);
   relax_sweeps = hypre_ParAMGDataUserNumSweeps(amg_data);
   HYPRE_BoomerAMGGetStrongThreshold(amg_precond, &theta);
   hypre_BoomerAMGGetInterpType(amg_precond, &interp_type);
   HYPRE_BoomerAMGGetPMaxElmts(amg_precond, &Pmax);
   HYPRE_BoomerAMGGetPrintLevel(amg_precond, &print_level);
   HYPRE_BoomerAMGGetMaxLevels(amg_precond, &max_levels);
   HYPRE_BoomerAMGGetNumFunctions(amg_precond, &dim);
   if (nrbms) // elasticity solver options
   {
      nodal = hypre_ParAMGDataNodal(amg_data);
      nodal_diag = hypre_ParAMGDataNodalDiag(amg_data);
      HYPRE_BoomerAMGGetCycleRelaxType(amg_precond, &relax_coarse, 3);
      interp_vec_variant = hypre_ParAMGInterpVecVariant(amg_data);
      q_max = hypre_ParAMGInterpVecQMax(amg_data);
      smooth_interp_vectors = hypre_ParAMGSmoothInterpVectors(amg_data);
      interp_refine = hypre_ParAMGInterpRefine(amg_data);
   }

   HYPRE_BoomerAMGDestroy(amg_precond);
   HYPRE_BoomerAMGCreate(&amg_precond);

   HYPRE_BoomerAMGSetCoarsenType(amg_precond, coarsen_type);
   HYPRE_BoomerAMGSetAggNumLevels(amg_precond, agg_levels);
   HYPRE_BoomerAMGSetRelaxType(amg_precond, relax_type);
   HYPRE_BoomerAMGSetNumSweeps(amg_precond, relax_sweeps);
   HYPRE_BoomerAMGSetMaxLevels(amg_precond, max_levels);
   HYPRE_BoomerAMGSetTol(amg_precond, 0.0);
   HYPRE_BoomerAMGSetMaxIter(amg_precond, 1); // one V-cycle
   HYPRE_BoomerAMGSetStrongThreshold(amg_precond, theta);
   HYPRE_BoomerAMGSetInterpType(amg_precond, interp_type);
   HYPRE_BoomerAMGSetPMaxElmts(amg_precond, Pmax);
   HYPRE_BoomerAMGSetPrintLevel(amg_precond, print_level);
   HYPRE_BoomerAMGSetNumFunctions(amg_precond, dim);
   if (nrbms)
   {
      HYPRE_BoomerAMGSetNodal(amg_precond, nodal);
      HYPRE_BoomerAMGSetNodalDiag(amg_precond, nodal_diag);
      HYPRE_BoomerAMGSetCycleRelaxType(amg_precond, relax_coarse, 3);
      HYPRE_BoomerAMGSetInterpVecVariant(amg_precond, interp_vec_variant);
      HYPRE_BoomerAMGSetInterpVecQMax(amg_precond, q_max);
      HYPRE_BoomerAMGSetSmoothInterpVectors(amg_precond, smooth_interp_vectors);
      HYPRE_BoomerAMGSetInterpRefine(amg_precond, interp_refine);
      RecomputeRBMs();
      HYPRE_BoomerAMGSetInterpVectors(amg_precond, rbms.Size(), rbms.GetData());
   }
}

void HypreBoomerAMG::SetOperator(const Operator &op)
{
   const HypreParMatrix *new_A = dynamic_cast<const HypreParMatrix *>(&op);
   MFEM_VERIFY(new_A, "new Operator must be a HypreParMatrix!");

   if (A) { ResetAMGPrecond(); }

   // update base classes: Operator, Solver, HypreSolver
   height = new_A->Height();
   width  = new_A->Width();
   A = const_cast<HypreParMatrix *>(new_A);
   setup_called = 0;
   delete X;
   delete B;
   B = X = NULL;
   auxB.Delete(); auxB.Reset();
   auxX.Delete(); auxX.Reset();
}

void HypreBoomerAMG::SetSystemsOptions(int dim, bool order_bynodes)
{
   HYPRE_BoomerAMGSetNumFunctions(amg_precond, dim);

   // The default "system" ordering in hypre is Ordering::byVDIM. When we are
   // using Ordering::byNODES, we have to specify the ordering explicitly with
   // HYPRE_BoomerAMGSetDofFunc as in the following code.
   if (order_bynodes)
   {
      // Generate DofFunc mapping on the host
      HYPRE_Int *h_mapping = mfem_hypre_CTAlloc_host(HYPRE_Int, height);
      int h_nnodes = height / dim; // nodes owned in linear algebra (not fem)
      MFEM_VERIFY(height % dim == 0, "Ordering does not work as claimed!");
      int k = 0;
      for (int i = 0; i < dim; ++i)
      {
         for (int j = 0; j < h_nnodes; ++j)
         {
            h_mapping[k++] = i;
         }
      }

      // After the addition of hypre_IntArray, mapping is assumed
      // to be a device pointer. Previously, it was assumed to be
      // a host pointer.
#if defined(hypre_IntArrayData) && defined(HYPRE_USING_GPU)
      HYPRE_Int *mapping = mfem_hypre_CTAlloc(HYPRE_Int, height);
      hypre_TMemcpy(mapping, h_mapping, HYPRE_Int, height,
                    HYPRE_MEMORY_DEVICE, HYPRE_MEMORY_HOST);
      mfem_hypre_TFree_host(h_mapping);
#else
      HYPRE_Int *mapping = h_mapping;
#endif

      // hypre actually deletes the mapping pointer in HYPRE_BoomerAMGDestroy,
      // so we don't need to track it
      HYPRE_BoomerAMGSetDofFunc(amg_precond, mapping);
   }

   // More robust options with respect to convergence
   HYPRE_BoomerAMGSetAggNumLevels(amg_precond, 0);
   HYPRE_BoomerAMGSetStrongThreshold(amg_precond, 0.5);
}

// Rotational rigid-body mode functions, used in SetElasticityOptions()
static void func_rxy(const Vector &x, Vector &y)
{
   y = 0.0; y(0) = x(1); y(1) = -x(0);
}
static void func_ryz(const Vector &x, Vector &y)
{
   y = 0.0; y(1) = x(2); y(2) = -x(1);
}
static void func_rzx(const Vector &x, Vector &y)
{
   y = 0.0; y(2) = x(0); y(0) = -x(2);
}

void HypreBoomerAMG::RecomputeRBMs()
{
   int nrbms;
   Array<HypreParVector*> gf_rbms;
   int dim = fespace->GetParMesh()->Dimension();

   for (int i = 0; i < rbms.Size(); i++)
   {
      HYPRE_ParVectorDestroy(rbms[i]);
   }

   if (dim == 2)
   {
      nrbms = 1;

      VectorFunctionCoefficient coeff_rxy(2, func_rxy);

      ParGridFunction rbms_rxy(fespace);
      rbms_rxy.ProjectCoefficient(coeff_rxy);

      rbms.SetSize(nrbms);
      gf_rbms.SetSize(nrbms);
      gf_rbms[0] = fespace->NewTrueDofVector();
      rbms_rxy.GetTrueDofs(*gf_rbms[0]);
   }
   else if (dim == 3)
   {
      nrbms = 3;

      VectorFunctionCoefficient coeff_rxy(3, func_rxy);
      VectorFunctionCoefficient coeff_ryz(3, func_ryz);
      VectorFunctionCoefficient coeff_rzx(3, func_rzx);

      ParGridFunction rbms_rxy(fespace);
      ParGridFunction rbms_ryz(fespace);
      ParGridFunction rbms_rzx(fespace);
      rbms_rxy.ProjectCoefficient(coeff_rxy);
      rbms_ryz.ProjectCoefficient(coeff_ryz);
      rbms_rzx.ProjectCoefficient(coeff_rzx);

      rbms.SetSize(nrbms);
      gf_rbms.SetSize(nrbms);
      gf_rbms[0] = fespace->NewTrueDofVector();
      gf_rbms[1] = fespace->NewTrueDofVector();
      gf_rbms[2] = fespace->NewTrueDofVector();
      rbms_rxy.GetTrueDofs(*gf_rbms[0]);
      rbms_ryz.GetTrueDofs(*gf_rbms[1]);
      rbms_rzx.GetTrueDofs(*gf_rbms[2]);
   }
   else
   {
      nrbms = 0;
      rbms.SetSize(nrbms);
   }

   // Transfer the RBMs from the ParGridFunction to the HYPRE_ParVector objects
   for (int i = 0; i < nrbms; i++)
   {
      rbms[i] = gf_rbms[i]->StealParVector();
      delete gf_rbms[i];
   }
}

void HypreBoomerAMG::SetElasticityOptions(ParFiniteElementSpace *fespace_,
                                          bool interp_refine_)
{
#ifdef HYPRE_USING_GPU
   MFEM_ABORT("this method is not supported in hypre built with GPU support");
#endif

   // Save the finite element space to support multiple calls to SetOperator()
   this->fespace = fespace_;

   // Make sure the systems AMG options are set
   int dim = fespace_->GetParMesh()->Dimension();
   SetSystemsOptions(dim, fespace->GetOrdering() == Ordering::byNODES);

   // Nodal coarsening options (nodal coarsening is required for this solver)
   // See hypre's new_ij driver and the paper for descriptions.
   int nodal                 = 4; // strength reduction norm: 1, 3 or 4
   int nodal_diag            = 1; // diagonal in strength matrix: 0, 1 or 2
   int relax_coarse          = 8; // smoother on the coarsest grid: 8, 99 or 29

   // Elasticity interpolation options
   int interp_vec_variant    = 2; // 1 = GM-1, 2 = GM-2, 3 = LN
   int q_max                 = 4; // max elements per row for each Q
   int smooth_interp_vectors = 1; // smooth the rigid-body modes?

   // Optionally pre-process the interpolation matrix through iterative weight
   // refinement (this is generally applicable for any system)
   int interp_refine         = interp_refine_;

   HYPRE_BoomerAMGSetNodal(amg_precond, nodal);
   HYPRE_BoomerAMGSetNodalDiag(amg_precond, nodal_diag);
   HYPRE_BoomerAMGSetCycleRelaxType(amg_precond, relax_coarse, 3);
   HYPRE_BoomerAMGSetInterpVecVariant(amg_precond, interp_vec_variant);
   HYPRE_BoomerAMGSetInterpVecQMax(amg_precond, q_max);
   HYPRE_BoomerAMGSetSmoothInterpVectors(amg_precond, smooth_interp_vectors);
   HYPRE_BoomerAMGSetInterpRefine(amg_precond, interp_refine);

   RecomputeRBMs();
   HYPRE_BoomerAMGSetInterpVectors(amg_precond, rbms.Size(), rbms.GetData());

   // The above BoomerAMG options may result in singular matrices on the coarse
   // grids, which are handled correctly in hypre's Solve method, but can produce
   // hypre errors in the Setup (specifically in the l1 row norm computation).
   // See the documentation of SetErrorMode() for more details.
   error_mode = IGNORE_HYPRE_ERRORS;
}

#if MFEM_HYPRE_VERSION >= 21800

void HypreBoomerAMG::SetAdvectiveOptions(int distanceR,
                                         const std::string &prerelax,
                                         const std::string &postrelax)
{
   // Hypre parameters
   int Sabs = 0;
   int interp_type = 100;
   int relax_type = 10;
   int coarsen_type = 6;
   double strength_tolC = 0.1;
   double strength_tolR = 0.01;
   double filter_tolR = 0.0;
   double filterA_tol = 0.0;

   // Set relaxation on specified grid points
   int ns_down = 0, ns_up = 0, ns_coarse; // init to suppress gcc warnings
   if (distanceR > 0)
   {
      ns_down = prerelax.length();
      ns_up = postrelax.length();
      ns_coarse = 1;

      // Array to store relaxation scheme and pass to Hypre
      HYPRE_Int **grid_relax_points = mfem_hypre_TAlloc(HYPRE_Int*, 4);
      grid_relax_points[0] = NULL;
      grid_relax_points[1] = mfem_hypre_TAlloc(HYPRE_Int, ns_down);
      grid_relax_points[2] = mfem_hypre_TAlloc(HYPRE_Int, ns_up);
      grid_relax_points[3] = mfem_hypre_TAlloc(HYPRE_Int, 1);
      grid_relax_points[3][0] = 0;

      // set down relax scheme
      for (int i = 0; i<ns_down; i++)
      {
         if (prerelax[i] == 'F')
         {
            grid_relax_points[1][i] = -1;
         }
         else if (prerelax[i] == 'C')
         {
            grid_relax_points[1][i] = 1;
         }
         else if (prerelax[i] == 'A')
         {
            grid_relax_points[1][i] = 0;
         }
      }

      // set up relax scheme
      for (int i = 0; i<ns_up; i++)
      {
         if (postrelax[i] == 'F')
         {
            grid_relax_points[2][i] = -1;
         }
         else if (postrelax[i] == 'C')
         {
            grid_relax_points[2][i] = 1;
         }
         else if (postrelax[i] == 'A')
         {
            grid_relax_points[2][i] = 0;
         }
      }

      HYPRE_BoomerAMGSetRestriction(amg_precond, distanceR);

      HYPRE_BoomerAMGSetGridRelaxPoints(amg_precond, grid_relax_points);

      HYPRE_BoomerAMGSetInterpType(amg_precond, interp_type);
   }

   if (Sabs)
   {
      HYPRE_BoomerAMGSetSabs(amg_precond, Sabs);
   }

   HYPRE_BoomerAMGSetCoarsenType(amg_precond, coarsen_type);

   // does not support aggressive coarsening
   HYPRE_BoomerAMGSetAggNumLevels(amg_precond, 0);

   HYPRE_BoomerAMGSetStrongThreshold(amg_precond, strength_tolC);

   if (distanceR > 0)
   {
      HYPRE_BoomerAMGSetStrongThresholdR(amg_precond, strength_tolR);
      HYPRE_BoomerAMGSetFilterThresholdR(amg_precond, filter_tolR);
   }

   if (relax_type > -1)
   {
      HYPRE_BoomerAMGSetRelaxType(amg_precond, relax_type);
   }

   if (distanceR > 0)
   {
      HYPRE_BoomerAMGSetCycleNumSweeps(amg_precond, ns_coarse, 3);
      HYPRE_BoomerAMGSetCycleNumSweeps(amg_precond, ns_down,   1);
      HYPRE_BoomerAMGSetCycleNumSweeps(amg_precond, ns_up,     2);

      HYPRE_BoomerAMGSetADropTol(amg_precond, filterA_tol);
      // type = -1: drop based on row inf-norm
      HYPRE_BoomerAMGSetADropType(amg_precond, -1);
   }
}

#endif

HypreBoomerAMG::~HypreBoomerAMG()
{
   for (int i = 0; i < rbms.Size(); i++)
   {
      HYPRE_ParVectorDestroy(rbms[i]);
   }

   HYPRE_BoomerAMGDestroy(amg_precond);
}

HypreAMS::HypreAMS(ParFiniteElementSpace *edge_fespace)
{
   Init(edge_fespace);
}

HypreAMS::HypreAMS(const HypreParMatrix &A, ParFiniteElementSpace *edge_fespace)
   : HypreSolver(&A)
{
   Init(edge_fespace);
}

HypreAMS::HypreAMS(const HypreParMatrix &A, HypreParMatrix *G_,
                   HypreParVector *x_, HypreParVector *y_, HypreParVector *z_)
   : HypreSolver(&A),
     x(x_),
     y(y_),
     z(z_),
     G(G_),
     Pi(NULL),
     Pix(NULL),
     Piy(NULL),
     Piz(NULL)
{
   MFEM_ASSERT(G != NULL, "");
   MFEM_ASSERT(x != NULL, "");
   MFEM_ASSERT(y != NULL, "");
   int sdim = (z == NULL) ? 2 : 3;
   int cycle_type = 13;
   MakeSolver(sdim, cycle_type);

   HYPRE_ParVector pz = z ? static_cast<HYPRE_ParVector>(*z) : NULL;
   HYPRE_AMSSetCoordinateVectors(ams, *x, *y, pz);
   HYPRE_AMSSetDiscreteGradient(ams, *G);
}

void HypreAMS::Init(ParFiniteElementSpace *edge_fespace)
{
   ParMesh *pmesh = edge_fespace->GetParMesh();
   int dim = pmesh->Dimension();
   int sdim = pmesh->SpaceDimension();
   int cycle_type = 13;

   const FiniteElementCollection *edge_fec = edge_fespace->FEColl();
   bool trace_space = dynamic_cast<const ND_Trace_FECollection *>(edge_fec);
   bool rt_trace_space = dynamic_cast<const RT_Trace_FECollection *>(edge_fec);
   trace_space = trace_space || rt_trace_space;

   ND_Trace_FECollection *nd_tr_fec = NULL;
   if (rt_trace_space)
   {
      MFEM_VERIFY(!edge_fespace->IsVariableOrder(),
                  "HypreAMS does not support variable order spaces");
      nd_tr_fec = new ND_Trace_FECollection(edge_fec->GetOrder(), dim);
      edge_fespace = new ParFiniteElementSpace(pmesh, nd_tr_fec);
   }

   int vdim = edge_fespace->FEColl()->GetRangeDim(dim - trace_space);

   MakeSolver(std::max(sdim, vdim), cycle_type);
   MakeGradientAndInterpolation(edge_fespace, cycle_type);

   if (rt_trace_space)
   {
      delete edge_fespace;
      delete nd_tr_fec;
   }
}

void HypreAMS::MakeSolver(int sdim, int cycle_type)
{
   int rlx_sweeps       = 1;
   double rlx_weight    = 1.0;
   double rlx_omega     = 1.0;
#if !defined(HYPRE_USING_GPU)
   int amg_coarsen_type = 10;
   int amg_agg_levels   = 1;
   int amg_rlx_type     = 8;
   int rlx_type         = 2;
   double theta         = 0.25;
   int amg_interp_type  = 6;
   int amg_Pmax         = 4;
#else
   int amg_coarsen_type = 8;
   int amg_agg_levels   = 0;
   int amg_rlx_type     = 18;
   int rlx_type         = 1;
   double theta         = 0.25;
   int amg_interp_type  = 6;
   int amg_Pmax         = 4;
#endif

   space_dim = sdim;
   ams_cycle_type = cycle_type;
   HYPRE_AMSCreate(&ams);

   HYPRE_AMSSetDimension(ams, sdim); // 2D H(div) and 3D H(curl) problems
   HYPRE_AMSSetTol(ams, 0.0);
   HYPRE_AMSSetMaxIter(ams, 1); // use as a preconditioner
   HYPRE_AMSSetCycleType(ams, cycle_type);
   HYPRE_AMSSetPrintLevel(ams, 1);

   // Set additional AMS options
   HYPRE_AMSSetSmoothingOptions(ams, rlx_type, rlx_sweeps, rlx_weight, rlx_omega);
   HYPRE_AMSSetAlphaAMGOptions(ams, amg_coarsen_type, amg_agg_levels, amg_rlx_type,
                               theta, amg_interp_type, amg_Pmax);
   HYPRE_AMSSetBetaAMGOptions(ams, amg_coarsen_type, amg_agg_levels, amg_rlx_type,
                              theta, amg_interp_type, amg_Pmax);

   HYPRE_AMSSetAlphaAMGCoarseRelaxType(ams, amg_rlx_type);
   HYPRE_AMSSetBetaAMGCoarseRelaxType(ams, amg_rlx_type);

   // The AMS preconditioner may sometimes require inverting singular matrices
   // with BoomerAMG, which are handled correctly in hypre's Solve method, but
   // can produce hypre errors in the Setup (specifically in the l1 row norm
   // computation). See the documentation of SetErrorMode() for more details.
   error_mode = IGNORE_HYPRE_ERRORS;
}

void HypreAMS::MakeGradientAndInterpolation(
   ParFiniteElementSpace *edge_fespace, int cycle_type)
{
   const FiniteElementCollection *edge_fec = edge_fespace->FEColl();
<<<<<<< HEAD

   bool trace_space, rt_trace_space;
   ND_Trace_FECollection *nd_tr_fec = NULL;
   trace_space = dynamic_cast<const ND_Trace_FECollection*>(edge_fec);
   rt_trace_space = dynamic_cast<const RT_Trace_FECollection*>(edge_fec);
   trace_space = trace_space || rt_trace_space;

   MFEM_VERIFY(!edge_fespace->IsVariableOrder(), "");
   int p = edge_fec->GetOrder();
=======
   bool trace_space = dynamic_cast<const ND_Trace_FECollection *>(edge_fec);
>>>>>>> a36699b8

   ParMesh *pmesh = edge_fespace->GetParMesh();
   int dim = pmesh->Dimension();
   int sdim = pmesh->SpaceDimension();
   int vdim = edge_fespace->FEColl()->GetRangeDim(dim - trace_space);

   // For dim = 1, ND_FECollection::GetOrder() returns p - 1
   MFEM_VERIFY(!edge_fespace->IsVariableOrder(),
               "HypreAMS does not support variable order spaces");
   int p = edge_fec->GetOrder() + (dim - trace_space == 1 ? 1 : 0);

   // Define the nodal linear finite element space associated with edge_fespace
   FiniteElementCollection *vert_fec;
   if (trace_space)
   {
      vert_fec = new H1_Trace_FECollection(p, dim);
   }
   else
   {
      vert_fec = new H1_FECollection(p, dim);
   }
   ParFiniteElementSpace *vert_fespace = new ParFiniteElementSpace(pmesh,
                                                                   vert_fec);

   // generate and set the discrete gradient
   ParDiscreteLinearOperator *grad;
   grad = new ParDiscreteLinearOperator(vert_fespace, edge_fespace);
   if (trace_space)
   {
      grad->AddTraceFaceInterpolator(new GradientInterpolator);
   }
   else
   {
      grad->AddDomainInterpolator(new GradientInterpolator);
   }
   grad->Assemble();
   grad->Finalize();
   G = grad->ParallelAssemble();
   HYPRE_AMSSetDiscreteGradient(ams, *G);
   delete grad;

   // generate and set the vertex coordinates or Nedelec interpolation matrices
   x = y = z = NULL;
   Pi = Pix = Piy = Piz = NULL;
   if (p == 1 && pmesh->GetNodes() == NULL && vdim <= sdim)
   {
      ParGridFunction x_coord(vert_fespace);
      ParGridFunction y_coord(vert_fespace);
      ParGridFunction z_coord(vert_fespace);
      double *coord;
      for (int i = 0; i < pmesh->GetNV(); i++)
      {
         coord = pmesh -> GetVertex(i);
         x_coord(i) = coord[0];
         if (sdim >= 2) { y_coord(i) = coord[1]; }
         if (sdim == 3) { z_coord(i) = coord[2]; }
      }
      x = x_coord.ParallelProject();
      y = NULL;
      z = NULL;
      x->HypreReadWrite();

      if (sdim >= 2)
      {
         y = y_coord.ParallelProject();
         y->HypreReadWrite();
      }
      if (sdim == 3)
      {
         z = z_coord.ParallelProject();
         z->HypreReadWrite();
      }

      HYPRE_AMSSetCoordinateVectors(ams,
                                    x ? (HYPRE_ParVector)(*x) : NULL,
                                    y ? (HYPRE_ParVector)(*y) : NULL,
                                    z ? (HYPRE_ParVector)(*z) : NULL);
   }
   else
   {
      ParFiniteElementSpace *vert_fespace_d =
         new ParFiniteElementSpace(pmesh, vert_fec, std::max(sdim, vdim),
                                   Ordering::byVDIM);

      ParDiscreteLinearOperator *id_ND;
      id_ND = new ParDiscreteLinearOperator(vert_fespace_d, edge_fespace);
      if (trace_space)
      {
         id_ND->AddTraceFaceInterpolator(new IdentityInterpolator);
      }
      else
      {
         id_ND->AddDomainInterpolator(new IdentityInterpolator);
      }
      id_ND->Assemble();
      id_ND->Finalize();

      if (cycle_type < 10)
      {
         Pi = id_ND->ParallelAssemble();
      }
      else
      {
         Array2D<HypreParMatrix *> Pi_blocks;
         id_ND->GetParBlocks(Pi_blocks);
         Pix = Pi_blocks(0,0);
         if (std::max(sdim, vdim) >= 2) { Piy = Pi_blocks(0,1); }
         if (std::max(sdim, vdim) == 3) { Piz = Pi_blocks(0,2); }
      }

      delete id_ND;

      HYPRE_ParCSRMatrix HY_Pi  = (Pi)  ? (HYPRE_ParCSRMatrix) *Pi  : NULL;
      HYPRE_ParCSRMatrix HY_Pix = (Pix) ? (HYPRE_ParCSRMatrix) *Pix : NULL;
      HYPRE_ParCSRMatrix HY_Piy = (Piy) ? (HYPRE_ParCSRMatrix) *Piy : NULL;
      HYPRE_ParCSRMatrix HY_Piz = (Piz) ? (HYPRE_ParCSRMatrix) *Piz : NULL;
      HYPRE_AMSSetInterpolations(ams, HY_Pi, HY_Pix, HY_Piy, HY_Piz);

      delete vert_fespace_d;
   }

   delete vert_fespace;
   delete vert_fec;
}

void HypreAMS::ResetAMSPrecond()
{
#if MFEM_HYPRE_VERSION >= 22600
   /* Read options from ams */
   auto *ams_data = (hypre_AMSData *)ams;

   /* Space dimension */
   HYPRE_Int dim = hypre_AMSDataDimension(ams_data);

   /* Vertex space data */
   hypre_ParCSRMatrix *hy_G = hypre_AMSDataDiscreteGradient(ams_data);

   HYPRE_Int beta_is_zero = hypre_AMSDataBetaIsZero(ams_data);

   /* Vector vertex space data */
   hypre_ParCSRMatrix *hy_Pi hypre_AMSDataPiInterpolation(ams_data);
   hypre_ParCSRMatrix *hy_Pix = ams_data->Pix;
   hypre_ParCSRMatrix *hy_Piy = ams_data->Piy;
   hypre_ParCSRMatrix *hy_Piz = ams_data->Piz;
   HYPRE_Int owns_Pi = hypre_AMSDataOwnsPiInterpolation(ams_data);
   if (owns_Pi)
   {
      ams_data->owns_Pi = 0; // we're stealing Pi
   }

   /* Coordinates of the vertices */
   hypre_ParVector *hy_x = hypre_AMSDataVertexCoordinateX(ams_data);
   hypre_ParVector *hy_y = hypre_AMSDataVertexCoordinateY(ams_data);
   hypre_ParVector *hy_z = hypre_AMSDataVertexCoordinateZ(ams_data);

   /* Solver options */
   HYPRE_Int maxit = hypre_AMSDataMaxIter(ams_data);
   HYPRE_Real tol = hypre_AMSDataTol(ams_data);
   HYPRE_Int cycle_type = hypre_AMSDataCycleType(ams_data);
   HYPRE_Int ams_print_level = hypre_AMSDataPrintLevel(ams_data);

   /* Smoothing and AMG options */
   HYPRE_Int A_relax_type = hypre_AMSDataARelaxType(ams_data);
   HYPRE_Int A_relax_times = hypre_AMSDataARelaxTimes(ams_data);
   HYPRE_Real A_relax_weight = hypre_AMSDataARelaxWeight(ams_data);
   HYPRE_Real A_omega = hypre_AMSDataAOmega(ams_data);
   HYPRE_Int A_cheby_order = hypre_AMSDataAChebyOrder(ams_data);
   HYPRE_Real A_cheby_fraction = hypre_AMSDataAChebyFraction(ams_data);

   HYPRE_Int B_Pi_coarsen_type = hypre_AMSDataPoissonAlphaAMGCoarsenType(ams_data);
   HYPRE_Int B_Pi_agg_levels = hypre_AMSDataPoissonAlphaAMGAggLevels(ams_data);
   HYPRE_Int B_Pi_relax_type = hypre_AMSDataPoissonAlphaAMGRelaxType(ams_data);
   HYPRE_Int B_Pi_coarse_relax_type = ams_data->B_Pi_coarse_relax_type;
   HYPRE_Real B_Pi_theta = hypre_AMSDataPoissonAlphaAMGStrengthThreshold(ams_data);
   HYPRE_Int B_Pi_interp_type = ams_data->B_Pi_interp_type;
   HYPRE_Int B_Pi_Pmax = ams_data->B_Pi_Pmax;

   HYPRE_Int B_G_coarsen_type = hypre_AMSDataPoissonBetaAMGCoarsenType(ams_data);
   HYPRE_Int B_G_agg_levels = hypre_AMSDataPoissonBetaAMGAggLevels(ams_data);
   HYPRE_Int B_G_relax_type = hypre_AMSDataPoissonBetaAMGRelaxType(ams_data);
   HYPRE_Int B_G_coarse_relax_type = ams_data->B_G_coarse_relax_type;
   HYPRE_Real B_G_theta = hypre_AMSDataPoissonBetaAMGStrengthThreshold(ams_data);
   HYPRE_Int B_G_interp_type = ams_data->B_G_interp_type;
   HYPRE_Int B_G_Pmax = ams_data->B_G_Pmax;

   HYPRE_AMSDestroy(ams);
   HYPRE_AMSCreate(&ams);
   ams_data = (hypre_AMSData *)ams;

   HYPRE_AMSSetDimension(ams, dim); // 2D H(div) and 3D H(curl) problems
   HYPRE_AMSSetTol(ams, tol);
   HYPRE_AMSSetMaxIter(ams, maxit); // use as a preconditioner
   HYPRE_AMSSetCycleType(ams, cycle_type);
   HYPRE_AMSSetPrintLevel(ams, ams_print_level);

   HYPRE_AMSSetCoordinateVectors(ams, hy_x, hy_y, hy_z);

   HYPRE_AMSSetDiscreteGradient(ams, hy_G);
   HYPRE_AMSSetCoordinateVectors(ams, hy_x, hy_y, hy_z);
   HYPRE_AMSSetInterpolations(ams, hy_Pi, hy_Pix, hy_Piy, hy_Piz);
   ams_data->owns_Pi = owns_Pi;

   // set additional AMS options
   HYPRE_AMSSetSmoothingOptions(ams, A_relax_type, A_relax_times, A_relax_weight,
                                A_omega);

   hypre_AMSDataAChebyOrder(ams_data) = A_cheby_order;
   hypre_AMSDataAChebyFraction(ams_data) = A_cheby_fraction;

   HYPRE_AMSSetAlphaAMGOptions(ams, B_Pi_coarsen_type, B_Pi_agg_levels,
                               B_Pi_relax_type,
                               B_Pi_theta, B_Pi_interp_type, B_Pi_Pmax);
   HYPRE_AMSSetBetaAMGOptions(ams, B_G_coarsen_type, B_G_agg_levels,
                              B_G_relax_type,
                              B_G_theta, B_G_interp_type, B_G_Pmax);

   HYPRE_AMSSetAlphaAMGCoarseRelaxType(ams, B_Pi_coarse_relax_type);
   HYPRE_AMSSetBetaAMGCoarseRelaxType(ams, B_G_coarse_relax_type);

   ams_data->beta_is_zero = beta_is_zero;

#else
   HYPRE_AMSDestroy(ams);

   MakeSolver(space_dim, ams_cycle_type);

   HYPRE_AMSSetPrintLevel(ams, print_level);
   if (singular) { HYPRE_AMSSetBetaPoissonMatrix(ams, NULL); }

   HYPRE_AMSSetDiscreteGradient(ams, *G);
   if (x != nullptr)
   {
      HYPRE_AMSSetCoordinateVectors(ams,
                                    x ? (HYPRE_ParVector)(*x) : nullptr,
                                    y ? (HYPRE_ParVector)(*y) : nullptr,
                                    z ? (HYPRE_ParVector)(*z) : nullptr);
   }
   else
   {
      HYPRE_AMSSetInterpolations(ams,
                                 Pi ? (HYPRE_ParCSRMatrix) *Pi : nullptr,
                                 Pix ? (HYPRE_ParCSRMatrix) *Pix : nullptr,
                                 Piy ? (HYPRE_ParCSRMatrix) *Piy : nullptr,
                                 Piz ? (HYPRE_ParCSRMatrix) *Piz : nullptr);
   }
#endif
}

void HypreAMS::SetOperator(const Operator &op)
{
   const HypreParMatrix *new_A = dynamic_cast<const HypreParMatrix *>(&op);
   MFEM_VERIFY(new_A, "new Operator must be a HypreParMatrix!");

   if (A) { ResetAMSPrecond(); }

   // update base classes: Operator, Solver, HypreSolver
   height = new_A->Height();
   width  = new_A->Width();
   A = const_cast<HypreParMatrix *>(new_A);

   setup_called = 0;
   delete X;
   delete B;
   B = X = NULL;
   auxB.Delete(); auxB.Reset();
   auxX.Delete(); auxX.Reset();
}

HypreAMS::~HypreAMS()
{
   HYPRE_AMSDestroy(ams);

   delete x;
   delete y;
   delete z;

   delete G;
   delete Pi;
   delete Pix;
   delete Piy;
   delete Piz;
}

void HypreAMS::SetPrintLevel(int print_lvl)
{
   HYPRE_AMSSetPrintLevel(ams, print_lvl);
   print_level = print_lvl;
}

HypreADS::HypreADS(ParFiniteElementSpace *face_fespace)
{
   Init(face_fespace);
}

HypreADS::HypreADS(const HypreParMatrix &A, ParFiniteElementSpace *face_fespace)
   : HypreSolver(&A)
{
   Init(face_fespace);
}

HypreADS::HypreADS(
   const HypreParMatrix &A, HypreParMatrix *C_, HypreParMatrix *G_,
   HypreParVector *x_, HypreParVector *y_, HypreParVector *z_)
   : HypreSolver(&A),
     x(x_), y(y_), z(z_),
     G(G_), C(C_),
     ND_Pi(NULL), ND_Pix(NULL), ND_Piy(NULL), ND_Piz(NULL),
     RT_Pi(NULL), RT_Pix(NULL), RT_Piy(NULL), RT_Piz(NULL)
{
   MFEM_ASSERT(C != NULL, "");
   MFEM_ASSERT(G != NULL, "");
   MFEM_ASSERT(x != NULL, "");
   MFEM_ASSERT(y != NULL, "");
   MFEM_ASSERT(z != NULL, "");

   MakeSolver();

   HYPRE_ADSSetCoordinateVectors(ads, *x, *y, *z);
   HYPRE_ADSSetDiscreteCurl(ads, *C);
   HYPRE_ADSSetDiscreteGradient(ads, *G);
}

void HypreADS::MakeSolver()
{
   int rlx_sweeps       = 1;
   double rlx_weight    = 1.0;
   double rlx_omega     = 1.0;
#if !defined(HYPRE_USING_GPU)
   int rlx_type         = 2;
   int amg_coarsen_type = 10;
   int amg_agg_levels   = 1;
   int amg_rlx_type     = 8;
   double theta         = 0.25;
   int amg_interp_type  = 6;
   int amg_Pmax         = 4;
#else
   int rlx_type         = 1;
   int amg_coarsen_type = 8;
   int amg_agg_levels   = 0;
   int amg_rlx_type     = 18;
   double theta         = 0.25;
   int amg_interp_type  = 6;
   int amg_Pmax         = 4;
#endif

   HYPRE_ADSCreate(&ads);

   HYPRE_ADSSetTol(ads, 0.0);
   HYPRE_ADSSetMaxIter(ads, 1); // use as a preconditioner
   HYPRE_ADSSetCycleType(ads, cycle_type);
   HYPRE_ADSSetPrintLevel(ads, 1);

   // set additional ADS options
   HYPRE_ADSSetSmoothingOptions(ads, rlx_type, rlx_sweeps, rlx_weight, rlx_omega);
   HYPRE_ADSSetAMGOptions(ads, amg_coarsen_type, amg_agg_levels, amg_rlx_type,
                          theta, amg_interp_type, amg_Pmax);
   HYPRE_ADSSetAMSOptions(ads, ams_cycle_type, amg_coarsen_type, amg_agg_levels,
                          amg_rlx_type, theta, amg_interp_type, amg_Pmax);

   // The ADS preconditioner requires inverting singular matrices with BoomerAMG,
   // which are handled correctly in hypre's Solve method, but can produce hypre
   // errors in the Setup (specifically in the l1 row norm computation). See the
   // documentation of SetErrorMode() for more details.
   error_mode = IGNORE_HYPRE_ERRORS;
}

void HypreADS::MakeDiscreteMatrices(ParFiniteElementSpace *face_fespace)
{
   const FiniteElementCollection *face_fec = face_fespace->FEColl();
   bool trace_space =
      (dynamic_cast<const RT_Trace_FECollection*>(face_fec) != NULL);

   MFEM_VERIFY(!face_fespace->IsVariableOrder(), "");
   int p = face_fec->GetOrder();

   // define the nodal and edge finite element spaces associated with face_fespace
   ParMesh *pmesh = (ParMesh *) face_fespace->GetMesh();
   FiniteElementCollection *vert_fec, *edge_fec;
   if (trace_space)
   {
      vert_fec = new H1_Trace_FECollection(p, 3);
      edge_fec = new ND_Trace_FECollection(p, 3);
   }
   else
   {
      vert_fec = new H1_FECollection(p, 3);
      edge_fec = new ND_FECollection(p, 3);
   }

   ParFiniteElementSpace *vert_fespace = new ParFiniteElementSpace(pmesh,
                                                                   vert_fec);
   ParFiniteElementSpace *edge_fespace = new ParFiniteElementSpace(pmesh,
                                                                   edge_fec);

   // generate and set the vertex coordinates
   if (p == 1 && pmesh->GetNodes() == NULL)
   {
      ParGridFunction x_coord(vert_fespace);
      ParGridFunction y_coord(vert_fespace);
      ParGridFunction z_coord(vert_fespace);
      double *coord;
      for (int i = 0; i < pmesh->GetNV(); i++)
      {
         coord = pmesh -> GetVertex(i);
         x_coord(i) = coord[0];
         y_coord(i) = coord[1];
         z_coord(i) = coord[2];
      }
      x = x_coord.ParallelProject();
      y = y_coord.ParallelProject();
      z = z_coord.ParallelProject();
      x->HypreReadWrite();
      y->HypreReadWrite();
      z->HypreReadWrite();
      HYPRE_ADSSetCoordinateVectors(ads, *x, *y, *z);
   }
   else
   {
      x = NULL;
      y = NULL;
      z = NULL;
   }

   // generate and set the discrete curl
   ParDiscreteLinearOperator *curl;
   curl = new ParDiscreteLinearOperator(edge_fespace, face_fespace);
   if (trace_space)
   {
      curl->AddTraceFaceInterpolator(new CurlInterpolator);
   }
   else
   {
      curl->AddDomainInterpolator(new CurlInterpolator);
   }
   curl->Assemble();
   curl->Finalize();
   C = curl->ParallelAssemble();
   C->CopyColStarts(); // since we'll delete edge_fespace
   HYPRE_ADSSetDiscreteCurl(ads, *C);
   delete curl;

   // generate and set the discrete gradient
   ParDiscreteLinearOperator *grad;
   grad = new ParDiscreteLinearOperator(vert_fespace, edge_fespace);
   if (trace_space)
   {
      grad->AddTraceFaceInterpolator(new GradientInterpolator);
   }
   else
   {
      grad->AddDomainInterpolator(new GradientInterpolator);
   }
   grad->Assemble();
   grad->Finalize();
   G = grad->ParallelAssemble();
   G->CopyColStarts(); // since we'll delete vert_fespace
   G->CopyRowStarts(); // since we'll delete edge_fespace
   HYPRE_ADSSetDiscreteGradient(ads, *G);
   delete grad;

   // generate and set the Nedelec and Raviart-Thomas interpolation matrices
   RT_Pi = RT_Pix = RT_Piy = RT_Piz = NULL;
   ND_Pi = ND_Pix = ND_Piy = ND_Piz = NULL;
   if (p > 1 || pmesh->GetNodes() != NULL)
   {
      ParFiniteElementSpace *vert_fespace_d
         = new ParFiniteElementSpace(pmesh, vert_fec, 3, Ordering::byVDIM);

      ParDiscreteLinearOperator *id_ND;
      id_ND = new ParDiscreteLinearOperator(vert_fespace_d, edge_fespace);
      if (trace_space)
      {
         id_ND->AddTraceFaceInterpolator(new IdentityInterpolator);
      }
      else
      {
         id_ND->AddDomainInterpolator(new IdentityInterpolator);
      }
      id_ND->Assemble();
      id_ND->Finalize();

      if (ams_cycle_type < 10)
      {
         ND_Pi = id_ND->ParallelAssemble();
         ND_Pi->CopyColStarts(); // since we'll delete vert_fespace_d
         ND_Pi->CopyRowStarts(); // since we'll delete edge_fespace
      }
      else
      {
         Array2D<HypreParMatrix *> ND_Pi_blocks;
         id_ND->GetParBlocks(ND_Pi_blocks);
         ND_Pix = ND_Pi_blocks(0,0);
         ND_Piy = ND_Pi_blocks(0,1);
         ND_Piz = ND_Pi_blocks(0,2);
      }

      delete id_ND;

      ParDiscreteLinearOperator *id_RT;
      id_RT = new ParDiscreteLinearOperator(vert_fespace_d, face_fespace);
      if (trace_space)
      {
         id_RT->AddTraceFaceInterpolator(new NormalInterpolator);
      }
      else
      {
         id_RT->AddDomainInterpolator(new IdentityInterpolator);
      }
      id_RT->Assemble();
      id_RT->Finalize();

      if (cycle_type < 10)
      {
         RT_Pi = id_RT->ParallelAssemble();
         RT_Pi->CopyColStarts(); // since we'll delete vert_fespace_d
      }
      else
      {
         Array2D<HypreParMatrix *> RT_Pi_blocks;
         id_RT->GetParBlocks(RT_Pi_blocks);
         RT_Pix = RT_Pi_blocks(0,0);
         RT_Piy = RT_Pi_blocks(0,1);
         RT_Piz = RT_Pi_blocks(0,2);
      }

      delete id_RT;

      HYPRE_ParCSRMatrix HY_RT_Pi, HY_RT_Pix, HY_RT_Piy, HY_RT_Piz;
      HY_RT_Pi  = (RT_Pi)  ? (HYPRE_ParCSRMatrix) *RT_Pi  : NULL;
      HY_RT_Pix = (RT_Pix) ? (HYPRE_ParCSRMatrix) *RT_Pix : NULL;
      HY_RT_Piy = (RT_Piy) ? (HYPRE_ParCSRMatrix) *RT_Piy : NULL;
      HY_RT_Piz = (RT_Piz) ? (HYPRE_ParCSRMatrix) *RT_Piz : NULL;
      HYPRE_ParCSRMatrix HY_ND_Pi, HY_ND_Pix, HY_ND_Piy, HY_ND_Piz;
      HY_ND_Pi  = (ND_Pi)  ? (HYPRE_ParCSRMatrix) *ND_Pi  : NULL;
      HY_ND_Pix = (ND_Pix) ? (HYPRE_ParCSRMatrix) *ND_Pix : NULL;
      HY_ND_Piy = (ND_Piy) ? (HYPRE_ParCSRMatrix) *ND_Piy : NULL;
      HY_ND_Piz = (ND_Piz) ? (HYPRE_ParCSRMatrix) *ND_Piz : NULL;
      HYPRE_ADSSetInterpolations(ads,
                                 HY_RT_Pi, HY_RT_Pix, HY_RT_Piy, HY_RT_Piz,
                                 HY_ND_Pi, HY_ND_Pix, HY_ND_Piy, HY_ND_Piz);

      delete vert_fespace_d;
   }

   delete vert_fec;
   delete vert_fespace;
   delete edge_fec;
   delete edge_fespace;
}

void HypreADS::Init(ParFiniteElementSpace *face_fespace)
{
   MakeSolver();
   MakeDiscreteMatrices(face_fespace);
}

void HypreADS::ResetADSPrecond()
{
   HYPRE_ADSDestroy(ads);

   MakeSolver();

   HYPRE_ADSSetPrintLevel(ads, print_level);

   HYPRE_ADSSetDiscreteCurl(ads, *C);
   HYPRE_ADSSetDiscreteGradient(ads, *G);
   if (x != nullptr)
   {
      MFEM_VERIFY(x && y && z, "");
      HYPRE_ADSSetCoordinateVectors(ads, *x, *y, *z);
   }
   else
   {
      HYPRE_ParCSRMatrix HY_RT_Pi, HY_RT_Pix, HY_RT_Piy, HY_RT_Piz;
      HY_RT_Pi  = (RT_Pi)  ? (HYPRE_ParCSRMatrix) *RT_Pi  : NULL;
      HY_RT_Pix = (RT_Pix) ? (HYPRE_ParCSRMatrix) *RT_Pix : NULL;
      HY_RT_Piy = (RT_Piy) ? (HYPRE_ParCSRMatrix) *RT_Piy : NULL;
      HY_RT_Piz = (RT_Piz) ? (HYPRE_ParCSRMatrix) *RT_Piz : NULL;
      HYPRE_ParCSRMatrix HY_ND_Pi, HY_ND_Pix, HY_ND_Piy, HY_ND_Piz;
      HY_ND_Pi  = (ND_Pi)  ? (HYPRE_ParCSRMatrix) *ND_Pi  : NULL;
      HY_ND_Pix = (ND_Pix) ? (HYPRE_ParCSRMatrix) *ND_Pix : NULL;
      HY_ND_Piy = (ND_Piy) ? (HYPRE_ParCSRMatrix) *ND_Piy : NULL;
      HY_ND_Piz = (ND_Piz) ? (HYPRE_ParCSRMatrix) *ND_Piz : NULL;
      HYPRE_ADSSetInterpolations(ads,
                                 HY_RT_Pi, HY_RT_Pix, HY_RT_Piy, HY_RT_Piz,
                                 HY_ND_Pi, HY_ND_Pix, HY_ND_Piy, HY_ND_Piz);
   }
}

void HypreADS::SetOperator(const Operator &op)
{
   const HypreParMatrix *new_A = dynamic_cast<const HypreParMatrix *>(&op);
   MFEM_VERIFY(new_A, "new Operator must be a HypreParMatrix!");

   if (A) { ResetADSPrecond(); }

   // update base classes: Operator, Solver, HypreSolver
   height = new_A->Height();
   width  = new_A->Width();
   A = const_cast<HypreParMatrix *>(new_A);

   setup_called = 0;
   delete X;
   delete B;
   B = X = NULL;
   auxB.Delete(); auxB.Reset();
   auxX.Delete(); auxX.Reset();
}

HypreADS::~HypreADS()
{
   HYPRE_ADSDestroy(ads);

   delete x;
   delete y;
   delete z;

   delete G;
   delete C;

   delete RT_Pi;
   delete RT_Pix;
   delete RT_Piy;
   delete RT_Piz;

   delete ND_Pi;
   delete ND_Pix;
   delete ND_Piy;
   delete ND_Piz;
}

void HypreADS::SetPrintLevel(int print_lvl)
{
   HYPRE_ADSSetPrintLevel(ads, print_lvl);
   print_level = print_lvl;
}

HypreLOBPCG::HypreMultiVector::HypreMultiVector(int n, HypreParVector & v,
                                                mv_InterfaceInterpreter & interpreter)
   : hpv(NULL),
     nv(n)
{
   mv_ptr = mv_MultiVectorCreateFromSampleVector(&interpreter, nv,
                                                 (HYPRE_ParVector)v);

   HYPRE_ParVector* vecs = NULL;
   {
      mv_TempMultiVector* tmp =
         (mv_TempMultiVector*)mv_MultiVectorGetData(mv_ptr);
      vecs = (HYPRE_ParVector*)(tmp -> vector);
   }

   hpv = new HypreParVector*[nv];
   for (int i=0; i<nv; i++)
   {
      hpv[i] = new HypreParVector(vecs[i]);
   }
}

HypreLOBPCG::HypreMultiVector::~HypreMultiVector()
{
   if ( hpv != NULL )
   {
      for (int i=0; i<nv; i++)
      {
         delete hpv[i];
      }
      delete [] hpv;
   }

   mv_MultiVectorDestroy(mv_ptr);
}

void
HypreLOBPCG::HypreMultiVector::Randomize(HYPRE_Int seed_)
{
   mv_MultiVectorSetRandom(mv_ptr, seed_);
}

HypreParVector &
HypreLOBPCG::HypreMultiVector::GetVector(unsigned int i)
{
   MFEM_ASSERT((int)i < nv, "index out of range");

   return ( *hpv[i] );
}

HypreParVector **
HypreLOBPCG::HypreMultiVector::StealVectors()
{
   HypreParVector ** hpv_ret = hpv;

   hpv = NULL;

   mv_TempMultiVector * mv_tmp =
      (mv_TempMultiVector*)mv_MultiVectorGetData(mv_ptr);

   mv_tmp->ownsVectors = 0;

   for (int i=0; i<nv; i++)
   {
      hpv_ret[i]->SetOwnership(1);
   }

   return hpv_ret;
}

HypreLOBPCG::HypreLOBPCG(MPI_Comm c)
   : comm(c),
     myid(0),
     numProcs(1),
     nev(10),
     seed(75),
     glbSize(-1),
     part(NULL),
     multi_vec(NULL),
     x(NULL),
     subSpaceProj(NULL)
{
   MPI_Comm_size(comm,&numProcs);
   MPI_Comm_rank(comm,&myid);

   HYPRE_ParCSRSetupInterpreter(&interpreter);
   HYPRE_ParCSRSetupMatvec(&matvec_fn);
   HYPRE_LOBPCGCreate(&interpreter, &matvec_fn, &lobpcg_solver);
}

HypreLOBPCG::~HypreLOBPCG()
{
   delete multi_vec;
   delete x;
   delete [] part;

   HYPRE_LOBPCGDestroy(lobpcg_solver);
}

void
HypreLOBPCG::SetTol(double tol)
{
   HYPRE_LOBPCGSetTol(lobpcg_solver, tol);
}

void
HypreLOBPCG::SetRelTol(double rel_tol)
{
#if MFEM_HYPRE_VERSION >= 21101
   HYPRE_LOBPCGSetRTol(lobpcg_solver, rel_tol);
#else
   MFEM_ABORT("This method requires HYPRE version >= 2.11.1");
#endif
}

void
HypreLOBPCG::SetMaxIter(int max_iter)
{
   HYPRE_LOBPCGSetMaxIter(lobpcg_solver, max_iter);
}

void
HypreLOBPCG::SetPrintLevel(int logging)
{
   if (myid == 0)
   {
      HYPRE_LOBPCGSetPrintLevel(lobpcg_solver, logging);
   }
}

void
HypreLOBPCG::SetPrecondUsageMode(int pcg_mode)
{
   HYPRE_LOBPCGSetPrecondUsageMode(lobpcg_solver, pcg_mode);
}

void
HypreLOBPCG::SetPreconditioner(Solver & precond)
{
   HYPRE_LOBPCGSetPrecond(lobpcg_solver,
                          (HYPRE_PtrToSolverFcn)this->PrecondSolve,
                          (HYPRE_PtrToSolverFcn)this->PrecondSetup,
                          (HYPRE_Solver)&precond);
}

void
HypreLOBPCG::SetOperator(Operator & A)
{
   HYPRE_BigInt locSize = A.Width();

   if (HYPRE_AssumedPartitionCheck())
   {
      part = new HYPRE_BigInt[2];

      MPI_Scan(&locSize, &part[1], 1, HYPRE_MPI_BIG_INT, MPI_SUM, comm);

      part[0] = part[1] - locSize;

      MPI_Allreduce(&locSize, &glbSize, 1, HYPRE_MPI_BIG_INT, MPI_SUM, comm);
   }
   else
   {
      part = new HYPRE_BigInt[numProcs+1];

      MPI_Allgather(&locSize, 1, HYPRE_MPI_BIG_INT,
                    &part[1], 1, HYPRE_MPI_BIG_INT, comm);

      part[0] = 0;
      for (int i=0; i<numProcs; i++)
      {
         part[i+1] += part[i];
      }

      glbSize = part[numProcs];
   }

   if ( x != NULL )
   {
      delete x;
   }

   // Create a distributed vector without a data array.
   const bool is_device_ptr = true;
   x = new HypreParVector(comm,glbSize,NULL,part,is_device_ptr);

   matvec_fn.MatvecCreate  = this->OperatorMatvecCreate;
   matvec_fn.Matvec        = this->OperatorMatvec;
   matvec_fn.MatvecDestroy = this->OperatorMatvecDestroy;

   HYPRE_LOBPCGSetup(lobpcg_solver,(HYPRE_Matrix)&A,NULL,NULL);
}

void
HypreLOBPCG::SetMassMatrix(Operator & M)
{
   matvec_fn.MatvecCreate  = this->OperatorMatvecCreate;
   matvec_fn.Matvec        = this->OperatorMatvec;
   matvec_fn.MatvecDestroy = this->OperatorMatvecDestroy;

   HYPRE_LOBPCGSetupB(lobpcg_solver,(HYPRE_Matrix)&M,NULL);
}

void
HypreLOBPCG::GetEigenvalues(Array<double> & eigs) const
{
   // Initialize eigenvalues array with marker values
   eigs.SetSize(nev);

   for (int i=0; i<nev; i++)
   {
      eigs[i] = eigenvalues[i];
   }
}

const HypreParVector &
HypreLOBPCG::GetEigenvector(unsigned int i) const
{
   return multi_vec->GetVector(i);
}

void
HypreLOBPCG::SetInitialVectors(int num_vecs, HypreParVector ** vecs)
{
   // Initialize HypreMultiVector object if necessary
   if ( multi_vec == NULL )
   {
      MFEM_ASSERT(x != NULL, "In HypreLOBPCG::SetInitialVectors()");

      multi_vec = new HypreMultiVector(nev, *x, interpreter);
   }

   // Copy the vectors provided
   for (int i=0; i < min(num_vecs,nev); i++)
   {
      multi_vec->GetVector(i) = *vecs[i];
   }

   // Randomize any remaining vectors
   for (int i=min(num_vecs,nev); i < nev; i++)
   {
      multi_vec->GetVector(i).Randomize(seed);
   }

   // Ensure all vectors are in the proper subspace
   if ( subSpaceProj != NULL )
   {
      HypreParVector y(*x);
      y = multi_vec->GetVector(0);

      for (int i=1; i<nev; i++)
      {
         subSpaceProj->Mult(multi_vec->GetVector(i),
                            multi_vec->GetVector(i-1));
      }
      subSpaceProj->Mult(y,
                         multi_vec->GetVector(nev-1));
   }
}

void
HypreLOBPCG::Solve()
{
   // Initialize HypreMultiVector object if necessary
   if ( multi_vec == NULL )
   {
      MFEM_ASSERT(x != NULL, "In HypreLOBPCG::Solve()");

      multi_vec = new HypreMultiVector(nev, *x, interpreter);
      multi_vec->Randomize(seed);

      if ( subSpaceProj != NULL )
      {
         HypreParVector y(*x);
         y = multi_vec->GetVector(0);

         for (int i=1; i<nev; i++)
         {
            subSpaceProj->Mult(multi_vec->GetVector(i),
                               multi_vec->GetVector(i-1));
         }
         subSpaceProj->Mult(y, multi_vec->GetVector(nev-1));
      }
   }

   eigenvalues.SetSize(nev);
   eigenvalues = NAN;

   // Perform eigenmode calculation
   //
   // The eigenvalues are computed in ascending order (internally the
   // order is determined by the LAPACK routine 'dsydv'.)
   HYPRE_LOBPCGSolve(lobpcg_solver, NULL, *multi_vec, eigenvalues);
}

void *
HypreLOBPCG::OperatorMatvecCreate( void *A,
                                   void *x )
{
   void *matvec_data;

   matvec_data = NULL;

   return ( matvec_data );
}

HYPRE_Int
HypreLOBPCG::OperatorMatvec( void *matvec_data,
                             HYPRE_Complex alpha,
                             void *A,
                             void *x,
                             HYPRE_Complex beta,
                             void *y )
{
   MFEM_VERIFY(alpha == 1.0 && beta == 0.0, "values not supported");

   Operator *Aop = (Operator*)A;

   hypre_ParVector * xPar = (hypre_ParVector *)x;
   hypre_ParVector * yPar = (hypre_ParVector *)y;

   HypreParVector xVec(xPar);
   HypreParVector yVec(yPar);

   Aop->Mult( xVec, yVec );

   // Move data back to hypre's device memory location in case the above Mult
   // operation moved it to host.
   yVec.HypreReadWrite();

   return 0;
}

HYPRE_Int
HypreLOBPCG::OperatorMatvecDestroy( void *matvec_data )
{
   return 0;
}

HYPRE_Int
HypreLOBPCG::PrecondSolve(void *solver,
                          void *A,
                          void *b,
                          void *x)
{
   Solver *PC = (Solver*)solver;

   hypre_ParVector * bPar = (hypre_ParVector *)b;
   hypre_ParVector * xPar = (hypre_ParVector *)x;

   HypreParVector bVec(bPar);
   HypreParVector xVec(xPar);

   PC->Mult( bVec, xVec );

   // Move data back to hypre's device memory location in case the above Mult
   // operation moved it to host.
   xVec.HypreReadWrite();

   return 0;
}

HYPRE_Int
HypreLOBPCG::PrecondSetup(void *solver,
                          void *A,
                          void *b,
                          void *x)
{
   return 0;
}

HypreAME::HypreAME(MPI_Comm comm)
   : myid(0),
     numProcs(1),
     nev(10),
     setT(false),
     ams_precond(NULL),
     eigenvalues(NULL),
     multi_vec(NULL),
     eigenvectors(NULL)
{
   MPI_Comm_size(comm,&numProcs);
   MPI_Comm_rank(comm,&myid);

   HYPRE_AMECreate(&ame_solver);
   HYPRE_AMESetPrintLevel(ame_solver, 0);
}

HypreAME::~HypreAME()
{
   if ( multi_vec )
   {
      mfem_hypre_TFree_host(multi_vec);
   }

   if ( eigenvectors )
   {
      for (int i=0; i<nev; i++)
      {
         delete eigenvectors[i];
      }
   }
   delete [] eigenvectors;

   if ( eigenvalues )
   {
      mfem_hypre_TFree_host(eigenvalues);
   }

   HYPRE_AMEDestroy(ame_solver);
}

void
HypreAME::SetNumModes(int num_eigs)
{
   nev = num_eigs;

   HYPRE_AMESetBlockSize(ame_solver, nev);
}

void
HypreAME::SetTol(double tol)
{
   HYPRE_AMESetTol(ame_solver, tol);
}

void
HypreAME::SetRelTol(double rel_tol)
{
#if MFEM_HYPRE_VERSION >= 21101
   HYPRE_AMESetRTol(ame_solver, rel_tol);
#else
   MFEM_ABORT("This method requires HYPRE version >= 2.11.1");
#endif
}

void
HypreAME::SetMaxIter(int max_iter)
{
   HYPRE_AMESetMaxIter(ame_solver, max_iter);
}

void
HypreAME::SetPrintLevel(int logging)
{
   if (myid == 0)
   {
      HYPRE_AMESetPrintLevel(ame_solver, logging);
   }
}

void
HypreAME::SetPreconditioner(HypreSolver & precond)
{
   ams_precond = &precond;
}

void
HypreAME::SetOperator(const HypreParMatrix & A)
{
   if ( !setT )
   {
      HYPRE_Solver ams_precond_ptr = (HYPRE_Solver)*ams_precond;

      ams_precond->SetupFcn()(*ams_precond,A,NULL,NULL);

      HYPRE_AMESetAMSSolver(ame_solver, ams_precond_ptr);
   }

   HYPRE_AMESetup(ame_solver);
}

void
HypreAME::SetMassMatrix(const HypreParMatrix & M)
{
   HYPRE_ParCSRMatrix parcsr_M = M;
   HYPRE_AMESetMassMatrix(ame_solver,(HYPRE_ParCSRMatrix)parcsr_M);
}

void
HypreAME::Solve()
{
   HYPRE_AMESolve(ame_solver);

   // Grab a pointer to the eigenvalues from AME
   HYPRE_AMEGetEigenvalues(ame_solver,&eigenvalues);

   // Grad a pointer to the eigenvectors from AME
   HYPRE_AMEGetEigenvectors(ame_solver,&multi_vec);
}

void
HypreAME::GetEigenvalues(Array<double> & eigs) const
{
   // Initialize eigenvalues array with marker values
   eigs.SetSize(nev); eigs = -1.0;

   // Copy eigenvalues to eigs array
   for (int i=0; i<nev; i++)
   {
      eigs[i] = eigenvalues[i];
   }
}

void
HypreAME::createDummyVectors() const
{
   eigenvectors = new HypreParVector*[nev];
   for (int i=0; i<nev; i++)
   {
      eigenvectors[i] = new HypreParVector(multi_vec[i]);
      eigenvectors[i]->SetOwnership(1);
   }
}

const HypreParVector &
HypreAME::GetEigenvector(unsigned int i) const
{
   if ( eigenvectors == NULL )
   {
      this->createDummyVectors();
   }

   return *eigenvectors[i];
}

HypreParVector **
HypreAME::StealEigenvectors()
{
   if ( eigenvectors == NULL )
   {
      this->createDummyVectors();
   }

   // Set the local pointers to NULL so that they won't be deleted later
   HypreParVector ** vecs = eigenvectors;
   eigenvectors = NULL;
   multi_vec = NULL;

   return vecs;
}

}

#endif<|MERGE_RESOLUTION|>--- conflicted
+++ resolved
@@ -5364,19 +5364,7 @@
    ParFiniteElementSpace *edge_fespace, int cycle_type)
 {
    const FiniteElementCollection *edge_fec = edge_fespace->FEColl();
-<<<<<<< HEAD
-
-   bool trace_space, rt_trace_space;
-   ND_Trace_FECollection *nd_tr_fec = NULL;
-   trace_space = dynamic_cast<const ND_Trace_FECollection*>(edge_fec);
-   rt_trace_space = dynamic_cast<const RT_Trace_FECollection*>(edge_fec);
-   trace_space = trace_space || rt_trace_space;
-
-   MFEM_VERIFY(!edge_fespace->IsVariableOrder(), "");
-   int p = edge_fec->GetOrder();
-=======
    bool trace_space = dynamic_cast<const ND_Trace_FECollection *>(edge_fec);
->>>>>>> a36699b8
 
    ParMesh *pmesh = edge_fespace->GetParMesh();
    int dim = pmesh->Dimension();
