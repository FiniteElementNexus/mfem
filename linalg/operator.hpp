// Copyright (c) 2010-2021, Lawrence Livermore National Security, LLC. Produced
// at the Lawrence Livermore National Laboratory. All Rights reserved. See files
// LICENSE and NOTICE for details. LLNL-CODE-806117.
//
// This file is part of the MFEM library. For more information and source code
// availability visit https://mfem.org.
//
// MFEM is free software; you can redistribute it and/or modify it under the
// terms of the BSD-3 license. We welcome feedback and contributions, see file
// CONTRIBUTING.md for details.

#ifndef MFEM_OPERATOR
#define MFEM_OPERATOR

#include "vector.hpp"

namespace mfem
{

class ConstrainedOperator;
<<<<<<< HEAD
=======
class RectangularConstrainedOperator;
>>>>>>> 9f7d5736

/// Abstract operator
class Operator
{
protected:
   int height; ///< Dimension of the output / number of rows in the matrix.
   int width;  ///< Dimension of the input / number of columns in the matrix.

   /// see FormSystemOperator()
   void FormConstrainedSystemOperator(
      const Array<int> &ess_tdof_list, ConstrainedOperator* &Aout);

<<<<<<< HEAD
=======
   /// see FormRectangularSystemOperator()
   void FormRectangularConstrainedSystemOperator(
      const Array<int> &trial_tdof_list,
      const Array<int> &test_tdof_list,
      RectangularConstrainedOperator* &Aout);

   /** @brief Returns RAP Operator of this, using input/output Prolongation matrices
       @a Pi corresponds to "P", @a Po corresponds to "Rt" */
   Operator *SetupRAP(const Operator *Pi, const Operator *Po);

>>>>>>> 9f7d5736
public:
   /// Defines operator diagonal policy upon elimination of rows and/or columns.
   enum DiagonalPolicy
   {
      DIAG_ZERO, ///< Set the diagonal value to zero
      DIAG_ONE,  ///< Set the diagonal value to one
      DIAG_KEEP  ///< Keep the diagonal value
   };

   /// Initializes memory for true vectors of linear system
   void InitTVectors(const Operator *Po, const Operator *Ri, const Operator *Pi,
                     Vector &x, Vector &b,
                     Vector &X, Vector &B) const;

   /// Construct a square Operator with given size s (default 0).
   explicit Operator(int s = 0) { height = width = s; }

   /** @brief Construct an Operator with the given height (output size) and
       width (input size). */
   Operator(int h, int w) { height = h; width = w; }

   /// Get the height (size of output) of the Operator. Synonym with NumRows().
   inline int Height() const { return height; }
   /** @brief Get the number of rows (size of output) of the Operator. Synonym
       with Height(). */
   inline int NumRows() const { return height; }

   /// Get the width (size of input) of the Operator. Synonym with NumCols().
   inline int Width() const { return width; }
   /** @brief Get the number of columns (size of input) of the Operator. Synonym
       with Width(). */
   inline int NumCols() const { return width; }

   /// Return the MemoryClass preferred by the Operator.
   /** This is the MemoryClass that will be used to access the input and output
       vectors in the Mult() and MultTranspose() methods.

       For example, classes using the MFEM_FORALL macro for implementation can
       return the value returned by Device::GetMemoryClass().

       The default implementation of this method in class Operator returns
       MemoryClass::HOST. */
   virtual MemoryClass GetMemoryClass() const { return MemoryClass::HOST; }

   /// Operator application: `y=A(x)`.
   virtual void Mult(const Vector &x, Vector &y) const = 0;

   /** @brief Action of the transpose operator: `y=A^t(x)`. The default behavior
       in class Operator is to generate an error. */
   virtual void MultTranspose(const Vector &x, Vector &y) const
   { mfem_error("Operator::MultTranspose() is not overloaded!"); }

   /** @brief Evaluate the gradient operator at the point @a x. The default
       behavior in class Operator is to generate an error. */
   virtual Operator &GetGradient(const Vector &x) const
   {
      mfem_error("Operator::GetGradient() is not overloaded!");
      return const_cast<Operator &>(*this);
   }

   /** @brief Computes the diagonal entries into @a diag. Typically, this
       operation only makes sense for linear Operator%s. In some cases, only an
       approximation of the diagonal is computed. */
   virtual void AssembleDiagonal(Vector &diag) const
   {
      MFEM_CONTRACT_VAR(diag);
      MFEM_ABORT("Not relevant or not implemented for this Operator.");
   }

   /** @brief Prolongation operator from linear algebra (linear system) vectors,
       to input vectors for the operator. `NULL` means identity. */
   virtual const Operator *GetProlongation() const { return NULL; }
   /** @brief Restriction operator from input vectors for the operator to linear
       algebra (linear system) vectors. `NULL` means identity. */
   virtual const Operator *GetRestriction() const  { return NULL; }
<<<<<<< HEAD
   /** @brief Restriction operator from output vectors for the operator to linear
       algebra (linear system) vectors. `NULL` means identity. */
   virtual const Operator *GetOutputRestriction() const  { return NULL; }
=======
   /** @brief Prolongation operator from linear algebra (linear system) vectors,
       to output vectors for the operator. `NULL` means identity. */
   virtual const Operator *GetOutputProlongation() const
   {
      return GetProlongation(); // Assume square unless specialized
   }
   /** @brief Transpose of GetOutputRestriction, directly available in this
       form to facilitate matrix-free RAP-type operators.

       `NULL` means identity. */
   virtual const Operator *GetOutputRestrictionTranspose() const { return NULL; }
   /** @brief Restriction operator from output vectors for the operator to linear
       algebra (linear system) vectors. `NULL` means identity. */
   virtual const Operator *GetOutputRestriction() const
   {
      return GetRestriction(); // Assume square unless specialized
   }
>>>>>>> 9f7d5736

   /** @brief Form a constrained linear system using a matrix-free approach.

       Assuming square operator, form the operator linear system `A(X)=B`,
       corresponding to it and the right-hand side @a b, by applying any
       necessary transformations such as: parallel assembly, conforming
       constraints for non-conforming AMR and eliminating boundary conditions.
       @note Static condensation and hybridization are not supported for general
       operators (cf. the analogous methods BilinearForm::FormLinearSystem() and
       ParBilinearForm::FormLinearSystem()).

       The constraints are specified through the prolongation P from
       GetProlongation(), and restriction R from GetRestriction() methods, which
       are e.g. available through the (parallel) finite element space of any
       (parallel) bilinear form operator. We assume that the operator is square,
       using the same input and output space, so we have: `A(X)=[P^t (*this)
       P](X)`, `B=P^t(b)`, and `X=R(x)`.

       The vector @a x must contain the essential boundary condition values.
       These are eliminated through the ConstrainedOperator class and the vector
       @a X is initialized by setting its essential entries to the boundary
       conditions and all other entries to zero (@a copy_interior == 0) or
       copied from @a x (@a copy_interior != 0).

       After solving the system `A(X)=B`, the (finite element) solution @a x can
       be recovered by calling Operator::RecoverFEMSolution() with the same
       vectors @a X, @a b, and @a x.

       @note The caller is responsible for destroying the output operator @a A!
       @note If there are no transformations, @a X simply reuses the data of @a
       x. */
   void FormLinearSystem(const Array<int> &ess_tdof_list,
                         Vector &x, Vector &b,
                         Operator* &A, Vector &X, Vector &B,
                         int copy_interior = 0);

   /** @brief Form a column-constrained linear system using a matrix-free approach.

       Form the operator linear system `A(X)=B` corresponding to the operator
       and the right-hand side @a b, by applying any necessary transformations
       such as: parallel assembly, conforming constraints for non-conforming AMR
       and eliminating boundary conditions.  @note Static condensation and
       hybridization are not supported for general operators (cf. the method
       MixedBilinearForm::FormRectangularLinearSystem())

       The constraints are specified through the input prolongation Pi from
       GetProlongation(), and output restriction Ro from GetOutputRestriction()
       methods, which are e.g. available through the (parallel) finite element
       spaces of any (parallel) mixed bilinear form operator. So we have:
       `A(X)=[Ro (*this) Pi](X)`, `B=Ro(b)`, and `X=Pi^T(x)`.

       The vector @a x must contain the essential boundary condition values.
       The "columns" in this operator corresponding to these values are
       eliminated through the RectangularConstrainedOperator class.

       After solving the system `A(X)=B`, the (finite element) solution @a x can
       be recovered by calling Operator::RecoverFEMSolution() with the same
       vectors @a X, @a b, and @a x.

       @note The caller is responsible for destroying the output operator @a A!
       @note If there are no transformations, @a X simply reuses the data of @a
       x. */
   void FormRectangularLinearSystem(const Array<int> &trial_tdof_list,
                                    const Array<int> &test_tdof_list,
                                    Vector &x, Vector &b,
                                    Operator* &A, Vector &X, Vector &B);

   /** @brief Reconstruct a solution vector @a x (e.g. a GridFunction) from the
       solution @a X of a constrained linear system obtained from
       Operator::FormLinearSystem() or Operator::FormRectangularLinearSystem().

       Call this method after solving a linear system constructed using
       Operator::FormLinearSystem() to recover the solution as an input vector,
       @a x, for this Operator (presumably a finite element grid function). This
       method has identical signature to the analogous method for bilinear
       forms, though currently @a b is not used in the implementation. */
   virtual void RecoverFEMSolution(const Vector &X, const Vector &b, Vector &x);

   /** @brief Return in @a A a parallel (on truedofs) version of this square
       operator.

       This returns the same operator as FormLinearSystem(), but does without
       the transformations of the right-hand side and initial guess. */
   void FormSystemOperator(const Array<int> &ess_tdof_list,
                           Operator* &A);

   /** @brief Return in @a A a parallel (on truedofs) version of this
<<<<<<< HEAD
=======
       rectangular operator (including constraints).

       This returns the same operator as FormRectangularLinearSystem(), but does
       without the transformations of the right-hand side. */
   void FormRectangularSystemOperator(const Array<int> &trial_tdof_list,
                                      const Array<int> &test_tdof_list,
                                      Operator* &A);

   /** @brief Return in @a A a parallel (on truedofs) version of this
>>>>>>> 9f7d5736
       rectangular operator.

       This is similar to FormSystemOperator(), but for dof-to-dof mappings
       (discrete linear operators), which can also correspond to rectangular
       matrices. The user should provide specializations of GetProlongation()
       for the input dofs and GetOutputRestriction() for the output dofs in
       their Operator implementation that are appropriate for the two spaces the
       Operator maps between. These are e.g. available through the (parallel)
       finite element space of any (parallel) bilinear form operator. We have:
       `A(X)=[Rout (*this) Pin](X)`. */
   void FormDiscreteOperator(Operator* &A);

   /// Prints operator with input size n and output size m in Matlab format.
   void PrintMatlab(std::ostream & out, int n = 0, int m = 0) const;

   /// Virtual destructor.
   virtual ~Operator() { }

   /// Enumeration defining IDs for some classes derived from Operator.
   /** This enumeration is primarily used with class OperatorHandle. */
   enum Type
   {
      ANY_TYPE,         ///< ID for the base class Operator, i.e. any type.
      MFEM_SPARSEMAT,   ///< ID for class SparseMatrix.
      Hypre_ParCSR,     ///< ID for class HypreParMatrix.
      PETSC_MATAIJ,     ///< ID for class PetscParMatrix, MATAIJ format.
      PETSC_MATIS,      ///< ID for class PetscParMatrix, MATIS format.
      PETSC_MATSHELL,   ///< ID for class PetscParMatrix, MATSHELL format.
      PETSC_MATNEST,    ///< ID for class PetscParMatrix, MATNEST format.
      PETSC_MATHYPRE,   ///< ID for class PetscParMatrix, MATHYPRE format.
      PETSC_MATGENERIC, ///< ID for class PetscParMatrix, unspecified format.
      Complex_Operator, ///< ID for class ComplexOperator.
      MFEM_ComplexSparseMat, ///< ID for class ComplexSparseMatrix.
      Complex_Hypre_ParCSR   ///< ID for class ComplexHypreParMatrix.
   };

   /// Return the type ID of the Operator class.
   /** This method is intentionally non-virtual, so that it returns the ID of
       the specific pointer or reference type used when calling this method. If
       not overridden by derived classes, they will automatically use the type ID
       of the base Operator class, ANY_TYPE. */
   Type GetType() const { return ANY_TYPE; }
};


/// Base abstract class for first order time dependent operators.
/** Operator of the form: (x,t) -> f(x,t), where k = f(x,t) generally solves the
    algebraic equation F(x,k,t) = G(x,t). The functions F and G represent the
    _implicit_ and _explicit_ parts of the operator, respectively. For explicit
    operators, F(x,k,t) = k, so f(x,t) = G(x,t). */
class TimeDependentOperator : public Operator
{
public:
   enum Type
   {
      EXPLICIT,   ///< This type assumes F(x,k,t) = k, i.e. k = f(x,t) = G(x,t).
      IMPLICIT,   ///< This is the most general type, no assumptions on F and G.
      HOMOGENEOUS ///< This type assumes that G(x,t) = 0.
   };

   /// Evaluation mode. See SetEvalMode() for details.
   enum EvalMode
   {
      /** Normal evaluation. */
      NORMAL,
      /** Assuming additive split, f(x,t) = f1(x,t) + f2(x,t), evaluate the
          first term, f1. */
      ADDITIVE_TERM_1,
      /** Assuming additive split, f(x,t) = f1(x,t) + f2(x,t), evaluate the
          second term, f2. */
      ADDITIVE_TERM_2
   };

protected:
   double t;  ///< Current time.
   Type type; ///< Describes the form of the TimeDependentOperator.
   EvalMode eval_mode; ///< Current evaluation mode.

public:
   /** @brief Construct a "square" TimeDependentOperator y = f(x,t), where x and
       y have the same dimension @a n. */
   explicit TimeDependentOperator(int n = 0, double t_ = 0.0,
                                  Type type_ = EXPLICIT)
      : Operator(n) { t = t_; type = type_; eval_mode = NORMAL; }

   /** @brief Construct a TimeDependentOperator y = f(x,t), where x and y have
       dimensions @a w and @a h, respectively. */
   TimeDependentOperator(int h, int w, double t_ = 0.0, Type type_ = EXPLICIT)
      : Operator(h, w) { t = t_; type = type_; eval_mode = NORMAL; }

   /// Read the currently set time.
   virtual double GetTime() const { return t; }

   /// Set the current time.
   virtual void SetTime(const double t_) { t = t_; }

   /// True if #type is #EXPLICIT.
   bool isExplicit() const { return (type == EXPLICIT); }
   /// True if #type is #IMPLICIT or #HOMOGENEOUS.
   bool isImplicit() const { return !isExplicit(); }
   /// True if #type is #HOMOGENEOUS.
   bool isHomogeneous() const { return (type == HOMOGENEOUS); }

   /// Return the current evaluation mode. See SetEvalMode() for details.
   EvalMode GetEvalMode() const { return eval_mode; }

   /// Set the evaluation mode of the time-dependent operator.
   /** The evaluation mode is a switch that allows time-stepping methods to
       request evaluation of separate components/terms of the time-dependent
       operator. For example, IMEX methods typically assume additive split of
       the operator: f(x,t) = f1(x,t) + f2(x,t) and they rely on the ability to
       evaluate the two terms separately.

       Generally, setting the evaluation mode should affect the behavior of all
       evaluation-related methods in the class, such as Mult(), ImplicitSolve(),
       etc. However, the exact list of methods that need to support a specific
       mode will depend on the used time-stepping method. */
   virtual void SetEvalMode(const EvalMode new_eval_mode)
   { eval_mode = new_eval_mode; }

   /** @brief Perform the action of the explicit part of the operator, G:
       @a y = G(@a x, t) where t is the current time.

       Presently, this method is used by some PETSc ODE solvers, for more
       details, see the PETSc Manual. */
   virtual void ExplicitMult(const Vector &x, Vector &y) const;

   /** @brief Perform the action of the implicit part of the operator, F:
       @a y = F(@a x, @a k, t) where t is the current time.

       Presently, this method is used by some PETSc ODE solvers, for more
       details, see the PETSc Manual.*/
   virtual void ImplicitMult(const Vector &x, const Vector &k, Vector &y) const;

   /** @brief Perform the action of the operator: @a y = k = f(@a x, t), where
       k solves the algebraic equation F(@a x, k, t) = G(@a x, t) and t is the
       current time. */
   virtual void Mult(const Vector &x, Vector &y) const;

   /** @brief Solve the equation: @a k = f(@a x + @a dt @a k, t), for the
       unknown @a k at the current time t.

       For general F and G, the equation for @a k becomes:
       F(@a x + @a dt @a k, @a k, t) = G(@a x + @a dt @a k, t).

       The input vector @a x corresponds to time index (or cycle) n, while the
       currently set time, #t, and the result vector @a k correspond to time
       index n+1. The time step @a dt corresponds to the time interval between
       cycles n and n+1.

       This method allows for the abstract implementation of some time
       integration methods, including diagonal implicit Runge-Kutta (DIRK)
       methods and the backward Euler method in particular.

       If not re-implemented, this method simply generates an error. */
   virtual void ImplicitSolve(const double dt, const Vector &x, Vector &k);

   /** @brief Return an Operator representing (dF/dk @a shift + dF/dx) at the
       given @a x, @a k, and the currently set time.

       Presently, this method is used by some PETSc ODE solvers, for more
       details, see the PETSc Manual. */
   virtual Operator& GetImplicitGradient(const Vector &x, const Vector &k,
                                         double shift) const;

   /** @brief Return an Operator representing dG/dx at the given point @a x and
       the currently set time.

       Presently, this method is used by some PETSc ODE solvers, for more
       details, see the PETSc Manual. */
   virtual Operator& GetExplicitGradient(const Vector &x) const;

   /** @brief Setup the ODE linear system \f$ A(x,t) = (I - gamma J) \f$ or
       \f$ A = (M - gamma J) \f$, where \f$ J(x,t) = \frac{df}{dt(x,t)} \f$.

       @param[in]  x     The state at which \f$A(x,t)\f$ should be evaluated.
       @param[in]  fx    The current value of the ODE rhs function, \f$f(x,t)\f$.
       @param[in]  jok   Flag indicating if the Jacobian should be updated.
       @param[out] jcur  Flag to signal if the Jacobian was updated.
       @param[in]  gamma The scaled time step value.

       If not re-implemented, this method simply generates an error.

       Presently, this method is used by SUNDIALS ODE solvers, for more
       details, see the SUNDIALS User Guides. */
   virtual int SUNImplicitSetup(const Vector &x, const Vector &fx,
                                int jok, int *jcur, double gamma);

   /** @brief Solve the ODE linear system \f$ A x = b \f$ as setup by
       the method SUNImplicitSetup().

       @param[in]      b   The linear system right-hand side.
       @param[in,out]  x   On input, the initial guess. On output, the solution.
       @param[in]      tol Linear solve tolerance.

       If not re-implemented, this method simply generates an error.

       Presently, this method is used by SUNDIALS ODE solvers, for more
       details, see the SUNDIALS User Guides. */
   virtual int SUNImplicitSolve(const Vector &b, Vector &x, double tol);

   /** @brief Setup the mass matrix in the ODE system \f$ M y' = f(y,t) \f$ .

       If not re-implemented, this method simply generates an error.

       Presently, this method is used by SUNDIALS ARKStep integrator, for more
       details, see the ARKode User Guide. */
   virtual int SUNMassSetup();

   /** @brief Solve the mass matrix linear system \f$ M x = b \f$
       as setup by the method SUNMassSetup().

       @param[in]      b   The linear system right-hand side.
       @param[in,out]  x   On input, the initial guess. On output, the solution.
       @param[in]      tol Linear solve tolerance.

       If not re-implemented, this method simply generates an error.

       Presently, this method is used by SUNDIALS ARKStep integrator, for more
       details, see the ARKode User Guide. */
   virtual int SUNMassSolve(const Vector &b, Vector &x, double tol);

   /** @brief Compute the mass matrix-vector product \f$ v = M x \f$ .

       @param[in]   x The vector to multiply.
       @param[out]  v The result of the matrix-vector product.

       If not re-implemented, this method simply generates an error.

       Presently, this method is used by SUNDIALS ARKStep integrator, for more
       details, see the ARKode User Guide. */
   virtual int SUNMassMult(const Vector &x, Vector &v);

   virtual ~TimeDependentOperator() { }
};


/** TimeDependentAdjointOperator is a TimeDependentOperator with Adjoint rate
    equations to be used with CVODESSolver. */
class TimeDependentAdjointOperator : public TimeDependentOperator
{
public:

   /**
      \brief The TimedependentAdjointOperator extends the TimeDependentOperator
      class to use features in SUNDIALS CVODESSolver for computing quadratures
      and solving adjoint problems.

      To solve adjoint problems one needs to implement the AdjointRateMult
      method to tell CVODES what the adjoint rate equation is.

      QuadratureIntegration (optional) can be used to compute values over the
      forward problem

      QuadratureSensitivityMult (optional) can be used to find the sensitivity
      of the quadrature using the adjoint solution in part.

      SUNImplicitSetupB (optional) can be used to setup custom solvers for the
      newton solve for the adjoint problem.

      SUNImplicitSolveB (optional) actually uses the solvers from
      SUNImplicitSetupB to solve the adjoint problem.

      See SUNDIALS user manuals for specifics.

      \param[in] dim Dimension of the forward operator
      \param[in] adjdim Dimension of the adjoint operator. Typically it is the
      same size as dim. However, SUNDIALS allows users to specify the size if
      one wants to perform custom operations.
      \param[in] t Starting time to set
      \param[in] type The TimeDependentOperator type
   */
   TimeDependentAdjointOperator(int dim, int adjdim, double t = 0.,
                                Type type = EXPLICIT) :
      TimeDependentOperator(dim, t, type),
      adjoint_height(adjdim)
   {}

   /// Destructor
   virtual ~TimeDependentAdjointOperator() {};

   /**
      \brief Provide the operator integration of a quadrature equation

      \param[in] y The current value at time t
      \param[out] qdot The current quadrature rate value at t
   */
   virtual void QuadratureIntegration(const Vector &y, Vector &qdot) const {};

   /** @brief Perform the action of the operator:
       @a yBdot = k = f(@a y,@2 yB, t), where

       @param[in] y The primal solution at time t
       @param[in] yB The adjoint solution at time t
       @param[out] yBdot the rate at time t
   */
   virtual void AdjointRateMult(const Vector &y, Vector & yB,
                                Vector &yBdot) const = 0;

   /**
      \brief Provides the sensitivity of the quadrature w.r.t to primal and
      adjoint solutions

      \param[in] y the value of the primal solution at time t
      \param[in] yB the value of the adjoint solution at time t
      \param[out] qBdot the value of the sensitivity of the quadrature rate at
      time t
   */
   virtual void QuadratureSensitivityMult(const Vector &y, const Vector &yB,
                                          Vector &qBdot) const {}

   /** @brief Setup the ODE linear system \f$ A(x,t) = (I - gamma J) \f$ or
       \f$ A = (M - gamma J) \f$, where \f$ J(x,t) = \frac{df}{dt(x,t)} \f$.

       @param[in]  t     The current time
       @param[in]  x     The state at which \f$A(x,xB,t)\f$ should be evaluated.
       @param[in]  xB    The state at which \f$A(x,xB,t)\f$ should be evaluated.
       @param[in]  fxB   The current value of the ODE rhs function, \f$f(x,t)\f$.
       @param[in]  jokB   Flag indicating if the Jacobian should be updated.
       @param[out] jcurB  Flag to signal if the Jacobian was updated.
       @param[in]  gammaB The scaled time step value.

       If not re-implemented, this method simply generates an error.

       Presently, this method is used by SUNDIALS ODE solvers, for more details,
       see the SUNDIALS User Guides.
   */
   virtual int SUNImplicitSetupB(const double t, const Vector &x,
                                 const Vector &xB, const Vector &fxB,
                                 int jokB, int *jcurB, double gammaB)
   {
      mfem_error("TimeDependentAdjointOperator::SUNImplicitSetupB() is not "
                 "overridden!");
      return (-1);
   }

   /** @brief Solve the ODE linear system \f$ A(x,xB,t) xB = b \f$ as setup by
       the method SUNImplicitSetup().

       @param[in]      b   The linear system right-hand side.
       @param[in,out]  x   On input, the initial guess. On output, the solution.
       @param[in]      tol Linear solve tolerance.

       If not re-implemented, this method simply generates an error.

       Presently, this method is used by SUNDIALS ODE solvers, for more details,
       see the SUNDIALS User Guides. */
   virtual int SUNImplicitSolveB(Vector &x, const Vector &b, double tol)
   {
      mfem_error("TimeDependentAdjointOperator::SUNImplicitSolveB() is not "
                 "overridden!");
      return (-1);
   }

   /// Returns the size of the adjoint problem state space
   int GetAdjointHeight() {return adjoint_height;}

protected:
   int adjoint_height; /// Size of the adjoint problem
};


/// Base abstract class for second order time dependent operators.
/** Operator of the form: (x,dxdt,t) -> f(x,dxdt,t), where k = f(x,dxdt,t)
    generally solves the algebraic equation F(x,dxdt,k,t) = G(x,dxdt,t).
    The functions F and G represent the_implicit_ and _explicit_ parts of
    the operator, respectively. For explicit operators,
    F(x,dxdt,k,t) = k, so f(x,dxdt,t) = G(x,dxdt,t). */
class SecondOrderTimeDependentOperator : public TimeDependentOperator
{
public:
   /** @brief Construct a "square" SecondOrderTimeDependentOperator
       y = f(x,dxdt,t), where x, dxdt and y have the same dimension @a n. */
   explicit SecondOrderTimeDependentOperator(int n = 0, double t_ = 0.0,
                                             Type type_ = EXPLICIT)
      : TimeDependentOperator(n, t_,type_) { }

   /** @brief Construct a SecondOrderTimeDependentOperator y = f(x,dxdt,t),
       where x, dxdt and y have the same dimension @a n. */
   SecondOrderTimeDependentOperator(int h, int w, double t_ = 0.0,
                                    Type type_ = EXPLICIT)
      : TimeDependentOperator(h, w, t_,type_) { }

   using TimeDependentOperator::Mult;

   /** @brief Perform the action of the operator: @a y = k = f(@a x,@ dxdt, t),
       where k solves the algebraic equation
       F(@a x,@ dxdt, k, t) = G(@a x,@ dxdt, t) and t is the current time. */
   virtual void Mult(const Vector &x, const Vector &dxdt, Vector &y) const;

   using TimeDependentOperator::ImplicitSolve;
   /** @brief Solve the equation:
       @a k = f(@a x + @a fac0 @a k, @a dxdt + @a fac1 @a k, t), for the
       unknown @a k at the current time t.

       For general F and G, the equation for @a k becomes:
       F(@a x +  @a fac0 @a k, @a dxdt + @a fac1 @a k, t)
                        = G(@a x +  @a fac0 @a k, @a dxdt + @a fac1 @a k, t).

       The input vectors @a x and @a dxdt corresponds to time index (or cycle) n, while the
       currently set time, #t, and the result vector @a k correspond to time
       index n+1.

       This method allows for the abstract implementation of some time
       integration methods.

       If not re-implemented, this method simply generates an error. */
   virtual void ImplicitSolve(const double fac0, const double fac1,
                              const Vector &x, const Vector &dxdt, Vector &k);


   virtual ~SecondOrderTimeDependentOperator() { }
};


/// Base class for solvers
class Solver : public Operator
{
public:
   /// If true, use the second argument of Mult() as an initial guess.
   bool iterative_mode;

   /** @brief Initialize a square Solver with size @a s.

       @warning Use a Boolean expression for the second parameter (not an int)
       to distinguish this call from the general rectangular constructor. */
   explicit Solver(int s = 0, bool iter_mode = false)
      : Operator(s) { iterative_mode = iter_mode; }

   /// Initialize a Solver with height @a h and width @a w.
   Solver(int h, int w, bool iter_mode = false)
      : Operator(h, w) { iterative_mode = iter_mode; }

   /// Set/update the solver for the given operator.
   virtual void SetOperator(const Operator &op) = 0;
};


/// Identity Operator I: x -> x.
class IdentityOperator : public Operator
{
public:
   /// Create an identity operator of size @a n.
   explicit IdentityOperator(int n) : Operator(n) { }

   /// Operator application
   virtual void Mult(const Vector &x, Vector &y) const { y = x; }

   /// Application of the transpose
   virtual void MultTranspose(const Vector &x, Vector &y) const { y = x; }
};

/// Returns true if P is the identity prolongation, i.e. if it is either NULL or
/// an IdentityOperator.
inline bool IsIdentityProlongation(const Operator *P)
{
   return !P || dynamic_cast<const IdentityOperator*>(P);
}

/// Scaled Operator B: x -> a A(x).
class ScaledOperator : public Operator
{
private:
   const Operator &A_;
   double a_;

public:
   /// Create an operator which is a scalar multiple of A.
   explicit ScaledOperator(const Operator *A, double a)
      : Operator(A->Width(), A->Height()), A_(*A), a_(a) { }

   /// Operator application
   virtual void Mult(const Vector &x, Vector &y) const
   { A_.Mult(x, y); y *= a_; }
};


/** @brief The transpose of a given operator. Switches the roles of the methods
    Mult() and MultTranspose(). */
class TransposeOperator : public Operator
{
private:
   const Operator &A;

public:
   /// Construct the transpose of a given operator @a *a.
   TransposeOperator(const Operator *a)
      : Operator(a->Width(), a->Height()), A(*a) { }

   /// Construct the transpose of a given operator @a a.
   TransposeOperator(const Operator &a)
      : Operator(a.Width(), a.Height()), A(a) { }

   /// Operator application. Apply the transpose of the original Operator.
   virtual void Mult(const Vector &x, Vector &y) const
   { A.MultTranspose(x, y); }

   /// Application of the transpose. Apply the original Operator.
   virtual void MultTranspose(const Vector &x, Vector &y) const
   { A.Mult(x, y); }
};


/// General product operator: x -> (A*B)(x) = A(B(x)).
class ProductOperator : public Operator
{
   const Operator *A, *B;
   bool ownA, ownB;
   mutable Vector z;

public:
   ProductOperator(const Operator *A, const Operator *B, bool ownA, bool ownB);

   virtual void Mult(const Vector &x, Vector &y) const
   { B->Mult(x, z); A->Mult(z, y); }

   virtual void MultTranspose(const Vector &x, Vector &y) const
   { A->MultTranspose(x, z); B->MultTranspose(z, y); }

   virtual ~ProductOperator();
};


/// The operator x -> R*A*P*x constructed through the actions of R^T, A and P
class RAPOperator : public Operator
{
private:
   const Operator & Rt;
   const Operator & A;
   const Operator & P;
   mutable Vector Px;
   mutable Vector APx;
   MemoryClass mem_class;

public:
   /// Construct the RAP operator given R^T, A and P.
   RAPOperator(const Operator &Rt_, const Operator &A_, const Operator &P_);

   virtual MemoryClass GetMemoryClass() const { return mem_class; }

   /// Operator application.
   virtual void Mult(const Vector & x, Vector & y) const
   { P.Mult(x, Px); A.Mult(Px, APx); Rt.MultTranspose(APx, y); }

   /// Approximate diagonal of the RAP Operator.
   /** Returns the diagonal of A, as returned by its AssembleDiagonal method,
       multiplied be P^T.

       When P is the FE space prolongation operator on a mesh without hanging
       nodes and Rt = P, the returned diagonal is exact, as long as the diagonal
       of A is also exact. */
   virtual void AssembleDiagonal(Vector &diag) const
   {
      A.AssembleDiagonal(APx);
      P.MultTranspose(APx, diag);

      // TODO: For an AMR mesh, a convergent diagonal can be assembled with
      // |P^T| APx, where |P^T| has entry-wise absolute values of the conforming
      // prolongation transpose operator. See BilinearForm::AssembleDiagonal.
   }

   /// Application of the transpose.
   virtual void MultTranspose(const Vector & x, Vector & y) const
   { Rt.Mult(x, APx); A.MultTranspose(APx, Px); P.MultTranspose(Px, y); }
};


/// General triple product operator x -> A*B*C*x, with ownership of the factors.
class TripleProductOperator : public Operator
{
   const Operator *A;
   const Operator *B;
   const Operator *C;
   bool ownA, ownB, ownC;
   mutable Vector t1, t2;
   MemoryClass mem_class;

public:
   TripleProductOperator(const Operator *A, const Operator *B,
                         const Operator *C, bool ownA, bool ownB, bool ownC);

   virtual MemoryClass GetMemoryClass() const { return mem_class; }

   virtual void Mult(const Vector &x, Vector &y) const
   { C->Mult(x, t1); B->Mult(t1, t2); A->Mult(t2, y); }

   virtual void MultTranspose(const Vector &x, Vector &y) const
   { A->MultTranspose(x, t2); B->MultTranspose(t2, t1); C->MultTranspose(t1, y); }

   virtual ~TripleProductOperator();
};


/** @brief Square Operator for imposing essential boundary conditions using only
    the action, Mult(), of a given unconstrained Operator.

    Square operator constrained by fixing certain entries in the solution to
    given "essential boundary condition" values. This class is used by the
    general, matrix-free system formulation of Operator::FormLinearSystem.

    Do not confuse with ConstrainedSolver, which despite the name has very
    different functionality. */
class ConstrainedOperator : public Operator
{
protected:
   Array<int> constraint_list;  ///< List of constrained indices/dofs.
   Operator *A;                 ///< The unconstrained Operator.
   bool own_A;                  ///< Ownership flag for A.
   mutable Vector z, w;         ///< Auxiliary vectors.
   MemoryClass mem_class;
   DiagonalPolicy diag_policy;  ///< Diagonal policy for constrained dofs

public:
   /** @brief Constructor from a general Operator and a list of essential
       indices/dofs.

       Specify the unconstrained operator @a *A and a @a list of indices to
       constrain, i.e. each entry @a list[i] represents an essential dof. If the
       ownership flag @a own_A is true, the operator @a *A will be destroyed
       when this object is destroyed. The @a diag_policy determines how the
       operator sets entries corresponding to essential dofs. */
   ConstrainedOperator(Operator *A, const Array<int> &list, bool own_A = false,
                       DiagonalPolicy diag_policy = DIAG_ONE);

   /// Returns the type of memory in which the solution and temporaries are stored.
   virtual MemoryClass GetMemoryClass() const { return mem_class; }

   /// Set the diagonal policy for the constrained operator.
   void SetDiagonalPolicy(const DiagonalPolicy diag_policy_)
   { diag_policy = diag_policy_; }

   /// Diagonal of A, modified according to the used DiagonalPolicy.
   virtual void AssembleDiagonal(Vector &diag) const;

   /** @brief Eliminate "essential boundary condition" values specified in @a x
       from the given right-hand side @a b.

       Performs the following steps:

           z = A((0,x_b));  b_i -= z_i;  b_b = x_b;

       where the "_b" subscripts denote the essential (boundary) indices/dofs of
       the vectors, and "_i" -- the rest of the entries. */
   void EliminateRHS(const Vector &x, Vector &b) const;

   /** @brief Constrained operator action.

       Performs the following steps:

           z = A((x_i,0));  y_i = z_i;  y_b = x_b;

       where the "_b" subscripts denote the essential (boundary) indices/dofs of
       the vectors, and "_i" -- the rest of the entries. */
   virtual void Mult(const Vector &x, Vector &y) const;

   /// Destructor: destroys the unconstrained Operator, if owned.
   virtual ~ConstrainedOperator() { if (own_A) { delete A; } }
};

/** @brief Rectangular Operator for imposing essential boundary conditions on
    the input space using only the action, Mult(), of a given unconstrained
    Operator.

    Rectangular operator constrained by fixing certain entries in the solution
    to given "essential boundary condition" values. This class is used by the
    general matrix-free formulation of Operator::FormRectangularLinearSystem. */
class RectangularConstrainedOperator : public Operator
{
protected:
   Array<int> trial_constraints, test_constraints;
   Operator *A;
   bool own_A;
   mutable Vector z, w;
   MemoryClass mem_class;

public:
   /** @brief Constructor from a general Operator and a list of essential
       indices/dofs.

       Specify the unconstrained operator @a *A and two lists of indices to
       constrain, i.e. each entry @a trial_list[i] represents an essential trial
       dof. If the ownership flag @a own_A is true, the operator @a *A will be
       destroyed when this object is destroyed. */
   RectangularConstrainedOperator(Operator *A, const Array<int> &trial_list,
                                  const Array<int> &test_list, bool own_A = false);
   /// Returns the type of memory in which the solution and temporaries are stored.
   virtual MemoryClass GetMemoryClass() const { return mem_class; }
   /** @brief Eliminate columns corresponding to "essential boundary condition"
       values specified in @a x from the given right-hand side @a b.

       Performs the following steps:

           b -= A((0,x_b));
           b_j = 0

       where the "_b" subscripts denote the essential (boundary) indices and the
       "_j" subscript denotes the essential test indices */
   void EliminateRHS(const Vector &x, Vector &b) const;
   /** @brief Rectangular-constrained operator action.

       Performs the following steps:

           y = A((x_i,0));
           y_j = 0

       where the "_i" subscripts denote all the nonessential (boundary) trial
       indices and the "_j" subscript denotes the essential test indices */
   virtual void Mult(const Vector &x, Vector &y) const;
   virtual void MultTranspose(const Vector &x, Vector &y) const;
   virtual ~RectangularConstrainedOperator() { if (own_A) { delete A; } }
};

/** @brief PowerMethod helper class to estimate the largest eigenvalue of an
           operator using the iterative power method. */
class PowerMethod
{
   Vector v1;
#ifdef MFEM_USE_MPI
   MPI_Comm comm;
#endif

public:

#ifdef MFEM_USE_MPI
   PowerMethod() : comm(MPI_COMM_NULL) {}
#else
   PowerMethod() {}
#endif

#ifdef MFEM_USE_MPI
   PowerMethod(MPI_Comm comm_) : comm(comm_) {}
#endif

   /// @brief Returns an estimate of the largest eigenvalue of the operator \p opr
   /// using the iterative power method.
   /** \p v0 is being used as the vector for the iterative process and will contain
       the eigenvector corresponding to the largest eigenvalue after convergence.
       The maximum number of iterations may set with \p numSteps, the relative
       tolerance with \p tolerance and the seed of the random initialization of
       \p v0 with \p seed. If \p seed is 0 \p v0 will not be random-initialized. */
   double EstimateLargestEigenvalue(Operator& opr, Vector& v0,
                                    int numSteps = 10, double tolerance = 1e-8,
                                    int seed = 12345);
};

}

#endif<|MERGE_RESOLUTION|>--- conflicted
+++ resolved
@@ -18,10 +18,7 @@
 {
 
 class ConstrainedOperator;
-<<<<<<< HEAD
-=======
 class RectangularConstrainedOperator;
->>>>>>> 9f7d5736
 
 /// Abstract operator
 class Operator
@@ -34,8 +31,6 @@
    void FormConstrainedSystemOperator(
       const Array<int> &ess_tdof_list, ConstrainedOperator* &Aout);
 
-<<<<<<< HEAD
-=======
    /// see FormRectangularSystemOperator()
    void FormRectangularConstrainedSystemOperator(
       const Array<int> &trial_tdof_list,
@@ -46,7 +41,6 @@
        @a Pi corresponds to "P", @a Po corresponds to "Rt" */
    Operator *SetupRAP(const Operator *Pi, const Operator *Po);
 
->>>>>>> 9f7d5736
 public:
    /// Defines operator diagonal policy upon elimination of rows and/or columns.
    enum DiagonalPolicy
@@ -122,11 +116,6 @@
    /** @brief Restriction operator from input vectors for the operator to linear
        algebra (linear system) vectors. `NULL` means identity. */
    virtual const Operator *GetRestriction() const  { return NULL; }
-<<<<<<< HEAD
-   /** @brief Restriction operator from output vectors for the operator to linear
-       algebra (linear system) vectors. `NULL` means identity. */
-   virtual const Operator *GetOutputRestriction() const  { return NULL; }
-=======
    /** @brief Prolongation operator from linear algebra (linear system) vectors,
        to output vectors for the operator. `NULL` means identity. */
    virtual const Operator *GetOutputProlongation() const
@@ -144,7 +133,6 @@
    {
       return GetRestriction(); // Assume square unless specialized
    }
->>>>>>> 9f7d5736
 
    /** @brief Form a constrained linear system using a matrix-free approach.
 
@@ -232,8 +220,6 @@
                            Operator* &A);
 
    /** @brief Return in @a A a parallel (on truedofs) version of this
-<<<<<<< HEAD
-=======
        rectangular operator (including constraints).
 
        This returns the same operator as FormRectangularLinearSystem(), but does
@@ -243,7 +229,6 @@
                                       Operator* &A);
 
    /** @brief Return in @a A a parallel (on truedofs) version of this
->>>>>>> 9f7d5736
        rectangular operator.
 
        This is similar to FormSystemOperator(), but for dof-to-dof mappings
