// Copyright (c) 2010-2024, Lawrence Livermore National Security, LLC. Produced
// at the Lawrence Livermore National Laboratory. All Rights reserved. See files
// LICENSE and NOTICE for details. LLNL-CODE-806117.
//
// This file is part of the MFEM library. For more information and source code
// availability visit https://mfem.org.
//
// MFEM is free software; you can redistribute it and/or modify it under the
// terms of the BSD-3 license. We welcome feedback and contributions, see file
// CONTRIBUTING.md for details.

#include "linalg.hpp"
#include "../general/annotation.hpp"
#include "../general/forall.hpp"
#include "../general/globals.hpp"
#include "../general/workspace.hpp"
#include "../fem/bilinearform.hpp"
#include <iostream>
#include <iomanip>
#include <algorithm>
#include <cmath>
#include <set>

namespace mfem
{

using namespace std;

IterativeSolver::IterativeSolver()
   : Solver(0, true)
{
   oper = NULL;
   prec = NULL;
   max_iter = 10;
   rel_tol = abs_tol = 0.0;
#ifdef MFEM_USE_MPI
   dot_prod_type = 0;
#endif
}

#ifdef MFEM_USE_MPI

IterativeSolver::IterativeSolver(MPI_Comm comm_)
   : Solver(0, true)
{
   oper = NULL;
   prec = NULL;
   max_iter = 10;
   rel_tol = abs_tol = 0.0;
   dot_prod_type = 1;
   comm = comm_;
}

#endif // MFEM_USE_MPI

real_t IterativeSolver::Dot(const Vector &x, const Vector &y) const
{
#ifndef MFEM_USE_MPI
   return (x * y);
#else
   if (dot_prod_type == 0)
   {
      return (x * y);
   }
   else
   {
      return InnerProduct(comm, x, y);
   }
#endif
}

void IterativeSolver::SetPrintLevel(int print_lvl)
{
   print_options = FromLegacyPrintLevel(print_lvl);
   int print_level_ = print_lvl;

#ifdef MFEM_USE_MPI
   if (dot_prod_type != 0)
   {
      int rank;
      MPI_Comm_rank(comm, &rank);
      if (rank != 0) // Suppress output.
      {
         print_level_ = -1;
         print_options = PrintLevel().None();
      }
   }
#endif

   print_level = print_level_;
}

void IterativeSolver::SetPrintLevel(PrintLevel options)
{
   print_options = options;

   int derived_print_level = GuessLegacyPrintLevel(options);

#ifdef MFEM_USE_MPI
   if (dot_prod_type != 0)
   {
      int rank;
      MPI_Comm_rank(comm, &rank);
      if (rank != 0)
      {
         derived_print_level = -1;
         print_options = PrintLevel().None();
      }
   }
#endif

   print_level = derived_print_level;
}

IterativeSolver::PrintLevel IterativeSolver::FromLegacyPrintLevel(
   int print_level_)
{
#ifdef MFEM_USE_MPI
   int rank = 0;
   if (comm != MPI_COMM_NULL)
   {
      MPI_Comm_rank(comm, &rank);
   }
#endif

   switch (print_level_)
   {
      case -1:
         return PrintLevel();
      case 0:
         return PrintLevel().Errors().Warnings();
      case 1:
         return PrintLevel().Errors().Warnings().Iterations();
      case 2:
         return PrintLevel().Errors().Warnings().Summary();
      case 3:
         return PrintLevel().Errors().Warnings().FirstAndLast();
      default:
#ifdef MFEM_USE_MPI
         if (rank == 0)
#endif
         {
            MFEM_WARNING("Unknown print level " << print_level_ <<
                         ". Defaulting to level 0.");
         }
         return PrintLevel().Errors().Warnings();
   }
}

int IterativeSolver::GuessLegacyPrintLevel(PrintLevel print_options_)
{
   if (print_options_.iterations)
   {
      return 1;
   }
   else if (print_options_.first_and_last)
   {
      return 3;
   }
   else if (print_options_.summary)
   {
      return 2;
   }
   else if (print_options_.errors && print_options_.warnings)
   {
      return 0;
   }
   else
   {
      return -1;
   }
}

void IterativeSolver::SetPreconditioner(Solver &pr)
{
   prec = &pr;
   prec->iterative_mode = false;
}

void IterativeSolver::SetOperator(const Operator &op)
{
   oper = &op;
   height = op.Height();
   width = op.Width();
   if (prec)
   {
      prec->SetOperator(*oper);
   }
}

void IterativeSolver::Monitor(int it, real_t norm, const Vector& r,
                              const Vector& x, bool final) const
{
   if (monitor != nullptr)
   {
      monitor->MonitorResidual(it, norm, r, final);
      monitor->MonitorSolution(it, norm, x, final);
   }
}

OperatorJacobiSmoother::OperatorJacobiSmoother(const real_t dmpng)
   : damping(dmpng),
     ess_tdof_list(nullptr),
     oper(nullptr),
     allow_updates(true)
{ }

OperatorJacobiSmoother::OperatorJacobiSmoother(const BilinearForm &a,
                                               const Array<int> &ess_tdofs,
                                               const real_t dmpng)
   :
   Solver(a.FESpace()->GetTrueVSize()),
   dinv(height),
   damping(dmpng),
   ess_tdof_list(&ess_tdofs),
   allow_updates(false)
{
   auto diag = Workspace::NewVector(height);
   a.AssembleDiagonal(diag);
   // 'a' cannot be used for iterative_mode == true because its size may be
   // different.
   oper = nullptr;
   Setup(diag);
}

OperatorJacobiSmoother::OperatorJacobiSmoother(const Vector &d,
                                               const Array<int> &ess_tdofs,
                                               const real_t dmpng)
   :
   Solver(d.Size()),
   dinv(height),
   damping(dmpng),
   ess_tdof_list(&ess_tdofs),
   oper(NULL),
   allow_updates(false)
{
   Setup(d);
}

void OperatorJacobiSmoother::SetOperator(const Operator &op)
{
   if (!allow_updates)
   {
      // original behavior of this method
      oper = &op; return;
   }

   // Treat (Par)BilinearForm objects as a special case since their
   // AssembleDiagonal method returns the true-dof diagonal whereas the form
   // itself may act as an ldof operator. This is for compatibility with the
   // constructor that takes a BilinearForm parameter.
   const BilinearForm *blf = dynamic_cast<const BilinearForm *>(&op);
   if (blf)
   {
      // 'a' cannot be used for iterative_mode == true because its size may be
      // different.
      oper = nullptr;
      height = width = blf->FESpace()->GetTrueVSize();
   }
   else
   {
      oper = &op;
      height = op.Height();
      width = op.Width();
      MFEM_ASSERT(height == width, "not a square matrix!");
      // ess_tdof_list is only used with BilinearForm
      ess_tdof_list = nullptr;
   }
   dinv.SetSize(height);
   auto diag = Workspace::NewVector(height);
   op.AssembleDiagonal(diag);
   Setup(diag);
}

void OperatorJacobiSmoother::Setup(const Vector &diag)
{
<<<<<<< HEAD
   const double delta = damping;
=======
   residual.UseDevice(true);
   const real_t delta = damping;
>>>>>>> fda322fc
   auto D = diag.Read();
   auto DI = dinv.Write();
   const bool use_abs_diag_ = use_abs_diag;
   mfem::forall(height, [=] MFEM_HOST_DEVICE (int i)
   {
      if (D[i] == 0.0)
      {
         MFEM_ABORT_KERNEL("Zero diagonal entry in OperatorJacobiSmoother");
      }
      if (!use_abs_diag_) { DI[i] = delta / D[i]; }
      else                { DI[i] = delta / std::abs(D[i]); }
   });
   if (ess_tdof_list && ess_tdof_list->Size() > 0)
   {
      auto I = ess_tdof_list->Read();
      mfem::forall(ess_tdof_list->Size(), [=] MFEM_HOST_DEVICE (int i)
      {
         DI[I[i]] = delta;
      });
   }
}

void OperatorJacobiSmoother::Mult(const Vector &x, Vector &y) const
{
   // For empty MPI ranks, height may be 0:
   // MFEM_VERIFY(Height() > 0, "The diagonal hasn't been computed.");
   MFEM_ASSERT(x.Size() == Width(), "invalid input vector");
   MFEM_ASSERT(y.Size() == Height(), "invalid output vector");

   auto residual = Workspace::NewVector(height);

   if (iterative_mode)
   {
      MFEM_VERIFY(oper, "iterative_mode == true requires the forward operator");
      oper->Mult(y, residual);  // r = A y
      subtract(x, residual, residual); // r = x - A y
   }
   else
   {
      residual = x;
      y.UseDevice(true);
      y = 0.0;
   }
   auto DI = dinv.Read();
   auto R = residual.Read();
   auto Y = y.ReadWrite();
   mfem::forall(height, [=] MFEM_HOST_DEVICE (int i)
   {
      Y[i] += DI[i] * R[i];
   });
}

OperatorChebyshevSmoother::OperatorChebyshevSmoother(const Operator &oper_,
                                                     const Vector &d,
                                                     const Array<int>& ess_tdofs,
                                                     int order_, real_t max_eig_estimate_)
   :
   Solver(d.Size()),
   order(order_),
   max_eig_estimate(max_eig_estimate_),
   N(d.Size()),
   dinv(N),
   diag(d),
   coeffs(order),
   ess_tdof_list(ess_tdofs),
   oper(&oper_) { Setup(); }

#ifdef MFEM_USE_MPI
OperatorChebyshevSmoother::OperatorChebyshevSmoother(const Operator &oper_,
                                                     const Vector &d,
                                                     const Array<int>& ess_tdofs,
                                                     int order_, MPI_Comm comm, int power_iterations, real_t power_tolerance)
#else
OperatorChebyshevSmoother::OperatorChebyshevSmoother(const Operator &oper_,
                                                     const Vector &d,
                                                     const Array<int>& ess_tdofs,
                                                     int order_, int power_iterations, real_t power_tolerance)
#endif
   : Solver(d.Size()),
     order(order_),
     N(d.Size()),
     dinv(N),
     diag(d),
     coeffs(order),
     ess_tdof_list(ess_tdofs),
     oper(&oper_)
{
   OperatorJacobiSmoother invDiagOperator(diag, ess_tdofs, 1.0);
   ProductOperator diagPrecond(&invDiagOperator, oper, false, false);

#ifdef MFEM_USE_MPI
   PowerMethod powerMethod(comm);
#else
   PowerMethod powerMethod;
#endif
   Vector ev(oper->Width());
   max_eig_estimate = powerMethod.EstimateLargestEigenvalue(diagPrecond, ev,
                                                            power_iterations, power_tolerance);

   Setup();
}

OperatorChebyshevSmoother::OperatorChebyshevSmoother(const Operator* oper_,
                                                     const Vector &d,
                                                     const Array<int>& ess_tdofs,
                                                     int order_, real_t max_eig_estimate_)
   : OperatorChebyshevSmoother(*oper_, d, ess_tdofs, order_, max_eig_estimate_) { }

#ifdef MFEM_USE_MPI
OperatorChebyshevSmoother::OperatorChebyshevSmoother(const Operator* oper_,
                                                     const Vector &d,
                                                     const Array<int>& ess_tdofs,
                                                     int order_, MPI_Comm comm, int power_iterations, real_t power_tolerance)
   : OperatorChebyshevSmoother(*oper_, d, ess_tdofs, order_, comm,
                               power_iterations, power_tolerance) { }
#else
OperatorChebyshevSmoother::OperatorChebyshevSmoother(const Operator* oper_,
                                                     const Vector &d,
                                                     const Array<int>& ess_tdofs,
                                                     int order_, int power_iterations, real_t power_tolerance)
   : OperatorChebyshevSmoother(*oper_, d, ess_tdofs, order_, power_iterations,
                               power_tolerance) { }
#endif

void OperatorChebyshevSmoother::Setup()
{
   // Invert diagonal
   auto D = diag.Read();
   auto X = dinv.Write();
   mfem::forall(N, [=] MFEM_HOST_DEVICE (int i) { X[i] = 1.0 / D[i]; });
   auto I = ess_tdof_list.Read();
   mfem::forall(ess_tdof_list.Size(), [=] MFEM_HOST_DEVICE (int i)
   {
      X[I[i]] = 1.0;
   });

   // Set up Chebyshev coefficients
   // For reference, see e.g., Parallel multigrid smoothing: polynomial versus
   // Gauss-Seidel by Adams et al.
   real_t upper_bound = 1.2 * max_eig_estimate;
   real_t lower_bound = 0.3 * max_eig_estimate;
   real_t theta = 0.5 * (upper_bound + lower_bound);
   real_t delta = 0.5 * (upper_bound - lower_bound);

   switch (order-1)
   {
      case 0:
      {
         coeffs[0] = 1.0 / theta;
         break;
      }
      case 1:
      {
         real_t tmp_0 = 1.0/(pow(delta, 2) - 2*pow(theta, 2));
         coeffs[0] = -4*theta*tmp_0;
         coeffs[1] = 2*tmp_0;
         break;
      }
      case 2:
      {
         real_t tmp_0 = 3*pow(delta, 2);
         real_t tmp_1 = pow(theta, 2);
         real_t tmp_2 = 1.0/(-4*pow(theta, 3) + theta*tmp_0);
         coeffs[0] = tmp_2*(tmp_0 - 12*tmp_1);
         coeffs[1] = 12/(tmp_0 - 4*tmp_1);
         coeffs[2] = -4*tmp_2;
         break;
      }
      case 3:
      {
         real_t tmp_0 = pow(delta, 2);
         real_t tmp_1 = pow(theta, 2);
         real_t tmp_2 = 8*tmp_0;
         real_t tmp_3 = 1.0/(pow(delta, 4) + 8*pow(theta, 4) - tmp_1*tmp_2);
         coeffs[0] = tmp_3*(32*pow(theta, 3) - 16*theta*tmp_0);
         coeffs[1] = tmp_3*(-48*tmp_1 + tmp_2);
         coeffs[2] = 32*theta*tmp_3;
         coeffs[3] = -8*tmp_3;
         break;
      }
      case 4:
      {
         real_t tmp_0 = 5*pow(delta, 4);
         real_t tmp_1 = pow(theta, 4);
         real_t tmp_2 = pow(theta, 2);
         real_t tmp_3 = pow(delta, 2);
         real_t tmp_4 = 60*tmp_3;
         real_t tmp_5 = 20*tmp_3;
         real_t tmp_6 = 1.0/(16*pow(theta, 5) - pow(theta, 3)*tmp_5 + theta*tmp_0);
         real_t tmp_7 = 160*tmp_2;
         real_t tmp_8 = 1.0/(tmp_0 + 16*tmp_1 - tmp_2*tmp_5);
         coeffs[0] = tmp_6*(tmp_0 + 80*tmp_1 - tmp_2*tmp_4);
         coeffs[1] = tmp_8*(tmp_4 - tmp_7);
         coeffs[2] = tmp_6*(-tmp_5 + tmp_7);
         coeffs[3] = -80*tmp_8;
         coeffs[4] = 16*tmp_6;
         break;
      }
      default:
         MFEM_ABORT("Chebyshev smoother not implemented for order = " << order);
   }
}

void OperatorChebyshevSmoother::Mult(const Vector& x, Vector &y) const
{
   if (iterative_mode)
   {
      MFEM_ABORT("Chebyshev smoother not implemented for iterative mode");
   }

   if (!oper)
   {
      MFEM_ABORT("Chebyshev smoother requires operator");
   }

   auto residual = Workspace::NewVector(x.Size());
   auto helperVector = Workspace::NewVector(x.Size());

   residual = x;

   y.UseDevice(true);
   y = 0.0;

   for (int k = 0; k < order; ++k)
   {
      // Apply
      if (k > 0)
      {
         oper->Mult(residual, helperVector);
         residual = helperVector;
      }

      // Scale residual by inverse diagonal
      const int n = N;
      auto Dinv = dinv.Read();
      auto R = residual.ReadWrite();
      mfem::forall(n, [=] MFEM_HOST_DEVICE (int i) { R[i] *= Dinv[i]; });

      // Add weighted contribution to y
      auto Y = y.ReadWrite();
      auto C = coeffs.Read();
      mfem::forall(n, [=] MFEM_HOST_DEVICE (int i) { Y[i] += C[k] * R[i]; });
   }
}

void SLISolver::UpdateVectors()
{
   r.SetSize(width);
   z.SetSize(width);
}

void SLISolver::Mult(const Vector &b, Vector &x) const
{
   int i;

   // Optimized preconditioned SLI with fixed number of iterations and given
   // initial guess
   if (rel_tol == 0.0 && iterative_mode && prec)
   {
      for (i = 0; i < max_iter; i++)
      {
         oper->Mult(x, r);  // r = A x
         subtract(b, r, r); // r = b - A x
         prec->Mult(r, z);  // z = B r
         add(x, 1.0, z, x); // x = x + B (b - A x)
      }
      converged = true;
      final_iter = i;
      return;
   }

   // Optimized preconditioned SLI with fixed number of iterations and zero
   // initial guess
   if (rel_tol == 0.0 && !iterative_mode && prec)
   {
      prec->Mult(b, x);     // x = B b (initial guess 0)
      for (i = 1; i < max_iter; i++)
      {
         oper->Mult(x, r);  // r = A x
         subtract(b, r, r); // r = b - A x
         prec->Mult(r, z);  // z = B r
         add(x, 1.0, z, x); // x = x + B (b - A x)
      }
      converged = true;
      final_iter = i;
      return;
   }

   // General version of SLI with a relative tolerance, optional preconditioner
   // and optional initial guess
   real_t r0, nom, nom0, nomold = 1, cf;

   if (iterative_mode)
   {
      oper->Mult(x, r);
      subtract(b, r, r); // r = b - A x
   }
   else
   {
      r = b;
      x = 0.0;
   }

   if (prec)
   {
      prec->Mult(r, z); // z = B r
      nom0 = nom = sqrt(Dot(z, z));
   }
   else
   {
      nom0 = nom = sqrt(Dot(r, r));
   }
   initial_norm = nom0;

   if (print_options.iterations | print_options.first_and_last)
   {
      mfem::out << "   Iteration : " << setw(3) << right << 0 << "  ||Br|| = "
                << nom << (print_options.first_and_last ? " ..." : "") << '\n';
   }

   r0 = std::max(nom*rel_tol, abs_tol);
   if (nom <= r0)
   {
      converged = true;
      final_iter = 0;
      final_norm = nom;
      return;
   }

   // start iteration
   converged = false;
   final_iter = max_iter;
   for (i = 1; true; )
   {
      if (prec) //  x = x + B (b - A x)
      {
         add(x, 1.0, z, x);
      }
      else
      {
         add(x, 1.0, r, x);
      }

      oper->Mult(x, r);
      subtract(b, r, r); // r = b - A x

      if (prec)
      {
         prec->Mult(r, z); //  z = B r
         nom = sqrt(Dot(z, z));
      }
      else
      {
         nom = sqrt(Dot(r, r));
      }

      cf = nom/nomold;
      nomold = nom;

      bool done = false;
      if (nom < r0)
      {
         converged = true;
         final_iter = i;
         done = true;
      }

      if (++i > max_iter)
      {
         done = true;
      }

      if (print_options.iterations || (done && print_options.first_and_last))
      {
         mfem::out << "   Iteration : " << setw(3) << right << (i-1)
                   << "  ||Br|| = " << setw(11) << left << nom
                   << "\tConv. rate: " << cf << '\n';
      }

      if (done) { break; }
   }

   if (print_options.summary || (print_options.warnings && !converged))
   {
      const auto rf = pow (nom/nom0, 1.0/final_iter);
      mfem::out << "SLI: Number of iterations: " << final_iter << '\n'
                << "Conv. rate: " << cf << '\n'
                << "Average reduction factor: "<< rf << '\n';
   }
   if (print_options.warnings && !converged)
   {
      mfem::out << "SLI: No convergence!" << '\n';
   }

   final_norm = nom;
}

void SLI(const Operator &A, const Vector &b, Vector &x,
         int print_iter, int max_num_iter,
         real_t RTOLERANCE, real_t ATOLERANCE)
{
   MFEM_PERF_FUNCTION;

   SLISolver sli;
   sli.SetPrintLevel(print_iter);
   sli.SetMaxIter(max_num_iter);
   sli.SetRelTol(sqrt(RTOLERANCE));
   sli.SetAbsTol(sqrt(ATOLERANCE));
   sli.SetOperator(A);
   sli.Mult(b, x);
}

void SLI(const Operator &A, Solver &B, const Vector &b, Vector &x,
         int print_iter, int max_num_iter,
         real_t RTOLERANCE, real_t ATOLERANCE)
{
   MFEM_PERF_FUNCTION;

   SLISolver sli;
   sli.SetPrintLevel(print_iter);
   sli.SetMaxIter(max_num_iter);
   sli.SetRelTol(sqrt(RTOLERANCE));
   sli.SetAbsTol(sqrt(ATOLERANCE));
   sli.SetOperator(A);
   sli.SetPreconditioner(B);
   sli.Mult(b, x);
}


void CGSolver::UpdateVectors()
{
   MemoryType mt = GetMemoryType(oper->GetMemoryClass());

   r.SetSize(width, mt); r.UseDevice(true);
   d.SetSize(width, mt); d.UseDevice(true);
   z.SetSize(width, mt); z.UseDevice(true);
}

void CGSolver::Mult(const Vector &b, Vector &x) const
{
   int i;
   real_t r0, den, nom, nom0, betanom, alpha, beta;

   x.UseDevice(true);
   if (iterative_mode)
   {
      oper->Mult(x, r);
      subtract(b, r, r); // r = b - A x
   }
   else
   {
      r = b;
      x = 0.0;
   }

   if (prec)
   {
      prec->Mult(r, z); // z = B r
      d = z;
   }
   else
   {
      d = r;
   }
   nom0 = nom = Dot(d, r);
   if (nom0 >= 0.0) { initial_norm = sqrt(nom0); }
   MFEM_ASSERT(IsFinite(nom), "nom = " << nom);
   if (print_options.iterations || print_options.first_and_last)
   {
      mfem::out << "   Iteration : " << setw(3) << 0 << "  (B r, r) = "
                << nom << (print_options.first_and_last ? " ...\n" : "\n");
   }
   Monitor(0, nom, r, x);

   if (nom < 0.0)
   {
      if (print_options.warnings)
      {
         mfem::out << "PCG: The preconditioner is not positive definite. (Br, r) = "
                   << nom << '\n';
      }
      converged = false;
      final_iter = 0;
      initial_norm = nom;
      final_norm = nom;
      return;
   }
   r0 = std::max(nom*rel_tol*rel_tol, abs_tol*abs_tol);
   if (nom <= r0)
   {
      converged = true;
      final_iter = 0;
      final_norm = sqrt(nom);
      return;
   }

   oper->Mult(d, z);  // z = A d
   den = Dot(z, d);
   MFEM_ASSERT(IsFinite(den), "den = " << den);
   if (den <= 0.0)
   {
      if (Dot(d, d) > 0.0 && print_options.warnings)
      {
         mfem::out << "PCG: The operator is not positive definite. (Ad, d) = "
                   << den << '\n';
      }
      if (den == 0.0)
      {
         converged = false;
         final_iter = 0;
         final_norm = sqrt(nom);
         return;
      }
   }

   // start iteration
   converged = false;
   final_iter = max_iter;
   for (i = 1; true; )
   {
      alpha = nom/den;
      add(x,  alpha, d, x);     //  x = x + alpha d
      add(r, -alpha, z, r);     //  r = r - alpha A d

      if (prec)
      {
         prec->Mult(r, z);      //  z = B r
         betanom = Dot(r, z);
      }
      else
      {
         betanom = Dot(r, r);
      }
      MFEM_ASSERT(IsFinite(betanom), "betanom = " << betanom);
      if (betanom < 0.0)
      {
         if (print_options.warnings)
         {
            mfem::out << "PCG: The preconditioner is not positive definite. (Br, r) = "
                      << betanom << '\n';
         }
         converged = false;
         final_iter = i;
         break;
      }

      if (print_options.iterations)
      {
         mfem::out << "   Iteration : " << setw(3) << i << "  (B r, r) = "
                   << betanom << std::endl;
      }

      Monitor(i, betanom, r, x);

      if (betanom <= r0)
      {
         converged = true;
         final_iter = i;
         break;
      }

      if (++i > max_iter)
      {
         break;
      }

      beta = betanom/nom;
      if (prec)
      {
         add(z, beta, d, d);   //  d = z + beta d
      }
      else
      {
         add(r, beta, d, d);
      }
      oper->Mult(d, z);       //  z = A d
      den = Dot(d, z);
      MFEM_ASSERT(IsFinite(den), "den = " << den);
      if (den <= 0.0)
      {
         if (Dot(d, d) > 0.0 && print_options.warnings)
         {
            mfem::out << "PCG: The operator is not positive definite. (Ad, d) = "
                      << den << '\n';
         }
         if (den == 0.0)
         {
            final_iter = i;
            break;
         }
      }
      nom = betanom;
   }
   if (print_options.first_and_last && !print_options.iterations)
   {
      mfem::out << "   Iteration : " << setw(3) << final_iter << "  (B r, r) = "
                << betanom << '\n';
   }
   if (print_options.summary || (print_options.warnings && !converged))
   {
      mfem::out << "PCG: Number of iterations: " << final_iter << '\n';
   }
   if (print_options.summary || print_options.iterations ||
       print_options.first_and_last)
   {
      const auto arf = pow (betanom/nom0, 0.5/final_iter);
      mfem::out << "Average reduction factor = " << arf << '\n';
   }
   if (print_options.warnings && !converged)
   {
      mfem::out << "PCG: No convergence!" << '\n';
   }

   final_norm = sqrt(betanom);

   Monitor(final_iter, final_norm, r, x, true);
}

void CG(const Operator &A, const Vector &b, Vector &x,
        int print_iter, int max_num_iter,
        real_t RTOLERANCE, real_t ATOLERANCE)
{
   MFEM_PERF_FUNCTION;

   CGSolver cg;
   cg.SetPrintLevel(print_iter);
   cg.SetMaxIter(max_num_iter);
   cg.SetRelTol(sqrt(RTOLERANCE));
   cg.SetAbsTol(sqrt(ATOLERANCE));
   cg.SetOperator(A);
   cg.Mult(b, x);
}

void PCG(const Operator &A, Solver &B, const Vector &b, Vector &x,
         int print_iter, int max_num_iter,
         real_t RTOLERANCE, real_t ATOLERANCE)
{
   MFEM_PERF_FUNCTION;

   CGSolver pcg;
   pcg.SetPrintLevel(print_iter);
   pcg.SetMaxIter(max_num_iter);
   pcg.SetRelTol(sqrt(RTOLERANCE));
   pcg.SetAbsTol(sqrt(ATOLERANCE));
   pcg.SetOperator(A);
   pcg.SetPreconditioner(B);
   pcg.Mult(b, x);
}


inline void GeneratePlaneRotation(real_t &dx, real_t &dy,
                                  real_t &cs, real_t &sn)
{
   if (dy == 0.0)
   {
      cs = 1.0;
      sn = 0.0;
   }
   else if (fabs(dy) > fabs(dx))
   {
      real_t temp = dx / dy;
      sn = 1.0 / sqrt( 1.0 + temp*temp );
      cs = temp * sn;
   }
   else
   {
      real_t temp = dy / dx;
      cs = 1.0 / sqrt( 1.0 + temp*temp );
      sn = temp * cs;
   }
}

inline void ApplyPlaneRotation(real_t &dx, real_t &dy, real_t &cs, real_t &sn)
{
   real_t temp = cs * dx + sn * dy;
   dy = -sn * dx + cs * dy;
   dx = temp;
}

inline void Update(Vector &x, int k, DenseMatrix &h, Vector &s,
                   Array<Vector*> &v)
{
   Vector y(s);

   // Backsolve:
   for (int i = k; i >= 0; i--)
   {
      y(i) /= h(i,i);
      for (int j = i - 1; j >= 0; j--)
      {
         y(j) -= h(j,i) * y(i);
      }
   }

   for (int j = 0; j <= k; j++)
   {
      x.Add(y(j), *v[j]);
   }
}

void GMRESSolver::Mult(const Vector &b, Vector &x) const
{
   // Generalized Minimum Residual method following the algorithm
   // on p. 20 of the SIAM Templates book.

   int n = width;

   DenseMatrix H(m+1, m);
   Vector s(m+1), cs(m+1), sn(m+1);
   Vector r(n), w(n);
   Array<Vector *> v;

   int i, j, k;

   if (iterative_mode)
   {
      oper->Mult(x, r);
   }
   else
   {
      x = 0.0;
   }

   if (prec)
   {
      if (iterative_mode)
      {
         subtract(b, r, w);
         prec->Mult(w, r);    // r = M (b - A x)
      }
      else
      {
         prec->Mult(b, r);
      }
   }
   else
   {
      if (iterative_mode)
      {
         subtract(b, r, r);
      }
      else
      {
         r = b;
      }
   }
   real_t beta = initial_norm = Norm(r);  // beta = ||r||
   MFEM_ASSERT(IsFinite(beta), "beta = " << beta);

   final_norm = std::max(rel_tol*beta, abs_tol);

   if (beta <= final_norm)
   {
      final_norm = beta;
      final_iter = 0;
      converged = true;
      j = 0;
      goto finish;
   }

   if (print_options.iterations || print_options.first_and_last)
   {
      mfem::out << "   Pass : " << setw(2) << 1
                << "   Iteration : " << setw(3) << 0
                << "  ||B r|| = " << beta
                << (print_options.first_and_last ? " ...\n" : "\n");
   }

   Monitor(0, beta, r, x);

   v.SetSize(m+1, NULL);

   for (j = 1; j <= max_iter; )
   {
      if (v[0] == NULL) { v[0] = new Vector(n); }
      v[0]->Set(1.0/beta, r);
      s = 0.0; s(0) = beta;

      for (i = 0; i < m && j <= max_iter; i++, j++)
      {
         if (prec)
         {
            oper->Mult(*v[i], r);
            prec->Mult(r, w);        // w = M A v[i]
         }
         else
         {
            oper->Mult(*v[i], w);
         }

         for (k = 0; k <= i; k++)
         {
            H(k,i) = Dot(w, *v[k]);  // H(k,i) = w * v[k]
            w.Add(-H(k,i), *v[k]);   // w -= H(k,i) * v[k]
         }

         H(i+1,i) = Norm(w);           // H(i+1,i) = ||w||
         MFEM_ASSERT(IsFinite(H(i+1,i)), "Norm(w) = " << H(i+1,i));
         if (v[i+1] == NULL) { v[i+1] = new Vector(n); }
         v[i+1]->Set(1.0/H(i+1,i), w); // v[i+1] = w / H(i+1,i)

         for (k = 0; k < i; k++)
         {
            ApplyPlaneRotation(H(k,i), H(k+1,i), cs(k), sn(k));
         }

         GeneratePlaneRotation(H(i,i), H(i+1,i), cs(i), sn(i));
         ApplyPlaneRotation(H(i,i), H(i+1,i), cs(i), sn(i));
         ApplyPlaneRotation(s(i), s(i+1), cs(i), sn(i));

         const real_t resid = fabs(s(i+1));
         MFEM_ASSERT(IsFinite(resid), "resid = " << resid);

         if (resid <= final_norm)
         {
            Update(x, i, H, s, v);
            final_norm = resid;
            final_iter = j;
            converged = true;
            goto finish;
         }

         if (print_options.iterations)
         {
            mfem::out << "   Pass : " << setw(2) << (j-1)/m+1
                      << "   Iteration : " << setw(3) << j
                      << "  ||B r|| = " << resid << '\n';
         }

         Monitor(j, resid, r, x);
      }

      if (print_options.iterations && j <= max_iter)
      {
         mfem::out << "Restarting..." << '\n';
      }

      Update(x, i-1, H, s, v);

      oper->Mult(x, r);
      if (prec)
      {
         subtract(b, r, w);
         prec->Mult(w, r);    // r = M (b - A x)
      }
      else
      {
         subtract(b, r, r);
      }
      beta = Norm(r);         // beta = ||r||
      MFEM_ASSERT(IsFinite(beta), "beta = " << beta);
      if (beta <= final_norm)
      {
         final_norm = beta;
         final_iter = j;
         converged = true;
         goto finish;
      }
   }

   final_norm = beta;
   final_iter = max_iter;
   converged = false;

finish:
   if ((print_options.iterations && converged) || print_options.first_and_last)
   {
      mfem::out << "   Pass : " << setw(2) << (j-1)/m+1
                << "   Iteration : " << setw(3) << final_iter
                << "  ||B r|| = " << final_norm << '\n';
   }
   if (print_options.summary || (print_options.warnings && !converged))
   {
      mfem::out << "GMRES: Number of iterations: " << final_iter << '\n';
   }
   if (print_options.warnings && !converged)
   {
      mfem::out << "GMRES: No convergence!\n";
   }

   Monitor(final_iter, final_norm, r, x, true);

   for (i = 0; i < v.Size(); i++)
   {
      delete v[i];
   }
}

void FGMRESSolver::Mult(const Vector &b, Vector &x) const
{
   DenseMatrix H(m+1,m);
   Vector s(m+1), cs(m+1), sn(m+1);
   Vector r(b.Size());

   int i, j, k;

   if (iterative_mode)
   {
      oper->Mult(x, r);
      subtract(b,r,r);
   }
   else
   {
      x = 0.;
      r = b;
   }
   real_t beta = initial_norm = Norm(r);  // beta = ||r||
   MFEM_ASSERT(IsFinite(beta), "beta = " << beta);

   final_norm = std::max(rel_tol*beta, abs_tol);

   converged = false;

   if (beta <= final_norm)
   {
      final_norm = beta;
      final_iter = 0;
      converged = true;
      return;
   }

   if (print_options.iterations || print_options.first_and_last)
   {
      mfem::out << "   Pass : " << setw(2) << 1
                << "   Iteration : " << setw(3) << 0
                << "  || r || = " << beta
                << (print_options.first_and_last ? " ...\n" : "\n");
   }

   Monitor(0, beta, r, x);

   Array<Vector*> v(m+1);
   Array<Vector*> z(m+1);
   for (i= 0; i<=m; i++)
   {
      v[i] = NULL;
      z[i] = NULL;
   }

   j = 1;
   while (j <= max_iter)
   {
      if (v[0] == NULL) { v[0] = new Vector(b.Size()); }
      (*v[0]) = 0.0;
      v[0] -> Add (1.0/beta, r);   // v[0] = r / ||r||
      s = 0.0; s(0) = beta;

      for (i = 0; i < m && j <= max_iter; i++, j++)
      {

         if (z[i] == NULL) { z[i] = new Vector(b.Size()); }
         (*z[i]) = 0.0;

         if (prec)
         {
            prec->Mult(*v[i], *z[i]);
         }
         else
         {
            (*z[i]) = (*v[i]);
         }
         oper->Mult(*z[i], r);

         for (k = 0; k <= i; k++)
         {
            H(k,i) = Dot( r, *v[k]); // H(k,i) = r * v[k]
            r.Add(-H(k,i), (*v[k])); // r -= H(k,i) * v[k]
         }

         H(i+1,i)  = Norm(r);       // H(i+1,i) = ||r||
         if (v[i+1] == NULL) { v[i+1] = new Vector(b.Size()); }
         (*v[i+1]) = 0.0;
         v[i+1] -> Add (1.0/H(i+1,i), r); // v[i+1] = r / H(i+1,i)

         for (k = 0; k < i; k++)
         {
            ApplyPlaneRotation(H(k,i), H(k+1,i), cs(k), sn(k));
         }

         GeneratePlaneRotation(H(i,i), H(i+1,i), cs(i), sn(i));
         ApplyPlaneRotation(H(i,i), H(i+1,i), cs(i), sn(i));
         ApplyPlaneRotation(s(i), s(i+1), cs(i), sn(i));

         const real_t resid = fabs(s(i+1));
         MFEM_ASSERT(IsFinite(resid), "resid = " << resid);
         if (print_options.iterations || (print_options.first_and_last &&
                                          resid <= final_norm))
         {
            mfem::out << "   Pass : " << setw(2) << (j-1)/m+1
                      << "   Iteration : " << setw(3) << j
                      << "  || r || = " << resid << endl;
         }
         Monitor(j, resid, r, x, resid <= final_norm);

         if (resid <= final_norm)
         {
            Update(x, i, H, s, z);
            final_norm = resid;
            final_iter = j;
            converged = true;

            if (print_options.summary)
            {
               mfem::out << "FGMRES: Number of iterations: " << final_iter << '\n';
            }

            for (i= 0; i<=m; i++)
            {
               if (v[i]) { delete v[i]; }
               if (z[i]) { delete z[i]; }
            }
            return;
         }
      }

      if (print_options.iterations)
      {
         mfem::out << "Restarting..." << endl;
      }

      Update(x, i-1, H, s, z);

      oper->Mult(x, r);
      subtract(b,r,r);
      beta = Norm(r);
      MFEM_ASSERT(IsFinite(beta), "beta = " << beta);
      if (beta <= final_norm)
      {
         converged = true;

         break;
      }
   }

   // Clean buffers up
   for (i = 0; i <= m; i++)
   {
      if (v[i]) { delete v[i]; }
      if (z[i]) { delete z[i]; }
   }

   final_norm = beta;
   final_iter = converged ? j : max_iter;

   // Note: j is off by one when we arrive here
   if (!print_options.iterations && print_options.first_and_last)
   {
      mfem::out << "   Pass : " << setw(2) << (j-1)/m+1
                << "   Iteration : " << setw(3) << j-1
                << "  || r || = " << final_norm << endl;
   }
   if (print_options.summary || (print_options.warnings && !converged))
   {
      mfem::out << "FGMRES: Number of iterations: " << final_iter << '\n';
   }
   if (print_options.warnings && !converged)
   {
      mfem::out << "FGMRES: No convergence!\n";
   }
}


int GMRES(const Operator &A, Vector &x, const Vector &b, Solver &M,
          int &max_iter, int m, real_t &tol, real_t atol, int printit)
{
   MFEM_PERF_FUNCTION;

   GMRESSolver gmres;
   gmres.SetPrintLevel(printit);
   gmres.SetMaxIter(max_iter);
   gmres.SetKDim(m);
   gmres.SetRelTol(sqrt(tol));
   gmres.SetAbsTol(sqrt(atol));
   gmres.SetOperator(A);
   gmres.SetPreconditioner(M);
   gmres.Mult(b, x);
   max_iter = gmres.GetNumIterations();
   tol = gmres.GetFinalNorm()*gmres.GetFinalNorm();
   return gmres.GetConverged();
}

void GMRES(const Operator &A, Solver &B, const Vector &b, Vector &x,
           int print_iter, int max_num_iter, int m, real_t rtol, real_t atol)
{
   GMRES(A, x, b, B, max_num_iter, m, rtol, atol, print_iter);
}


void BiCGSTABSolver::UpdateVectors()
{
   p.SetSize(width);
   phat.SetSize(width);
   s.SetSize(width);
   shat.SetSize(width);
   t.SetSize(width);
   v.SetSize(width);
   r.SetSize(width);
   rtilde.SetSize(width);
}

void BiCGSTABSolver::Mult(const Vector &b, Vector &x) const
{
   // BiConjugate Gradient Stabilized method following the algorithm
   // on p. 27 of the SIAM Templates book.

   int i;
   real_t resid, tol_goal;
   real_t rho_1, rho_2=1.0, alpha=1.0, beta, omega=1.0;

   if (iterative_mode)
   {
      oper->Mult(x, r);
      subtract(b, r, r); // r = b - A x
   }
   else
   {
      x = 0.0;
      r = b;
   }
   rtilde = r;

   resid = initial_norm = Norm(r);
   MFEM_ASSERT(IsFinite(resid), "resid = " << resid);
   if (print_options.iterations || print_options.first_and_last)
   {
      mfem::out << "   Iteration : " << setw(3) << 0
                << "   ||r|| = " << resid << (print_options.first_and_last ? " ...\n" : "\n");
   }

   Monitor(0, resid, r, x);

   tol_goal = std::max(resid*rel_tol, abs_tol);

   if (resid <= tol_goal)
   {
      final_norm = resid;
      final_iter = 0;
      converged = true;
      return;
   }

   for (i = 1; i <= max_iter; i++)
   {
      rho_1 = Dot(rtilde, r);
      if (rho_1 == 0)
      {
         if (print_options.iterations || print_options.first_and_last)
         {
            mfem::out << "   Iteration : " << setw(3) << i
                      << "   ||r|| = " << resid << '\n';
         }

         Monitor(i, resid, r, x);

         final_norm = resid;
         final_iter = i;
         converged = false;
         if (print_options.summary || (print_options.warnings && !converged))
         {
            mfem::out << "BiCGStab: Number of iterations: " << final_iter << '\n';
         }
         if (print_options.warnings)
         {
            mfem::out << "BiCGStab: No convergence!\n";
         }
         return;
      }
      if (i == 1)
      {
         p = r;
      }
      else
      {
         beta = (rho_1/rho_2) * (alpha/omega);
         add(p, -omega, v, p);  //  p = p - omega * v
         add(r, beta, p, p);    //  p = r + beta * p
      }
      if (prec)
      {
         prec->Mult(p, phat);   //  phat = M^{-1} * p
      }
      else
      {
         phat = p;
      }
      oper->Mult(phat, v);     //  v = A * phat
      alpha = rho_1 / Dot(rtilde, v);
      add(r, -alpha, v, s); //  s = r - alpha * v
      resid = Norm(s);
      MFEM_ASSERT(IsFinite(resid), "resid = " << resid);
      if (resid < tol_goal)
      {
         x.Add(alpha, phat);  //  x = x + alpha * phat
         if (print_options.iterations || print_options.first_and_last)
         {
            mfem::out << "   Iteration : " << setw(3) << i
                      << "   ||s|| = " << resid << '\n';
         }
         final_norm = resid;
         final_iter = i;
         converged = true;
         if (print_options.summary || (print_options.warnings && !converged))
         {
            mfem::out << "BiCGStab: Number of iterations: " << final_iter << '\n';
         }
         return;
      }
      if (print_options.iterations)
      {
         mfem::out << "   Iteration : " << setw(3) << i
                   << "   ||s|| = " << resid;
      }
      Monitor(i, resid, r, x);
      if (prec)
      {
         prec->Mult(s, shat);  //  shat = M^{-1} * s
      }
      else
      {
         shat = s;
      }
      oper->Mult(shat, t);     //  t = A * shat
      omega = Dot(t, s) / Dot(t, t);
      x.Add(alpha, phat);   //  x += alpha * phat
      x.Add(omega, shat);   //  x += omega * shat
      add(s, -omega, t, r); //  r = s - omega * t

      rho_2 = rho_1;
      resid = Norm(r);
      MFEM_ASSERT(IsFinite(resid), "resid = " << resid);
      if (print_options.iterations)
      {
         mfem::out << "   ||r|| = " << resid << '\n';
      }
      Monitor(i, resid, r, x);
      if (resid < tol_goal)
      {
         final_norm = resid;
         final_iter = i;
         converged = true;
         if (!print_options.iterations && print_options.first_and_last)
         {
            mfem::out << "   Iteration : " << setw(3) << i
                      << "   ||r|| = " << resid << '\n';
         }
         if (print_options.summary || (print_options.warnings && !converged))
         {
            mfem::out << "BiCGStab: Number of iterations: " << final_iter << '\n';
         }
         return;
      }
      if (omega == 0)
      {
         final_norm = resid;
         final_iter = i;
         converged = false;
         if (!print_options.iterations && print_options.first_and_last)
         {
            mfem::out << "   Iteration : " << setw(3) << i
                      << "   ||r|| = " << resid << '\n';
         }
         if (print_options.summary || (print_options.warnings && !converged))
         {
            mfem::out << "BiCGStab: Number of iterations: " << final_iter << '\n';
         }
         if (print_options.warnings)
         {
            mfem::out << "BiCGStab: No convergence!\n";
         }
         return;
      }
   }

   final_norm = resid;
   final_iter = max_iter;
   converged = false;

   if (!print_options.iterations && print_options.first_and_last)
   {
      mfem::out << "   Iteration : " << setw(3) << final_iter
                << "   ||r|| = " << resid << '\n';
   }
   if (print_options.summary || (print_options.warnings && !converged))
   {
      mfem::out << "BiCGStab: Number of iterations: " << final_iter << '\n';
   }
   if (print_options.warnings)
   {
      mfem::out << "BiCGStab: No convergence!\n";
   }
}

int BiCGSTAB(const Operator &A, Vector &x, const Vector &b, Solver &M,
             int &max_iter, real_t &tol, real_t atol, int printit)
{
   BiCGSTABSolver bicgstab;
   bicgstab.SetPrintLevel(printit);
   bicgstab.SetMaxIter(max_iter);
   bicgstab.SetRelTol(sqrt(tol));
   bicgstab.SetAbsTol(sqrt(atol));
   bicgstab.SetOperator(A);
   bicgstab.SetPreconditioner(M);
   bicgstab.Mult(b, x);
   max_iter = bicgstab.GetNumIterations();
   tol = bicgstab.GetFinalNorm()*bicgstab.GetFinalNorm();
   return bicgstab.GetConverged();
}

void BiCGSTAB(const Operator &A, Solver &B, const Vector &b, Vector &x,
              int print_iter, int max_num_iter, real_t rtol, real_t atol)
{
   BiCGSTAB(A, x, b, B, max_num_iter, rtol, atol, print_iter);
}


void MINRESSolver::SetOperator(const Operator &op)
{
   IterativeSolver::SetOperator(op);
   v0.SetSize(width);
   v1.SetSize(width);
   w0.SetSize(width);
   w1.SetSize(width);
   q.SetSize(width);
   if (prec)
   {
      u1.SetSize(width);
   }

   v0.UseDevice(true);
   v1.UseDevice(true);
   w0.UseDevice(true);
   w1.UseDevice(true);
   q.UseDevice(true);
   u1.UseDevice(true);
}

void MINRESSolver::Mult(const Vector &b, Vector &x) const
{
   // Based on the MINRES algorithm on p. 86, Fig. 6.9 in
   // "Iterative Krylov Methods for Large Linear Systems",
   // by Henk A. van der Vorst, 2003.
   // Extended to support an SPD preconditioner.

   b.UseDevice(true);
   x.UseDevice(true);

   int it;
   real_t beta, eta, gamma0, gamma1, sigma0, sigma1;
   real_t alpha, delta, rho1, rho2, rho3, norm_goal;
   Vector *z = (prec) ? &u1 : &v1;

   converged = true;

   if (!iterative_mode)
   {
      v1 = b;
      x = 0.;
   }
   else
   {
      oper->Mult(x, v1);
      subtract(b, v1, v1);
   }

   if (prec)
   {
      prec->Mult(v1, u1);
   }
   eta = beta = initial_norm = sqrt(Dot(*z, v1));
   MFEM_ASSERT(IsFinite(eta), "eta = " << eta);
   gamma0 = gamma1 = 1.;
   sigma0 = sigma1 = 0.;

   norm_goal = std::max(rel_tol*eta, abs_tol);

   if (eta <= norm_goal)
   {
      it = 0;
      goto loop_end;
   }

   if (print_options.iterations || print_options.first_and_last)
   {
      mfem::out << "MINRES: iteration " << setw(3) << 0 << ": ||r||_B = "
                << eta << (print_options.first_and_last ? " ..." : "") << '\n';
   }
   Monitor(0, eta, *z, x);

   for (it = 1; it <= max_iter; it++)
   {
      v1 /= beta;
      if (prec)
      {
         u1 /= beta;
      }
      oper->Mult(*z, q);
      alpha = Dot(*z, q);
      MFEM_ASSERT(IsFinite(alpha), "alpha = " << alpha);
      if (it > 1) // (v0 == 0) for (it == 1)
      {
         q.Add(-beta, v0);
      }
      add(q, -alpha, v1, v0);

      delta = gamma1*alpha - gamma0*sigma1*beta;
      rho3 = sigma0*beta;
      rho2 = sigma1*alpha + gamma0*gamma1*beta;
      if (!prec)
      {
         beta = Norm(v0);
      }
      else
      {
         prec->Mult(v0, q);
         beta = sqrt(Dot(v0, q));
      }
      MFEM_ASSERT(IsFinite(beta), "beta = " << beta);
      rho1 = std::hypot(delta, beta);

      if (it == 1)
      {
         w0.Set(1./rho1, *z);   // (w0 == 0) and (w1 == 0)
      }
      else if (it == 2)
      {
         add(1./rho1, *z, -rho2/rho1, w1, w0);   // (w0 == 0)
      }
      else
      {
         add(-rho3/rho1, w0, -rho2/rho1, w1, w0);
         w0.Add(1./rho1, *z);
      }

      gamma0 = gamma1;
      gamma1 = delta/rho1;

      x.Add(gamma1*eta, w0);

      sigma0 = sigma1;
      sigma1 = beta/rho1;

      eta = -sigma1*eta;
      MFEM_ASSERT(IsFinite(eta), "eta = " << eta);

      if (fabs(eta) <= norm_goal)
      {
         goto loop_end;
      }

      if (print_options.iterations)
      {
         mfem::out << "MINRES: iteration " << setw(3) << it << ": ||r||_B = "
                   << fabs(eta) << '\n';
      }
      Monitor(it, fabs(eta), *z, x);

      if (prec)
      {
         Swap(u1, q);
      }
      Swap(v0, v1);
      Swap(w0, w1);
   }
   converged = false;
   it--;

loop_end:
   final_iter = it;
   final_norm = fabs(eta);

   if (print_options.iterations || print_options.first_and_last)
   {
      mfem::out << "MINRES: iteration " << setw(3) << it << ": ||r||_B = "
                << fabs(eta) << '\n';
   }

   if (print_options.summary || (!converged && print_options.warnings))
   {
      mfem::out << "MINRES: Number of iterations: " << setw(3) << final_iter << '\n';
   }

   Monitor(final_iter, final_norm, *z, x, true);

   // if (print_options.iteration_details || (!converged && print_options.errors))
   // {
   //    oper->Mult(x, v1);
   //    subtract(b, v1, v1);
   //    if (prec)
   //    {
   //       prec->Mult(v1, u1);
   //    }
   //    eta = sqrt(Dot(*z, v1));
   //    mfem::out << "MINRES: iteration " << setw(3) << it << '\n'
   //              << "   ||r||_B = " << eta << " (re-computed)" << '\n';
   // }

   if (!converged && (print_options.warnings))
   {
      mfem::out << "MINRES: No convergence!\n";
   }
}

void MINRES(const Operator &A, const Vector &b, Vector &x, int print_it,
            int max_it, real_t rtol, real_t atol)
{
   MFEM_PERF_FUNCTION;

   MINRESSolver minres;
   minres.SetPrintLevel(print_it);
   minres.SetMaxIter(max_it);
   minres.SetRelTol(sqrt(rtol));
   minres.SetAbsTol(sqrt(atol));
   minres.SetOperator(A);
   minres.Mult(b, x);
}

void MINRES(const Operator &A, Solver &B, const Vector &b, Vector &x,
            int print_it, int max_it, real_t rtol, real_t atol)
{
   MINRESSolver minres;
   minres.SetPrintLevel(print_it);
   minres.SetMaxIter(max_it);
   minres.SetRelTol(sqrt(rtol));
   minres.SetAbsTol(sqrt(atol));
   minres.SetOperator(A);
   minres.SetPreconditioner(B);
   minres.Mult(b, x);
}


void NewtonSolver::SetOperator(const Operator &op)
{
   oper = &op;
   height = op.Height();
   width = op.Width();
   MFEM_ASSERT(height == width, "square Operator is required.");

   r.SetSize(width);
   c.SetSize(width);
}

void NewtonSolver::Mult(const Vector &b, Vector &x) const
{
   MFEM_ASSERT(oper != NULL, "the Operator is not set (use SetOperator).");
   MFEM_ASSERT(prec != NULL, "the Solver is not set (use SetSolver).");

   int it;
   real_t norm0, norm, norm_goal;
   const bool have_b = (b.Size() == Height());

   if (!iterative_mode)
   {
      x = 0.0;
   }

   ProcessNewState(x);

   oper->Mult(x, r);
   if (have_b)
   {
      r -= b;
   }

   norm0 = norm = initial_norm = Norm(r);
   if (print_options.first_and_last && !print_options.iterations)
   {
      mfem::out << "Newton iteration " << setw(2) << 0
                << " : ||r|| = " << norm << "...\n";
   }
   norm_goal = std::max(rel_tol*norm, abs_tol);

   prec->iterative_mode = false;

   // x_{i+1} = x_i - [DF(x_i)]^{-1} [F(x_i)-b]
   for (it = 0; true; it++)
   {
      MFEM_ASSERT(IsFinite(norm), "norm = " << norm);
      if (print_options.iterations)
      {
         mfem::out << "Newton iteration " << setw(2) << it
                   << " : ||r|| = " << norm;
         if (it > 0)
         {
            mfem::out << ", ||r||/||r_0|| = " << norm/norm0;
         }
         mfem::out << '\n';
      }
      Monitor(it, norm, r, x);

      if (norm <= norm_goal)
      {
         converged = true;
         break;
      }

      if (it >= max_iter)
      {
         converged = false;
         break;
      }

      grad = &oper->GetGradient(x);
      prec->SetOperator(*grad);

      if (lin_rtol_type)
      {
         AdaptiveLinRtolPreSolve(x, it, norm);
      }

      prec->Mult(r, c); // c = [DF(x_i)]^{-1} [F(x_i)-b]

      if (lin_rtol_type)
      {
         AdaptiveLinRtolPostSolve(c, r, it, norm);
      }

      const real_t c_scale = ComputeScalingFactor(x, b);
      if (c_scale == 0.0)
      {
         converged = false;
         break;
      }
      add(x, -c_scale, c, x);

      ProcessNewState(x);

      oper->Mult(x, r);
      if (have_b)
      {
         r -= b;
      }
      norm = Norm(r);
   }

   final_iter = it;
   final_norm = norm;

   if (print_options.summary || (!converged && print_options.warnings) ||
       print_options.first_and_last)
   {
      mfem::out << "Newton: Number of iterations: " << final_iter << '\n'
                << "   ||r|| = " << final_norm << '\n';
   }
   if (!converged && (print_options.summary || print_options.warnings))
   {
      mfem::out << "Newton: No convergence!\n";
   }
}

void NewtonSolver::SetAdaptiveLinRtol(const int type,
                                      const real_t rtol0,
                                      const real_t rtol_max,
                                      const real_t alpha_,
                                      const real_t gamma_)
{
   lin_rtol_type = type;
   lin_rtol0 = rtol0;
   lin_rtol_max = rtol_max;
   this->alpha = alpha_;
   this->gamma = gamma_;
}

void NewtonSolver::AdaptiveLinRtolPreSolve(const Vector &x,
                                           const int it,
                                           const real_t fnorm) const
{
   // Assume that when adaptive linear solver relative tolerance is activated,
   // we are working with an iterative solver.
   auto iterative_solver = static_cast<IterativeSolver *>(prec);
   // Adaptive linear solver relative tolerance
   real_t eta;
   // Safeguard threshold
   real_t sg_threshold = 0.1;

   if (it == 0)
   {
      eta = lin_rtol0;
   }
   else
   {
      if (lin_rtol_type == 1)
      {
         // eta = gamma * abs(||F(x1)|| - ||F(x0) + DF(x0) s0||) / ||F(x0)||
         eta = gamma * abs(fnorm - lnorm_last) / fnorm_last;
      }
      else if (lin_rtol_type == 2)
      {
         // eta = gamma * (||F(x1)|| / ||F(x0)||)^alpha
         eta = gamma * pow(fnorm / fnorm_last, alpha);
      }
      else
      {
         MFEM_ABORT("Unknown adaptive linear solver rtol version");
      }

      // Safeguard rtol from "oversolving" ?!
      const real_t sg_eta = gamma * pow(eta_last, alpha);
      if (sg_eta > sg_threshold) { eta = std::max(eta, sg_eta); }
   }

   eta = std::min(eta, lin_rtol_max);
   iterative_solver->SetRelTol(eta);
   eta_last = eta;
   if (print_options.iterations)
   {
      mfem::out << "Eisenstat-Walker rtol = " << eta << "\n";
   }
}

void NewtonSolver::AdaptiveLinRtolPostSolve(const Vector &x,
                                            const Vector &b,
                                            const int it,
                                            const real_t fnorm) const
{
   fnorm_last = fnorm;

   // If version 1 is chosen, the true linear residual norm has to be computed
   // and in most cases we can only retrieve the preconditioned linear residual
   // norm.
   if (lin_rtol_type == 1)
   {
      // lnorm_last = ||F(x0) + DF(x0) s0||
      Vector linres(x.Size());
      grad->Mult(x, linres);
      linres -= b;
      lnorm_last = Norm(linres);
   }
}

void LBFGSSolver::Mult(const Vector &b, Vector &x) const
{
   MFEM_VERIFY(oper != NULL, "the Operator is not set (use SetOperator).");

   // Quadrature points that are checked for negative Jacobians etc.
   Vector sk, rk, yk, rho, alpha;

   // r - r_{k+1}, c - descent direction
   sk.SetSize(width);    // x_{k+1}-x_k
   rk.SetSize(width);    // nabla(f(x_{k}))
   yk.SetSize(width);    // r_{k+1}-r_{k}
   rho.SetSize(m);       // 1/(dot(yk,sk)
   alpha.SetSize(m);     // rhok*sk'*c
   int last_saved_id = -1;

   int it;
   real_t norm0, norm, norm_goal;
   const bool have_b = (b.Size() == Height());

   if (!iterative_mode)
   {
      x = 0.0;
   }

   ProcessNewState(x);

   // r = F(x)-b
   oper->Mult(x, r);
   if (have_b) { r -= b; }

   c = r;           // initial descent direction

   norm0 = norm = initial_norm = Norm(r);
   if (print_options.first_and_last && !print_options.iterations)
   {
      mfem::out << "LBFGS iteration " << setw(2) << 0
                << " : ||r|| = " << norm << "...\n";
   }
   norm_goal = std::max(rel_tol*norm, abs_tol);
   for (it = 0; true; it++)
   {
      MFEM_ASSERT(IsFinite(norm), "norm = " << norm);
      if (print_options.iterations)
      {
         mfem::out << "LBFGS iteration " <<  it
                   << " : ||r|| = " << norm;
         if (it > 0)
         {
            mfem::out << ", ||r||/||r_0|| = " << norm/norm0;
         }
         mfem::out << '\n';
      }

      if (norm <= norm_goal)
      {
         converged = true;
         break;
      }

      if (it >= max_iter)
      {
         converged = false;
         break;
      }

      rk = r;
      const real_t c_scale = ComputeScalingFactor(x, b);
      if (c_scale == 0.0)
      {
         converged = false;
         break;
      }
      add(x, -c_scale, c, x); // x_{k+1} = x_k - c_scale*c

      ProcessNewState(x);

      oper->Mult(x, r);
      if (have_b)
      {
         r -= b;
      }

      // LBFGS - construct descent direction
      subtract(r, rk, yk);   // yk = r_{k+1} - r_{k}
      sk = c; sk *= -c_scale; //sk = x_{k+1} - x_{k} = -c_scale*c
      const real_t gamma = Dot(sk, yk)/Dot(yk, yk);

      // Save last m vectors
      last_saved_id = (last_saved_id == m-1) ? 0 : last_saved_id+1;
      *skArray[last_saved_id] = sk;
      *ykArray[last_saved_id] = yk;

      c = r;
      for (int i = last_saved_id; i > -1; i--)
      {
         rho(i) = 1.0/Dot((*skArray[i]),(*ykArray[i]));
         alpha(i) = rho(i)*Dot((*skArray[i]),c);
         add(c, -alpha(i), (*ykArray[i]), c);
      }
      if (it > m-1)
      {
         for (int i = m-1; i > last_saved_id; i--)
         {
            rho(i) = 1./Dot((*skArray[i]), (*ykArray[i]));
            alpha(i) = rho(i)*Dot((*skArray[i]),c);
            add(c, -alpha(i), (*ykArray[i]), c);
         }
      }

      c *= gamma;   // scale search direction
      if (it > m-1)
      {
         for (int i = last_saved_id+1; i < m ; i++)
         {
            real_t betai = rho(i)*Dot((*ykArray[i]), c);
            add(c, alpha(i)-betai, (*skArray[i]), c);
         }
      }
      for (int i = 0; i < last_saved_id+1 ; i++)
      {
         real_t betai = rho(i)*Dot((*ykArray[i]), c);
         add(c, alpha(i)-betai, (*skArray[i]), c);
      }

      norm = Norm(r);
   }

   final_iter = it;
   final_norm = norm;

   if (print_options.summary || (!converged && print_options.warnings) ||
       print_options.first_and_last)
   {
      mfem::out << "LBFGS: Number of iterations: " << final_iter << '\n'
                << "   ||r|| = " << final_norm << '\n';
   }
   if (print_options.summary || (!converged && print_options.warnings))
   {
      mfem::out << "LBFGS: No convergence!\n";
   }
}

int aGMRES(const Operator &A, Vector &x, const Vector &b,
           const Operator &M, int &max_iter,
           int m_max, int m_min, int m_step, real_t cf,
           real_t &tol, real_t &atol, int printit)
{
   int n = A.Width();

   int m = m_max;

   DenseMatrix H(m+1,m);
   Vector s(m+1), cs(m+1), sn(m+1);
   Vector w(n), av(n);

   real_t r1, resid;
   int i, j, k;

   M.Mult(b,w);
   real_t normb = w.Norml2(); // normb = ||M b||
   if (normb == 0.0)
   {
      normb = 1;
   }

   Vector r(n);
   A.Mult(x, r);
   subtract(b,r,w);
   M.Mult(w, r);           // r = M (b - A x)
   real_t beta = r.Norml2();  // beta = ||r||

   resid = beta / normb;

   if (resid * resid <= tol)
   {
      tol = resid * resid;
      max_iter = 0;
      return 0;
   }

   if (printit)
   {
      mfem::out << "   Pass : " << setw(2) << 1
                << "   Iteration : " << setw(3) << 0
                << "  (r, r) = " << beta*beta << '\n';
   }

   tol *= (normb*normb);
   tol = (atol > tol) ? atol : tol;

   m = m_max;
   Array<Vector *> v(m+1);
   for (i= 0; i<=m; i++)
   {
      v[i] = new Vector(n);
      (*v[i]) = 0.0;
   }

   j = 1;
   while (j <= max_iter)
   {
      (*v[0]) = 0.0;
      v[0] -> Add (1.0/beta, r);   // v[0] = r / ||r||
      s = 0.0; s(0) = beta;

      r1 = beta;

      for (i = 0; i < m && j <= max_iter; i++)
      {
         A.Mult((*v[i]),av);
         M.Mult(av,w);              // w = M A v[i]

         for (k = 0; k <= i; k++)
         {
            H(k,i) = w * (*v[k]);    // H(k,i) = w * v[k]
            w.Add(-H(k,i), (*v[k])); // w -= H(k,i) * v[k]
         }

         H(i+1,i)  = w.Norml2();     // H(i+1,i) = ||w||
         (*v[i+1]) = 0.0;
         v[i+1] -> Add (1.0/H(i+1,i), w); // v[i+1] = w / H(i+1,i)

         for (k = 0; k < i; k++)
         {
            ApplyPlaneRotation(H(k,i), H(k+1,i), cs(k), sn(k));
         }

         GeneratePlaneRotation(H(i,i), H(i+1,i), cs(i), sn(i));
         ApplyPlaneRotation(H(i,i), H(i+1,i), cs(i), sn(i));
         ApplyPlaneRotation(s(i), s(i+1), cs(i), sn(i));

         resid = fabs(s(i+1));
         if (printit)
         {
            mfem::out << "   Pass : " << setw(2) << j
                      << "   Iteration : " << setw(3) << i+1
                      << "  (r, r) = " << resid*resid << '\n';
         }

         if ( resid*resid < tol)
         {
            Update(x, i, H, s, v);
            tol = resid * resid;
            max_iter = j;
            for (i= 0; i<=m; i++)
            {
               delete v[i];
            }
            return 0;
         }
      }

      if (printit)
      {
         mfem::out << "Restarting..." << '\n';
      }

      Update(x, i-1, H, s, v);

      A.Mult(x, r);
      subtract(b,r,w);
      M.Mult(w, r);           // r = M (b - A x)
      beta = r.Norml2();      // beta = ||r||
      if ( resid*resid < tol)
      {
         tol = resid * resid;
         max_iter = j;
         for (i= 0; i<=m; i++)
         {
            delete v[i];
         }
         return 0;
      }

      if (beta/r1 > cf)
      {
         if (m - m_step >= m_min)
         {
            m -= m_step;
         }
         else
         {
            m = m_max;
         }
      }

      j++;
   }

   tol = resid * resid;
   for (i= 0; i<=m; i++)
   {
      delete v[i];
   }
   return 1;
}

OptimizationProblem::OptimizationProblem(const int insize,
                                         const Operator *C_,
                                         const Operator *D_)
   : C(C_), D(D_), c_e(NULL), d_lo(NULL), d_hi(NULL), x_lo(NULL), x_hi(NULL),
     input_size(insize)
{
   if (C) { MFEM_ASSERT(C->Width() == input_size, "Wrong width of C."); }
   if (D) { MFEM_ASSERT(D->Width() == input_size, "Wrong width of D."); }
}

void OptimizationProblem::SetEqualityConstraint(const Vector &c)
{
   MFEM_ASSERT(C, "The C operator is unspecified -- can't set constraints.");
   MFEM_ASSERT(c.Size() == C->Height(), "Wrong size of the constraint.");

   c_e = &c;
}

void OptimizationProblem::SetInequalityConstraint(const Vector &dl,
                                                  const Vector &dh)
{
   MFEM_ASSERT(D, "The D operator is unspecified -- can't set constraints.");
   MFEM_ASSERT(dl.Size() == D->Height() && dh.Size() == D->Height(),
               "Wrong size of the constraint.");

   d_lo = &dl; d_hi = &dh;
}

void OptimizationProblem::SetSolutionBounds(const Vector &xl, const Vector &xh)
{
   MFEM_ASSERT(xl.Size() == input_size && xh.Size() == input_size,
               "Wrong size of the constraint.");

   x_lo = &xl; x_hi = &xh;
}

int OptimizationProblem::GetNumConstraints() const
{
   int m = 0;
   if (C) { m += C->Height(); }
   if (D) { m += D->Height(); }
   return m;
}

void SLBQPOptimizer::SetOptimizationProblem(const OptimizationProblem &prob)
{
   if (print_options.warnings)
   {
      MFEM_WARNING("Objective functional is ignored as SLBQP always minimizes"
                   "the l2 norm of (x - x_target).");
   }
   MFEM_ASSERT(prob.GetC(), "Linear constraint is not set.");
   MFEM_ASSERT(prob.GetC()->Height() == 1, "Solver expects scalar constraint.");

   problem = &prob;
}

void SLBQPOptimizer::SetBounds(const Vector &lo_, const Vector &hi_)
{
   lo.SetDataAndSize(lo_.GetData(), lo_.Size());
   hi.SetDataAndSize(hi_.GetData(), hi_.Size());
}

void SLBQPOptimizer::SetLinearConstraint(const Vector &w_, real_t a_)
{
   w.SetDataAndSize(w_.GetData(), w_.Size());
   a = a_;
}

inline void SLBQPOptimizer::print_iteration(int it, real_t r, real_t l) const
{
   if (print_options.iterations || (print_options.first_and_last && it == 0))
   {
      mfem::out << "SLBQP iteration " << it << ": residual = " << r
                << ", lambda = " << l << '\n';
   }
}

void SLBQPOptimizer::Mult(const Vector& xt, Vector& x) const
{
   // Based on code provided by Denis Ridzal, dridzal@sandia.gov.
   // Algorithm adapted from Dai and Fletcher, "New Algorithms for
   // Singly Linearly Constrained Quadratic Programs Subject to Lower
   // and Upper Bounds", Numerical Analysis Report NA/216, 2003.

   // Set some algorithm-specific constants and temporaries.
   int nclip   = 0;
   real_t l    = 0;
   real_t llow = 0;
   real_t lupp = 0;
   real_t lnew = 0;
   real_t dl   = 2;
   real_t r    = 0;
   real_t rlow = 0;
   real_t rupp = 0;
   real_t s    = 0;

   const real_t smin = 0.1;

   const real_t tol = max(abs_tol, rel_tol*a);

   // *** Start bracketing phase of SLBQP ***
   if (print_options.iterations)
   {
      mfem::out << "SLBQP bracketing phase" << '\n';
   }

   // Solve QP with fixed Lagrange multiplier
   r = initial_norm = solve(l,xt,x,nclip);
   print_iteration(nclip, r, l);


   // If x=xt was already within bounds and satisfies the linear
   // constraint, then we already have the solution.
   if (fabs(r) <= tol)
   {
      converged = true;
      goto slbqp_done;
   }

   if (r < 0)
   {
      llow = l;  rlow = r;  l = l + dl;

      // Solve QP with fixed Lagrange multiplier
      r = solve(l,xt,x,nclip);
      print_iteration(nclip, r, l);

      while ((r < 0) && (nclip < max_iter))
      {
         llow = l;
         s = rlow/r - 1.0;
         if (s < smin) { s = smin; }
         dl = dl + dl/s;
         l = l + dl;

         // Solve QP with fixed Lagrange multiplier
         r = solve(l,xt,x,nclip);
         print_iteration(nclip, r, l);
      }

      lupp = l;  rupp = r;
   }
   else
   {
      lupp = l;  rupp = r;  l = l - dl;

      // Solve QP with fixed Lagrange multiplier
      r = solve(l,xt,x,nclip);
      print_iteration(nclip, r, l);

      while ((r > 0) && (nclip < max_iter))
      {
         lupp = l;
         s = rupp/r - 1.0;
         if (s < smin) { s = smin; }
         dl = dl + dl/s;
         l = l - dl;

         // Solve QP with fixed Lagrange multiplier
         r = solve(l,xt,x,nclip);
         print_iteration(nclip, r, l);
      }

      llow = l;  rlow = r;
   }

   // *** Stop bracketing phase of SLBQP ***


   // *** Start secant phase of SLBQP ***
   if (print_options.iterations)
   {
      mfem::out << "SLBQP secant phase" << '\n';
   }

   s = 1.0 - rlow/rupp;  dl = dl/s;  l = lupp - dl;

   // Solve QP with fixed Lagrange multiplier
   r = solve(l,xt,x,nclip);
   print_iteration(nclip, r, l);

   while ( (fabs(r) > tol) && (nclip < max_iter) )
   {
      if (r > 0)
      {
         if (s <= 2.0)
         {
            lupp = l;  rupp = r;  s = 1.0 - rlow/rupp;
            dl = (lupp - llow)/s;  l = lupp - dl;
         }
         else
         {
            s = rupp/r - 1.0;
            if (s < smin) { s = smin; }
            dl = (lupp - l)/s;
            lnew = 0.75*llow + 0.25*l;
            if (lnew < l-dl) { lnew = l-dl; }
            lupp = l;  rupp = r;  l = lnew;
            s = (lupp - llow)/(lupp - l);
         }

      }
      else
      {
         if (s >= 2.0)
         {
            llow = l;  rlow = r;  s = 1.0 - rlow/rupp;
            dl = (lupp - llow)/s;  l = lupp - dl;
         }
         else
         {
            s = rlow/r - 1.0;
            if (s < smin) { s = smin; }
            dl = (l - llow)/s;
            lnew = 0.75*lupp + 0.25*l;
            if (lnew < l+dl) { lnew = l+dl; }
            llow = l;  rlow = r; l = lnew;
            s = (lupp - llow)/(lupp - l);
         }
      }

      // Solve QP with fixed Lagrange multiplier
      r = solve(l,xt,x,nclip);
      print_iteration(nclip, r, l);
   }

   // *** Stop secant phase of SLBQP ***
   converged = (fabs(r) <= tol);

slbqp_done:

   final_iter = nclip;
   final_norm = r;

   if (print_options.summary || (!converged && print_options.warnings) ||
       print_options.first_and_last)
   {
      mfem::out << "SLBQP: Number of iterations: " << final_iter << '\n'
                << "   lambda = " << l << '\n'
                << "   ||r||  = " << final_norm << '\n';
   }
   if (!converged && print_options.warnings)
   {
      mfem::out << "SLBQP: No convergence!" << '\n';
   }
}

struct WeightMinHeap
{
   const std::vector<real_t> &w;
   std::vector<size_t> c;
   std::vector<int> loc;

   WeightMinHeap(const std::vector<real_t> &w_) : w(w_)
   {
      c.reserve(w.size());
      loc.resize(w.size());
      for (size_t i=0; i<w.size(); ++i) { push(i); }
   }

   size_t percolate_up(size_t pos, real_t val)
   {
      for (; pos > 0 && w[c[(pos-1)/2]] > val; pos = (pos-1)/2)
      {
         c[pos] = c[(pos-1)/2];
         loc[c[(pos-1)/2]] = pos;
      }
      return pos;
   }

   size_t percolate_down(size_t pos, real_t val)
   {
      while (2*pos+1 < c.size())
      {
         size_t left = 2*pos+1;
         size_t right = left+1;
         size_t tgt;
         if (right < c.size() && w[c[right]] < w[c[left]]) { tgt = right; }
         else { tgt = left; }
         if (w[c[tgt]] < val)
         {
            c[pos] = c[tgt];
            loc[c[tgt]] = pos;
            pos = tgt;
         }
         else
         {
            break;
         }
      }
      return pos;
   }

   void push(size_t i)
   {
      real_t val = w[i];
      c.push_back(0);
      size_t pos = c.size()-1;
      pos = percolate_up(pos, val);
      c[pos] = i;
      loc[i] = pos;
   }

   int pop()
   {
      size_t i = c[0];
      size_t j = c.back();
      c.pop_back();
      // Mark as removed
      loc[i] = -1;
      if (c.empty()) { return i; }
      real_t val = w[j];
      size_t pos = 0;
      pos = percolate_down(pos, val);
      c[pos] = j;
      loc[j] = pos;
      return i;
   }

   void update(size_t i)
   {
      size_t pos = loc[i];
      real_t val = w[i];
      pos = percolate_up(pos, val);
      pos = percolate_down(pos, val);
      c[pos] = i;
      loc[i] = pos;
   }

   bool picked(size_t i)
   {
      return loc[i] < 0;
   }
};

void MinimumDiscardedFillOrdering(SparseMatrix &C, Array<int> &p)
{
   int n = C.Width();
   // Scale rows by reciprocal of diagonal and take absolute value
   Vector D;
   C.GetDiag(D);
   int *I = C.GetI();
   int *J = C.GetJ();
   real_t *V = C.GetData();
   for (int i=0; i<n; ++i)
   {
      for (int j=I[i]; j<I[i+1]; ++j)
      {
         V[j] = abs(V[j]/D[i]);
      }
   }

   std::vector<real_t> w(n, 0.0);
   for (int k=0; k<n; ++k)
   {
      // Find all neighbors i of k
      for (int ii=I[k]; ii<I[k+1]; ++ii)
      {
         int i = J[ii];
         // Find value of (i,k)
         real_t C_ik = 0.0;
         for (int kk=I[i]; kk<I[i+1]; ++kk)
         {
            if (J[kk] == k)
            {
               C_ik = V[kk];
               break;
            }
         }
         for (int jj=I[k]; jj<I[k+1]; ++jj)
         {
            int j = J[jj];
            if (j == k) { continue; }
            real_t C_kj = V[jj];
            bool ij_exists = false;
            for (int jj2=I[i]; jj2<I[i+1]; ++jj2)
            {
               if (J[jj2] == j)
               {
                  ij_exists = true;
                  break;
               }
            }
            if (!ij_exists) { w[k] += pow(C_ik*C_kj,2); }
         }
      }
      w[k] = sqrt(w[k]);
   }

   WeightMinHeap w_heap(w);

   // Compute ordering
   p.SetSize(n);
   for (int ii=0; ii<n; ++ii)
   {
      int pi = w_heap.pop();
      p[ii] = pi;
      w[pi] = -1;
      for (int kk=I[pi]; kk<I[pi+1]; ++kk)
      {
         int k = J[kk];
         if (w_heap.picked(k)) { continue; }
         // Recompute weight
         w[k] = 0.0;
         // Find all neighbors i of k
         for (int ii2=I[k]; ii2<I[k+1]; ++ii2)
         {
            int i = J[ii2];
            if (w_heap.picked(i)) { continue; }
            // Find value of (i,k)
            real_t C_ik = 0.0;
            for (int kk2=I[i]; kk2<I[i+1]; ++kk2)
            {
               if (J[kk2] == k)
               {
                  C_ik = V[kk2];
                  break;
               }
            }
            for (int jj=I[k]; jj<I[k+1]; ++jj)
            {
               int j = J[jj];
               if (j == k || w_heap.picked(j)) { continue; }
               real_t C_kj = V[jj];
               bool ij_exists = false;
               for (int jj2=I[i]; jj2<I[i+1]; ++jj2)
               {
                  if (J[jj2] == j)
                  {
                     ij_exists = true;
                     break;
                  }
               }
               if (!ij_exists) { w[k] += pow(C_ik*C_kj,2); }
            }
         }
         w[k] = sqrt(w[k]);
         w_heap.update(k);
      }
   }
}

BlockILU::BlockILU(int block_size_,
                   Reordering reordering_,
                   int k_fill_)
   : Solver(0),
     block_size(block_size_),
     k_fill(k_fill_),
     reordering(reordering_)
{ }

BlockILU::BlockILU(const Operator &op,
                   int block_size_,
                   Reordering reordering_,
                   int k_fill_)
   : BlockILU(block_size_, reordering_, k_fill_)
{
   SetOperator(op);
}

void BlockILU::SetOperator(const Operator &op)
{
   const SparseMatrix *A = NULL;
#ifdef MFEM_USE_MPI
   const HypreParMatrix *A_par = dynamic_cast<const HypreParMatrix *>(&op);
   SparseMatrix A_par_diag;
   if (A_par != NULL)
   {
      A_par->GetDiag(A_par_diag);
      A = &A_par_diag;
   }
#endif
   if (A == NULL)
   {
      A = dynamic_cast<const SparseMatrix *>(&op);
      if (A == NULL)
      {
         MFEM_ABORT("BlockILU must be created with a SparseMatrix or HypreParMatrix");
      }
   }
   height = op.Height();
   width = op.Width();
   MFEM_ASSERT(A->Finalized(), "Matrix must be finalized.");
   CreateBlockPattern(*A);
   Factorize();
}

void BlockILU::CreateBlockPattern(const SparseMatrix &A)
{
   MFEM_VERIFY(k_fill == 0, "Only block ILU(0) is currently supported.");
   if (A.Height() % block_size != 0)
   {
      MFEM_ABORT("BlockILU: block size must evenly divide the matrix size");
   }

   int nrows = A.Height();
   const int *I = A.GetI();
   const int *J = A.GetJ();
   const real_t *V = A.GetData();
   int nnz = 0;
   int nblockrows = nrows / block_size;

   std::vector<std::set<int>> unique_block_cols(nblockrows);

   for (int iblock = 0; iblock < nblockrows; ++iblock)
   {
      for (int bi = 0; bi < block_size; ++bi)
      {
         int i = iblock * block_size + bi;
         for (int k = I[i]; k < I[i + 1]; ++k)
         {
            unique_block_cols[iblock].insert(J[k] / block_size);
         }
      }
      nnz += unique_block_cols[iblock].size();
   }

   if (reordering != Reordering::NONE)
   {
      SparseMatrix C(nblockrows, nblockrows);
      for (int iblock = 0; iblock < nblockrows; ++iblock)
      {
         for (int jblock : unique_block_cols[iblock])
         {
            for (int bi = 0; bi < block_size; ++bi)
            {
               int i = iblock * block_size + bi;
               for (int k = I[i]; k < I[i + 1]; ++k)
               {
                  int j = J[k];
                  if (j >= jblock * block_size && j < (jblock + 1) * block_size)
                  {
                     C.Add(iblock, jblock, V[k]*V[k]);
                  }
               }
            }
         }
      }
      C.Finalize(false);
      real_t *CV = C.GetData();
      for (int i=0; i<C.NumNonZeroElems(); ++i)
      {
         CV[i] = sqrt(CV[i]);
      }

      switch (reordering)
      {
         case Reordering::MINIMUM_DISCARDED_FILL:
            MinimumDiscardedFillOrdering(C, P);
            break;
         default:
            MFEM_ABORT("BlockILU: unknown reordering")
      }
   }
   else
   {
      // No reordering: permutation is identity
      P.SetSize(nblockrows);
      for (int i=0; i<nblockrows; ++i)
      {
         P[i] = i;
      }
   }

   // Compute inverse permutation
   Pinv.SetSize(nblockrows);
   for (int i=0; i<nblockrows; ++i)
   {
      Pinv[P[i]] = i;
   }

   // Permute columns
   std::vector<std::vector<int>> unique_block_cols_perminv(nblockrows);
   for (int i=0; i<nblockrows; ++i)
   {
      std::vector<int> &cols = unique_block_cols_perminv[i];
      for (int j : unique_block_cols[P[i]])
      {
         cols.push_back(Pinv[j]);
      }
      std::sort(cols.begin(), cols.end());
   }

   ID.SetSize(nblockrows);
   IB.SetSize(nblockrows + 1);
   IB[0] = 0;
   JB.SetSize(nnz);
   AB.SetSize(block_size, block_size, nnz);
   DB.SetSize(block_size, block_size, nblockrows);
   AB = 0.0;
   DB = 0.0;
   ipiv.SetSize(block_size*nblockrows);
   int counter = 0;

   for (int iblock = 0; iblock < nblockrows; ++iblock)
   {
      int iblock_perm = P[iblock];
      for (int jblock : unique_block_cols_perminv[iblock])
      {
         int jblock_perm = P[jblock];
         if (iblock == jblock)
         {
            ID[iblock] = counter;
         }
         JB[counter] = jblock;
         for (int bi = 0; bi < block_size; ++bi)
         {
            int i = iblock_perm*block_size + bi;
            for (int k = I[i]; k < I[i + 1]; ++k)
            {
               int j = J[k];
               if (j >= jblock_perm*block_size && j < (jblock_perm + 1)*block_size)
               {
                  int bj = j - jblock_perm*block_size;
                  real_t val = V[k];
                  AB(bi, bj, counter) = val;
                  // Extract the diagonal
                  if (iblock == jblock)
                  {
                     DB(bi, bj, iblock) = val;
                  }
               }
            }
         }
         ++counter;
      }
      IB[iblock + 1] = counter;
   }
}

void BlockILU::Factorize()
{
   int nblockrows = Height()/block_size;

   // Precompute LU factorization of diagonal blocks
   for (int i=0; i<nblockrows; ++i)
   {
      LUFactors factorization(DB.GetData(i), &ipiv[i*block_size]);
      factorization.Factor(block_size);
   }

   // Note: we use UseExternalData to extract submatrices from the tensor AB
   // instead of the DenseTensor call operator, because the call operator does
   // not allow for two simultaneous submatrix views into the same tensor
   DenseMatrix A_ik, A_ij, A_kj;
   // Loop over block rows (starting with second block row)
   for (int i=1; i<nblockrows; ++i)
   {
      // Find all nonzeros to the left of the diagonal in row i
      for (int kk=IB[i]; kk<IB[i+1]; ++kk)
      {
         int k = JB[kk];
         // Make sure we're still to the left of the diagonal
         if (k == i) { break; }
         if (k > i)
         {
            MFEM_ABORT("Matrix must be sorted with nonzero diagonal");
         }
         LUFactors A_kk_inv(DB.GetData(k), &ipiv[k*block_size]);
         A_ik.UseExternalData(&AB(0,0,kk), block_size, block_size);
         // A_ik = A_ik * A_kk^{-1}
         A_kk_inv.RightSolve(block_size, block_size, A_ik.GetData());
         // Modify everything to the right of k in row i
         for (int jj=kk+1; jj<IB[i+1]; ++jj)
         {
            int j = JB[jj];
            if (j <= k) { continue; } // Superfluous because JB is sorted?
            A_ij.UseExternalData(&AB(0,0,jj), block_size, block_size);
            for (int ll=IB[k]; ll<IB[k+1]; ++ll)
            {
               int l = JB[ll];
               if (l == j)
               {
                  A_kj.UseExternalData(&AB(0,0,ll), block_size, block_size);
                  // A_ij = A_ij - A_ik*A_kj;
                  AddMult_a(-1.0, A_ik, A_kj, A_ij);
                  // If we need to, update diagonal factorization
                  if (j == i)
                  {
                     DB(i) = A_ij;
                     LUFactors factorization(DB.GetData(i), &ipiv[i*block_size]);
                     factorization.Factor(block_size);
                  }
                  break;
               }
            }
         }
      }
   }
}

void BlockILU::Mult(const Vector &b, Vector &x) const
{
   MFEM_ASSERT(height > 0, "BlockILU(0) preconditioner is not constructed");
   int nblockrows = Height()/block_size;
   auto y = Workspace::NewVector(Height());

   DenseMatrix B;
   Vector yi, yj, xi, xj;
   Vector tmp(block_size);
   // Forward substitute to solve Ly = b
   // Implicitly, L has identity on the diagonal
   y = 0.0;
   for (int i=0; i<nblockrows; ++i)
   {
      yi.SetDataAndSize(&y[i*block_size], block_size);
      for (int ib=0; ib<block_size; ++ib)
      {
         yi[ib] = b[ib + P[i]*block_size];
      }
      for (int k=IB[i]; k<ID[i]; ++k)
      {
         int j = JB[k];
         const DenseMatrix &L_ij = AB(k);
         yj.SetDataAndSize(&y[j*block_size], block_size);
         // y_i = y_i - L_ij*y_j
         L_ij.AddMult_a(-1.0, yj, yi);
      }
   }
   // Backward substitution to solve Ux = y
   for (int i=nblockrows-1; i >= 0; --i)
   {
      xi.SetDataAndSize(&x[P[i]*block_size], block_size);
      for (int ib=0; ib<block_size; ++ib)
      {
         xi[ib] = y[ib + i*block_size];
      }
      for (int k=ID[i]+1; k<IB[i+1]; ++k)
      {
         int j = JB[k];
         const DenseMatrix &U_ij = AB(k);
         xj.SetDataAndSize(&x[P[j]*block_size], block_size);
         // x_i = x_i - U_ij*x_j
         U_ij.AddMult_a(-1.0, xj, xi);
      }
      LUFactors A_ii_inv(&DB(0,0,i), &ipiv[i*block_size]);
      // x_i = D_ii^{-1} x_i
      A_ii_inv.Solve(block_size, 1, xi.GetData());
   }
}


void ResidualBCMonitor::MonitorResidual(
   int it, real_t norm, const Vector &r, bool final)
{
   if (!ess_dofs_list) { return; }

   real_t bc_norm_squared = 0.0;
   r.HostRead();
   ess_dofs_list->HostRead();
   for (int i = 0; i < ess_dofs_list->Size(); i++)
   {
      const real_t r_entry = r((*ess_dofs_list)[i]);
      bc_norm_squared += r_entry*r_entry;
   }
   bool print = true;
#ifdef MFEM_USE_MPI
   MPI_Comm comm = iter_solver->GetComm();
   if (comm != MPI_COMM_NULL)
   {
      double glob_bc_norm_squared = 0.0;
      MPI_Reduce(&bc_norm_squared, &glob_bc_norm_squared, 1,
                 MPITypeMap<real_t>::mpi_type,
                 MPI_SUM, 0, comm);
      bc_norm_squared = glob_bc_norm_squared;
      int rank;
      MPI_Comm_rank(comm, &rank);
      print = (rank == 0);
   }
#endif
   if ((it == 0 || final || bc_norm_squared > 0.0) && print)
   {
      mfem::out << "      ResidualBCMonitor : b.c. residual norm = "
                << sqrt(bc_norm_squared) << endl;
   }
}


#ifdef MFEM_USE_SUITESPARSE

void UMFPackSolver::Init()
{
   mat = NULL;
   Numeric = NULL;
   AI = AJ = NULL;
   if (!use_long_ints)
   {
      umfpack_di_defaults(Control);
   }
   else
   {
      umfpack_dl_defaults(Control);
   }
}

void UMFPackSolver::SetOperator(const Operator &op)
{
   void *Symbolic;

   if (Numeric)
   {
      if (!use_long_ints)
      {
         umfpack_di_free_numeric(&Numeric);
      }
      else
      {
         umfpack_dl_free_numeric(&Numeric);
      }
   }

   mat = const_cast<SparseMatrix *>(dynamic_cast<const SparseMatrix *>(&op));
   MFEM_VERIFY(mat, "not a SparseMatrix");

   // UMFPack requires that the column-indices in mat corresponding to each
   // row be sorted.
   // Generally, this will modify the ordering of the entries of mat.
   mat->SortColumnIndices();

   height = mat->Height();
   width = mat->Width();
   MFEM_VERIFY(width == height, "not a square matrix");

   const int * Ap = mat->HostReadI();
   const int * Ai = mat->HostReadJ();
   const real_t * Ax = mat->HostReadData();

   if (!use_long_ints)
   {
      int status = umfpack_di_symbolic(width, width, Ap, Ai, Ax, &Symbolic,
                                       Control, Info);
      if (status < 0)
      {
         umfpack_di_report_info(Control, Info);
         umfpack_di_report_status(Control, status);
         mfem_error("UMFPackSolver::SetOperator :"
                    " umfpack_di_symbolic() failed!");
      }

      status = umfpack_di_numeric(Ap, Ai, Ax, Symbolic, &Numeric,
                                  Control, Info);
      if (status < 0)
      {
         umfpack_di_report_info(Control, Info);
         umfpack_di_report_status(Control, status);
         mfem_error("UMFPackSolver::SetOperator :"
                    " umfpack_di_numeric() failed!");
      }
      umfpack_di_free_symbolic(&Symbolic);
   }
   else
   {
      SuiteSparse_long status;

      delete [] AJ;
      delete [] AI;
      AI = new SuiteSparse_long[width + 1];
      AJ = new SuiteSparse_long[Ap[width]];
      for (int i = 0; i <= width; i++)
      {
         AI[i] = (SuiteSparse_long)(Ap[i]);
      }
      for (int i = 0; i < Ap[width]; i++)
      {
         AJ[i] = (SuiteSparse_long)(Ai[i]);
      }

      status = umfpack_dl_symbolic(width, width, AI, AJ, Ax, &Symbolic,
                                   Control, Info);
      if (status < 0)
      {
         umfpack_dl_report_info(Control, Info);
         umfpack_dl_report_status(Control, status);
         mfem_error("UMFPackSolver::SetOperator :"
                    " umfpack_dl_symbolic() failed!");
      }

      status = umfpack_dl_numeric(AI, AJ, Ax, Symbolic, &Numeric,
                                  Control, Info);
      if (status < 0)
      {
         umfpack_dl_report_info(Control, Info);
         umfpack_dl_report_status(Control, status);
         mfem_error("UMFPackSolver::SetOperator :"
                    " umfpack_dl_numeric() failed!");
      }
      umfpack_dl_free_symbolic(&Symbolic);
   }
}

void UMFPackSolver::Mult(const Vector &b, Vector &x) const
{
   if (mat == NULL)
      mfem_error("UMFPackSolver::Mult : matrix is not set!"
                 " Call SetOperator first!");
   b.HostRead();
   x.HostReadWrite();
   if (!use_long_ints)
   {
      int status =
         umfpack_di_solve(UMFPACK_At, mat->HostReadI(), mat->HostReadJ(),
                          mat->HostReadData(), x.HostWrite(), b.HostRead(),
                          Numeric, Control, Info);
      umfpack_di_report_info(Control, Info);
      if (status < 0)
      {
         umfpack_di_report_status(Control, status);
         mfem_error("UMFPackSolver::Mult : umfpack_di_solve() failed!");
      }
   }
   else
   {
      SuiteSparse_long status =
         umfpack_dl_solve(UMFPACK_At, AI, AJ, mat->HostReadData(),
                          x.HostWrite(), b.HostRead(), Numeric, Control,
                          Info);
      umfpack_dl_report_info(Control, Info);
      if (status < 0)
      {
         umfpack_dl_report_status(Control, status);
         mfem_error("UMFPackSolver::Mult : umfpack_dl_solve() failed!");
      }
   }
}

void UMFPackSolver::MultTranspose(const Vector &b, Vector &x) const
{
   if (mat == NULL)
      mfem_error("UMFPackSolver::MultTranspose : matrix is not set!"
                 " Call SetOperator first!");
   b.HostRead();
   x.HostReadWrite();
   if (!use_long_ints)
   {
      int status =
         umfpack_di_solve(UMFPACK_A, mat->HostReadI(), mat->HostReadJ(),
                          mat->HostReadData(), x.HostWrite(), b.HostRead(),
                          Numeric, Control, Info);
      umfpack_di_report_info(Control, Info);
      if (status < 0)
      {
         umfpack_di_report_status(Control, status);
         mfem_error("UMFPackSolver::MultTranspose :"
                    " umfpack_di_solve() failed!");
      }
   }
   else
   {
      SuiteSparse_long status =
         umfpack_dl_solve(UMFPACK_A, AI, AJ, mat->HostReadData(),
                          x.HostWrite(), b.HostRead(), Numeric, Control,
                          Info);
      umfpack_dl_report_info(Control, Info);
      if (status < 0)
      {
         umfpack_dl_report_status(Control, status);
         mfem_error("UMFPackSolver::MultTranspose :"
                    " umfpack_dl_solve() failed!");
      }
   }
}

UMFPackSolver::~UMFPackSolver()
{
   delete [] AJ;
   delete [] AI;
   if (Numeric)
   {
      if (!use_long_ints)
      {
         umfpack_di_free_numeric(&Numeric);
      }
      else
      {
         umfpack_dl_free_numeric(&Numeric);
      }
   }
}

void KLUSolver::Init()
{
   klu_defaults(&Common);
}

void KLUSolver::SetOperator(const Operator &op)
{
   if (Numeric)
   {
      MFEM_ASSERT(Symbolic != 0,
                  "Had Numeric pointer in KLU, but not Symbolic");
      klu_free_symbolic(&Symbolic, &Common);
      Symbolic = 0;
      klu_free_numeric(&Numeric, &Common);
      Numeric = 0;
   }

   mat = const_cast<SparseMatrix *>(dynamic_cast<const SparseMatrix *>(&op));
   MFEM_VERIFY(mat != NULL, "not a SparseMatrix");

   // KLU requires that the column-indices in mat corresponding to each row be
   // sorted.  Generally, this will modify the ordering of the entries of mat.
   mat->SortColumnIndices();

   height = mat->Height();
   width = mat->Width();
   MFEM_VERIFY(width == height, "not a square matrix");

   int * Ap = mat->GetI();
   int * Ai = mat->GetJ();
   real_t * Ax = mat->GetData();

   Symbolic = klu_analyze( height, Ap, Ai, &Common);
   Numeric = klu_factor(Ap, Ai, Ax, Symbolic, &Common);
}

void KLUSolver::Mult(const Vector &b, Vector &x) const
{
   MFEM_VERIFY(mat != NULL,
               "KLUSolver::Mult : matrix is not set!  Call SetOperator first!");

   int n = mat->Height();
   int numRhs = 1;
   // Copy B into X, so we can pass it in and overwrite it.
   x = b;
   // Solve the transpose, since KLU thinks the matrix is compressed column
   // format.
   klu_tsolve( Symbolic, Numeric, n, numRhs, x.GetData(), &Common);
}

void KLUSolver::MultTranspose(const Vector &b, Vector &x) const
{
   MFEM_VERIFY(mat != NULL,
               "KLUSolver::Mult : matrix is not set!  Call SetOperator first!");

   int n = mat->Height();
   int numRhs = 1;
   // Copy B into X, so we can pass it in and overwrite it.
   x = b;
   // Solve the regular matrix, not the transpose, since KLU thinks the matrix
   // is compressed column format.
   klu_solve( Symbolic, Numeric, n, numRhs, x.GetData(), &Common);
}

KLUSolver::~KLUSolver()
{
   klu_free_symbolic (&Symbolic, &Common) ;
   klu_free_numeric (&Numeric, &Common) ;
   Symbolic = 0;
   Numeric = 0;
}

#endif // MFEM_USE_SUITESPARSE

DirectSubBlockSolver::DirectSubBlockSolver(const SparseMatrix &A,
                                           const SparseMatrix &block_dof_)
   : Solver(A.NumRows()), block_dof(const_cast<SparseMatrix&>(block_dof_)),
     block_solvers(new DenseMatrixInverse[block_dof.NumRows()])
{
   DenseMatrix sub_A;
   for (int i = 0; i < block_dof.NumRows(); ++i)
   {
      local_dofs.MakeRef(block_dof.GetRowColumns(i), block_dof.RowSize(i));
      sub_A.SetSize(local_dofs.Size());
      A.GetSubMatrix(local_dofs, local_dofs, sub_A);
      block_solvers[i].SetOperator(sub_A);
   }
}

void DirectSubBlockSolver::Mult(const Vector &x, Vector &y) const
{
   y.SetSize(x.Size());
   y = 0.0;

   for (int i = 0; i < block_dof.NumRows(); ++i)
   {
      local_dofs.MakeRef(block_dof.GetRowColumns(i), block_dof.RowSize(i));
      x.GetSubVector(local_dofs, sub_rhs);
      sub_sol.SetSize(local_dofs.Size());
      block_solvers[i].Mult(sub_rhs, sub_sol);
      y.AddElementVector(local_dofs, sub_sol);
   }
}

void ProductSolver::Mult(const Vector & x, Vector & y) const
{
   y.SetSize(x.Size());
   y = 0.0;
   S0->Mult(x, y);

   Vector z(x.Size());
   z = 0.0;
   A->Mult(y, z);
   add(-1.0, z, 1.0, x, z); // z = (I - A * S0) x

   Vector S1z(x.Size());
   S1z = 0.0;
   S1->Mult(z, S1z);
   y += S1z;
}

void ProductSolver::MultTranspose(const Vector & x, Vector & y) const
{
   y.SetSize(x.Size());
   y = 0.0;
   S1->MultTranspose(x, y);

   Vector z(x.Size());
   z = 0.0;
   A->MultTranspose(y, z);
   add(-1.0, z, 1.0, x, z); // z = (I - A^T * S1^T) x

   Vector S0Tz(x.Size());
   S0Tz = 0.0;
   S0->MultTranspose(z, S0Tz);
   y += S0Tz;
}

OrthoSolver::OrthoSolver()
   : Solver(0, false), global_size(-1)
#ifdef MFEM_USE_MPI
   , parallel(false)
#endif
{ }

#ifdef MFEM_USE_MPI
OrthoSolver::OrthoSolver(MPI_Comm mycomm_)
   : Solver(0, false), mycomm(mycomm_), global_size(-1), parallel(true) { }
#endif

void OrthoSolver::SetSolver(Solver &s)
{
   solver = &s;
   height = s.Height();
   width = s.Width();
   MFEM_VERIFY(height == width, "Solver must be a square Operator!");
   global_size = -1; // lazy evaluated
}

void OrthoSolver::SetOperator(const Operator &op)
{
   MFEM_VERIFY(solver, "Solver hasn't been set, call SetSolver() first.");
   solver->SetOperator(op);
   height = solver->Height();
   width = solver->Width();
   MFEM_VERIFY(height == width, "Solver must be a square Operator!");
   global_size = -1; // lazy evaluated
}

void OrthoSolver::Mult(const Vector &b, Vector &x) const
{
   MFEM_VERIFY(solver, "Solver hasn't been set, call SetSolver() first.");
   MFEM_VERIFY(height == solver->Height(),
               "solver was modified externally! call SetSolver() again!");
   MFEM_VERIFY(height == b.Size(), "incompatible input Vector size!");
   MFEM_VERIFY(height == x.Size(), "incompatible output Vector size!");

   auto b_ortho = Workspace::NewVector(height);

   // Orthogonalize input
   Orthogonalize(b, b_ortho);

   // Propagate iterative_mode to the solver:
   solver->iterative_mode = iterative_mode;

   // Apply the Solver
   solver->Mult(b_ortho, x);

   // Orthogonalize output
   Orthogonalize(x, x);
}

void OrthoSolver::Orthogonalize(const Vector &v, Vector &v_ortho) const
{
   if (global_size == -1)
   {
      global_size = height;
#ifdef MFEM_USE_MPI
      if (parallel)
      {
         MPI_Allreduce(MPI_IN_PLACE, &global_size, 1, HYPRE_MPI_BIG_INT,
                       MPI_SUM, mycomm);
      }
#endif
   }

   // TODO: GPU/device implementation

   real_t global_sum = v.Sum();

#ifdef MFEM_USE_MPI
   if (parallel)
   {
      MPI_Allreduce(MPI_IN_PLACE, &global_sum, 1, MPITypeMap<real_t>::mpi_type,
                    MPI_SUM, mycomm);
   }
#endif

   real_t ratio = global_sum / static_cast<real_t>(global_size);
   v_ortho.SetSize(v.Size());
   v.HostRead();
   v_ortho.HostWrite();
   for (int i = 0; i < v_ortho.Size(); ++i)
   {
      v_ortho(i) = v(i) - ratio;
   }
}

#ifdef MFEM_USE_MPI
AuxSpaceSmoother::AuxSpaceSmoother(const HypreParMatrix &op,
                                   HypreParMatrix *aux_map,
                                   bool op_is_symmetric,
                                   bool own_aux_map)
   : Solver(op.NumRows()), aux_map_(aux_map, own_aux_map)
{
   aux_system_.Reset(RAP(&op, aux_map));
   aux_system_.As<HypreParMatrix>()->EliminateZeroRows();
   aux_smoother_.Reset(new HypreSmoother(*aux_system_.As<HypreParMatrix>()));
   aux_smoother_.As<HypreSmoother>()->SetOperatorSymmetry(op_is_symmetric);
}

void AuxSpaceSmoother::Mult(const Vector &x, Vector &y, bool transpose) const
{
   Vector aux_rhs(aux_map_->NumCols());
   aux_map_->MultTranspose(x, aux_rhs);

   Vector aux_sol(aux_rhs.Size());
   if (transpose)
   {
      aux_smoother_->MultTranspose(aux_rhs, aux_sol);
   }
   else
   {
      aux_smoother_->Mult(aux_rhs, aux_sol);
   }

   y.SetSize(aux_map_->NumRows());
   aux_map_->Mult(aux_sol, y);
}
#endif // MFEM_USE_MPI

#ifdef MFEM_USE_LAPACK
// LAPACK routines for NNLSSolver
#ifdef MFEM_USE_SINGLE
extern "C" void
sormqr_(char *, char *, int *, int *, int *, float *, int*, float *,
        float *, int *, float *, int*, int*);

extern "C" void
sgeqrf_(int *, int *, float *, int *, float *, float *, int *, int *);

extern "C" void
sgemv_(char *, int *, int *, float *, float *, int *, float *, int *,
       float *, float *, int *);

extern "C" void
strsm_(char *side, char *uplo, char *transa, char *diag, int *m, int *n,
       float *alpha, float *a, int *lda, float *b, int *ldb);
#elif defined MFEM_USE_DOUBLE
extern "C" void
dormqr_(char *, char *, int *, int *, int *, double *, int*, double *,
        double *, int *, double *, int*, int*);

extern "C" void
dgeqrf_(int *, int *, double *, int *, double *, double *, int *, int *);

extern "C" void
dgemv_(char *, int *, int *, double *, double *, int *, double *, int *,
       double *, double *, int *);

extern "C" void
dtrsm_(char *side, char *uplo, char *transa, char *diag, int *m, int *n,
       double *alpha, double *a, int *lda, double *b, int *ldb);
#endif

NNLSSolver::NNLSSolver()
   : Solver(0), mat(nullptr), const_tol_(1.0e-14), min_nnz_(0),
     max_nnz_(0), verbosity_(0), res_change_termination_tol_(1.0e-4),
     zero_tol_(1.0e-14), rhs_delta_(1.0e-11), n_outer_(100000),
     n_inner_(100000), nStallCheck_(100), normalize_(true),
     NNLS_qrres_on_(false), qr_residual_mode_(QRresidualMode::hybrid)
{}

void NNLSSolver::SetOperator(const Operator &op)
{
   mat = dynamic_cast<const DenseMatrix*>(&op);
   MFEM_VERIFY(mat, "NNLSSolver operator must be of type DenseMatrix");

   // The size of this operator is that of the transpose of op.
   height = op.Width();
   width = op.Height();

   row_scaling_.SetSize(mat->NumRows());
   row_scaling_ = 1.0;
}

void NNLSSolver::SetQRResidualMode(const QRresidualMode qr_residual_mode)
{
   qr_residual_mode_ = qr_residual_mode;
   if (qr_residual_mode_ == QRresidualMode::on)
   {
      NNLS_qrres_on_ = true;
   }
}

void NNLSSolver::NormalizeConstraints(Vector& rhs_lb, Vector& rhs_ub) const
{
   // Scale everything so that rescaled half gap is the same for all constraints
   const int m = mat->NumRows();

   MFEM_VERIFY(rhs_lb.Size() == m && rhs_ub.Size() == m, "");

   Vector rhs_avg = rhs_ub;
   rhs_avg += rhs_lb;
   rhs_avg *= 0.5;

   Vector rhs_halfgap = rhs_ub;
   rhs_halfgap -= rhs_lb;
   rhs_halfgap *= 0.5;

   Vector rhs_avg_glob = rhs_avg;
   Vector rhs_halfgap_glob = rhs_halfgap;
   Vector halfgap_target(m);
   halfgap_target = 1.0e3 * const_tol_;

   row_scaling_.SetSize(m);

   for (int i=0; i<m; ++i)
   {
      const real_t s = halfgap_target(i) / rhs_halfgap_glob(i);
      row_scaling_[i] = s;

      rhs_lb(i) = (rhs_avg(i) * s) - halfgap_target(i);
      rhs_ub(i) = (rhs_avg(i) * s) + halfgap_target(i);
   }
}

void NNLSSolver::Mult(const Vector &w, Vector &sol) const
{
   MFEM_VERIFY(mat, "NNLSSolver operator must be of type DenseMatrix");
   Vector rhs_ub(mat->NumRows());
   mat->Mult(w, rhs_ub);
   rhs_ub *= row_scaling_;

   Vector rhs_lb(rhs_ub);
   Vector rhs_Gw(rhs_ub);

   for (int i=0; i<rhs_ub.Size(); ++i)
   {
      rhs_lb(i) -= rhs_delta_;
      rhs_ub(i) += rhs_delta_;
   }

   if (normalize_) { NormalizeConstraints(rhs_lb, rhs_ub); }
   Solve(rhs_lb, rhs_ub, sol);

   if (verbosity_ > 1)
   {
      int nnz = 0;
      for (int i=0; i<sol.Size(); ++i)
      {
         if (sol(i) != 0.0)
         {
            nnz++;
         }
      }

      mfem::out << "Number of nonzeros in NNLSSolver solution: " << nnz
                << ", out of " << sol.Size() << endl;

      // Check residual of NNLS solution
      Vector res(mat->NumRows());
      mat->Mult(sol, res);
      res *= row_scaling_;

      const real_t normGsol = res.Norml2();
      const real_t normRHS = rhs_Gw.Norml2();

      res -= rhs_Gw;
      const real_t relNorm = res.Norml2() / std::max(normGsol, normRHS);
      mfem::out << "Relative residual norm for NNLSSolver solution of Gs = Gw: "
                << relNorm << endl;
   }
}

void NNLSSolver::Solve(const Vector& rhs_lb, const Vector& rhs_ub,
                       Vector& soln) const
{
   int m = mat->NumRows();
   int n = mat->NumCols();

   MFEM_VERIFY(rhs_lb.Size() == m && rhs_lb.Size() == m && soln.Size() == n, "");
   MFEM_VERIFY(n >= m, "NNLSSolver system cannot be over-determined.");

   if (max_nnz_ == 0)
   {
      max_nnz_ = mat->NumCols();
   }

   // Prepare right hand side
   Vector rhs_avg(rhs_ub);
   rhs_avg += rhs_lb;
   rhs_avg *= 0.5;

   Vector rhs_halfgap(rhs_ub);
   rhs_halfgap -= rhs_lb;
   rhs_halfgap *= 0.5;

   Vector rhs_avg_glob(rhs_avg);
   Vector rhs_halfgap_glob(rhs_halfgap);

   int ione = 1;
   real_t fone = 1.0;

   char lside = 'L';
   char trans = 'T';
   char notrans = 'N';

   std::vector<unsigned int> nz_ind(m);
   Vector res_glob(m);
   Vector mu(n);
   Vector mu2(n);
   int n_nz_ind = 0;
   int n_glob = 0;
   int m_update;
   int min_nnz_cap = std::min(static_cast<int>(min_nnz_), std::min(m,n));
   int info;
   std::vector<real_t> l2_res_hist;
   std::vector<unsigned int> stalled_indices;
   int stalledFlag = 0;
   int num_stalled = 0;
   int nz_ind_zero = 0;

   Vector soln_nz_glob(m);
   Vector soln_nz_glob_up(m);

   // The following matrices are stored in column-major format as Vectors
   Vector mat_0_data(m * n);
   Vector mat_qr_data(m * n);
   Vector submat_data(m * n);

   Vector tau(n);
   Vector sub_tau = tau;
   Vector vec1(m);

   // Temporary work arrays
   int lwork;
   std::vector<real_t> work;
   int n_outer_iter = 0;
   int n_total_inner_iter = 0;
   int i_qr_start;
   int n_update;
   // 0 = converged; 1 = maximum iterations reached;
   // 2 = NNLS stalled (no change in residual for many iterations)
   int exit_flag = 1;

   res_glob = rhs_avg_glob;
   Vector qt_rhs_glob = rhs_avg_glob;
   Vector qqt_rhs_glob = qt_rhs_glob;
   Vector sub_qt = rhs_avg_glob;

   // Compute threshold tolerance for the Lagrange multiplier mu
   real_t mu_tol = 0.0;

   {
      Vector rhs_scaled(rhs_halfgap_glob);
      Vector tmp(n);
      rhs_scaled *= row_scaling_;
      mat->MultTranspose(rhs_scaled, tmp);

      mu_tol = 1.0e-15 * tmp.Max();
   }

   real_t rmax = 0.0;
   real_t mumax = 0.0;

   for (int oiter = 0; oiter < n_outer_; ++oiter)
   {
      stalledFlag = 0;

      rmax = fabs(res_glob(0)) - rhs_halfgap_glob(0);
      for (int i=1; i<m; ++i)
      {
         rmax = std::max(rmax, fabs(res_glob(i)) - rhs_halfgap_glob(i));
      }

      l2_res_hist.push_back(res_glob.Norml2());

      if (verbosity_ > 1)
      {
         mfem::out << "NNLS " << oiter << " " << n_total_inner_iter << " " << m
                   << " " << n << " " << n_glob << " " << rmax << " "
                   << l2_res_hist[oiter] << endl;
      }
      if (rmax <= const_tol_ && n_glob >= min_nnz_cap)
      {
         if (verbosity_ > 1)
         {
            mfem::out << "NNLS target tolerance met" << endl;
         }
         exit_flag = 0;
         break;
      }

      if (n_glob >= max_nnz_)
      {
         if (verbosity_ > 1)
         {
            mfem::out << "NNLS target nnz met" << endl;
         }
         exit_flag = 0;
         break;
      }

      if (n_glob >= m)
      {
         if (verbosity_ > 1)
         {
            mfem::out << "NNLS system is square... exiting" << endl;
         }
         exit_flag = 3;
         break;
      }

      // Check for stall after the first nStallCheck iterations
      if (oiter > nStallCheck_)
      {
         real_t mean0 = 0.0;
         real_t mean1 = 0.0;
         for (int i=0; i<nStallCheck_/2; ++i)
         {
            mean0 += l2_res_hist[oiter - i];
            mean1 += l2_res_hist[oiter - (nStallCheck_) - i];
         }

         real_t mean_res_change = (mean1 / mean0) - 1.0;
         if (std::abs(mean_res_change) < res_change_termination_tol_)
         {
            if (verbosity_ > 1)
            {
               mfem::out << "NNLSSolver stall detected... exiting" << endl;
            }
            exit_flag = 2;
            break;
         }
      }

      // Find the next index
      res_glob *= row_scaling_;
      mat->MultTranspose(res_glob, mu);

      for (int i = 0; i < n_nz_ind; ++i)
      {
         mu(nz_ind[i]) = 0.0;
      }
      for (unsigned int i = 0; i < stalled_indices.size(); ++i)
      {
         mu(stalled_indices[i]) = 0.0;
      }

      mumax = mu.Max();

      if (mumax < mu_tol)
      {
         num_stalled = stalled_indices.size();
         if (num_stalled > 0)
         {
            if (verbosity_ > 0)
            {
               mfem::out << "NNLS Lagrange multiplier is below the minimum "
                         << "threshold: mumax = " << mumax << ", mutol = "
                         << mu_tol << "\n" << " Resetting stalled indices "
                         << "vector of size " << num_stalled << "\n";
            }
            stalled_indices.resize(0);

            mat->MultTranspose(res_glob, mu);

            for (int i = 0; i < n_nz_ind; ++i)
            {
               mu(nz_ind[i]) = 0.0;
            }

            mumax = mu.Max();
         }
      }

      int imax = 0;
      {
         real_t tmax = mu(0);
         for (int i=1; i<n; ++i)
         {
            if (mu(i) > tmax)
            {
               tmax = mu(i);
               imax = i;
            }
         }
      }

      // Record the local value of the next index
      nz_ind[n_nz_ind] = imax;
      ++n_nz_ind;

      if (verbosity_ > 2)
      {
         mfem::out << "Found next index: " << imax << " " << mumax << endl;
      }

      for (int i=0; i<m; ++i)
      {
         mat_0_data(i + (n_glob*m)) = (*mat)(i,imax) * row_scaling_[i];
         mat_qr_data(i + (n_glob*m)) = mat_0_data(i + (n_glob*m));
      }

      i_qr_start = n_glob;
      ++n_glob; // Increment the size of the global matrix

      if (verbosity_ > 2)
      {
         mfem::out << "Updated matrix with new index" << endl;
      }

      for (int iiter = 0; iiter < n_inner_; ++iiter)
      {
         ++n_total_inner_iter;

         // Initialize
         const bool incremental_update = true;
         n_update = n_glob - i_qr_start;
         m_update = m - i_qr_start;
         if (incremental_update)
         {
            // Apply Householder reflectors to compute Q^T new_cols
            lwork = -1;
            work.resize(10);

#ifdef MFEM_USE_SINGLE
            sormqr_(&lside, &trans, &m, &n_update, &i_qr_start,
#elif defined MFEM_USE_DOUBLE
            dormqr_(&lside, &trans, &m, &n_update, &i_qr_start,
#endif
                    mat_qr_data.GetData(), &m, tau.GetData(),
                    mat_qr_data.GetData() + (i_qr_start * m), &m,
                    work.data(), &lwork, &info);
            MFEM_VERIFY(info == 0, ""); // Q^T A update work calculation failed
            lwork = static_cast<int>(work[0]);
            work.resize(lwork);
#ifdef MFEM_USE_SINGLE
            sormqr_(&lside, &trans, &m, &n_update, &i_qr_start,
#elif defined MFEM_USE_DOUBLE
            dormqr_(&lside, &trans, &m, &n_update, &i_qr_start,
#endif
                    mat_qr_data.GetData(), &m, tau.GetData(),
                    mat_qr_data.GetData() + (i_qr_start * m), &m,
                    work.data(), &lwork, &info);
            MFEM_VERIFY(info == 0, ""); // Q^T A update failed
            // Compute QR factorization of the submatrix
            lwork = -1;
            work.resize(10);

            // Copy m_update-by-n_update submatrix of mat_qr_data,
            // starting at (i_qr_start, i_qr_start)
            for (int i=0; i<m_update; ++i)
               for (int j=0; j<n_update; ++j)
               {
                  submat_data[i + (j * m_update)] =
                     mat_qr_data[i + i_qr_start + ((j + i_qr_start) * m)];
               }

            // Copy tau subvector of length n_update, starting at i_qr_start
            for (int j=0; j<n_update; ++j)
            {
               sub_tau[j] = tau[i_qr_start + j];
            }

#ifdef MFEM_USE_SINGLE
            sgeqrf_(&m_update, &n_update,
#elif defined MFEM_USE_DOUBLE
            dgeqrf_(&m_update, &n_update,
#endif
                    submat_data.GetData(), &m_update, sub_tau.GetData(),
                    work.data(), &lwork, &info);
            MFEM_VERIFY(info == 0, ""); // QR update factorization work calc
            lwork = static_cast<int>(work[0]);
            if (lwork == 0) { lwork = 1; }
            work.resize(lwork);
#ifdef MFEM_USE_SINGLE
            sgeqrf_(&m_update, &n_update,
#elif defined MFEM_USE_DOUBLE
            dgeqrf_(&m_update, &n_update,
#endif
                    submat_data.GetData(), &m_update, sub_tau.GetData(),
                    work.data(), &lwork, &info);
            MFEM_VERIFY(info == 0, ""); // QR update factorization failed

            // Copy result back
            for (int i=0; i<m_update; ++i)
               for (int j=0; j<n_update; ++j)
               {
                  mat_qr_data[i + i_qr_start + ((j + i_qr_start)* m)] =
                     submat_data[i + (j * m_update)];
               }

            for (int j=0; j<n_update; ++j)
            {
               tau[i_qr_start + j] = sub_tau[j];
            }
         }
         else
         {
            // Copy everything to mat_qr then do full QR
            for (int i=0; i<m; ++i)
               for (int j=0; j<n_glob; ++j)
               {
                  mat_qr_data(i + (j*m)) = mat_0_data(i + (j*m));
               }

            // Compute qr factorization (first find the size of work and then
            // perform qr)
            lwork = -1;
            work.resize(10);
#ifdef MFEM_USE_SINGLE
            sgeqrf_(&m, &n_glob,
#elif defined MFEM_USE_DOUBLE
            dgeqrf_(&m, &n_glob,
#endif
                    mat_qr_data.GetData(), &m, tau.GetData(),
                    work.data(), &lwork, &info);
            MFEM_VERIFY(info == 0, ""); // QR factorization work calculation
            lwork = static_cast<int>(work[0]);
            work.resize(lwork);
#ifdef MFEM_USE_SINGLE
            sgeqrf_(&m, &n_glob,
#elif defined MFEM_USE_DOUBLE
            dgeqrf_(&m, &n_glob,
#endif
                    mat_qr_data.GetData(), &m, tau.GetData(),
                    work.data(), &lwork, &info);
            MFEM_VERIFY(info == 0, ""); // QR factorization failed
         }

         if (verbosity_ > 2)
         {
            mfem::out << "Updated QR " << iiter << endl;
         }

         // Apply Householder reflectors to compute Q^T b
         if (incremental_update && iiter == 0)
         {
            lwork = -1;
            work.resize(10);

            // Copy submatrix of mat_qr_data starting at
            //   (i_qr_start, i_qr_start), of size m_update-by-1
            // Copy submatrix of qt_rhs_glob starting at (i_qr_start, 0),
            //   of size m_update-by-1

            for (int i=0; i<m_update; ++i)
            {
               submat_data[i] = mat_qr_data[i + i_qr_start + (i_qr_start * m)];
               sub_qt[i] = qt_rhs_glob[i + i_qr_start];
            }

            sub_tau[0] = tau[i_qr_start];

#ifdef MFEM_USE_SINGLE
            sormqr_(&lside, &trans, &m_update, &ione, &ione,
#elif defined MFEM_USE_DOUBLE
            dormqr_(&lside, &trans, &m_update, &ione, &ione,
#endif
                    submat_data.GetData(), &m_update, sub_tau.GetData(),
                    sub_qt.GetData(), &m_update,
                    work.data(), &lwork, &info);
            MFEM_VERIFY(info == 0, ""); // H_last y work calculation failed
            lwork = static_cast<int>(work[0]);
            work.resize(lwork);
#ifdef MFEM_USE_SINGLE
            sormqr_(&lside, &trans, &m_update, &ione, &ione,
#elif defined MFEM_USE_DOUBLE
            dormqr_(&lside, &trans, &m_update, &ione, &ione,
#endif
                    submat_data.GetData(), &m_update, sub_tau.GetData(),
                    sub_qt.GetData(), &m_update,
                    work.data(), &lwork, &info);
            MFEM_VERIFY(info == 0, ""); // H_last y failed
            // Copy result back
            for (int i=0; i<m_update; ++i)
            {
               qt_rhs_glob[i + i_qr_start] = sub_qt[i];
            }
         }
         else
         {
            // Compute Q^T b from scratch
            qt_rhs_glob = rhs_avg_glob;
            lwork = -1;
            work.resize(10);
#ifdef MFEM_USE_SINGLE
            sormqr_(&lside, &trans, &m, &ione, &n_glob,
#elif defined MFEM_USE_DOUBLE
            dormqr_(&lside, &trans, &m, &ione, &n_glob,
#endif
                    mat_qr_data.GetData(), &m, tau.GetData(),
                    qt_rhs_glob.GetData(), &m,
                    work.data(), &lwork, &info);
            MFEM_VERIFY(info == 0, ""); // Q^T b work calculation failed
            lwork = static_cast<int>(work[0]);
            work.resize(lwork);
#ifdef MFEM_USE_SINGLE
            sormqr_(&lside, &trans, &m, &ione, &n_glob,
#elif defined MFEM_USE_DOUBLE
            dormqr_(&lside, &trans, &m, &ione, &n_glob,
#endif
                    mat_qr_data.GetData(), &m, tau.GetData(),
                    qt_rhs_glob.GetData(), &m,
                    work.data(), &lwork, &info);
            MFEM_VERIFY(info == 0, ""); // Q^T b failed
         }

         if (verbosity_ > 2)
         {
            mfem::out << "Updated rhs " << iiter << endl;
         }

         // Apply R^{-1}; first n_glob entries of vec1 are overwritten
         char upper = 'U';
         char nounit = 'N';
         vec1 = qt_rhs_glob;
#ifdef MFEM_USE_SINGLE
         strsm_(&lside, &upper, &notrans, &nounit,
#elif defined MFEM_USE_DOUBLE
         dtrsm_(&lside, &upper, &notrans, &nounit,
#endif
                &n_glob, &ione, &fone,
                mat_qr_data.GetData(), &m,
                vec1.GetData(), &n_glob);

         if (verbosity_ > 2)
         {
            mfem::out << "Solved triangular system " << iiter << endl;
         }

         // Check if all entries are positive
         int pos_ibool = 0;
         real_t smin = n_glob > 0 ? vec1(0) : 0.0;
         for (int i=0; i<n_glob; ++i)
         {
            soln_nz_glob_up(i) = vec1(i);
            smin = std::min(smin, soln_nz_glob_up(i));
         }

         if (smin > zero_tol_)
         {
            pos_ibool = 1;
            for (int i=0; i<n_glob; ++i)
            {
               soln_nz_glob(i) = soln_nz_glob_up(i);
            }
         }

         if (pos_ibool == 1)
         {
            break;
         }

         if (verbosity_ > 2)
         {
            mfem::out << "Start pruning " << iiter << endl;
            for (int i = 0; i < n_glob; ++i)
            {
               if (soln_nz_glob_up(i) <= zero_tol_)
               {
                  mfem::out << i << " " << n_glob << " " << soln_nz_glob_up(i) << endl;
               }
            }
         }

         if (soln_nz_glob_up(n_glob - 1) <= zero_tol_)
         {
            stalledFlag = 1;
            if (verbosity_ > 2)
            {
               if (qr_residual_mode_ == QRresidualMode::hybrid)
               {
                  mfem::out << "Detected stall due to adding and removing same "
                            << "column. Switching to QR residual calculation "
                            << "method." << endl;
               }
               else
               {
                  mfem::out << "Detected stall due to adding and removing same"
                            << " column. Exiting now." << endl;
               }
            }
         }

         if (stalledFlag == 1 && qr_residual_mode_ == QRresidualMode::hybrid)
         {
            NNLS_qrres_on_ = true;
            break;
         }

         real_t alpha = numeric_limits<real_t>::max();

         // Find maximum permissible step
         for (int i = 0; i < n_glob; ++i)
         {
            if (soln_nz_glob_up(i) <= zero_tol_)
            {
               alpha = std::min(alpha, soln_nz_glob(i)/(soln_nz_glob(i) - soln_nz_glob_up(i)));
            }
         }
         // Update solution
         smin = 0.0;
         for (int i = 0; i < n_glob; ++i)
         {
            soln_nz_glob(i) += alpha*(soln_nz_glob_up(i) - soln_nz_glob(i));
            if (i == 0 || soln_nz_glob(i) < smin)
            {
               smin = soln_nz_glob(i);
            }
         }

         while (smin > zero_tol_)
         {
            // This means there was a rounding error, as we should have
            // a zero element by definition. Recalculate alpha based on
            // the index that corresponds to the element that should be
            // zero.

            int index_min = 0;
            smin = soln_nz_glob(0);
            for (int i = 1; i < n_glob; ++i)
            {
               if (soln_nz_glob(i) < smin)
               {
                  smin = soln_nz_glob(i);
                  index_min = i;
               }
            }

            alpha = soln_nz_glob(index_min)/(soln_nz_glob(index_min)
                                             - soln_nz_glob_up(index_min));

            // Reupdate solution
            for (int i = 0; i < n_glob; ++i)
            {
               soln_nz_glob(i) += alpha*(soln_nz_glob_up(i) - soln_nz_glob(i));
            }
         }

         // Clean up zeroed entry
         i_qr_start = n_glob+1;
         while (true)
         {
            // Check if there is a zero entry
            int zero_ibool;

            smin = n_glob > 0 ? soln_nz_glob(0) : 0.0;
            for (int i=1; i<n_glob; ++i)
            {
               smin = std::min(smin, soln_nz_glob(i));
            }

            if (smin < zero_tol_)
            {
               zero_ibool = 1;
            }
            else
            {
               zero_ibool = 0;
            }

            if (zero_ibool == 0)   // Break if there is no more zero entry
            {
               break;
            }

            int ind_zero = -1; // Index where the first zero is encountered
            nz_ind_zero = 0;

            // Identify global index of the zeroed element
            for (int i = 0; i < n_glob; ++i)
            {
               if (soln_nz_glob(i) < zero_tol_)
               {
                  ind_zero = i;
                  break;
               }
            }
            MFEM_VERIFY(ind_zero != -1, "");
            // Identify the local index for nz_ind to which the zeroed entry
            // belongs
            for (int i = 0; i < ind_zero; ++i)
            {
               ++nz_ind_zero;
            }

            {
               // Copy mat_0.cols[ind_zero+1,n_glob) to mat_qr.cols[ind_zero,n_glob-1)
               for (int i=0; i<m; ++i)
                  for (int j=ind_zero; j<n_glob-1; ++j)
                  {
                     mat_qr_data(i + (j*m)) = mat_0_data(i + ((j+1)*m));
                  }

               // Copy mat_qr.cols[ind_zero,n_glob-1) to
               // mat_0.cols[ind_zero,n_glob-1)
               for (int i=0; i<m; ++i)
                  for (int j=ind_zero; j<n_glob-1; ++j)
                  {
                     mat_0_data(i + (j*m)) = mat_qr_data(i + (j*m));
                  }
            }

            // Remove the zeroed entry from the local matrix index
            for (int i = nz_ind_zero; i < n_nz_ind-1; ++i)
            {
               nz_ind[i] = nz_ind[i+1];
            }
            --n_nz_ind;

            // Shift soln_nz_glob and proc_index
            for (int i = ind_zero; i < n_glob-1; ++i)
            {
               soln_nz_glob(i) = soln_nz_glob(i+1);
            }

            i_qr_start = std::min(i_qr_start, ind_zero);
            --n_glob;
         } // End of pruning loop

         if (verbosity_ > 2)
         {
            mfem::out << "Finished pruning " << iiter << endl;
         }
      } // End of inner loop

      // Check if we have stalled
      if (stalledFlag == 1)
      {
         --n_glob;
         --n_nz_ind;
         num_stalled = stalled_indices.size();
         stalled_indices.resize(num_stalled + 1);
         stalled_indices[num_stalled] = imax;
         if (verbosity_ > 2)
         {
            mfem::out << "Adding index " << imax << " to stalled index list "
                      << "of size " << num_stalled << endl;
         }
      }

      // Compute residual
      if (!NNLS_qrres_on_)
      {
         res_glob = rhs_avg_glob;
         real_t fmone = -1.0;
#ifdef MFEM_USE_SINGLE
         sgemv_(&notrans, &m, &n_glob, &fmone,
#elif defined MFEM_USE_DOUBLE
         dgemv_(&notrans, &m, &n_glob, &fmone,
#endif
                mat_0_data.GetData(), &m,
                soln_nz_glob.GetData(), &ione, &fone,
                res_glob.GetData(), &ione);
      }
      else
      {
         // Compute residual using res = b - Q*Q^T*b, where Q is from an
         // economical QR decomposition
         lwork = -1;
         work.resize(10);
         qqt_rhs_glob = 0.0;
         for (int i=0; i<n_glob; ++i)
         {
            qqt_rhs_glob(i) = qt_rhs_glob(i);
         }

#ifdef MFEM_USE_SINGLE
         sormqr_(&lside, &notrans, &m, &ione, &n_glob, mat_qr_data.GetData(), &m,
#elif defined MFEM_USE_DOUBLE
         dormqr_(&lside, &notrans, &m, &ione, &n_glob, mat_qr_data.GetData(), &m,
#endif
                 tau.GetData(), qqt_rhs_glob.GetData(), &m,
                 work.data(), &lwork, &info);

         MFEM_VERIFY(info == 0, ""); // Q Q^T b work calculation failed.
         lwork = static_cast<int>(work[0]);
         work.resize(lwork);
#ifdef MFEM_USE_SINGLE
         sormqr_(&lside, &notrans, &m, &ione, &n_glob, mat_qr_data.GetData(), &m,
#elif defined MFEM_USE_DOUBLE
         dormqr_(&lside, &notrans, &m, &ione, &n_glob, mat_qr_data.GetData(), &m,
#endif
                 tau.GetData(), qqt_rhs_glob.GetData(), &m,
                 work.data(), &lwork, &info);
         MFEM_VERIFY(info == 0, ""); // Q Q^T b calculation failed.
         res_glob = rhs_avg_glob;
         res_glob -= qqt_rhs_glob;
      }

      if (verbosity_ > 2)
      {
         mfem::out << "Computed residual" << endl;
      }

      ++n_outer_iter;
   } // End of outer loop

   // Insert the solutions
   MFEM_VERIFY(n_glob == n_nz_ind, "");
   soln = 0.0;
   for (int i = 0; i < n_glob; ++i)
   {
      soln(nz_ind[i]) = soln_nz_glob(i);
   }

   if (verbosity_ > 0)
   {
      mfem::out << "NNLS solver: m = " << m << ", n = " << n
                << ", outer_iter = " << n_outer_iter << ", inner_iter = "
                << n_total_inner_iter;

      if (exit_flag == 0)
      {
         mfem::out << ": converged" << endl;
      }
      else
      {
         mfem::out << endl << "Warning, NNLS convergence stalled: "
                   << (exit_flag == 2) << endl;
         mfem::out << "resErr = " << rmax << " vs tol = " << const_tol_
                   << "; mumax = " << mumax << " vs tol = " << mu_tol << endl;
      }
   }
}
#endif // MFEM_USE_LAPACK

}<|MERGE_RESOLUTION|>--- conflicted
+++ resolved
@@ -274,12 +274,7 @@
 
 void OperatorJacobiSmoother::Setup(const Vector &diag)
 {
-<<<<<<< HEAD
-   const double delta = damping;
-=======
-   residual.UseDevice(true);
    const real_t delta = damping;
->>>>>>> fda322fc
    auto D = diag.Read();
    auto DI = dinv.Write();
    const bool use_abs_diag_ = use_abs_diag;
