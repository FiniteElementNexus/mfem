--- conflicted
+++ resolved
@@ -259,7 +259,6 @@
 
 void CVODESolver::Step(Vector &x, double &t, double &dt)
 {
-
    if (!Parallel())
    {
       NV_DATA_S(y) = x.GetData();
@@ -513,10 +512,6 @@
 
 void CVODESSolver::InitB(TimeDependentAdjointOperator &f_)
 {
-<<<<<<< HEAD
-
-=======
->>>>>>> 40e633b3
    long local_size = f_.GetAdjointHeight();
 
    // Get current time
@@ -641,10 +636,6 @@
    MFEM_VERIFY(flag == CV_SUCCESS, "error in CVodeSetLinearSolverB()");
 }
 
-<<<<<<< HEAD
-
-=======
->>>>>>> 40e633b3
 int CVODESSolver::LinSysSetupB(realtype t, N_Vector y, N_Vector yB,
                                N_Vector fyB, SUNMatrix AB,
                                booleantype jokB, booleantype *jcurB,
