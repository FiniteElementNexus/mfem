// Copyright (c) 2010-2020, Lawrence Livermore National Security, LLC. Produced
// at the Lawrence Livermore National Laboratory. All Rights reserved. See files
// LICENSE and NOTICE for details. LLNL-CODE-806117.
//
// This file is part of the MFEM library. For more information and source code
// availability visit https://mfem.org.
//
// MFEM is free software; you can redistribute it and/or modify it under the
// terms of the BSD-3 license. We welcome feedback and contributions, see file
// CONTRIBUTING.md for details.

#ifndef MFEM_SUNDIALS
#define MFEM_SUNDIALS

#include "../config/config.hpp"

#ifdef MFEM_USE_SUNDIALS

#ifdef MFEM_USE_MPI
#include <mpi.h>
#include "hypre.hpp"
#endif

#include "ode.hpp"
#include "solvers.hpp"

#include <sundials/sundials_config.h>
// Check for appropriate SUNDIALS version
#if !defined(SUNDIALS_VERSION_MAJOR) || (SUNDIALS_VERSION_MAJOR < 5)
#error MFEM requires SUNDIALS version 5.0.0 or newer!
#endif
#if defined(MFEM_USE_CUDA) && ((SUNDIALS_VERSION_MAJOR == 5) && (SUNDIALS_VERSION_MINOR < 4))
#error MFEM requires SUNDIALS version 5.4.0 or newer when MFEM_USE_CUDA=TRUE!
#endif
#include <sundials/sundials_matrix.h>
#include <sundials/sundials_linearsolver.h>
#include <arkode/arkode_arkstep.h>
#include <cvodes/cvodes.h>
#include <kinsol/kinsol.h>

#include <functional>

namespace mfem
{

// ---------------------------------------------------------------------------
// Base class for interfacing with SUNDIALS packages
// ---------------------------------------------------------------------------

/// Vector interface for SUNDIALS N_Vectors.
class SundialsNVector : public Vector
{
protected:
   int own_NVector;

   /// The actual SUNDIALS object
   N_Vector x;

   friend class SundialsSolver;

   /// Set data and length of internal N_Vector x from 'this'.
   void _SetNvecDataAndSize_(long glob_size = 0);

   /// Set data and length from the internal N_Vector x.
   void _SetDataAndSize_();

public:
   /// Creates an empty SundialsNVector.
   SundialsNVector();

   /// Creates a SundialsNVector referencing an array of doubles, owned by someone else.
   /** The pointer @a _data can be NULL. The data array can be replaced later
       with SetData(). */
   SundialsNVector(double *_data, int _size);

   /// Creates a SundialsNVector out of a SUNDIALS N_Vector object.
   /** The N_Vector @a nv must be destroyed outside. */
   SundialsNVector(N_Vector nv);

#ifdef MFEM_USE_MPI
   /// Creates an empty SundialsNVector.
   SundialsNVector(MPI_Comm comm);

   /// Creates a SundialsNVector with the given local and global sizes.
   SundialsNVector(MPI_Comm comm, int loc_size, long glob_size);

   /// Creates a SundialsNVector referencing an array of doubles, owned by someone else.
   /** The pointer @a _data can be NULL. The data array can be replaced later
       with SetData(). */
   SundialsNVector(MPI_Comm comm, double *_data, int loc_size, long glob_size);

   /// Creates a SundialsNVector from a HypreParVector.
   /** Ownership of the data will not change. */
   SundialsNVector(HypreParVector& vec);
#endif

   /// Calls SUNDIALS N_VDestroy function if the N_Vector is owned by 'this'.
   ~SundialsNVector();

   /// Returns the N_Vector_ID for the internal N_Vector.
   inline N_Vector_ID GetNVectorID() const { return N_VGetVectorID(x); }

   /// Returns the N_Vector_ID for the N_Vector @a _x.
   inline N_Vector_ID GetNVectorID(N_Vector _x) const { return N_VGetVectorID(_x); }

#ifdef MFEM_USE_MPI
   /// Returns the MPI commmunicator for the internal N_Vector x.
   inline MPI_Comm GetComm() const { return *static_cast<MPI_Comm*>(N_VGetCommunicator(x)); }

   /// Returns the MPI global length for the internal N_Vector x.
   inline long GlobalSize() const { return N_VGetLength(x); }
#endif

   /// Resize the vector to size @a s.
   void SetSize(int s, long glob_size = 0);

   /// Set the vector data.
   /// @warning This method should be called only when OwnsData() is false.
   void SetData(double *d);

   /// Set the vector data and size.
   /** The Vector does not assume ownership of the new data. The new size is
       also used as the new Capacity().
       @warning This method should be called only when OwnsData() is false. */
   void SetDataAndSize(double *d, int s, long glob_size = 0);

   /// Reset the Vector to be a reference to a sub-vector of @a base.
   inline void MakeRef(Vector &base, int offset, int s)
   {
      // Ensure that the base is registered/initialized before making an alias
      base.Read();
      Vector::MakeRef(base, offset, s);
      _SetNvecDataAndSize_();
   }

   /** @brief Reset the Vector to be a reference to a sub-vector of @a base
       without changing its current size. */
   inline void MakeRef(Vector &base, int offset)
   {
      // Ensure that the base is registered/initialized before making an alias
      base.Read();
      Vector::MakeRef(base, offset);
      _SetNvecDataAndSize_();
   }

   /// Typecasting to SUNDIALS' N_Vector type
   operator N_Vector() const { return x; }

   /// Changes the ownership of the the vector
   N_Vector StealNVector() { own_NVector = 0; return x; }

   /// Sets ownership of the internal N_Vector
   void SetOwnership(int own) { own_NVector = own; }

   /// Gets ownership of the internal N_Vector
   int GetOwnership() const { return own_NVector; }

   /// Copy assignment.
   /** @note Defining this method overwrites the implicitly defined copy
       assignment operator. */
   using Vector::operator=;

#ifdef MFEM_USE_MPI
   bool MPIPlusX() const
   { return (GetNVectorID() == SUNDIALS_NVEC_MPIPLUSX); }
#else
   bool MPIPlusX() const { return false; }
#endif

   /// Create a N_Vector.
   /** @param[in] use_device  If true, use the SUNDIALS CUDA N_Vector. */
   static N_Vector MakeNVector(bool use_device);

#ifdef MFEM_USE_MPI
   /// Create a parallel N_Vector.
   /** @param[in] comm  The MPI communicator to use.
       @param[in] use_device  If true, use the SUNDIALS CUDA N_Vector. */
   static N_Vector MakeNVector(MPI_Comm comm, bool use_device);
#endif

#ifdef MFEM_USE_CUDA
   static bool UseManagedMemory()
   {
      return Device::GetDeviceMemoryType() == MemoryType::MANAGED;
   }
#else
   static bool UseManagedMemory()
   {
      return false;
   }
#endif

};

/// Base class for interfacing with SUNDIALS packages.
class SundialsSolver
{
protected:
   void *sundials_mem;        ///< SUNDIALS mem structure.
   mutable int flag;          ///< Last flag returned from a call to SUNDIALS.
   bool reinit;               ///< Flag to signal memory reinitialization is need.
   long saved_global_size;    ///< Global vector length on last initialization.

   SundialsNVector*   Y;      ///< State vector.
   SUNMatrix          A;      /**< Linear system A = I - gamma J,
                                   M - gamma J, or J. */
   SUNMatrix          M;      ///< Mass matrix M.
   SUNLinearSolver    LSA;    ///< Linear solver for A.
   SUNLinearSolver    LSM;    ///< Linear solver for M.
   SUNNonlinearSolver NLS;    ///< Nonlinear solver.

#ifdef MFEM_USE_MPI
   bool Parallel() const
   { return (Y->MPIPlusX() || Y->GetNVectorID() == SUNDIALS_NVEC_PARALLEL); }
#else
   bool Parallel() const { return false; }
#endif

   /// Default scalar relative tolerance.
   static constexpr double default_rel_tol = 1e-4;
   /// Default scalar absolute tolerance.
   static constexpr double default_abs_tol = 1e-9;

   /** @brief Protected constructor: objects of this type should be constructed
       only as part of a derived class. */
   SundialsSolver() : sundials_mem(NULL), flag(0), reinit(false),
      saved_global_size(0), Y(NULL), A(NULL), M(NULL),
      LSA(NULL), LSM(NULL), NLS(NULL) { }

   // Helper functions
   // Serial version
   void AllocateEmptyNVector(N_Vector &y);

#ifdef MFEM_USE_MPI
   void AllocateEmptyNVector(N_Vector &y, MPI_Comm comm);
#endif

public:
   /// Access the SUNDIALS memory structure.
   void *GetMem() const { return sundials_mem; }

   /// Returns the last flag retured by a call to a SUNDIALS function.
   int GetFlag() const { return flag; }
};


// ---------------------------------------------------------------------------
// Interface to the CVODE library -- linear multi-step methods
// ---------------------------------------------------------------------------

/// Interface to the CVODE library -- linear multi-step methods.
class CVODESolver : public ODESolver, public SundialsSolver
{
protected:
   int lmm_type;  ///< Linear multistep method type.
   int step_mode; ///< CVODE step mode (CV_NORMAL or CV_ONE_STEP).
   int root_components; /// Number of components in gout

   /// Wrapper to compute the ODE rhs function.
   static int RHS(realtype t, const N_Vector y, N_Vector ydot, void *user_data);

   /// Setup the linear system \f$ A x = b \f$.
   static int LinSysSetup(realtype t, N_Vector y, N_Vector fy, SUNMatrix A,
                          booleantype jok, booleantype *jcur,
                          realtype gamma, void *user_data, N_Vector tmp1,
                          N_Vector tmp2, N_Vector tmp3);

   /// Solve the linear system \f$ A x = b \f$.
   static int LinSysSolve(SUNLinearSolver LS, SUNMatrix A, N_Vector x,
                          N_Vector b, realtype tol);

   /// Prototype to define root finding for CVODE
   static int root(realtype t, N_Vector y, realtype *gout, void *user_data);

   /// Typedef for root finding functions
   typedef std::function<int(realtype t, Vector y, Vector gout, CVODESolver *)>
   RootFunction;

   /// A class member to facilitate pointing to a user-specified root function
   RootFunction root_func;

   /// Typedef declaration for error weight functions
   typedef std::function<int(Vector y, Vector w, CVODESolver*)> EWTFunction;

   /// A class member to facilitate pointing to a user-specified error weight function
   EWTFunction ewt_func;

public:
   /// Construct a serial wrapper to SUNDIALS' CVODE integrator.
   /** @param[in] lmm Specifies the linear multistep method, the options are:
                      - CV_ADAMS - implicit methods for non-stiff systems,
                      - CV_BDF   - implicit methods for stiff systems. */
   CVODESolver(int lmm);

#ifdef MFEM_USE_MPI
   /// Construct a parallel wrapper to SUNDIALS' CVODE integrator.
   /** @param[in] comm The MPI communicator used to partition the ODE system
       @param[in] lmm  Specifies the linear multistep method, the options are:
                       - CV_ADAMS - implicit methods for non-stiff systems,
                       - CV_BDF   - implicit methods for stiff systems. */
   CVODESolver(MPI_Comm comm, int lmm);
#endif

   /** @brief Initialize CVODE: calls CVodeCreate() to create the CVODE
       memory and set some defaults.

       If the CVODE memory has already been created, it checks if the problem
       size has changed since the last call to Init(). If the problem is the
       same then CVodeReInit() will be called in the next call to Step(). If
       the problem size has changed, the CVODE memory is freed and realloced
       for the new problem size. */
   /** @param[in] f_ The TimeDependentOperator that defines the ODE system.

       @note All other methods must be called after Init().

       @note If this method is called a second time with a different problem
       size, then any non-default user-set options will be lost and will need
       to be set again. */
   void Init(TimeDependentOperator &f_);

   /// Integrate the ODE with CVODE using the specified step mode.
   /** @param[in,out] x  On output, the solution vector at the requested output
                         time tout = @a t + @a dt.
       @param[in,out] t  On output, the output time reached.
       @param[in,out] dt On output, the last time step taken.

       @note On input, the values of @a t and @a dt are used to compute desired
       output time for the integration, tout = @a t + @a dt.
   */
   virtual void Step(Vector &x, double &t, double &dt);

   /** @brief Attach the linear system setup and solve methods from the
       TimeDependentOperator i.e., SUNImplicitSetup() and SUNImplicitSolve() to
       CVODE.
   */
   void UseMFEMLinearSolver();

   /// Attach SUNDIALS GMRES linear solver to CVODE.
   void UseSundialsLinearSolver();

   /// Select the CVODE step mode: CV_NORMAL (default) or CV_ONE_STEP.
   /** @param[in] itask  The desired step mode. */
   void SetStepMode(int itask);

   /// Set the scalar relative and scalar absolute tolerances.
   void SetSStolerances(double reltol, double abstol);

   /// Set the scalar relative and vector of absolute tolerances.
   void SetSVtolerances(double reltol, Vector abstol);

   /// Initialize Root Finder.
   void SetRootFinder(int components, RootFunction func);

   /// Set the maximum time step.
   void SetMaxStep(double dt_max);

   /// Set the maximum number of time steps.
   void SetMaxNSteps(int steps);

   /// Get the number of internal steps taken so far.
   long GetNumSteps();

   /** @brief Set the maximum method order.

       CVODE uses adaptive-order integration, based on the local truncation
       error. The default values for @a max_order are 12 for CV_ADAMS and
       5 for CV_BDF. Use this if you know a priori that your system is such
       that higher order integration formulas are unstable.

       @note @a max_order can't be higher than the current maximum order. */
   void SetMaxOrder(int max_order);

   /// Print various CVODE statistics.
   void PrintInfo() const;

   /// Destroy the associated CVODE memory and SUNDIALS objects.
   virtual ~CVODESolver();

};

// ---------------------------------------------------------------------------
// Interface to the CVODES library -- linear multi-step methods
// ---------------------------------------------------------------------------

class CVODESSolver : public CVODESolver
{
private:
   using CVODESolver::Init;

protected:
   int ncheck; ///< number of checkpoints used so far
   int indexB; ///< backward problem index

   /// Wrapper to compute the ODE RHS Quadrature function.
   static int RHSQ(realtype t, const N_Vector y, N_Vector qdot, void *user_data);

   /// Wrapper to compute the ODE RHS backward function.
   static int RHSB(realtype t, N_Vector y,
                   N_Vector yB, N_Vector yBdot, void *user_dataB);

   /// Wrapper to compute the ODE RHS Backwards Quadrature function.
   static int RHSQB(realtype t, N_Vector y, N_Vector yB,
                    N_Vector qBdot, void *user_dataB);

   /// Error control function
   static int ewt(N_Vector y, N_Vector w, void *user_data);

   SUNMatrix          AB;   ///< Linear system A = I - gamma J, M - gamma J, or J.
   SUNLinearSolver    LSB;  ///< Linear solver for A.
   SundialsNVector*   q;    ///< Quadrature vector.
   SundialsNVector*   yB;   ///< State vector.
   SundialsNVector*   yy;   ///< State vector.
   SundialsNVector*   qB;   ///< State vector.

   /// Default scalar backward relative tolerance
   static constexpr double default_rel_tolB = 1e-4;
   /// Default scalar backward absolute tolerance
   static constexpr double default_abs_tolB = 1e-9;
   /// Default scalar backward absolute quadrature tolerance
   static constexpr double default_abs_tolQB = 1e-9;

public:
   /** Construct a serial wrapper to SUNDIALS' CVODE integrator.
       @param[in] lmm Specifies the linear multistep method, the options are:
                      CV_ADAMS - implicit methods for non-stiff systems
                      CV_BDF   - implicit methods for stiff systems */
   CVODESSolver(int lmm);

#ifdef MFEM_USE_MPI
   /** Construct a parallel wrapper to SUNDIALS' CVODE integrator.
       @param[in] comm The MPI communicator used to partition the ODE system
       @param[in] lmm  Specifies the linear multistep method, the options are:
                       CV_ADAMS - implicit methods for non-stiff systems
                       CV_BDF   - implicit methods for stiff systems */
   CVODESSolver(MPI_Comm comm, int lmm);
#endif

   /** Initialize CVODE: Calls CVodeInit() and sets some defaults. We define this
       to force the time dependent operator to be a TimeDependenAdjointOperator.
       @param[in] f_ the TimeDependentAdjointOperator that defines the ODE system

       @note All other methods must be called after Init(). */
   void Init(TimeDependentAdjointOperator &f_);

   /// Initialize the adjoint problem
   void InitB(TimeDependentAdjointOperator &f_);

   /** Integrate the ODE with CVODE using the specified step mode.

       @param[out]    x  Solution vector at the requested output time x=x(t).
       @param[in,out] t  On output, the output time reached.
       @param[in,out] dt On output, the last time step taken.

       @note On input, the values of t and dt are used to compute desired
       output time for the integration, tout = t + dt. */
   virtual void Step(Vector &x, double &t, double &dt);

   /// Solve one adjoint time step
   virtual void StepB(Vector &w, double &t, double &dt);

   /// Set multiplicative error weights
   void SetWFTolerances(EWTFunction func);

   // Initialize Quadrature Integration
   void InitQuadIntegration(mfem::Vector &q0,
                            double reltolQ = 1e-3,
                            double abstolQ = 1e-8);

   /// Initialize Quadrature Integration (Adjoint)
   void InitQuadIntegrationB(mfem::Vector &qB0, double reltolQB = 1e-3,
                             double abstolQB = 1e-8);

   /// Initialize Adjoint
   void InitAdjointSolve(int steps, int interpolation);

   /// Get Number of Steps for ForwardSolve
   long GetNumSteps();

   /// Evaluate Quadrature
   void EvalQuadIntegration(double t, Vector &q);

   /// Evaluate Quadrature solution
   void EvalQuadIntegrationB(double t, Vector &dG_dp);

   /// Get Interpolated Forward solution y at backward integration time tB
   void GetForwardSolution(double tB, mfem::Vector & yy);

   /// Set Linear Solver for the backward problem
   void UseMFEMLinearSolverB();

   /// Use built in SUNDIALS Newton solver
   void UseSundialsLinearSolverB();

   /**
      \brief Tolerance specification functions for the adjoint problem.

      It should be called after InitB() is called.

      \param[in] reltol the scalar relative error tolerance.
      \param[in] abstol the scalar absolute error tolerance.
   */
   void SetSStolerancesB(double reltol, double abstol);

   /**
      \brief Tolerance specification functions for the adjoint problem.

      It should be called after InitB() is called.

      \param[in] reltol the scalar relative error tolerance
      \param[in] abstol the vector of absolute error tolerances
   */
   void SetSVtolerancesB(double reltol, Vector abstol);

   /// Setup the linear system A x = b
   static int LinSysSetupB(realtype t, N_Vector y, N_Vector yB, N_Vector fyB,
                           SUNMatrix A,
                           booleantype jok, booleantype *jcur,
                           realtype gamma, void *user_data, N_Vector tmp1,
                           N_Vector tmp2, N_Vector tmp3);

   /// Solve the linear system A x = b
   static int LinSysSolveB(SUNLinearSolver LS, SUNMatrix A, N_Vector x,
                           N_Vector b, realtype tol);


   /// Destroy the associated CVODES memory and SUNDIALS objects.
   virtual ~CVODESSolver();
};


// ---------------------------------------------------------------------------
// Interface to ARKode's ARKStep module -- Additive Runge-Kutta methods
// ---------------------------------------------------------------------------

/// Interface to ARKode's ARKStep module -- additive Runge-Kutta methods.
class ARKStepSolver : public ODESolver, public SundialsSolver
{
public:
   /// Types of ARKODE solvers.
   enum Type
   {
      EXPLICIT, ///< Explicit RK method
      IMPLICIT, ///< Implicit RK method
      IMEX      ///< Implicit-explicit ARK method
   };

protected:
   Type rk_type;      ///< Runge-Kutta type.
   int step_mode;     ///< ARKStep step mode (ARK_NORMAL or ARK_ONE_STEP).
   bool use_implicit; ///< True for implicit or imex integration.

   /** @name Wrappers to compute the ODE RHS functions.
       RHS1 is explicit RHS and RHS2 the implicit RHS for IMEX integration. When
       purely implicit or explicit only RHS1 is used. */
   ///@{
   static int RHS1(realtype t, const N_Vector y, N_Vector ydot, void *user_data);
   static int RHS2(realtype t, const N_Vector y, N_Vector ydot, void *user_data);
   ///@}

   /// Setup the linear system \f$ A x = b \f$.
   static int LinSysSetup(realtype t, N_Vector y, N_Vector fy, SUNMatrix A,
                          SUNMatrix M, booleantype jok, booleantype *jcur,
                          realtype gamma, void *user_data, N_Vector tmp1,
                          N_Vector tmp2, N_Vector tmp3);

   /// Solve the linear system \f$ A x = b \f$.
   static int LinSysSolve(SUNLinearSolver LS, SUNMatrix A, N_Vector x,
                          N_Vector b, realtype tol);

   /// Setup the linear system \f$ M x = b \f$.
   static int MassSysSetup(realtype t, SUNMatrix M, void *user_data,
                           N_Vector tmp1, N_Vector tmp2, N_Vector tmp3);

   /// Solve the linear system \f$ M x = b \f$.
   static int MassSysSolve(SUNLinearSolver LS, SUNMatrix M, N_Vector x,
                           N_Vector b, realtype tol);

   /// Compute the matrix-vector product \f$ v = M x \f$.
   static int MassMult1(SUNMatrix M, N_Vector x, N_Vector v);

   /// Compute the matrix-vector product \f$v = M_t x \f$ at time t.
   static int MassMult2(N_Vector x, N_Vector v, realtype t,
                        void* mtimes_data);

public:
   /// Construct a serial wrapper to SUNDIALS' ARKode integrator.
   /** @param[in] type Specifies the RK method type:
                       - EXPLICIT - explicit RK method (default)
                       - IMPLICIT - implicit RK method
                       - IMEX     - implicit-explicit ARK method */
   ARKStepSolver(Type type = EXPLICIT);

#ifdef MFEM_USE_MPI
   /// Construct a parallel wrapper to SUNDIALS' ARKode integrator.
   /** @param[in] comm The MPI communicator used to partition the ODE system.
       @param[in] type Specifies the RK method type:
                       - EXPLICIT - explicit RK method (default)
                       - IMPLICIT - implicit RK method
                       - IMEX     - implicit-explicit ARK method */
   ARKStepSolver(MPI_Comm comm, Type type = EXPLICIT);
#endif

   /** @brief Initialize ARKode: calls ARKStepCreate() to create the ARKStep
       memory and set some defaults.

       If the ARKStep has already been created, it checks if the problem size
       has changed since the last call to Init(). If the problem is the same
       then ARKStepReInit() will be called in the next call to Step(). If the
       problem size has changed, the ARKStep memory is freed and realloced
       for the new problem size. */
   /** @param[in] f_ The TimeDependentOperator that defines the ODE system

       @note All other methods must be called after Init().

       @note If this method is called a second time with a different problem
       size, then any non-default user-set options will be lost and will need
       to be set again. */
   void Init(TimeDependentOperator &f_);

   /// Integrate the ODE with ARKode using the specified step mode.
   /**
       @param[in,out] x  On output, the solution vector at the requested output
                         time, tout = @a t + @a dt
       @param[in,out] t  On output, the output time reached
       @param[in,out] dt On output, the last time step taken

       @note On input, the values of @a t and @a dt are used to compute desired
       output time for the integration, tout = @a t + @a dt.
   */
   virtual void Step(Vector &x, double &t, double &dt);

   /** @brief Attach the linear system setup and solve methods from the
       TimeDependentOperator i.e., SUNImplicitSetup() and SUNImplicitSolve() to
       ARKode.
   */
   void UseMFEMLinearSolver();

   /// Attach a SUNDIALS GMRES linear solver to ARKode.
   void UseSundialsLinearSolver();

   /** @brief Attach mass matrix linear system setup, solve, and matrix-vector
       product methods from the TimeDependentOperator i.e., SUNMassSetup(),
       SUNMassSolve(), and SUNMassMult() to ARKode.

       @param[in] tdep    An integer flag indicating if the mass matrix is time
                          dependent (1) or time independent (0)
   */
   void UseMFEMMassLinearSolver(int tdep);

   /** @brief Attach the SUNDIALS GMRES linear solver and the mass matrix
       matrix-vector product method from the TimeDependentOperator i.e.,
       SUNMassMult() to ARKode to solve mass matrix systems.

       @param[in] tdep    An integer flag indicating if the mass matrix is time
                          dependent (1) or time independent (0)
   */
   void UseSundialsMassLinearSolver(int tdep);

   /// Select the ARKode step mode: ARK_NORMAL (default) or ARK_ONE_STEP.
   /** @param[in] itask  The desired step mode */
   void SetStepMode(int itask);

   /// Set the scalar relative and scalar absolute tolerances.
   void SetSStolerances(double reltol, double abstol);

   /// Set the maximum time step.
   void SetMaxStep(double dt_max);

   /// Chooses integration order for all explicit / implicit / IMEX methods.
   /** The default is 4, and the allowed ranges are: [2, 8] for explicit;
       [2, 5] for implicit; [3, 5] for IMEX. */
   void SetOrder(int order);

   /// Choose a specific Butcher table for an explicit RK method.
   /** See ARKODE documentation for all possible options, stability regions, etc.
       For example, table_num = BOGACKI_SHAMPINE_4_2_3 is 4-stage 3rd order. */
   void SetERKTableNum(int table_num);

   /// Choose a specific Butcher table for a diagonally implicit RK method.
   /** See ARKODE documentation for all possible options, stability regions, etc.
       For example, table_num = CASH_5_3_4 is 5-stage 4th order. */
   void SetIRKTableNum(int table_num);

   /// Choose a specific Butcher table for an IMEX RK method.
   /** See ARKODE documentation for all possible options, stability regions, etc.
       For example, etable_num = ARK548L2SA_DIRK_8_4_5 and
       itable_num = ARK548L2SA_ERK_8_4_5 is 8-stage 5th order. */
   void SetIMEXTableNum(int etable_num, int itable_num);

   /// Use a fixed time step size (disable temporal adaptivity).
   /** Use of this function is not recommended, since there is no assurance of
       the validity of the computed solutions. It is primarily provided for
       code-to-code verification testing purposes. */
   void SetFixedStep(double dt);

   /// Print various ARKStep statistics.
   void PrintInfo() const;

   /// Destroy the associated ARKode memory and SUNDIALS objects.
   virtual ~ARKStepSolver();

};


// ---------------------------------------------------------------------------
// Interface to the KINSOL library -- nonlinear solver methods
// ---------------------------------------------------------------------------

/// Interface to the KINSOL library -- nonlinear solver methods.
class KINSolver : public NewtonSolver, public SundialsSolver
{
protected:
<<<<<<< HEAD
   int global_strategy;               ///< KINSOL solution strategy
   bool use_oper_grad;                ///< use the Jv prod function
   mutable N_Vector y_scale, f_scale; ///< scaling vectors
   const Operator *jacobian;          ///< stores oper->GetGradient()
   int maa;                           ///< number of acceleration vectors
   bool jfnk = false;                 ///< enable JFNK
   Vector wrk;                        ///< Work vector needed for the JFNK PC
   int maxli = 5;                     ///< Maximum linear iterations
   int maxlrs = 0;                    ///< Maximum linear solver restarts
=======
   int global_strategy;                        ///< KINSOL solution strategy
   bool use_oper_grad;                         ///< use the Jv prod function
   mutable SundialsNVector *y_scale, *f_scale; ///< scaling vectors
   const Operator *jacobian;                   ///< stores oper->GetGradient()
   int maa;                                    ///< number of acceleration vectors
>>>>>>> 84e68df8

   /// Wrapper to compute the nonlinear residual \f$ F(u) = 0 \f$.
   static int Mult(const N_Vector u, N_Vector fu, void *user_data);

   /// Wrapper to compute the Jacobian-vector product \f$ J(u) v = Jv \f$.
   static int GradientMult(N_Vector v, N_Vector Jv, N_Vector u,
                           booleantype *new_u, void *user_data);

   /// Setup the linear system \f$ J u = b \f$.
   static int LinSysSetup(N_Vector u, N_Vector fu, SUNMatrix J,
                          void *user_data, N_Vector tmp1, N_Vector tmp2);

   /// Solve the linear system \f$ J u = b \f$.
   static int LinSysSolve(SUNLinearSolver LS, SUNMatrix J, N_Vector u,
                          N_Vector b, realtype tol);

   /// Setup the preconditioner.
   static int PrecSetup(N_Vector uu,
                        N_Vector uscale,
                        N_Vector fval,
                        N_Vector fscale,
                        void *user_data);

   /// Solve the preconditioner equation \f$ Pz = v \f$.
   static int PrecSolve(N_Vector uu,
                        N_Vector uscale,
                        N_Vector fval,
                        N_Vector fscale,
                        N_Vector vv,
                        void *user_data);

   void SetJFNKSolver(Solver &solver);

public:

   /// Construct a serial wrapper to SUNDIALS' KINSOL nonlinear solver.
   /** @param[in] strategy   Specifies the nonlinear solver strategy:
                             KIN_NONE / KIN_LINESEARCH / KIN_PICARD / KIN_FP.
       @param[in] oper_grad  Specifies whether the solver should use its
                             Operator's GetGradient() method to compute the
                             Jacobian of the system. */
   KINSolver(int strategy, bool oper_grad = true);

#ifdef MFEM_USE_MPI
   /// Construct a parallel wrapper to SUNDIALS' KINSOL nonlinear solver.
   /** @param[in] comm       The MPI communicator used to partition the system.
       @param[in] strategy   Specifies the nonlinear solver strategy:
                             KIN_NONE / KIN_LINESEARCH / KIN_PICARD / KIN_FP.
       @param[in] oper_grad  Specifies whether the solver should use its
                             Operator's GetGradient() method to compute the
                             Jacobian of the system. */
   KINSolver(MPI_Comm comm, int strategy, bool oper_grad = true);
#endif

   /// Destroy the associated KINSOL memory.
   virtual ~KINSolver();

   /// Set the nonlinear Operator of the system and initialize KINSOL.
   /** @note If this method is called a second time with a different problem
       size, then non-default KINSOL-specific options will be lost and will need
       to be set again. */
   virtual void SetOperator(const Operator &op);

   /// Set the linear solver for inverting the Jacobian.
   /** @note This function assumes that Operator::GetGradient(const Vector &)
             is implemented by the Operator specified by
             SetOperator(const Operator &).

             This method must be called after SetOperator(). */
   virtual void SetSolver(Solver &solver);

   /// Equivalent to SetSolver(solver).
   virtual void SetPreconditioner(Solver &solver) { SetSolver(solver); }

   /// Set KINSOL's scaled step tolerance.
   /** The default tolerance is \f$ U^\frac{2}{3} \f$ , where
       U = machine unit roundoff.
       @note This method must be called after SetOperator(). */
   void SetScaledStepTol(double sstol);

   /// Set maximum number of nonlinear iterations without a Jacobian update.
   /** The default is 10.
       @note This method must be called after SetOperator(). */
   void SetMaxSetupCalls(int max_calls);

   /// Set the number of acceleration vectors to use with KIN_FP or KIN_PICARD.
   /** The default is 0.
       @ note This method must be called before SetOperator() to set the
       maximum size of the acceleration space. The value of @a maa can be
       altered after SetOperator() is called but it can't be higher than initial
       maximum. */
   void SetMAA(int maa);

   /// Set the Jacobian Free Newton Krylov flag. The default is false.
   /** This flag indicates to use JFNK as the linear solver for KINSOL. This
       means the Solver object set in SetSolver() or SetPreconditioner() is used
       as a Preconditioner for an FGMRES algorithm provided by SpFGMR from
       Sundials. Furthermore all Jacobian vector products in the outer Krylov
       method are approximated by a difference quotient and the relative
       tolerance for the outer Krylov method is adaptive. See the KINSOL User
       Manual for details. */
   void SetJFNK(bool use_jfnk) { jfnk = use_jfnk; }

   /// Set the maximum number of linear solver iterations
   /** @note Only valid in combination with JFNK */
   void SetLSMaxIter(int m) { maxli = m; }

   /// Set the maximum number of linear solver restarts
   /** @note Only valid in combination with JFNK */
   void SetLSMaxRestarts(int m) { maxlrs = m; }

   /// Solve the nonlinear system \f$ F(x) = 0 \f$.
   /** This method computes the x_scale and fx_scale vectors and calls the
       other Mult(Vector&, Vector&, Vector&) const method. The x_scale vector
       is a vector of ones and values of fx_scale are determined by comparing
       the chosen relative and functional norm (i.e. absolute) tolerances.
       @param[in]     b  Not used, KINSOL always assumes zero RHS
       @param[in,out] x  On input, initial guess, if @a #iterative_mode = true,
                         otherwise the initial guess is zero; on output, the
                         solution */
   virtual void Mult(const Vector &b, Vector &x) const;

   /// Solve the nonlinear system \f$ F(x) = 0 \f$.
   /** Calls KINSol() to solve the nonlinear system. Before calling KINSol(),
       this functions uses the data members inherited from class IterativeSolver
       to set corresponding KINSOL options.
       @param[in,out] x         On input, initial guess, if @a #iterative_mode =
                                true, otherwise the initial guess is zero; on
                                output, the solution
       @param[in]     x_scale   Elements of a diagonal scaling matrix D, s.t.
                                D*x has all elements roughly the same when
                                x is close to a solution
       @param[in]     fx_scale  Elements of a diagonal scaling matrix E, s.t.
                                D*F(x) has all elements roughly the same when
                                x is not too close to a solution */
   void Mult(Vector &x, const Vector &x_scale, const Vector &fx_scale) const;
};

}  // namespace mfem

#endif // MFEM_USE_SUNDIALS

#endif // MFEM_SUNDIALS<|MERGE_RESOLUTION|>--- conflicted
+++ resolved
@@ -710,7 +710,6 @@
 class KINSolver : public NewtonSolver, public SundialsSolver
 {
 protected:
-<<<<<<< HEAD
    int global_strategy;               ///< KINSOL solution strategy
    bool use_oper_grad;                ///< use the Jv prod function
    mutable N_Vector y_scale, f_scale; ///< scaling vectors
@@ -720,13 +719,6 @@
    Vector wrk;                        ///< Work vector needed for the JFNK PC
    int maxli = 5;                     ///< Maximum linear iterations
    int maxlrs = 0;                    ///< Maximum linear solver restarts
-=======
-   int global_strategy;                        ///< KINSOL solution strategy
-   bool use_oper_grad;                         ///< use the Jv prod function
-   mutable SundialsNVector *y_scale, *f_scale; ///< scaling vectors
-   const Operator *jacobian;                   ///< stores oper->GetGradient()
-   int maa;                                    ///< number of acceleration vectors
->>>>>>> 84e68df8
 
    /// Wrapper to compute the nonlinear residual \f$ F(u) = 0 \f$.
    static int Mult(const N_Vector u, N_Vector fu, void *user_data);
