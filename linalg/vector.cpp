// Copyright (c) 2010, Lawrence Livermore National Security, LLC. Produced at
// the Lawrence Livermore National Laboratory. LLNL-CODE-443211. All Rights
// reserved. See file COPYRIGHT for details.
//
// This file is part of the MFEM library. For more information and source code
// availability see http://mfem.org.
//
// MFEM is free software; you can redistribute it and/or modify it under the
// terms of the GNU Lesser General Public License (as published by the Free
// Software Foundation) version 2.1 dated February 1999.

// Implementation of data type vector

#include "vector.hpp"
#include "dtensor.hpp"
#include "../general/forall.hpp"

#if defined(MFEM_USE_SUNDIALS) && defined(MFEM_USE_MPI)
#include <nvector/nvector_parallel.h>
#include <nvector/nvector_parhyp.h>
#endif

#include <iostream>
#include <iomanip>
#include <cmath>
#include <cstdlib>
#include <ctime>
#include <limits>

namespace mfem
{

Vector::Vector(const Vector &v)
{
   const int s = v.Size();
   if (s > 0)
   {
      MFEM_ASSERT(!v.data.Empty(), "invalid source vector");
      size = s;
      data.New(s, v.data.GetMemoryType());
      data.CopyFrom(v.data, s);
   }
   else
   {
      size = 0;
      data.Reset();
   }
   UseDevice(v.UseDevice());
}

void Vector::Load(std::istream **in, int np, int *dim)
{
   int i, j, s;

   s = 0;
   for (i = 0; i < np; i++)
   {
      s += dim[i];
   }

   SetSize(s);

   int p = 0;
   for (i = 0; i < np; i++)
   {
      for (j = 0; j < dim[i]; j++)
      {
         *in[i] >> data[p++];
      }
   }
}

void Vector::Load(std::istream &in, int Size)
{
   SetSize(Size);

   for (int i = 0; i < size; i++)
   {
      in >> data[i];
   }
}

double &Vector::Elem(int i)
{
   return operator()(i);
}

const double &Vector::Elem(int i) const
{
   return operator()(i);
}

double Vector::operator*(const double *v) const
{
   double dot = 0.0;
#ifdef MFEM_USE_LEGACY_OPENMP
   #pragma omp parallel for reduction(+:dot)
#endif
   for (int i = 0; i < size; i++)
   {
      dot += data[i] * v[i];
   }
   return dot;
}

Vector &Vector::operator=(const double *v)
{
   data.CopyFromHost(v, size);
   return *this;
}

Vector &Vector::operator=(const Vector &v)
{
#if 0
   SetSize(v.Size(), v.data.GetMemoryType());
   data.CopyFrom(v.data, v.Size());
   UseDevice(v.UseDevice());
#else
   SetSize(v.Size());
   const bool use_dev = UseDevice() || v.UseDevice();
   v.UseDevice(use_dev);
   // keep 'data' where it is, unless 'use_dev' is true
   if (use_dev) { Write(true); }
   data.CopyFrom(v.data, v.Size());
#endif
   return *this;
}

Vector &Vector::operator=(double value)
{
   const bool use_dev = UseDevice();
   const int N = size;
   auto y = Write(use_dev);
   MFEM_FORALL_IF(use_dev, i, N, y[i] = value;);
   return *this;
}

Vector &Vector::operator*=(double c)
{
   const bool use_dev = UseDevice();
   const int N = size;
   auto y = ReadWrite(use_dev);
   MFEM_FORALL_IF(use_dev, i, N, y[i] *= c;);
   return *this;
}

Vector &Vector::operator/=(double c)
{
   const bool use_dev = UseDevice();
   const int N = size;
   const double m = 1.0/c;
   auto y = ReadWrite(use_dev);
   MFEM_FORALL_IF(use_dev, i, N, y[i] *= m;);
   return *this;
}

Vector &Vector::operator-=(double c)
{
   const bool use_dev = UseDevice();
   const int N = size;
   auto y = ReadWrite(use_dev);
   MFEM_FORALL_IF(use_dev, i, N, y[i] -= c;);
   return *this;
}

Vector &Vector::operator-=(const Vector &v)
{
   MFEM_ASSERT(size == v.size, "incompatible Vectors!");

   const bool use_dev = UseDevice() || v.UseDevice();
   const int N = size;
   auto y = ReadWrite(use_dev);
   auto x = v.Read(use_dev);
   MFEM_FORALL_IF(use_dev, i, N, y[i] -= x[i];);
   return *this;
}

Vector &Vector::operator+=(const Vector &v)
{
   MFEM_ASSERT(size == v.size, "incompatible Vectors!");

   const bool use_dev = UseDevice() || v.UseDevice();
   const int N = size;
   auto y = ReadWrite(use_dev);
   auto x = v.Read(use_dev);
   MFEM_FORALL_IF(use_dev, i, N, y[i] += x[i];);
   return *this;
}

Vector &Vector::Add(const double a, const Vector &Va)
{
   MFEM_ASSERT(size == Va.size, "incompatible Vectors!");

   if (a != 0.0)
   {
      const int N = size;
<<<<<<< HEAD
      const bool use_dev = data.GetExecFlag() || Va.data.GetExecFlag();
      auto y = ReadWrite(use_dev);
      auto x = Va.Read(use_dev);
=======
      const bool use_dev = UseDevice() || Va.UseDevice();
      auto y = ReadWriteAccess(use_dev);
      auto x = Va.ReadAccess(use_dev);
>>>>>>> bee66cbc
      MFEM_FORALL_IF(use_dev, i, N, y[i] += a * x[i];);
   }
   return *this;
}

Vector &Vector::Set(const double a, const Vector &Va)
{
   MFEM_ASSERT(size == Va.size, "incompatible Vectors!");

   const bool use_dev = UseDevice() || Va.UseDevice();
   const int N = size;
   auto x = Va.Read(use_dev);
   auto y = Write(use_dev);
   MFEM_FORALL_IF(use_dev, i, N, y[i] = a * x[i];);
   return *this;
}

void Vector::SetVector(const Vector &v, int offset)
{
   MFEM_ASSERT(v.Size() + offset <= size, "invalid sub-vector");

   const int vs = v.Size();
   const double *vp = v.data;
   double *p = data + offset;
   for (int i = 0; i < vs; i++)
   {
      p[i] = vp[i];
   }
}

void Vector::Neg()
{
   const bool use_dev = UseDevice();
   const int N = size;
   auto y = ReadWrite(use_dev);
   MFEM_FORALL_IF(use_dev, i, N, y[i] = -y[i];);
}

void add(const Vector &v1, const Vector &v2, Vector &v)
{
   MFEM_ASSERT(v.size == v1.size && v.size == v2.size,
               "incompatible Vectors!");

#if !defined(MFEM_USE_LEGACY_OPENMP)
   const bool use_dev = v1.UseDevice() || v2.UseDevice() || v.UseDevice();
   const int N = v.size;
   // Note: get read access first, in case v is the same as v1/v2.
   auto x1 = v1.Read(use_dev);
   auto x2 = v2.Read(use_dev);
   auto y = v.Write(use_dev);
   MFEM_FORALL_IF(use_dev, i, N, y[i] = x1[i] + x2[i];);
#else
   #pragma omp parallel for
   for (int i = 0; i < v.size; i++)
   {
      v.data[i] = v1.data[i] + v2.data[i];
   }
#endif
}

void add(const Vector &v1, double alpha, const Vector &v2, Vector &v)
{
   MFEM_ASSERT(v.size == v1.size && v.size == v2.size,
               "incompatible Vectors!");

   if (alpha == 0.0)
   {
      v = v1;
   }
   else if (alpha == 1.0)
   {
      add(v1, v2, v);
   }
   else
   {
#if !defined(MFEM_USE_LEGACY_OPENMP)
      const bool use_dev = v1.UseDevice() || v2.UseDevice() || v.UseDevice();
      const int N = v.size;
      // Note: get read access first, in case v is the same as v1/v2.
      auto d_x = v1.Read(use_dev);
      auto d_y = v2.Read(use_dev);
      auto d_z = v.Write(use_dev);
      MFEM_FORALL_IF(use_dev, i, N, d_z[i] = d_x[i] + alpha * d_y[i];);
#else
      const double *v1p = v1.data, *v2p = v2.data;
      double *vp = v.data;
      const int s = v.size;
      #pragma omp parallel for
      for (int i = 0; i < s; i++)
      {
         vp[i] = v1p[i] + alpha*v2p[i];
      }
#endif
   }
}

void add(const double a, const Vector &x, const Vector &y, Vector &z)
{
   MFEM_ASSERT(x.size == y.size && x.size == z.size,
               "incompatible Vectors!");

   if (a == 0.0)
   {
      z = 0.0;
   }
   else if (a == 1.0)
   {
      add(x, y, z);
   }
   else
   {
#if !defined(MFEM_USE_LEGACY_OPENMP)
      const bool use_dev = x.UseDevice() || y.UseDevice() || z.UseDevice();
      const int N = x.size;
      // Note: get read access first, in case z is the same as x/y.
      auto xd = x.Read(use_dev);
      auto yd = y.Read(use_dev);
      auto zd = z.Write(use_dev);
      MFEM_FORALL_IF(use_dev, i, N, zd[i] = a * (xd[i] + yd[i]););
#else
      const double *xp = x.data;
      const double *yp = y.data;
      double       *zp = z.data;
      const int      s = x.size;
      #pragma omp parallel for
      for (int i = 0; i < s; i++)
      {
         zp[i] = a * (xp[i] + yp[i]);
      }
#endif
   }
}

void add(const double a, const Vector &x,
         const double b, const Vector &y, Vector &z)
{
   MFEM_ASSERT(x.size == y.size && x.size == z.size,
               "incompatible Vectors!");

   if (a == 0.0)
   {
      z.Set(b, y);
   }
   else if (b == 0.0)
   {
      z.Set(a, x);
   }
#if 0
   else if (a == 1.0)
   {
      add(x, b, y, z);
   }
   else if (b == 1.0)
   {
      add(y, a, x, z);
   }
   else if (a == b)
   {
      add(a, x, y, z);
   }
#endif
   else
   {
#if !defined(MFEM_USE_LEGACY_OPENMP)
      const bool use_dev = x.UseDevice() || y.UseDevice() || z.UseDevice();
      const int N = x.size;
      // Note: get read access first, in case z is the same as x/y.
      auto xd = x.Read(use_dev);
      auto yd = y.Read(use_dev);
      auto zd = z.Write(use_dev);
      MFEM_FORALL_IF(use_dev, i, N, zd[i] = a * xd[i] + b * yd[i];);
#else
      const double *xp = x.data;
      const double *yp = y.data;
      double       *zp = z.data;
      const int      s = x.size;
      #pragma omp parallel for
      for (int i = 0; i < s; i++)
      {
         zp[i] = a * xp[i] + b * yp[i];
      }
#endif
   }
}

void subtract(const Vector &x, const Vector &y, Vector &z)
{
   MFEM_ASSERT(x.size == y.size && x.size == z.size,
               "incompatible Vectors!");

#if !defined(MFEM_USE_LEGACY_OPENMP)
   const bool use_dev = x.UseDevice() || y.UseDevice() || z.UseDevice();
   const int N = x.size;
   // Note: get read access first, in case z is the same as x/y.
   auto xd = x.Read(use_dev);
   auto yd = y.Read(use_dev);
   auto zd = z.Write(use_dev);
   MFEM_FORALL_IF(use_dev, i, N, zd[i] = xd[i] - yd[i];);
#else
   const double *xp = x.data;
   const double *yp = y.data;
   double       *zp = z.data;
   const int     s = x.size;
   #pragma omp parallel for
   for (int i = 0; i < s; i++)
   {
      zp[i] = xp[i] - yp[i];
   }
#endif
}

void subtract(const double a, const Vector &x, const Vector &y, Vector &z)
{
   MFEM_ASSERT(x.size == y.size && x.size == z.size,
               "incompatible Vectors!");

   if (a == 0.)
   {
      z = 0.;
   }
   else if (a == 1.)
   {
      subtract(x, y, z);
   }
   else
   {
#if !defined(MFEM_USE_LEGACY_OPENMP)
      const bool use_dev = x.UseDevice() || y.UseDevice() || z.UseDevice();
      const int N = x.size;
      // Note: get read access first, in case z is the same as x/y.
      auto xd = x.Read(use_dev);
      auto yd = y.Read(use_dev);
      auto zd = z.Write(use_dev);
      MFEM_FORALL_IF(use_dev, i, N, zd[i] = a * (xd[i] - yd[i]););
#else
      const double *xp = x.data;
      const double *yp = y.data;
      double       *zp = z.data;
      const int      s = x.size;
      #pragma omp parallel for
      for (int i = 0; i < s; i++)
      {
         zp[i] = a * (xp[i] - yp[i]);
      }
#endif
   }
}

void Vector::median(const Vector &lo, const Vector &hi)
{
   MFEM_ASSERT(size == lo.size && size == hi.size,
               "incompatible Vectors!");

   const bool use_dev = UseDevice() || lo.UseDevice() || hi.UseDevice();
   const int N = size;
   // Note: get read access first, in case *this is the same as lo/hi.
   auto l = lo.Read(use_dev);
   auto h = hi.Read(use_dev);
   auto m = Write(use_dev);
   MFEM_FORALL_IF(use_dev, i, N,
   {
      if (m[i] < l[i])
      {
         m[i] = l[i];
      }
      else if (m[i] > h[i])
      {
         m[i] = h[i];
      }
   });
}

// Enable/disable the use of kernels in the sub-vector operations in class Vector
// TODO: Do we need this option enabled?
//   * Vector::SetSubVector(const Array<int> &dofs, const double value) is used
//     sometimes for T-vectors with dofs being the list of essential dofs.
#define MFEM_USE_SUBVECTOR_KERNELS

void Vector::GetSubVector(const Array<int> &dofs, Vector &elemvect) const
{
   const int n = dofs.Size();
   elemvect.SetSize(n);

#ifdef MFEM_USE_SUBVECTOR_KERNELS
<<<<<<< HEAD
   const bool use_dev = dofs.GetMemory().GetExecFlag() ||
                        elemvect.data.GetExecFlag();
   auto d_y = elemvect.Write(use_dev);
   auto d_X = Read(use_dev);
   auto d_dofs = dofs.Read(use_dev);
=======
   const bool use_dev = dofs.UseDevice() || elemvect.UseDevice();
   auto d_y = elemvect.WriteAccess(use_dev);
   auto d_X = ReadAccess(use_dev);
   auto d_dofs = dofs.ReadAccess(use_dev);
>>>>>>> bee66cbc
   MFEM_FORALL_IF(use_dev, i, n,
   {
      const int dof_i = d_dofs[i];
      d_y[i] = dof_i >= 0 ? d_X[dof_i] : -d_X[-dof_i-1];
   });
#else
   for (int i = 0; i < n; i++)
   {
      const int j = dofs[i];
      elemvect(i) = (j >= 0) ? operator()(j) : -operator()(-1-j);
   }
#endif
}

void Vector::GetSubVector(const Array<int> &dofs, double *elem_data) const
{
   data.Read(MemoryClass::HOST, size);
   const int n = dofs.Size();
   for (int i = 0; i < n; i++)
   {
      const int j = dofs[i];
      elem_data[i] = (j >= 0) ? data[j] : -data[-1-j];
   }
}

void Vector::SetSubVector(const Array<int> &dofs, const double value)
{
#ifdef MFEM_USE_SUBVECTOR_KERNELS
   const bool use_dev = dofs.UseDevice();
   const int n = dofs.Size();
   // Use read+write access for *this - we only modify some of its entries
   auto d_X = ReadWrite(use_dev);
   auto d_dofs = dofs.Read(use_dev);
   MFEM_FORALL_IF(use_dev, i, n,
   {
      const int j = d_dofs[i];
      if (j >= 0)
      {
         d_X[j] = value;
      }
      else
      {
         d_X[-1-j] = -value;
      }
   });
#else
   const int n = dofs.Size();
   for (int i = 0; i < n; i++)
   {
      const int j= dofs[i];
      if (j >= 0)
      {
         operator()(j) = value;
      }
      else
      {
         operator()(-1-j) = -value;
      }
   }
#endif
}

void Vector::SetSubVector(const Array<int> &dofs, const Vector &elemvect)
{
   MFEM_ASSERT(dofs.Size() == elemvect.Size(),
               "Size mismatch: length of dofs is " << dofs.Size()
               << ", length of elemvect is " << elemvect.Size());

#ifdef MFEM_USE_SUBVECTOR_KERNELS
   const bool use_dev = dofs.UseDevice() || elemvect.UseDevice();
   const int n = dofs.Size();
   // Use read+write access for X - we only modify some of its entries
   auto d_X = ReadWrite(use_dev);
   auto d_y = elemvect.Read(use_dev);
   auto d_dofs = dofs.Read(use_dev);
   MFEM_FORALL_IF(use_dev, i, n,
   {
      const int dof_i = d_dofs[i];
      if (dof_i >= 0)
      {
         d_X[dof_i] = d_y[i];
      }
      else
      {
         d_X[-1-dof_i] = -d_y[i];
      }
   });
#else
   const int n = dofs.Size();
   for (int i = 0; i < n; i++)
   {
      const int j= dofs[i];
      if (j >= 0)
      {
         operator()(j) = elemvect(i);
      }
      else
      {
         operator()(-1-j) = -elemvect(i);
      }
   }
#endif
}

void Vector::SetSubVector(const Array<int> &dofs, double *elem_data)
{
   // Use read+write access because we overwrite only part of the data.
   data.ReadWrite(MemoryClass::HOST, size);
   const int n = dofs.Size();
   for (int i = 0; i < n; i++)
   {
      const int j= dofs[i];
      if (j >= 0)
      {
         operator()(j) = elem_data[i];
      }
      else
      {
         operator()(-1-j) = -elem_data[i];
      }
   }
}

void Vector::AddElementVector(const Array<int> &dofs, const Vector &elemvect)
{
   MFEM_ASSERT(dofs.Size() == elemvect.Size(), "Size mismatch: "
               "length of dofs is " << dofs.Size() <<
               ", length of elemvect is " << elemvect.Size());

#ifdef MFEM_USE_SUBVECTOR_KERNELS
   const bool use_dev = dofs.UseDevice() || elemvect.UseDevice();
   const int n = dofs.Size();
   auto d_y = elemvect.Read(use_dev);
   auto d_X = ReadWrite(use_dev);
   auto d_dofs = dofs.Read(use_dev);
   MFEM_FORALL_IF(use_dev, i, n,
   {
      const int j = d_dofs[i];
      if (j >= 0)
      {
         d_X[j] += d_y[i];
      }
      else
      {
         d_X[-1-j] -= d_y[i];
      }
   });
#else
   const int n = dofs.Size();
   for (int i = 0; i < n; i++)
   {
      const int j = dofs[i];
      if (j >= 0)
      {
         operator()(j) += elemvect(i);
      }
      else
      {
         operator()(-1-j) -= elemvect(i);
      }
   }
#endif
}

void Vector::AddElementVector(const Array<int> &dofs, double *elem_data)
{
   data.ReadWrite(MemoryClass::HOST, size);
   const int n = dofs.Size();
   for (int i = 0; i < n; i++)
   {
      const int j = dofs[i];
      if (j >= 0)
      {
         operator()(j) += elem_data[i];
      }
      else
      {
         operator()(-1-j) -= elem_data[i];
      }
   }
}

void Vector::AddElementVector(const Array<int> &dofs, const double a,
                              const Vector &elemvect)
{
   MFEM_ASSERT(dofs.Size() == elemvect.Size(), "Size mismatch: "
               "length of dofs is " << dofs.Size() <<
               ", length of elemvect is " << elemvect.Size());
#ifdef MFEM_USE_SUBVECTOR_KERNELS
   const bool use_dev = dofs.UseDevice() || elemvect.UseDevice();
   const int n = dofs.Size();
   auto d_y = ReadWrite(use_dev);
   auto d_x = elemvect.Read(use_dev);
   auto d_dofs = dofs.Read(use_dev);
   MFEM_FORALL_IF(use_dev, i, n,
   {
      const int j = d_dofs[i];
      if (j >= 0)
      {
         d_y[j] += a * d_x[i];
      }
      else
      {
         d_y[-1-j] -= a * d_x[i];
      }
   });
#else
   const int n = dofs.Size();
   for (int i = 0; i < n; i++)
   {
      const int j = dofs[i];
      if (j >= 0)
      {
         operator()(j) += a * elemvect(i);
      }
      else
      {
         operator()(-1-j) -= a * elemvect(i);
      }
   }
#endif
}

void Vector::SetSubVectorComplement(const Array<int> &dofs, const double val)
{
   const bool use_dev = UseDevice() || dofs.UseDevice();
   const int n = dofs.Size();
   const int N = size;
   Vector dofs_vals(n, use_dev ? Device::GetMemoryType() : MemoryType::HOST);
   auto d_data = ReadWrite(use_dev);
   auto d_dofs_vals = dofs_vals.Write(use_dev);
   auto d_dofs = dofs.Read(use_dev);
   MFEM_FORALL_IF(use_dev, i, n, d_dofs_vals[i] = d_data[d_dofs[i]];);
   MFEM_FORALL_IF(use_dev, i, N, d_data[i] = val;);
   MFEM_FORALL_IF(use_dev, i, n, d_data[d_dofs[i]] = d_dofs_vals[i];);
}

void Vector::Print(std::ostream &out, int width) const
{
   if (!size) { return; }
   data.Read(MemoryClass::HOST, size);
   for (int i = 0; 1; )
   {
      out << data[i];
      i++;
      if (i == size)
      {
         break;
      }
      if ( i % width == 0 )
      {
         out << '\n';
      }
      else
      {
         out << ' ';
      }
   }
   out << '\n';
}

void Vector::Print_HYPRE(std::ostream &out) const
{
   int i;
   std::ios::fmtflags old_fmt = out.flags();
   out.setf(std::ios::scientific);
   std::streamsize old_prec = out.precision(14);

   out << size << '\n';  // number of rows

   data.Read(MemoryClass::HOST, size);
   for (i = 0; i < size; i++)
   {
      out << data[i] << '\n';
   }

   out.precision(old_prec);
   out.flags(old_fmt);
}

void Vector::Randomize(int seed)
{
   // static unsigned int seed = time(0);
   const double max = (double)(RAND_MAX) + 1.;

   if (seed == 0)
   {
      seed = (int)time(0);
   }

   // srand(seed++);
   srand((unsigned)seed);

   for (int i = 0; i < size; i++)
   {
      data[i] = std::abs(rand()/max);
   }
}

double Vector::Norml2() const
{
   // Scale entries of Vector on the fly, using algorithms from
   // std::hypot() and LAPACK's drm2. This scaling ensures that the
   // argument of each call to std::pow is <= 1 to avoid overflow.
   if (0 == size)
   {
      return 0.0;
   } // end if 0 == size

   if (1 == size)
   {
      return std::abs(data[0]);
   } // end if 1 == size

   double scale = 0.0;
   double sum = 0.0;

   for (int i = 0; i < size; i++)
   {
      if (data[i] != 0.0)
      {
         const double absdata = std::abs(data[i]);
         if (scale <= absdata)
         {
            const double sqr_arg = scale / absdata;
            sum = 1.0 + sum * (sqr_arg * sqr_arg);
            scale = absdata;
            continue;
         } // end if scale <= absdata
         const double sqr_arg = absdata / scale;
         sum += (sqr_arg * sqr_arg); // else scale > absdata
      } // end if data[i] != 0
   }
   return scale * std::sqrt(sum);
}

double Vector::Normlinf() const
{
   double max = 0.0;
   for (int i = 0; i < size; i++)
   {
      max = std::max(std::abs(data[i]), max);
   }
   return max;
}

double Vector::Norml1() const
{
   double sum = 0.0;
   for (int i = 0; i < size; i++)
   {
      sum += std::abs(data[i]);
   }
   return sum;
}

double Vector::Normlp(double p) const
{
   MFEM_ASSERT(p > 0.0, "Vector::Normlp");

   if (p == 1.0)
   {
      return Norml1();
   }
   if (p == 2.0)
   {
      return Norml2();
   }
   if (p < infinity())
   {
      // Scale entries of Vector on the fly, using algorithms from
      // std::hypot() and LAPACK's drm2. This scaling ensures that the
      // argument of each call to std::pow is <= 1 to avoid overflow.
      if (0 == size)
      {
         return 0.0;
      } // end if 0 == size

      if (1 == size)
      {
         return std::abs(data[0]);
      } // end if 1 == size

      double scale = 0.0;
      double sum = 0.0;

      for (int i = 0; i < size; i++)
      {
         if (data[i] != 0.0)
         {
            const double absdata = std::abs(data[i]);
            if (scale <= absdata)
            {
               sum = 1.0 + sum * std::pow(scale / absdata, p);
               scale = absdata;
               continue;
            } // end if scale <= absdata
            sum += std::pow(absdata / scale, p); // else scale > absdata
         } // end if data[i] != 0
      }
      return scale * std::pow(sum, 1.0/p);
   } // end if p < infinity()

   return Normlinf(); // else p >= infinity()
}

double Vector::Max() const
{
   if (size == 0) { return -infinity(); }

   double max = data[0];

   for (int i = 1; i < size; i++)
   {
      if (data[i] > max)
      {
         max = data[i];
      }
   }

   return max;
}

double Vector::Sum() const
{
   double sum = 0.0;

   for (int i = 0; i < size; i++)
   {
      sum += data[i];
   }

   return sum;
}

#ifdef MFEM_USE_CUDA
static __global__ void cuKernelMin(const int N, double *gdsr, const double *x)
{
   __shared__ double s_min[MFEM_CUDA_BLOCKS];
   const int n = blockDim.x*blockIdx.x + threadIdx.x;
   if (n>=N) { return; }
   const int bid = blockIdx.x;
   const int tid = threadIdx.x;
   const int bbd = bid*blockDim.x;
   const int rid = bbd+tid;
   s_min[tid] = x[n];
   for (int workers=blockDim.x>>1; workers>0; workers>>=1)
   {
      __syncthreads();
      if (tid >= workers) { continue; }
      if (rid >= N) { continue; }
      const int dualTid = tid + workers;
      if (dualTid >= N) { continue; }
      const int rdd = bbd+dualTid;
      if (rdd >= N) { continue; }
      if (dualTid >= blockDim.x) { continue; }
      s_min[tid] = fmin(s_min[tid], s_min[dualTid]);
   }
   if (tid==0) { gdsr[bid] = s_min[0]; }
}

static Array<double> cuda_reduce_buf;

static double cuVectorMin(const int N, const double *X)
{
   const int tpb = MFEM_CUDA_BLOCKS;
   const int blockSize = MFEM_CUDA_BLOCKS;
   const int gridSize = (N+blockSize-1)/blockSize;
   const int min_sz = (N%tpb)==0? (N/tpb) : (1+N/tpb);
   cuda_reduce_buf.SetSize(min_sz);
   Memory<double> &buf = cuda_reduce_buf.GetMemory();
   double *d_min = buf.Write(MemoryClass::CUDA, min_sz);
   cuKernelMin<<<gridSize,blockSize>>>(N, d_min, X);
   MFEM_CUDA_CHECK(cudaGetLastError());
   const double *h_min = buf.Read(MemoryClass::HOST, min_sz);
   double min = std::numeric_limits<double>::infinity();
   for (int i = 0; i < min_sz; i++) { min = fmin(min, h_min[i]); }
   return min;
}

static __global__ void cuKernelDot(const int N, double *gdsr,
                                   const double *x, const double *y)
{
   __shared__ double s_dot[MFEM_CUDA_BLOCKS];
   const int n = blockDim.x*blockIdx.x + threadIdx.x;
   if (n>=N) { return; }
   const int bid = blockIdx.x;
   const int tid = threadIdx.x;
   const int bbd = bid*blockDim.x;
   const int rid = bbd+tid;
   s_dot[tid] = x[n] * y[n];
   for (int workers=blockDim.x>>1; workers>0; workers>>=1)
   {
      __syncthreads();
      if (tid >= workers) { continue; }
      if (rid >= N) { continue; }
      const int dualTid = tid + workers;
      if (dualTid >= N) { continue; }
      const int rdd = bbd+dualTid;
      if (rdd >= N) { continue; }
      if (dualTid >= blockDim.x) { continue; }
      s_dot[tid] += s_dot[dualTid];
   }
   if (tid==0) { gdsr[bid] = s_dot[0]; }
}

static double cuVectorDot(const int N, const double *X, const double *Y)
{
   const int tpb = MFEM_CUDA_BLOCKS;
   const int blockSize = MFEM_CUDA_BLOCKS;
   const int gridSize = (N+blockSize-1)/blockSize;
   const int dot_sz = (N%tpb)==0? (N/tpb) : (1+N/tpb);
   cuda_reduce_buf.SetSize(dot_sz);
   Memory<double> &buf = cuda_reduce_buf.GetMemory();
   double *d_dot = buf.Write(MemoryClass::CUDA, dot_sz);
   cuKernelDot<<<gridSize,blockSize>>>(N, d_dot, X, Y);
   MFEM_CUDA_CHECK(cudaGetLastError());
   const double *h_dot = buf.Read(MemoryClass::HOST, dot_sz);
   double dot = 0.0;
   for (int i = 0; i < dot_sz; i++) { dot += h_dot[i]; }
   return dot;
}
#endif // MFEM_USE_CUDA

double Vector::operator*(const Vector &v) const
{
   MFEM_ASSERT(size == v.size, "incompatible Vectors!");

   const bool use_dev = UseDevice() || v.UseDevice();
#if defined(MFEM_USE_CUDA) || defined(MFEM_USE_OPENMP)
   auto m_data = Read(use_dev);
#else
   Read(use_dev);
#endif
   auto v_data = v.Read(use_dev);

   if (!use_dev) { goto vector_dot_cpu; }

#ifdef MFEM_USE_OCCA
   if (DeviceCanUseOcca())
   {
      return occa::linalg::dot<double,double,double>(
                OccaMemoryRead(data, size), OccaMemoryRead(v.data, size));
   }
#endif

#ifdef MFEM_USE_CUDA
   if (Device::Allows(Backend::CUDA_MASK))
   {
      return cuVectorDot(size, m_data, v_data);
   }
#endif

#ifdef MFEM_USE_OPENMP
   if (Device::Allows(Backend::OMP_MASK))
   {
      double prod = 0.0;
      #pragma omp parallel for reduction(+:prod)
      for (int i = 0; i < size; i++)
      {
         prod += m_data[i] * v_data[i];
      }
      return prod;
   }
#endif

vector_dot_cpu:
   return operator*(v_data);
}

double Vector::Min() const
{
   if (size == 0) { return infinity(); }

<<<<<<< HEAD
   const bool use_dev = data.GetExecFlag();
   auto m_data = Read(use_dev);
=======
   const bool use_dev = UseDevice();
   auto m_data = ReadAccess(use_dev);
>>>>>>> bee66cbc

   if (!use_dev) { goto vector_min_cpu; }

#ifdef MFEM_USE_OCCA
   if (DeviceCanUseOcca())
   {
      return occa::linalg::min<double,double>(OccaMemoryRead(data, size));
   }
#endif

#ifdef MFEM_USE_CUDA
   if (Device::Allows(Backend::CUDA_MASK))
   {
      return cuVectorMin(size, m_data);
   }
#endif

#ifdef MFEM_USE_OPENMP
   if (Device::Allows(Backend::OMP_MASK))
   {
      double minimum = m_data[0];
      #pragma omp parallel for reduction(min:minimum)
      for (int i = 0; i < size; i++)
      {
         minimum = std::min(minimum, m_data[i]);
      }
      return minimum;
   }
#endif

vector_min_cpu:
   double minimum = data[0];
   for (int i = 1; i < size; i++)
   {
      if (m_data[i] < minimum)
      {
         minimum = m_data[i];
      }
   }
   return minimum;
}


#ifdef MFEM_USE_SUNDIALS

#ifndef SUNTRUE
#define SUNTRUE TRUE
#endif
#ifndef SUNFALSE
#define SUNFALSE FALSE
#endif

Vector::Vector(N_Vector nv)
{
   N_Vector_ID nvid = N_VGetVectorID(nv);
   switch (nvid)
   {
      case SUNDIALS_NVEC_SERIAL:
         SetDataAndSize(NV_DATA_S(nv), NV_LENGTH_S(nv));
         break;
#ifdef MFEM_USE_MPI
      case SUNDIALS_NVEC_PARALLEL:
         SetDataAndSize(NV_DATA_P(nv), NV_LOCLENGTH_P(nv));
         break;
      case SUNDIALS_NVEC_PARHYP:
      {
         hypre_Vector *hpv_local = N_VGetVector_ParHyp(nv)->local_vector;
         SetDataAndSize(hpv_local->data, hpv_local->size);
         break;
      }
#endif
      default:
         MFEM_ABORT("N_Vector type " << nvid << " is not supported");
   }
}

void Vector::ToNVector(N_Vector &nv)
{
   MFEM_ASSERT(nv, "N_Vector handle is NULL");
   N_Vector_ID nvid = N_VGetVectorID(nv);
   switch (nvid)
   {
      case SUNDIALS_NVEC_SERIAL:
         MFEM_ASSERT(NV_OWN_DATA_S(nv) == SUNFALSE, "invalid serial N_Vector");
         NV_DATA_S(nv) = data;
         NV_LENGTH_S(nv) = size;
         break;
#ifdef MFEM_USE_MPI
      case SUNDIALS_NVEC_PARALLEL:
         MFEM_ASSERT(NV_OWN_DATA_P(nv) == SUNFALSE, "invalid parallel N_Vector");
         NV_DATA_P(nv) = data;
         NV_LOCLENGTH_P(nv) = size;
         break;
      case SUNDIALS_NVEC_PARHYP:
      {
         hypre_Vector *hpv_local = N_VGetVector_ParHyp(nv)->local_vector;
         MFEM_ASSERT(hpv_local->owns_data == false, "invalid hypre N_Vector");
         hpv_local->data = data;
         hpv_local->size = size;
         break;
      }
#endif
      default:
         MFEM_ABORT("N_Vector type " << nvid << " is not supported");
   }
}

#endif // MFEM_USE_SUNDIALS

}<|MERGE_RESOLUTION|>--- conflicted
+++ resolved
@@ -194,15 +194,9 @@
    if (a != 0.0)
    {
       const int N = size;
-<<<<<<< HEAD
-      const bool use_dev = data.GetExecFlag() || Va.data.GetExecFlag();
+      const bool use_dev = UseDevice() || Va.UseDevice();
       auto y = ReadWrite(use_dev);
       auto x = Va.Read(use_dev);
-=======
-      const bool use_dev = UseDevice() || Va.UseDevice();
-      auto y = ReadWriteAccess(use_dev);
-      auto x = Va.ReadAccess(use_dev);
->>>>>>> bee66cbc
       MFEM_FORALL_IF(use_dev, i, N, y[i] += a * x[i];);
    }
    return *this;
@@ -487,18 +481,10 @@
    elemvect.SetSize(n);
 
 #ifdef MFEM_USE_SUBVECTOR_KERNELS
-<<<<<<< HEAD
-   const bool use_dev = dofs.GetMemory().GetExecFlag() ||
-                        elemvect.data.GetExecFlag();
+   const bool use_dev = dofs.UseDevice() || elemvect.UseDevice();
    auto d_y = elemvect.Write(use_dev);
    auto d_X = Read(use_dev);
    auto d_dofs = dofs.Read(use_dev);
-=======
-   const bool use_dev = dofs.UseDevice() || elemvect.UseDevice();
-   auto d_y = elemvect.WriteAccess(use_dev);
-   auto d_X = ReadAccess(use_dev);
-   auto d_dofs = dofs.ReadAccess(use_dev);
->>>>>>> bee66cbc
    MFEM_FORALL_IF(use_dev, i, n,
    {
       const int dof_i = d_dofs[i];
@@ -1073,13 +1059,8 @@
 {
    if (size == 0) { return infinity(); }
 
-<<<<<<< HEAD
-   const bool use_dev = data.GetExecFlag();
+   const bool use_dev = UseDevice();
    auto m_data = Read(use_dev);
-=======
-   const bool use_dev = UseDevice();
-   auto m_data = ReadAccess(use_dev);
->>>>>>> bee66cbc
 
    if (!use_dev) { goto vector_min_cpu; }
 
