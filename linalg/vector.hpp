// Copyright (c) 2010-2020, Lawrence Livermore National Security, LLC. Produced
// at the Lawrence Livermore National Laboratory. All Rights reserved. See files
// LICENSE and NOTICE for details. LLNL-CODE-806117.
//
// This file is part of the MFEM library. For more information and source code
// availability visit https://mfem.org.
//
// MFEM is free software; you can redistribute it and/or modify it under the
// terms of the BSD-3 license. We welcome feedback and contributions, see file
// CONTRIBUTING.md for details.

#ifndef MFEM_VECTOR
#define MFEM_VECTOR

#include "../general/array.hpp"
#ifdef MFEM_USE_ADIOS2
#include "../general/adios2stream.hpp"
#endif
#include "../general/globals.hpp"
#include "../general/mem_manager.hpp"
#include "../general/device.hpp"
#ifdef MFEM_USE_SUNDIALS
#include <nvector/nvector_serial.h>
#endif
#include <cmath>
#include <iostream>
#include <limits>
#if defined(_MSC_VER) && (_MSC_VER < 1800)
#include <float.h>
#define isfinite _finite
#endif

#ifdef MFEM_USE_MPI
#include <mpi.h>
#endif

namespace mfem
{

/** Count the number of entries in an array of doubles for which isfinite
    is false, i.e. the entry is a NaN or +/-Inf. */
inline int CheckFinite(const double *v, const int n);

/// Define a shortcut for std::numeric_limits<double>::infinity()
inline double infinity()
{
   return std::numeric_limits<double>::infinity();
}

/// Vector data type.
class Vector
{
protected:

   Memory<double> data;
   int size;

public:

   /// Default constructor for Vector. Sets size = 0 and data = NULL.
   Vector() { data.Reset(); size = 0; }

   /// Copy constructor. Allocates a new data array and copies the data.
   Vector(const Vector &);

   /// @brief Creates vector of size s.
   /// @warning Entries are not initialized to zero!
   explicit Vector(int s);

   /// Creates a vector referencing an array of doubles, owned by someone else.
   /** The pointer @a _data can be NULL. The data array can be replaced later
       with SetData(). */
   Vector(double *_data, int _size)
   { data.Wrap(_data, _size, false); size = _size; }

   /// Create a Vector of size @a size_ using MemoryType @a mt.
   Vector(int size_, MemoryType mt)
      : data(size_, mt), size(size_) { }

   /// Enable execution of Vector operations using the mfem::Device.
   /** The default is to use Backend::CPU (serial execution on each MPI rank),
       regardless of the mfem::Device configuration.

       When appropriate, MFEM functions and class methods will enable the use
       of the mfem::Device for their Vector parameters.

       Some derived classes, e.g. GridFunction, enable the use of the
       mfem::Device by default. */
   void UseDevice(bool use_dev) const { data.UseDevice(use_dev); }

   /// Return the device flag of the Memory object used by the Vector
   bool UseDevice() const { return data.UseDevice(); }

   /// Reads a vector from multiple files
   void Load(std::istream ** in, int np, int * dim);

   /// Load a vector from an input stream.
   void Load(std::istream &in, int Size);

   /// Load a vector from an input stream, reading the size from the stream.
   void Load(std::istream &in) { int s; in >> s; Load(in, s); }

   /// @brief Resize the vector to size @a s.
   /** If the new size is less than or equal to Capacity() then the internal
       data array remains the same. Otherwise, the old array is deleted, if
       owned, and a new array of size @a s is allocated without copying the
       previous content of the Vector.
       @warning In the second case above (new size greater than current one),
       the vector will allocate new data array, even if it did not own the
       original data! Also, new entries are not initialized! */
   void SetSize(int s);

   /// Resize the vector to size @a s using MemoryType @a mt.
   void SetSize(int s, MemoryType mt);

   /// Resize the vector to size @a s using the MemoryType of @a v.
   void SetSize(int s, Vector &v) { SetSize(s, v.GetMemory().GetMemoryType()); }

   /// Set the Vector data.
   /// @warning This method should be called only when OwnsData() is false.
   void SetData(double *d) { data.Wrap(d, data.Capacity(), false); }

   /// Set the Vector data and size.
   /** The Vector does not assume ownership of the new data. The new size is
       also used as the new Capacity().
       @warning This method should be called only when OwnsData() is false.
       @sa NewDataAndSize(). */
   void SetDataAndSize(double *d, int s) { data.Wrap(d, s, false); size = s; }

   /// Set the Vector data and size, deleting the old data, if owned.
   /** The Vector does not assume ownership of the new data. The new size is
       also used as the new Capacity().
       @sa SetDataAndSize(). */
   void NewDataAndSize(double *d, int s)
   {
      data.Delete();
      SetDataAndSize(d, s);
   }

   /// Reset the Vector to use the given external Memory @a mem and size @a s.
   /** If @a own_mem is false, the Vector will not own any of the pointers of
       @a mem.
       @sa NewDataAndSize(). */
   inline void NewMemoryAndSize(const Memory<double> &mem, int s, bool own_mem);

   /// Reset the Vector to be a reference to a sub-vector of @a base.
   inline void MakeRef(Vector &base, int offset, int size);

   /** @brief Reset the Vector to be a reference to a sub-vector of @a base
       without changing its current size. */
   inline void MakeRef(Vector &base, int offset);

   /// Set the Vector data (host pointer) ownership flag.
   void MakeDataOwner() const { data.SetHostPtrOwner(true); }

   /// Destroy a vector
   void Destroy();

   /// Returns the size of the vector.
   inline int Size() const { return size; }

   /// Return the size of the currently allocated data array.
   /** It is always true that Capacity() >= Size(). */
   inline int Capacity() const { return data.Capacity(); }

   /// Return a pointer to the beginning of the Vector data.
   /** @warning This method should be used with caution as it gives write access
       to the data of const-qualified Vector%s. */
   inline double *GetData() const
   { return const_cast<double*>((const double*)data); }

   /// Conversion to `double *`.
   /** @note This conversion function makes it possible to use [] for indexing
       in addition to the overloaded operator()(int). */
   inline operator double *() { return data; }

   /// Conversion to `const double *`.
   /** @note This conversion function makes it possible to use [] for indexing
       in addition to the overloaded operator()(int). */
   inline operator const double *() const { return data; }

   /// Return a reference to the Memory object used by the Vector.
   Memory<double> &GetMemory() { return data; }

   /** @brief Return a reference to the Memory object used by the Vector, const
       version. */
   const Memory<double> &GetMemory() const { return data; }

   /// Update the memory location of the vector to match @a v.
   void SyncMemory(const Vector &v) { GetMemory().Sync(v.GetMemory()); }

   /// Update the alias memory location of the vector to match @a v.
   void SyncAliasMemory(const Vector &v)
   { GetMemory().SyncAlias(v.GetMemory(),Size()); }

   /// Read the Vector data (host pointer) ownership flag.
   inline bool OwnsData() const { return data.OwnsHostPtr(); }

   /// Changes the ownership of the data; after the call the Vector is empty
   inline void StealData(double **p)
   { *p = data; data.Reset(); size = 0; }

   /// Changes the ownership of the data; after the call the Vector is empty
   inline double *StealData() { double *p; StealData(&p); return p; }

   /// Access Vector entries. Index i = 0 .. size-1.
   double &Elem(int i);

   /// Read only access to Vector entries. Index i = 0 .. size-1.
   const double &Elem(int i) const;

   /// Access Vector entries using () for 0-based indexing.
   /** @note If MFEM_DEBUG is enabled, bounds checking is performed. */
   inline double &operator()(int i);

   /// Read only access to Vector entries using () for 0-based indexing.
   /** @note If MFEM_DEBUG is enabled, bounds checking is performed. */
   inline const double &operator()(int i) const;

   /// Dot product with a `double *` array.
   double operator*(const double *) const;

   /// Return the inner-product.
   double operator*(const Vector &v) const;

   /// Copy Size() entries from @a v.
   Vector &operator=(const double *v);

   /// Copy assignment.
   /** @note Defining this method overwrites the implicitly defined copy
       assignment operator. */
   Vector &operator=(const Vector &v);

   /// Redefine '=' for vector = constant.
   Vector &operator=(double value);

   Vector &operator*=(double c);

   Vector &operator/=(double c);

   Vector &operator-=(double c);

   Vector &operator-=(const Vector &v);

   Vector &operator+=(double c);

   Vector &operator+=(const Vector &v);

   /// (*this) += a * Va
   Vector &Add(const double a, const Vector &Va);

   /// (*this) = a * x
   Vector &Set(const double a, const Vector &x);

   void SetVector(const Vector &v, int offset);

   /// (*this) = -(*this)
   void Neg();

   /// Swap the contents of two Vectors
   inline void Swap(Vector &other);

   /// Set v = v1 + v2.
   friend void add(const Vector &v1, const Vector &v2, Vector &v);

   /// Set v = v1 + alpha * v2.
   friend void add(const Vector &v1, double alpha, const Vector &v2, Vector &v);

   /// z = a * (x + y)
   friend void add(const double a, const Vector &x, const Vector &y, Vector &z);

   /// z = a * x + b * y
   friend void add(const double a, const Vector &x,
                   const double b, const Vector &y, Vector &z);

   /// Set v = v1 - v2.
   friend void subtract(const Vector &v1, const Vector &v2, Vector &v);

   /// z = a * (x - y)
   friend void subtract(const double a, const Vector &x,
                        const Vector &y, Vector &z);

   /// v = median(v,lo,hi) entrywise.  Implementation assumes lo <= hi.
   void median(const Vector &lo, const Vector &hi);

   /// Extract entries listed in @a dofs to the output Vector @a elemvect.
   /** Negative dof values cause the -dof-1 position in @a elemvect to receive
       the -val in from this Vector. */
   void GetSubVector(const Array<int> &dofs, Vector &elemvect) const;

   /// Extract entries listed in @a dofs to the output array @a elem_data.
   /** Negative dof values cause the -dof-1 position in @a elem_data to receive
       the -val in from this Vector. */
   void GetSubVector(const Array<int> &dofs, double *elem_data) const;

   /// Set the entries listed in @a dofs to the given @a value.
   /** Negative dof values cause the -dof-1 position in this Vector to receive
       the -value. */
   void SetSubVector(const Array<int> &dofs, const double value);

   /** @brief Set the entries listed in @a dofs to the values given in the @a
       elemvect Vector. Negative dof values cause the -dof-1 position in this
       Vector to receive the -val from @a elemvect. */
   void SetSubVector(const Array<int> &dofs, const Vector &elemvect);

   /** @brief Set the entries listed in @a dofs to the values given the @a ,
       elem_data array. Negative dof values cause the -dof-1 position in this
       Vector to receive the -val from @a elem_data. */
   void SetSubVector(const Array<int> &dofs, double *elem_data);

   /** @brief Add elements of the @a elemvect Vector to the entries listed in @a
       dofs. Negative dof values cause the -dof-1 position in this Vector to add
       the -val from @a elemvect. */
   void AddElementVector(const Array<int> & dofs, const Vector & elemvect);

   /** @brief Add elements of the @a elem_data array to the entries listed in @a
       dofs. Negative dof values cause the -dof-1 position in this Vector to add
       the -val from @a elem_data. */
   void AddElementVector(const Array<int> & dofs, double *elem_data);

   /** @brief Add @a times the elements of the @a elemvect Vector to the entries
       listed in @a dofs. Negative dof values cause the -dof-1 position in this
       Vector to add the -a*val from @a elemvect. */
   void AddElementVector(const Array<int> & dofs, const double a,
                         const Vector & elemvect);

   /// Set all vector entries NOT in the @a dofs Array to the given @a val.
   void SetSubVectorComplement(const Array<int> &dofs, const double val);

   /// Prints vector to stream out.
   void Print(std::ostream &out = mfem::out, int width = 8) const;

#ifdef MFEM_USE_ADIOS2
   /// Prints vector to stream out.
   /// @param out adios2stream output
   /// @param variable_name variable name associated with current Vector
   void Print(adios2stream & out, const std::string& variable_name) const;
#endif

   /// Prints vector to stream out in HYPRE_Vector format.
   void Print_HYPRE(std::ostream &out) const;

   /// Set random values in the vector.
   void Randomize(int seed = 0);
   /// Returns the l2 norm of the vector.
   double Norml2() const;
   /// Returns the l_infinity norm of the vector.
   double Normlinf() const;
   /// Returns the l_1 norm of the vector.
   double Norml1() const;
   /// Returns the l_p norm of the vector.
   double Normlp(double p) const;
   /// Returns the maximal element of the vector.
   double Max() const;
   /// Returns the minimal element of the vector.
   double Min() const;
   /// Return the sum of the vector entries
   double Sum() const;
   /// Compute the square of the Euclidean distance to another vector.
   inline double DistanceSquaredTo(const double *p) const;
   /// Compute the Euclidean distance to another vector.
   inline double DistanceTo(const double *p) const;

   /** @brief Count the number of entries in the Vector for which isfinite
       is false, i.e. the entry is a NaN or +/-Inf. */
   int CheckFinite() const { return mfem::CheckFinite(data, size); }

   /// Destroys vector.
   virtual ~Vector();

   /// Shortcut for mfem::Read(vec.GetMemory(), vec.Size(), on_dev).
   const double *Read(bool on_dev = true) const
   { return mfem::Read(data, size, on_dev); }

   /// Shortcut for mfem::Read(vec.GetMemory(), vec.Size(), false).
   const double *HostRead() const
   { return mfem::Read(data, size, false); }

   /// Shortcut for mfem::Write(vec.GetMemory(), vec.Size(), on_dev).
   double *Write(bool on_dev = true)
   { return mfem::Write(data, size, on_dev); }

   /// Shortcut for mfem::Write(vec.GetMemory(), vec.Size(), false).
   double *HostWrite()
   { return mfem::Write(data, size, false); }

   /// Shortcut for mfem::ReadWrite(vec.GetMemory(), vec.Size(), on_dev).
   double *ReadWrite(bool on_dev = true)
   { return mfem::ReadWrite(data, size, on_dev); }

   /// Shortcut for mfem::ReadWrite(vec.GetMemory(), vec.Size(), false).
   double *HostReadWrite()
   { return mfem::ReadWrite(data, size, false); }

#ifdef MFEM_USE_SUNDIALS
   /// Construct a wrapper Vector from SUNDIALS N_Vector.
   explicit Vector(N_Vector nv);

   /// Return a new wrapper SUNDIALS N_Vector of type SUNDIALS_NVEC_SERIAL.
   /** The returned N_Vector must be destroyed by the caller. */
   virtual N_Vector ToNVector() { return N_VMake_Serial(Size(), GetData()); }

   /** @brief Update an existing wrapper SUNDIALS N_Vector to point to this
       Vector.

       \param[in] nv N_Vector to assign this vector's data to
       \param[in] global_length An optional parameter that designates the global
        length. If nv is a parallel vector and global_length == 0 then this
        method will perform a global reduction and calculate the global length
<<<<<<< HEAD

=======
>>>>>>> 39a6c885
   */
   virtual void ToNVector(N_Vector &nv, long global_length = 0);
#endif
};

// Inline methods

inline bool IsFinite(const double &val)
{
   // isfinite didn't appear in a standard until C99, and later C++11. It wasn't
   // standard in C89 or C++98. PGI as of 14.7 still defines it as a macro.
#ifdef isfinite
   return isfinite(val);
#else
   return std::isfinite(val);
#endif
}

inline int CheckFinite(const double *v, const int n)
{
   int bad = 0;
   for (int i = 0; i < n; i++)
   {
      if (!IsFinite(v[i])) { bad++; }
   }
   return bad;
}

inline Vector::Vector(int s)
{
   if (s > 0)
   {
      size = s;
      data.New(s);
   }
   else
   {
      size = 0;
      data.Reset();
   }
}

inline void Vector::SetSize(int s)
{
   if (s == size)
   {
      return;
   }
   if (s <= data.Capacity())
   {
      size = s;
      return;
   }
   // preserve a valid MemoryType and device flag
   const MemoryType mt = data.GetMemoryType();
   const bool use_dev = data.UseDevice();
   data.Delete();
   size = s;
   data.New(s, mt);
   data.UseDevice(use_dev);
}

inline void Vector::SetSize(int s, MemoryType mt)
{
   if (mt == data.GetMemoryType())
   {
      if (s == size)
      {
         return;
      }
      if (s <= data.Capacity())
      {
         size = s;
         return;
      }
   }
   const bool use_dev = data.UseDevice();
   data.Delete();
   if (s > 0)
   {
      data.New(s, mt);
      size = s;
   }
   else
   {
      data.Reset();
      size = 0;
   }
   data.UseDevice(use_dev);
}

inline void Vector::NewMemoryAndSize(const Memory<double> &mem, int s,
                                     bool own_mem)
{
   data.Delete();
   size = s;
   data = mem;
   if (!own_mem) { data.ClearOwnerFlags(); }
}

inline void Vector::MakeRef(Vector &base, int offset, int s)
{
   data.Delete();
   size = s;
   data.MakeAlias(base.GetMemory(), offset, s);
}

inline void Vector::MakeRef(Vector &base, int offset)
{
   data.Delete();
   data.MakeAlias(base.GetMemory(), offset, size);
}

inline void Vector::Destroy()
{
   const bool use_dev = data.UseDevice();
   data.Delete();
   size = 0;
   data.Reset();
   data.UseDevice(use_dev);
}

inline double &Vector::operator()(int i)
{
   MFEM_ASSERT(data && i >= 0 && i < size,
               "index [" << i << "] is out of range [0," << size << ")");

   return data[i];
}

inline const double &Vector::operator()(int i) const
{
   MFEM_ASSERT(data && i >= 0 && i < size,
               "index [" << i << "] is out of range [0," << size << ")");

   return data[i];
}

inline void Vector::Swap(Vector &other)
{
   mfem::Swap(data, other.data);
   mfem::Swap(size, other.size);
}

/// Specialization of the template function Swap<> for class Vector
template<> inline void Swap<Vector>(Vector &a, Vector &b)
{
   a.Swap(b);
}

inline Vector::~Vector()
{
   data.Delete();
}

inline double DistanceSquared(const double *x, const double *y, const int n)
{
   double d = 0.0;

   for (int i = 0; i < n; i++)
   {
      d += (x[i]-y[i])*(x[i]-y[i]);
   }

   return d;
}

inline double Distance(const double *x, const double *y, const int n)
{
   return std::sqrt(DistanceSquared(x, y, n));
}

inline double Vector::DistanceSquaredTo(const double *p) const
{
   return DistanceSquared(data, p, size);
}

inline double Vector::DistanceTo(const double *p) const
{
   return Distance(data, p, size);
}

/// Returns the inner product of x and y
/** In parallel this computes the inner product of the local vectors,
    producing different results on each MPI rank.
*/
inline double InnerProduct(const Vector &x, const Vector &y)
{
   return x * y;
}

#ifdef MFEM_USE_MPI
/// Returns the inner product of x and y in parallel
/** In parallel this computes the inner product of the global vectors,
    producing identical results on each MPI rank.
*/
inline double InnerProduct(MPI_Comm comm, const Vector &x, const Vector &y)
{
   double loc_prod = x * y;
   double glb_prod;
   MPI_Allreduce(&loc_prod, &glb_prod, 1, MPI_DOUBLE, MPI_SUM, comm);
   return glb_prod;
}
#endif

} // namespace mfem

#endif<|MERGE_RESOLUTION|>--- conflicted
+++ resolved
@@ -407,10 +407,6 @@
        \param[in] global_length An optional parameter that designates the global
         length. If nv is a parallel vector and global_length == 0 then this
         method will perform a global reduction and calculate the global length
-<<<<<<< HEAD
-
-=======
->>>>>>> 39a6c885
    */
    virtual void ToNVector(N_Vector &nv, long global_length = 0);
 #endif
