# Copyright (c) 2010, Lawrence Livermore National Security, LLC. Produced at the
# Lawrence Livermore National Laboratory. LLNL-CODE-443211. All Rights reserved.
# See file COPYRIGHT for details.
#
# This file is part of the MFEM library. For more information and source code
# availability see http://mfem.org.
#
# MFEM is free software; you can redistribute it and/or modify it under the
# terms of the GNU Lesser General Public License (as published by the Free
# Software Foundation) version 2.1 dated February 1999.

# The current MFEM version as an integer, see also `CMakeLists.txt`.
MFEM_VERSION = 30302
MFEM_VERSION_STRING = $(shell printf "%06d" $(MFEM_VERSION) | \
  sed -e 's/^0*\(.*.\)\(..\)\(..\)$$/\1.\2.\3/' -e 's/\.0/./g' -e 's/\.0$$//')

define MFEM_HELP_MSG

MFEM makefile targets:

   make config
   make
   make all
   make status/info
   make serial
   make parallel
   make debug
   make pdebug
   make check/test
   make install
   make clean
   make distclean
   make style

Examples:

make config MFEM_USE_MPI=YES MFEM_DEBUG=YES MPICXX=mpiCC
   Configure the make system for subsequent runs (analogous to a configure script).
   The available options are documented in the INSTALL file.
make config BUILD_DIR=<dir>
   Configure an out-of-source-tree build in the given directory.
make config -f <mfem-dir>/makefile
   Configure an out-of-source-tree build in the current directory.
make -j 4
   Build the library (in parallel) using the current configuration options.
make all
   Build the library, the examples and the miniapps using the current configuration.
make status
   Display information about the current configuration.
make serial
   A shortcut to configure and build the serial optimized version of the library.
make parallel
   A shortcut to configure and build the parallel optimized version of the library.
make debug
   A shortcut to configure and build the serial debug version of the library.
make pdebug
   A shortcut to configure and build the parallel debug version of the library.
make check
   Quick-check the build by compiling and running Example 1/1p.
make test
   Verify the build by checking the results from running all examples and miniapps.
make install PREFIX=<dir>
   Install the library and headers in <dir>/lib and <dir>/include.
make clean
   Clean the library and object files, but keep configuration.
make distclean
   In addition to "make clean", clean the configuration and remove the local
   installation directory.
make style
   Format the MFEM C++ source files using Artistic Style (astyle).

endef

# Do not pass down variables from the command-line to sub-make:
MAKEOVERRIDES =
# Note: this produces some undesired results, e.g. the following does not work
# as expected: "make pdebug -j 4 MPICXX=mpic++".

# Path to the mfem source directory, defaults to this makefile's directory:
THIS_MK := $(lastword $(MAKEFILE_LIST))
$(if $(wildcard $(THIS_MK)),,$(error Makefile not found "$(THIS_MK)"))
MFEM_DIR ?= $(patsubst %/,%,$(dir $(THIS_MK)))
MFEM_REAL_DIR := $(realpath $(MFEM_DIR))
$(if $(MFEM_REAL_DIR),,$(error Source directory "$(MFEM_DIR)" is not valid))
SRC := $(if $(MFEM_REAL_DIR:$(CURDIR)=),$(MFEM_DIR)/,)
$(if $(word 2,$(SRC)),$(error Spaces in SRC = "$(SRC)" are not supported))

MFEM_GIT_STRING = $(shell [ -d $(MFEM_DIR)/.git ] && git -C $(MFEM_DIR) \
   describe --all --long --abbrev=40 --dirty --always 2> /dev/null)

EXAMPLE_SUBDIRS = sundials petsc
EXAMPLE_DIRS := examples $(addprefix examples/,$(EXAMPLE_SUBDIRS))
EXAMPLE_TEST_DIRS := examples

MINIAPP_SUBDIRS = common electromagnetics meshing performance tools
MINIAPP_DIRS := $(addprefix miniapps/,$(MINIAPP_SUBDIRS))
MINIAPP_TEST_DIRS := $(filter-out %/common,$(MINIAPP_DIRS))
MINIAPP_USE_COMMON := $(addprefix miniapps/,electromagnetics tools)

EM_DIRS = $(EXAMPLE_DIRS) $(MINIAPP_DIRS)
EM_TEST_DIRS = $(filter-out\
   $(SKIP_TEST_DIRS),$(EXAMPLE_TEST_DIRS) $(MINIAPP_TEST_DIRS))

# Use BUILD_DIR on the command line; set MFEM_BUILD_DIR before including this
# makefile or config/config.mk from a separate $(BUILD_DIR).
MFEM_BUILD_DIR ?= .
BUILD_DIR := $(MFEM_BUILD_DIR)
BUILD_REAL_DIR := $(abspath $(BUILD_DIR))
ifneq ($(BUILD_REAL_DIR),$(MFEM_REAL_DIR))
   BUILD_SUBDIRS = $(DIRS) config $(EM_DIRS) doc
   BUILD_DIR_DEF = -DMFEM_BUILD_DIR="$(BUILD_REAL_DIR)"
   BLD := $(if $(BUILD_REAL_DIR:$(CURDIR)=),$(BUILD_DIR)/,)
   $(if $(word 2,$(BLD)),$(error Spaces in BLD = "$(BLD)" are not supported))
else
   BUILD_DIR = $(MFEM_DIR)
   BLD := $(SRC)
endif
MFEM_BUILD_DIR := $(BUILD_DIR)

CONFIG_MK = $(BLD)config/config.mk

DEFAULTS_MK = $(SRC)config/defaults.mk
include $(DEFAULTS_MK)

# Optional user config file, see config/defaults.mk
USER_CONFIG = $(BLD)config/user.mk
-include $(USER_CONFIG)

# Helper print-info function
mfem-info = $(if $(filter YES,$(VERBOSE)),$(info *** [info]$(1)),)
export VERBOSE

$(call mfem-info, MAKECMDGOALS = $(MAKECMDGOALS))
$(call mfem-info, MAKEFLAGS    = $(MAKEFLAGS))
$(call mfem-info, MFEM_DIR  = $(MFEM_DIR))
$(call mfem-info, BUILD_DIR = $(BUILD_DIR))
$(call mfem-info, SRC       = $(SRC))
$(call mfem-info, BLD       = $(BLD))

# Include $(CONFIG_MK) unless some of the $(SKIP_INCLUDE_TARGETS) are given
SKIP_INCLUDE_TARGETS = help config clean distclean serial parallel debug pdebug\
 style
HAVE_SKIP_INCLUDE_TARGET = $(filter $(SKIP_INCLUDE_TARGETS),$(MAKECMDGOALS))
ifeq (,$(HAVE_SKIP_INCLUDE_TARGET))
   $(call mfem-info, Including $(CONFIG_MK))
   -include $(CONFIG_MK)
else
   # Do not allow skip-include targets to be combined with other targets
   ifneq (1,$(words $(MAKECMDGOALS)))
      $(error Target '$(firstword $(HAVE_SKIP_INCLUDE_TARGET))' can not be\
      combined with other targets)
   endif
   $(call mfem-info, NOT including $(CONFIG_MK))
endif

# Compile flags used by MFEM: CPPFLAGS, CXXFLAGS, plus library flags
INCFLAGS =
# Link flags used by MFEM: library link flags plus LDFLAGS (added last)
ALL_LIBS = -L@MFEM_LIB_DIR@ -lmfem

# The default value of CXXFLAGS is based on the value of MFEM_DEBUG
ifeq ($(MFEM_DEBUG),YES)
   CXXFLAGS ?= $(DEBUG_FLAGS)
endif
CXXFLAGS ?= $(OPTIM_FLAGS)

# MPI configuration
ifneq ($(MFEM_USE_MPI),YES)
   MFEM_CXX ?= $(CXX)
   $(foreach mpidep,SUPERLU STRUMPACK PETSC,$(if $(MFEM_USE_$(mpidep):NO=),\
     $(warning *** [MPI is OFF] setting MFEM_USE_$(mpidep) = NO)\
     $(eval override MFEM_USE_$(mpidep)=NO),))
else
   MFEM_CXX ?= $(MPICXX)
   INCFLAGS += $(HYPRE_OPT)
   ALL_LIBS += $(HYPRE_LIB)
endif

DEP_CXX ?= $(MFEM_CXX)

# Check OpenMP configuration
ifeq ($(MFEM_USE_OPENMP),YES)
   MFEM_THREAD_SAFE ?= YES
   ifneq ($(MFEM_THREAD_SAFE),YES)
      $(error Incompatible config: MFEM_USE_OPENMP requires MFEM_THREAD_SAFE)
   endif
endif

# List of MFEM dependencies, that require the *_LIB variable to be non-empty
MFEM_REQ_LIB_DEPS = METIS SIDRE LAPACK SUNDIALS MESQUITE SUITESPARSE SUPERLU\
 STRUMPACK GECKO GNUTLS NETCDF PETSC MPFR
PETSC_ERROR_MSG = $(if $(PETSC_FOUND),,. PETSC config not found: $(PETSC_VARS))

define mfem_check_dependency
ifeq ($$(MFEM_USE_$(1)),YES)
   $$(if $$($(1)_LIB),,$$(error $(1)_LIB is empty$$($(1)_ERROR_MSG)))
endif
endef

# During configuration, check dependencies from MFEM_REQ_LIB_DEPS
ifeq ($(MAKECMDGOALS),config)
   $(foreach dep,$(MFEM_REQ_LIB_DEPS),\
      $(eval $(call mfem_check_dependency,$(dep))))
endif

# List of MFEM dependencies, processed below
<<<<<<< HEAD
MFEM_DEPENDENCIES = SUPERLU METIS LIBUNWIND SIDRE LAPACK OPENMP SUNDIALS MESQUITE\
 SUITESPARSE STRUMPACK GECKO GNUTLS NETCDF PETSC MPFR
=======
MFEM_DEPENDENCIES = $(MFEM_REQ_LIB_DEPS) LIBUNWIND OPENMP
>>>>>>> bc6b4842

# Macro for adding dependencies
define mfem_add_dependency
ifeq ($(MFEM_USE_$(1)),YES)
   INCFLAGS += $($(1)_OPT)
   ALL_LIBS += $($(1)_LIB)
endif
endef

# Process dependencies
$(foreach dep,$(MFEM_DEPENDENCIES),$(eval $(call mfem_add_dependency,$(dep))))

# Timer option
ifeq ($(MFEM_TIMER_TYPE),2)
   ALL_LIBS += $(POSIX_CLOCKS_LIB)
endif

# gzstream configuration
ifeq ($(MFEM_USE_GZSTREAM),YES)
   ALL_LIBS += -lz
endif

# List of all defines that may be enabled in config.hpp and config.mk:
MFEM_DEFINES = MFEM_VERSION MFEM_VERSION_STRING MFEM_GIT_STRING MFEM_USE_MPI\
 MFEM_USE_METIS MFEM_USE_METIS_5 MFEM_DEBUG MFEM_USE_GZSTREAM\
 MFEM_USE_LIBUNWIND MFEM_USE_LAPACK MFEM_THREAD_SAFE MFEM_USE_OPENMP\
 MFEM_USE_MEMALLOC MFEM_TIMER_TYPE MFEM_USE_SUNDIALS MFEM_USE_MESQUITE\
 MFEM_USE_SUITESPARSE MFEM_USE_GECKO MFEM_USE_SUPERLU MFEM_USE_STRUMPACK\
 MFEM_USE_GNUTLS MFEM_USE_NETCDF MFEM_USE_PETSC MFEM_USE_MPFR MFEM_USE_SIDRE

# List of makefile variables that will be written to config.mk:
MFEM_CONFIG_VARS = MFEM_CXX MFEM_CPPFLAGS MFEM_CXXFLAGS MFEM_INC_DIR\
 MFEM_TPLFLAGS MFEM_INCFLAGS MFEM_FLAGS MFEM_LIB_DIR MFEM_LIBS MFEM_LIB_FILE\
 MFEM_BUILD_TAG MFEM_PREFIX MFEM_CONFIG_EXTRA MFEM_MPIEXEC MFEM_MPIEXEC_NP\
 MFEM_MPI_NP MFEM_TEST_MK

# Config vars: values of the form @VAL@ are replaced by $(VAL) in config.mk
MFEM_CPPFLAGS  ?= $(CPPFLAGS)
MFEM_CXXFLAGS  ?= $(CXXFLAGS)
MFEM_TPLFLAGS  ?= $(INCFLAGS)
MFEM_INCFLAGS  ?= -I@MFEM_INC_DIR@ @MFEM_TPLFLAGS@
MFEM_FLAGS     ?= @MFEM_CPPFLAGS@ @MFEM_CXXFLAGS@ @MFEM_INCFLAGS@
MFEM_LIBS      ?= $(ALL_LIBS) $(LDFLAGS)
MFEM_LIB_FILE  ?= @MFEM_LIB_DIR@/libmfem.a
MFEM_BUILD_TAG ?= $(shell uname -snm)
MFEM_PREFIX    ?= $(PREFIX)
MFEM_INC_DIR   ?= $(if $(BUILD_DIR_DEF),@MFEM_BUILD_DIR@,@MFEM_DIR@)
MFEM_LIB_DIR   ?= $(if $(BUILD_DIR_DEF),@MFEM_BUILD_DIR@,@MFEM_DIR@)
MFEM_TEST_MK   ?= @MFEM_DIR@/config/test.mk
# Use "\n" (interpreted by sed) to add a newline.
MFEM_CONFIG_EXTRA ?= $(if $(BUILD_DIR_DEF),MFEM_BUILD_DIR ?= @MFEM_DIR@,)

# If we have 'config' target, export variables used by config/makefile
ifneq (,$(filter config,$(MAKECMDGOALS)))
   export $(MFEM_DEFINES) MFEM_DEFINES $(MFEM_CONFIG_VARS) MFEM_CONFIG_VARS
   export VERBOSE HYPRE_OPT
endif

# If we have 'install' target, export variables used by config/makefile
ifneq (,$(filter install,$(MAKECMDGOALS)))
   ifneq (install,$(MAKECMDGOALS))
      $(error Target 'install' can not be combined with other targets)
   endif
   # Allow changing the PREFIX during install with: make install PREFIX=<dir>
   PREFIX := $(MFEM_PREFIX)
   PREFIX_INC   := $(PREFIX)/include
   PREFIX_LIB   := $(PREFIX)/lib
   PREFIX_SHARE := $(PREFIX)/share/mfem
   MFEM_PREFIX := $(abspath $(PREFIX))
   MFEM_INC_DIR = $(abspath $(PREFIX_INC))
   MFEM_LIB_DIR = $(abspath $(PREFIX_LIB))
   MFEM_TEST_MK = $(abspath $(PREFIX_SHARE)/test.mk)
   MFEM_CONFIG_EXTRA =
   export $(MFEM_DEFINES) MFEM_DEFINES $(MFEM_CONFIG_VARS) MFEM_CONFIG_VARS
   export VERBOSE
endif

# Source dirs in logical order
DIRS = general linalg mesh fem
SOURCE_FILES = $(foreach dir,$(DIRS),$(wildcard $(SRC)$(dir)/*.cpp))
RELSRC_FILES = $(patsubst $(SRC)%,%,$(SOURCE_FILES))
OBJECT_FILES = $(patsubst $(SRC)%,$(BLD)%,$(SOURCE_FILES:.cpp=.o))

.PHONY: lib all clean distclean install config status info deps serial parallel\
 debug pdebug style check test

.SUFFIXES:
.SUFFIXES: .cpp .o
# Remove some default implicit rules
%:	%.o
%.o:	%.cpp
%:	%.cpp

# Default rule.
lib: $(BLD)libmfem.a

# Flags used for compiling all source files.
MFEM_BUILD_FLAGS = $(MFEM_CPPFLAGS) $(MFEM_CXXFLAGS) $(MFEM_TPLFLAGS)\
 $(BUILD_DIR_DEF)

# Rules for compiling all source files.
$(OBJECT_FILES): $(BLD)%.o: $(SRC)%.cpp $(CONFIG_MK)
	$(MFEM_CXX) $(MFEM_BUILD_FLAGS) -c $(<) -o $(@)

all: examples miniapps

.PHONY: miniapps $(EM_DIRS)
miniapps: $(MINIAPP_DIRS)
$(MINIAPP_USE_COMMON): miniapps/common
$(EM_DIRS): lib
	$(MAKE) -C $(BLD)$(@)

.PHONY: doc
doc:
	$(MAKE) -C $(BLD)$(@)

-include $(BLD)deps.mk

$(BLD)libmfem.a: $(OBJECT_FILES)
	$(AR) $(ARFLAGS) $(@) $(OBJECT_FILES)
	$(RANLIB) $(@)

serial debug:    M_MPI=NO
parallel pdebug: M_MPI=YES
serial parallel: M_DBG=NO
debug pdebug:    M_DBG=YES
serial parallel debug pdebug:
	$(MAKE) -f $(THIS_MK) config MFEM_USE_MPI=$(M_MPI) MFEM_DEBUG=$(M_DBG)
	$(MAKE)

deps:
	rm -f $(BLD)deps.mk
	for i in $(RELSRC_FILES:.cpp=); do \
	   $(DEP_CXX) $(MFEM_BUILD_FLAGS) -MM -MT $(BLD)$${i}.o $(SRC)$${i}.cpp\
	      >> $(BLD)deps.mk; done

check: lib
	@printf "Quick-checking the MFEM library."
	@printf " Use 'make test' for more extensive tests.\n"
	@$(MAKE) -C $(BLD)examples \
	$(if $(findstring YES,$(MFEM_USE_MPI)),ex1p-test-par,ex1-test-seq)

test:
	@echo "Testing the MFEM library. This may take a while..."
	@echo "Building all examples and miniapps..."
	@$(MAKE) all
	@echo "Running tests in: [ $(EM_TEST_DIRS) ] ..."
	@ERR=0; for dir in $(EM_TEST_DIRS); do \
	   echo "Running tests in $${dir} ..."; \
	   if ! $(MAKE) -j1 -C $(BLD)$${dir} test; then \
	   ERR=1; fi; done; \
	   if [ 0 -ne $${ERR} ]; then echo "Some tests failed."; exit 1; \
	   else echo "All tests passed."; fi

ALL_CLEAN_SUBDIRS = $(addsuffix /clean,config $(EM_DIRS) doc)
.PHONY: $(ALL_CLEAN_SUBDIRS) miniapps/clean
miniapps/clean: $(addsuffix /clean,$(MINIAPP_DIRS))
$(ALL_CLEAN_SUBDIRS):
	$(MAKE) -C $(BLD)$(@D) $(@F)

clean: $(addsuffix /clean,$(EM_DIRS))
	rm -f $(addprefix $(BLD),*/*.o */*~ *~ libmfem.a deps.mk)

distclean: clean config/clean doc/clean
	rm -rf mfem/

install: $(BLD)libmfem.a
# install static library
	mkdir -p $(PREFIX_LIB)
	$(INSTALL) -m 640 $(BLD)libmfem.a $(PREFIX_LIB)
# install top level includes
	mkdir -p $(PREFIX_INC)/mfem
	$(INSTALL) -m 640 $(SRC)mfem.hpp $(SRC)mfem-performance.hpp \
	   $(PREFIX_INC)/mfem
	for hdr in mfem.hpp mfem-performance.hpp; do \
	   printf '// Auto-generated file.\n#include "mfem/'$$hdr'"\n' \
	      > $(PREFIX_INC)/$$hdr && chmod 640 $(PREFIX_INC)/$$hdr; done
# install config include
	mkdir -p $(PREFIX_INC)/mfem/config
	$(INSTALL) -m 640 $(BLD)config/_config.hpp $(PREFIX_INC)/mfem/config/config.hpp
	$(INSTALL) -m 640 $(SRC)config/tconfig.hpp $(PREFIX_INC)/mfem/config
# install remaining includes in each subdirectory
	for dir in $(DIRS); do \
	   mkdir -p $(PREFIX_INC)/mfem/$$dir && \
	   $(INSTALL) -m 640 $(SRC)$$dir/*.hpp $(PREFIX_INC)/mfem/$$dir; done
# install config.mk in $(PREFIX_SHARE)
	mkdir -p $(PREFIX_SHARE)
	$(MAKE) -C $(BLD)config config-mk CONFIG_MK=config-install.mk
	$(INSTALL) -m 640 $(BLD)config/config-install.mk $(PREFIX_SHARE)/config.mk
	rm -f $(BLD)config/config-install.mk
# install test.mk in $(PREFIX_SHARE)
	$(INSTALL) -m 640 $(SRC)config/test.mk $(PREFIX_SHARE)/test.mk

$(CONFIG_MK):
# Skip the error message when '-B' make flag is used (unconditionally
# make all targets), but still check for the $(CONFIG_MK) file
ifeq (,$(and $(findstring B,$(MAKEFLAGS)),$(wildcard $(CONFIG_MK))))
	$(info )
	$(info MFEM is not configured.)
	$(info Run "make config" first, or see "make help".)
	$(info )
	$(error )
endif

config: $(if $(BUILD_DIR_DEF),build-config,local-config)

.PHONY: local-config
local-config:
	$(MAKE) -C config all
	@printf "\nBuild destination: <source> [$(BUILD_REAL_DIR)]\n\n"

.PHONY: build-config
build-config:
	for d in $(BUILD_SUBDIRS); do mkdir -p $(BLD)$${d}; done
	for dir in "" $(addsuffix /,config $(EM_DIRS) doc); do \
	   printf "# Auto-generated file.\n%s\n%s\n" \
	      "MFEM_DIR = $(MFEM_REAL_DIR)" \
	      "include \$$(MFEM_DIR)/$${dir}makefile" \
	      > $(BLD)$${dir}GNUmakefile; done
	$(MAKE) -C $(BLD)config all
	cd "$(BUILD_DIR)" && ln -sf "$(MFEM_REAL_DIR)/data" .
	for hdr in mfem.hpp mfem-performance.hpp; do \
	   printf "// Auto-generated file.\n%s\n%s\n" \
	   "#define MFEM_BUILD_DIR $(BUILD_REAL_DIR)" \
	   "#include \"$(MFEM_REAL_DIR)/$${hdr}\"" > $(BLD)$${hdr}; done
	@printf "\nBuild destination: $(BUILD_DIR) [$(BUILD_REAL_DIR)]\n\n"

help:
	$(info $(value MFEM_HELP_MSG))
	@true

status info:
	$(info MFEM_VERSION         = $(MFEM_VERSION) [v$(MFEM_VERSION_STRING)])
	$(info MFEM_GIT_STRING      = $(MFEM_GIT_STRING))
	$(info MFEM_USE_MPI         = $(MFEM_USE_MPI))
	$(info MFEM_USE_METIS       = $(MFEM_USE_METIS))
	$(info MFEM_USE_METIS_5     = $(MFEM_USE_METIS_5))
	$(info MFEM_DEBUG           = $(MFEM_DEBUG))
	$(info MFEM_USE_GZSTREAM    = $(MFEM_USE_GZSTREAM))
	$(info MFEM_USE_LIBUNWIND   = $(MFEM_USE_LIBUNWIND))
	$(info MFEM_USE_LAPACK      = $(MFEM_USE_LAPACK))
	$(info MFEM_THREAD_SAFE     = $(MFEM_THREAD_SAFE))
	$(info MFEM_USE_OPENMP      = $(MFEM_USE_OPENMP))
	$(info MFEM_USE_MEMALLOC    = $(MFEM_USE_MEMALLOC))
	$(info MFEM_TIMER_TYPE      = $(MFEM_TIMER_TYPE))
	$(info MFEM_USE_SUNDIALS    = $(MFEM_USE_SUNDIALS))
	$(info MFEM_USE_MESQUITE    = $(MFEM_USE_MESQUITE))
	$(info MFEM_USE_SUITESPARSE = $(MFEM_USE_SUITESPARSE))
	$(info MFEM_USE_SUPERLU     = $(MFEM_USE_SUPERLU))
	$(info MFEM_USE_STRUMPACK   = $(MFEM_USE_STRUMPACK))
	$(info MFEM_USE_GECKO       = $(MFEM_USE_GECKO))
	$(info MFEM_USE_GNUTLS      = $(MFEM_USE_GNUTLS))
	$(info MFEM_USE_NETCDF      = $(MFEM_USE_NETCDF))
	$(info MFEM_USE_PETSC       = $(MFEM_USE_PETSC))
	$(info MFEM_USE_MPFR        = $(MFEM_USE_MPFR))
	$(info MFEM_USE_SIDRE       = $(MFEM_USE_SIDRE))
	$(info MFEM_CXX             = $(value MFEM_CXX))
	$(info MFEM_CPPFLAGS        = $(value MFEM_CPPFLAGS))
	$(info MFEM_CXXFLAGS        = $(value MFEM_CXXFLAGS))
	$(info MFEM_TPLFLAGS        = $(value MFEM_TPLFLAGS))
	$(info MFEM_INCFLAGS        = $(value MFEM_INCFLAGS))
	$(info MFEM_FLAGS           = $(value MFEM_FLAGS))
	$(info MFEM_LIBS            = $(value MFEM_LIBS))
	$(info MFEM_LIB_FILE        = $(value MFEM_LIB_FILE))
	$(info MFEM_BUILD_TAG       = $(value MFEM_BUILD_TAG))
	$(info MFEM_PREFIX          = $(value MFEM_PREFIX))
	$(info MFEM_INC_DIR         = $(value MFEM_INC_DIR))
	$(info MFEM_LIB_DIR         = $(value MFEM_LIB_DIR))
	$(info MFEM_BUILD_DIR       = $(MFEM_BUILD_DIR))
	$(info MFEM_MPIEXEC         = $(MFEM_MPIEXEC))
	$(info MFEM_MPIEXEC_NP      = $(MFEM_MPIEXEC_NP))
	$(info MFEM_MPI_NP          = $(MFEM_MPI_NP))
	@true

ASTYLE = astyle --options=$(SRC)config/mfem.astylerc
FORMAT_FILES = $(foreach dir,$(DIRS) $(EM_DIRS) config,"$(dir)/*.?pp")

style:
	@if ! $(ASTYLE) $(FORMAT_FILES) | grep Formatted; then\
	   echo "No source files were changed.";\
	fi

# Print the contents of a makefile variable, e.g.: 'make print-MFEM_LIBS'.
print-%:
	$(info [ variable name]: $*)
	$(info [        origin]: $(origin $*))
	$(info [         value]: $(value $*))
	$(info [expanded value]: $($*))
	$(info )
	@true

# Print the contents of all makefile variables.
.PHONY: printall
printall: $(foreach var,$(.VARIABLES),print-$(var))
	@true<|MERGE_RESOLUTION|>--- conflicted
+++ resolved
@@ -204,12 +204,7 @@
 endif
 
 # List of MFEM dependencies, processed below
-<<<<<<< HEAD
-MFEM_DEPENDENCIES = SUPERLU METIS LIBUNWIND SIDRE LAPACK OPENMP SUNDIALS MESQUITE\
- SUITESPARSE STRUMPACK GECKO GNUTLS NETCDF PETSC MPFR
-=======
 MFEM_DEPENDENCIES = $(MFEM_REQ_LIB_DEPS) LIBUNWIND OPENMP
->>>>>>> bc6b4842
 
 # Macro for adding dependencies
 define mfem_add_dependency
