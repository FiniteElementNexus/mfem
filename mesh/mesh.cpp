// Copyright (c) 2010, Lawrence Livermore National Security, LLC. Produced at
// the Lawrence Livermore National Laboratory. LLNL-CODE-443211. All Rights
// reserved. See file COPYRIGHT for details.
//
// This file is part of the MFEM library. For more information and source code
// availability see http://mfem.org.
//
// MFEM is free software; you can redistribute it and/or modify it under the
// terms of the GNU Lesser General Public License (as published by the Free
// Software Foundation) version 2.1 dated February 1999.

// Implementation of data type mesh

#include "mesh_headers.hpp"
#include "../fem/fem.hpp"
#include "../general/sort_pairs.hpp"
#include "../general/text.hpp"
#include "../general/device.hpp"

#include <iostream>
#include <sstream>
#include <fstream>
#include <limits>
#include <cmath>
#include <cstring>
#include <ctime>
#include <functional>

// Include the METIS header, if using version 5. If using METIS 4, the needed
// declarations are inlined below, i.e. no header is needed.
#if defined(MFEM_USE_METIS) && defined(MFEM_USE_METIS_5)
#include "metis.h"
#endif

// METIS 4 prototypes
#if defined(MFEM_USE_METIS) && !defined(MFEM_USE_METIS_5)
typedef int idx_t;
typedef int idxtype;
extern "C" {
   void METIS_PartGraphRecursive(int*, idxtype*, idxtype*, idxtype*, idxtype*,
                                 int*, int*, int*, int*, int*, idxtype*);
   void METIS_PartGraphKway(int*, idxtype*, idxtype*, idxtype*, idxtype*,
                            int*, int*, int*, int*, int*, idxtype*);
   void METIS_PartGraphVKway(int*, idxtype*, idxtype*, idxtype*, idxtype*,
                             int*, int*, int*, int*, int*, idxtype*);
}
#endif

#ifdef MFEM_USE_GECKO
#include "graph.h"
#endif

using namespace std;

namespace mfem
{

void Mesh::GetElementJacobian(int i, DenseMatrix &J)
{
   Geometry::Type geom = GetElementBaseGeometry(i);
   ElementTransformation *eltransf = GetElementTransformation(i);
   eltransf->SetIntPoint(&Geometries.GetCenter(geom));
   Geometries.JacToPerfJac(geom, eltransf->Jacobian(), J);
}

void Mesh::GetElementCenter(int i, Vector &cent)
{
   cent.SetSize(spaceDim);
   int geom = GetElementBaseGeometry(i);
   ElementTransformation *eltransf = GetElementTransformation(i);
   eltransf->Transform(Geometries.GetCenter(geom), cent);
}

double Mesh::GetElementSize(int i, int type)
{
   DenseMatrix J(Dim);
   GetElementJacobian(i, J);
   if (type == 0)
   {
      return pow(fabs(J.Det()), 1./Dim);
   }
   else if (type == 1)
   {
      return J.CalcSingularvalue(Dim-1);   // h_min
   }
   else
   {
      return J.CalcSingularvalue(0);   // h_max
   }
}

double Mesh::GetElementSize(int i, const Vector &dir)
{
   DenseMatrix J(Dim);
   Vector d_hat(Dim);
   GetElementJacobian(i, J);
   J.MultTranspose(dir, d_hat);
   return sqrt((d_hat * d_hat) / (dir * dir));
}

double Mesh::GetElementVolume(int i)
{
   ElementTransformation *et = GetElementTransformation(i);
   const IntegrationRule &ir = IntRules.Get(GetElementBaseGeometry(i),
                                            et->OrderJ());
   double volume = 0.0;
   for (int j = 0; j < ir.GetNPoints(); j++)
   {
      const IntegrationPoint &ip = ir.IntPoint(j);
      et->SetIntPoint(&ip);
      volume += ip.weight * et->Weight();
   }

   return volume;
}

// Similar to VisualizationSceneSolution3d::FindNewBox in GLVis
void Mesh::GetBoundingBox(Vector &min, Vector &max, int ref)
{
   min.SetSize(spaceDim);
   max.SetSize(spaceDim);

   for (int d = 0; d < spaceDim; d++)
   {
      min(d) = infinity();
      max(d) = -infinity();
   }

   if (Nodes == NULL)
   {
      double *coord;
      for (int i = 0; i < NumOfVertices; i++)
      {
         coord = GetVertex(i);
         for (int d = 0; d < spaceDim; d++)
         {
            if (coord[d] < min(d)) { min(d) = coord[d]; }
            if (coord[d] > max(d)) { max(d) = coord[d]; }
         }
      }
   }
   else
   {
      const bool use_boundary = false; // make this a parameter?
      int ne = use_boundary ? GetNBE() : GetNE();
      int fn, fo;
      DenseMatrix pointmat;
      RefinedGeometry *RefG;
      IntegrationRule eir;
      FaceElementTransformations *Tr;
      ElementTransformation *T;

      for (int i = 0; i < ne; i++)
      {
         if (use_boundary)
         {
            GetBdrElementFace(i, &fn, &fo);
            RefG = GlobGeometryRefiner.Refine(GetFaceBaseGeometry(fn), ref);
            Tr = GetFaceElementTransformations(fn, 5);
            eir.SetSize(RefG->RefPts.GetNPoints());
            Tr->Loc1.Transform(RefG->RefPts, eir);
            Tr->Elem1->Transform(eir, pointmat);
         }
         else
         {
            T = GetElementTransformation(i);
            RefG = GlobGeometryRefiner.Refine(GetElementBaseGeometry(i), ref);
            T->Transform(RefG->RefPts, pointmat);
         }
         for (int j = 0; j < pointmat.Width(); j++)
         {
            for (int d = 0; d < pointmat.Height(); d++)
            {
               if (pointmat(d,j) < min(d)) { min(d) = pointmat(d,j); }
               if (pointmat(d,j) > max(d)) { max(d) = pointmat(d,j); }
            }
         }
      }
   }
}

void Mesh::GetCharacteristics(double &h_min, double &h_max,
                              double &kappa_min, double &kappa_max,
                              Vector *Vh, Vector *Vk)
{
   int i, dim, sdim;
   DenseMatrix J;
   double h, kappa;

   dim = Dimension();
   sdim = SpaceDimension();

   if (Vh) { Vh->SetSize(NumOfElements); }
   if (Vk) { Vk->SetSize(NumOfElements); }

   h_min = kappa_min = infinity();
   h_max = kappa_max = -h_min;
   if (dim == 0) { if (Vh) { *Vh = 1.0; } if (Vk) {*Vk = 1.0; } return; }
   J.SetSize(sdim, dim);
   for (i = 0; i < NumOfElements; i++)
   {
      GetElementJacobian(i, J);
      h = pow(fabs(J.Weight()), 1.0/double(dim));
      kappa = (dim == sdim) ?
              J.CalcSingularvalue(0) / J.CalcSingularvalue(dim-1) : -1.0;
      if (Vh) { (*Vh)(i) = h; }
      if (Vk) { (*Vk)(i) = kappa; }

      if (h < h_min) { h_min = h; }
      if (h > h_max) { h_max = h; }
      if (kappa < kappa_min) { kappa_min = kappa; }
      if (kappa > kappa_max) { kappa_max = kappa; }
   }
}

// static method
void Mesh::PrintElementsByGeometry(int dim,
                                   const Array<int> &num_elems_by_geom,
                                   std::ostream &out)
{
   for (int g = Geometry::DimStart[dim], first = 1;
        g < Geometry::DimStart[dim+1]; g++)
   {
      if (!num_elems_by_geom[g]) { continue; }
      if (!first) { out << " + "; }
      else { first = 0; }
      out << num_elems_by_geom[g] << ' ' << Geometry::Name[g] << "(s)";
   }
}

void Mesh::PrintCharacteristics(Vector *Vh, Vector *Vk, std::ostream &out)
{
   double h_min, h_max, kappa_min, kappa_max;

   out << "Mesh Characteristics:";

   this->GetCharacteristics(h_min, h_max, kappa_min, kappa_max, Vh, Vk);

   Array<int> num_elems_by_geom(Geometry::NumGeom);
   num_elems_by_geom = 0;
   for (int i = 0; i < GetNE(); i++)
   {
      num_elems_by_geom[GetElementBaseGeometry(i)]++;
   }

   out << '\n'
       << "Dimension          : " << Dimension() << '\n'
       << "Space dimension    : " << SpaceDimension();
   if (Dim == 0)
   {
      out << '\n'
          << "Number of vertices : " << GetNV() << '\n'
          << "Number of elements : " << GetNE() << '\n'
          << "Number of bdr elem : " << GetNBE() << '\n';
   }
   else if (Dim == 1)
   {
      out << '\n'
          << "Number of vertices : " << GetNV() << '\n'
          << "Number of elements : " << GetNE() << '\n'
          << "Number of bdr elem : " << GetNBE() << '\n'
          << "h_min              : " << h_min << '\n'
          << "h_max              : " << h_max << '\n';
   }
   else if (Dim == 2)
   {
      out << '\n'
          << "Number of vertices : " << GetNV() << '\n'
          << "Number of edges    : " << GetNEdges() << '\n'
          << "Number of elements : " << GetNE() << "  --  ";
      PrintElementsByGeometry(2, num_elems_by_geom, out);
      out << '\n'
          << "Number of bdr elem : " << GetNBE() << '\n'
          << "Euler Number       : " << EulerNumber2D() << '\n'
          << "h_min              : " << h_min << '\n'
          << "h_max              : " << h_max << '\n'
          << "kappa_min          : " << kappa_min << '\n'
          << "kappa_max          : " << kappa_max << '\n';
   }
   else
   {
      Array<int> num_bdr_elems_by_geom(Geometry::NumGeom);
      num_bdr_elems_by_geom = 0;
      for (int i = 0; i < GetNBE(); i++)
      {
         num_bdr_elems_by_geom[GetBdrElementBaseGeometry(i)]++;
      }
      Array<int> num_faces_by_geom(Geometry::NumGeom);
      num_faces_by_geom = 0;
      for (int i = 0; i < GetNFaces(); i++)
      {
         num_faces_by_geom[GetFaceBaseGeometry(i)]++;
      }

      out << '\n'
          << "Number of vertices : " << GetNV() << '\n'
          << "Number of edges    : " << GetNEdges() << '\n'
          << "Number of faces    : " << GetNFaces() << "  --  ";
      PrintElementsByGeometry(Dim-1, num_faces_by_geom, out);
      out << '\n'
          << "Number of elements : " << GetNE() << "  --  ";
      PrintElementsByGeometry(Dim, num_elems_by_geom, out);
      out << '\n'
          << "Number of bdr elem : " << GetNBE() << "  --  ";
      PrintElementsByGeometry(Dim-1, num_bdr_elems_by_geom, out);
      out << '\n'
          << "Euler Number       : " << EulerNumber() << '\n'
          << "h_min              : " << h_min << '\n'
          << "h_max              : " << h_max << '\n'
          << "kappa_min          : " << kappa_min << '\n'
          << "kappa_max          : " << kappa_max << '\n';
   }
   out << '\n' << std::flush;
}

FiniteElement *Mesh::GetTransformationFEforElementType(Element::Type ElemType)
{
   switch (ElemType)
   {
      case Element::POINT :          return &PointFE;
      case Element::SEGMENT :        return &SegmentFE;
      case Element::TRIANGLE :       return &TriangleFE;
      case Element::QUADRILATERAL :  return &QuadrilateralFE;
      case Element::TETRAHEDRON :    return &TetrahedronFE;
      case Element::HEXAHEDRON :     return &HexahedronFE;
      case Element::WEDGE :          return &WedgeFE;
      default:
         MFEM_ABORT("Unknown element type \"" << ElemType << "\"");
         break;
   }
   MFEM_ABORT("Unknown element type");
   return NULL;
}


void Mesh::GetElementTransformation(int i, IsoparametricTransformation *ElTr)
{
   ElTr->Attribute = GetAttribute(i);
   ElTr->ElementNo = i;
   if (Nodes == NULL)
   {
      GetPointMatrix(i, ElTr->GetPointMat());
      ElTr->SetFE(GetTransformationFEforElementType(GetElementType(i)));
   }
   else
   {
      DenseMatrix &pm = ElTr->GetPointMat();
      Array<int> vdofs;
      Nodes->FESpace()->GetElementVDofs(i, vdofs);
      Nodes->HostRead();
      const GridFunction &nodes = *Nodes;
      int n = vdofs.Size()/spaceDim;
      pm.SetSize(spaceDim, n);
      for (int k = 0; k < spaceDim; k++)
      {
         for (int j = 0; j < n; j++)
         {
            pm(k,j) = nodes(vdofs[n*k+j]);
         }
      }
      ElTr->SetFE(Nodes->FESpace()->GetFE(i));
   }
   ElTr->FinalizeTransformation();
}

void Mesh::GetElementTransformation(int i, const Vector &nodes,
                                    IsoparametricTransformation *ElTr)
{
   ElTr->Attribute = GetAttribute(i);
   ElTr->ElementNo = i;
   DenseMatrix &pm = ElTr->GetPointMat();
   if (Nodes == NULL)
   {
      MFEM_ASSERT(nodes.Size() == spaceDim*GetNV(), "");
      int       nv = elements[i]->GetNVertices();
      const int *v = elements[i]->GetVertices();
      int n = vertices.Size();
      pm.SetSize(spaceDim, nv);
      for (int k = 0; k < spaceDim; k++)
      {
         for (int j = 0; j < nv; j++)
         {
            pm(k, j) = nodes(k*n+v[j]);
         }
      }
      ElTr->SetFE(GetTransformationFEforElementType(GetElementType(i)));
   }
   else
   {
      MFEM_ASSERT(nodes.Size() == Nodes->Size(), "");
      Array<int> vdofs;
      Nodes->FESpace()->GetElementVDofs(i, vdofs);
      int n = vdofs.Size()/spaceDim;
      pm.SetSize(spaceDim, n);
      for (int k = 0; k < spaceDim; k++)
      {
         for (int j = 0; j < n; j++)
         {
            pm(k,j) = nodes(vdofs[n*k+j]);
         }
      }
      ElTr->SetFE(Nodes->FESpace()->GetFE(i));
   }
   ElTr->FinalizeTransformation();
}

ElementTransformation *Mesh::GetElementTransformation(int i)
{
   GetElementTransformation(i, &Transformation);

   return &Transformation;
}

ElementTransformation *Mesh::GetBdrElementTransformation(int i)
{
   GetBdrElementTransformation(i, &BdrTransformation);
   return &BdrTransformation;
}

void Mesh::GetBdrElementTransformation(int i, IsoparametricTransformation* ElTr)
{
   ElTr->Attribute = GetBdrAttribute(i);
   ElTr->ElementNo = i; // boundary element number
   DenseMatrix &pm = ElTr->GetPointMat();
   if (Nodes == NULL)
   {
      GetBdrPointMatrix(i, pm);
      ElTr->SetFE(GetTransformationFEforElementType(GetBdrElementType(i)));
   }
   else
   {
      const FiniteElement *bdr_el = Nodes->FESpace()->GetBE(i);
      if (bdr_el)
      {
         Array<int> vdofs;
         Nodes->FESpace()->GetBdrElementVDofs(i, vdofs);
         int n = vdofs.Size()/spaceDim;
         pm.SetSize(spaceDim, n);
         for (int k = 0; k < spaceDim; k++)
         {
            for (int j = 0; j < n; j++)
            {
               pm(k,j) = (*Nodes)(vdofs[n*k+j]);
            }
         }
         ElTr->SetFE(bdr_el);
      }
      else // L2 Nodes (e.g., periodic mesh)
      {
         int elem_id, face_info;
         GetBdrElementAdjacentElement(i, elem_id, face_info);

         GetLocalFaceTransformation(GetBdrElementType(i),
                                    GetElementType(elem_id),
                                    FaceElemTr.Loc1.Transf, face_info);
         // NOTE: FaceElemTr.Loc1 is overwritten here -- used as a temporary

         const FiniteElement *face_el =
            Nodes->FESpace()->GetTraceElement(elem_id,
                                              GetBdrElementBaseGeometry(i));

         IntegrationRule eir(face_el->GetDof());
         FaceElemTr.Loc1.Transf.ElementNo = elem_id;
         FaceElemTr.Loc1.Transform(face_el->GetNodes(), eir);
         Nodes->GetVectorValues(FaceElemTr.Loc1.Transf, eir, pm);

         ElTr->SetFE(face_el);
      }
   }
   ElTr->FinalizeTransformation();
}

void Mesh::GetFaceTransformation(int FaceNo, IsoparametricTransformation *FTr)
{
   FTr->Attribute = (Dim == 1) ? 1 : faces[FaceNo]->GetAttribute();
   FTr->ElementNo = FaceNo;
   DenseMatrix &pm = FTr->GetPointMat();
   if (Nodes == NULL)
   {
      const int *v = (Dim == 1) ? &FaceNo : faces[FaceNo]->GetVertices();
      const int nv = (Dim == 1) ? 1 : faces[FaceNo]->GetNVertices();
      pm.SetSize(spaceDim, nv);
      for (int i = 0; i < spaceDim; i++)
      {
         for (int j = 0; j < nv; j++)
         {
            pm(i, j) = vertices[v[j]](i);
         }
      }
      FTr->SetFE(GetTransformationFEforElementType(GetFaceElementType(FaceNo)));
   }
   else // curved mesh
   {
      const FiniteElement *face_el = Nodes->FESpace()->GetFaceElement(FaceNo);
      if (face_el)
      {
         Array<int> vdofs;
         Nodes->FESpace()->GetFaceVDofs(FaceNo, vdofs);
         int n = vdofs.Size()/spaceDim;
         pm.SetSize(spaceDim, n);
         for (int i = 0; i < spaceDim; i++)
         {
            for (int j = 0; j < n; j++)
            {
               pm(i, j) = (*Nodes)(vdofs[n*i+j]);
            }
         }
         FTr->SetFE(face_el);
      }
      else // L2 Nodes (e.g., periodic mesh), go through the volume of Elem1
      {
         FaceInfo &face_info = faces_info[FaceNo];

         Geometry::Type face_geom = GetFaceGeometryType(FaceNo);
         Element::Type  face_type = GetFaceElementType(FaceNo);

         GetLocalFaceTransformation(face_type,
                                    GetElementType(face_info.Elem1No),
                                    FaceElemTr.Loc1.Transf, face_info.Elem1Inf);
         // NOTE: FaceElemTr.Loc1 is overwritten here -- used as a temporary

         face_el = Nodes->FESpace()->GetTraceElement(face_info.Elem1No,
                                                     face_geom);

         IntegrationRule eir(face_el->GetDof());
         FaceElemTr.Loc1.Transf.ElementNo = face_info.Elem1No;
         FaceElemTr.Loc1.Transform(face_el->GetNodes(), eir);
         Nodes->GetVectorValues(FaceElemTr.Loc1.Transf, eir, pm);

         FTr->SetFE(face_el);
      }
   }
   FTr->FinalizeTransformation();
}

ElementTransformation *Mesh::GetFaceTransformation(int FaceNo)
{
   GetFaceTransformation(FaceNo, &FaceTransformation);
   return &FaceTransformation;
}

void Mesh::GetEdgeTransformation(int EdgeNo, IsoparametricTransformation *EdTr)
{
   if (Dim == 2)
   {
      GetFaceTransformation(EdgeNo, EdTr);
      return;
   }
   if (Dim == 1)
   {
      mfem_error("Mesh::GetEdgeTransformation not defined in 1D \n");
   }

   EdTr->Attribute = 1;
   EdTr->ElementNo = EdgeNo;
   DenseMatrix &pm = EdTr->GetPointMat();
   if (Nodes == NULL)
   {
      Array<int> v;
      GetEdgeVertices(EdgeNo, v);
      const int nv = 2;
      pm.SetSize(spaceDim, nv);
      for (int i = 0; i < spaceDim; i++)
      {
         for (int j = 0; j < nv; j++)
         {
            pm(i, j) = vertices[v[j]](i);
         }
      }
      EdTr->SetFE(GetTransformationFEforElementType(Element::SEGMENT));
   }
   else
   {
      const FiniteElement *edge_el = Nodes->FESpace()->GetEdgeElement(EdgeNo);
      if (edge_el)
      {
         Array<int> vdofs;
         Nodes->FESpace()->GetEdgeVDofs(EdgeNo, vdofs);
         int n = vdofs.Size()/spaceDim;
         pm.SetSize(spaceDim, n);
         for (int i = 0; i < spaceDim; i++)
         {
            for (int j = 0; j < n; j++)
            {
               pm(i, j) = (*Nodes)(vdofs[n*i+j]);
            }
         }
         EdTr->SetFE(edge_el);
      }
      else
      {
         MFEM_ABORT("Not implemented.");
      }
   }
   EdTr->FinalizeTransformation();
}

ElementTransformation *Mesh::GetEdgeTransformation(int EdgeNo)
{
   GetEdgeTransformation(EdgeNo, &EdgeTransformation);
   return &EdgeTransformation;
}


void Mesh::GetLocalPtToSegTransformation(
   IsoparametricTransformation &Transf, int i)
{
   const IntegrationRule *SegVert;
   DenseMatrix &locpm = Transf.GetPointMat();

   Transf.SetFE(&PointFE);
   SegVert = Geometries.GetVertices(Geometry::SEGMENT);
   locpm.SetSize(1, 1);
   locpm(0, 0) = SegVert->IntPoint(i/64).x;
   //  (i/64) is the local face no. in the segment
   //  (i%64) is the orientation of the point (not used)
   Transf.FinalizeTransformation();
}

void Mesh::GetLocalSegToTriTransformation(
   IsoparametricTransformation &Transf, int i)
{
   const int *tv, *so;
   const IntegrationRule *TriVert;
   DenseMatrix &locpm = Transf.GetPointMat();

   Transf.SetFE(&SegmentFE);
   tv = tri_t::Edges[i/64];  //  (i/64) is the local face no. in the triangle
   so = seg_t::Orient[i%64]; //  (i%64) is the orientation of the segment
   TriVert = Geometries.GetVertices(Geometry::TRIANGLE);
   locpm.SetSize(2, 2);
   for (int j = 0; j < 2; j++)
   {
      locpm(0, so[j]) = TriVert->IntPoint(tv[j]).x;
      locpm(1, so[j]) = TriVert->IntPoint(tv[j]).y;
   }
   Transf.FinalizeTransformation();
}

void Mesh::GetLocalSegToQuadTransformation(
   IsoparametricTransformation &Transf, int i)
{
   const int *qv, *so;
   const IntegrationRule *QuadVert;
   DenseMatrix &locpm = Transf.GetPointMat();

   Transf.SetFE(&SegmentFE);
   qv = quad_t::Edges[i/64]; //  (i/64) is the local face no. in the quad
   so = seg_t::Orient[i%64]; //  (i%64) is the orientation of the segment
   QuadVert = Geometries.GetVertices(Geometry::SQUARE);
   locpm.SetSize(2, 2);
   for (int j = 0; j < 2; j++)
   {
      locpm(0, so[j]) = QuadVert->IntPoint(qv[j]).x;
      locpm(1, so[j]) = QuadVert->IntPoint(qv[j]).y;
   }
   Transf.FinalizeTransformation();
}

void Mesh::GetLocalTriToTetTransformation(
   IsoparametricTransformation &Transf, int i)
{
   DenseMatrix &locpm = Transf.GetPointMat();

   Transf.SetFE(&TriangleFE);
   //  (i/64) is the local face no. in the tet
   const int *tv = tet_t::FaceVert[i/64];
   //  (i%64) is the orientation of the tetrahedron face
   //         w.r.t. the face element
   const int *to = tri_t::Orient[i%64];
   const IntegrationRule *TetVert =
      Geometries.GetVertices(Geometry::TETRAHEDRON);
   locpm.SetSize(3, 3);
   for (int j = 0; j < 3; j++)
   {
      const IntegrationPoint &vert = TetVert->IntPoint(tv[to[j]]);
      locpm(0, j) = vert.x;
      locpm(1, j) = vert.y;
      locpm(2, j) = vert.z;
   }
   Transf.FinalizeTransformation();
}

void Mesh::GetLocalTriToWdgTransformation(
   IsoparametricTransformation &Transf, int i)
{
   DenseMatrix &locpm = Transf.GetPointMat();

   Transf.SetFE(&TriangleFE);
   //  (i/64) is the local face no. in the pri
   MFEM_VERIFY(i < 128, "Local face index " << i/64
               << " is not a triangular face of a wedge.");
   const int *pv = pri_t::FaceVert[i/64];
   //  (i%64) is the orientation of the wedge face
   //         w.r.t. the face element
   const int *to = tri_t::Orient[i%64];
   const IntegrationRule *PriVert =
      Geometries.GetVertices(Geometry::PRISM);
   locpm.SetSize(3, 3);
   for (int j = 0; j < 3; j++)
   {
      const IntegrationPoint &vert = PriVert->IntPoint(pv[to[j]]);
      locpm(0, j) = vert.x;
      locpm(1, j) = vert.y;
      locpm(2, j) = vert.z;
   }
   Transf.FinalizeTransformation();
}

void Mesh::GetLocalQuadToHexTransformation(
   IsoparametricTransformation &Transf, int i)
{
   DenseMatrix &locpm = Transf.GetPointMat();

   Transf.SetFE(&QuadrilateralFE);
   //  (i/64) is the local face no. in the hex
   const int *hv = hex_t::FaceVert[i/64];
   //  (i%64) is the orientation of the quad
   const int *qo = quad_t::Orient[i%64];
   const IntegrationRule *HexVert = Geometries.GetVertices(Geometry::CUBE);
   locpm.SetSize(3, 4);
   for (int j = 0; j < 4; j++)
   {
      const IntegrationPoint &vert = HexVert->IntPoint(hv[qo[j]]);
      locpm(0, j) = vert.x;
      locpm(1, j) = vert.y;
      locpm(2, j) = vert.z;
   }
   Transf.FinalizeTransformation();
}

void Mesh::GetLocalQuadToWdgTransformation(
   IsoparametricTransformation &Transf, int i)
{
   DenseMatrix &locpm = Transf.GetPointMat();

   Transf.SetFE(&QuadrilateralFE);
   //  (i/64) is the local face no. in the pri
   MFEM_VERIFY(i >= 128, "Local face index " << i/64
               << " is not a quadrilateral face of a wedge.");
   const int *pv = pri_t::FaceVert[i/64];
   //  (i%64) is the orientation of the quad
   const int *qo = quad_t::Orient[i%64];
   const IntegrationRule *PriVert = Geometries.GetVertices(Geometry::PRISM);
   locpm.SetSize(3, 4);
   for (int j = 0; j < 4; j++)
   {
      const IntegrationPoint &vert = PriVert->IntPoint(pv[qo[j]]);
      locpm(0, j) = vert.x;
      locpm(1, j) = vert.y;
      locpm(2, j) = vert.z;
   }
   Transf.FinalizeTransformation();
}

const GeometricFactors* Mesh::GetGeometricFactors(const IntegrationRule& ir,
                                                  const int flags)
{
   for (int i = 0; i < geom_factors.Size(); i++)
   {
      GeometricFactors *gf = geom_factors[i];
      if (gf->IntRule == &ir && (gf->computed_factors & flags) == flags)
      {
         return gf;
      }
   }

   this->EnsureNodes();

   GeometricFactors *gf = new GeometricFactors(this, ir, flags);
   geom_factors.Append(gf);
   return gf;
}

void Mesh::DeleteGeometricFactors()
{
   for (int i = 0; i < geom_factors.Size(); i++)
   {
      delete geom_factors[i];
   }
   geom_factors.SetSize(0);
}

void Mesh::GetLocalFaceTransformation(
   int face_type, int elem_type, IsoparametricTransformation &Transf, int info)
{
   switch (face_type)
   {
      case Element::POINT:
         GetLocalPtToSegTransformation(Transf, info);
         break;

      case Element::SEGMENT:
         if (elem_type == Element::TRIANGLE)
         {
            GetLocalSegToTriTransformation(Transf, info);
         }
         else
         {
            MFEM_ASSERT(elem_type == Element::QUADRILATERAL, "");
            GetLocalSegToQuadTransformation(Transf, info);
         }
         break;

      case Element::TRIANGLE:
         if (elem_type == Element::TETRAHEDRON)
         {
            GetLocalTriToTetTransformation(Transf, info);
         }
         else
         {
            MFEM_ASSERT(elem_type == Element::WEDGE, "");
            GetLocalTriToWdgTransformation(Transf, info);
         }
         break;

      case Element::QUADRILATERAL:
         if (elem_type == Element::HEXAHEDRON)
         {
            GetLocalQuadToHexTransformation(Transf, info);
         }
         else
         {
            MFEM_ASSERT(elem_type == Element::WEDGE, "");
            GetLocalQuadToWdgTransformation(Transf, info);
         }
         break;
   }
}

FaceElementTransformations *Mesh::GetFaceElementTransformations(int FaceNo,
                                                                int mask)
{
   FaceInfo &face_info = faces_info[FaceNo];

   FaceElemTr.Elem1 = NULL;
   FaceElemTr.Elem2 = NULL;

   // setup the transformation for the first element
   FaceElemTr.Elem1No = face_info.Elem1No;
   if (mask & 1)
   {
      GetElementTransformation(FaceElemTr.Elem1No, &Transformation);
      FaceElemTr.Elem1 = &Transformation;
   }

   //  setup the transformation for the second element
   //     return NULL in the Elem2 field if there's no second element, i.e.
   //     the face is on the "boundary"
   FaceElemTr.Elem2No = face_info.Elem2No;
   if ((mask & 2) && FaceElemTr.Elem2No >= 0)
   {
#ifdef MFEM_DEBUG
      if (NURBSext && (mask & 1)) { MFEM_ABORT("NURBS mesh not supported!"); }
#endif
      GetElementTransformation(FaceElemTr.Elem2No, &Transformation2);
      FaceElemTr.Elem2 = &Transformation2;
   }

   // setup the face transformation
   FaceElemTr.FaceGeom = GetFaceGeometryType(FaceNo);
   FaceElemTr.Face = (mask & 16) ? GetFaceTransformation(FaceNo) : NULL;

   // setup Loc1 & Loc2
   int face_type = GetFaceElementType(FaceNo);
   if (mask & 4)
   {
      int elem_type = GetElementType(face_info.Elem1No);
      GetLocalFaceTransformation(face_type, elem_type,
                                 FaceElemTr.Loc1.Transf, face_info.Elem1Inf);
   }
   if ((mask & 8) && FaceElemTr.Elem2No >= 0)
   {
      int elem_type = GetElementType(face_info.Elem2No);
      GetLocalFaceTransformation(face_type, elem_type,
                                 FaceElemTr.Loc2.Transf, face_info.Elem2Inf);

      // NC meshes: prepend slave edge/face transformation to Loc2
      if (Nonconforming() && IsSlaveFace(face_info))
      {
         ApplyLocalSlaveTransformation(FaceElemTr.Loc2.Transf, face_info);

         if (face_type == Element::SEGMENT)
         {
            // flip Loc2 to match Loc1 and Face
            DenseMatrix &pm = FaceElemTr.Loc2.Transf.GetPointMat();
            std::swap(pm(0,0), pm(0,1));
            std::swap(pm(1,0), pm(1,1));
         }
      }
   }

   return &FaceElemTr;
}

bool Mesh::IsSlaveFace(const FaceInfo &fi) const
{
   return fi.NCFace >= 0 && nc_faces_info[fi.NCFace].Slave;
}

void Mesh::ApplyLocalSlaveTransformation(IsoparametricTransformation &transf,
                                         const FaceInfo &fi)
{
#ifdef MFEM_THREAD_SAFE
   DenseMatrix composition;
#else
   static DenseMatrix composition;
#endif
   MFEM_ASSERT(fi.NCFace >= 0, "");
   transf.Transform(*nc_faces_info[fi.NCFace].PointMatrix, composition);
   transf.GetPointMat() = composition;
   transf.FinalizeTransformation();
}

FaceElementTransformations *Mesh::GetBdrFaceTransformations(int BdrElemNo)
{
   FaceElementTransformations *tr;
   int fn;
   if (Dim == 3)
   {
      fn = be_to_face[BdrElemNo];
   }
   else if (Dim == 2)
   {
      fn = be_to_edge[BdrElemNo];
   }
   else
   {
      fn = boundary[BdrElemNo]->GetVertices()[0];
   }
   // Check if the face is interior, shared, or non-conforming.
   if (FaceIsTrueInterior(fn) || faces_info[fn].NCFace >= 0)
   {
      return NULL;
   }
   tr = GetFaceElementTransformations(fn);
   tr->Face->Attribute = boundary[BdrElemNo]->GetAttribute();
   return tr;
}

void Mesh::GetFaceElements(int Face, int *Elem1, int *Elem2) const
{
   *Elem1 = faces_info[Face].Elem1No;
   *Elem2 = faces_info[Face].Elem2No;
}

void Mesh::GetFaceInfos(int Face, int *Inf1, int *Inf2) const
{
   *Inf1 = faces_info[Face].Elem1Inf;
   *Inf2 = faces_info[Face].Elem2Inf;
}

Geometry::Type Mesh::GetFaceGeometryType(int Face) const
{
   return (Dim == 1) ? Geometry::POINT : faces[Face]->GetGeometryType();
}

Element::Type Mesh::GetFaceElementType(int Face) const
{
   return (Dim == 1) ? Element::POINT : faces[Face]->GetType();
}

void Mesh::Init()
{
   // in order of declaration:
   Dim = spaceDim = 0;
   NumOfVertices = -1;
   NumOfElements = NumOfBdrElements = 0;
   NumOfEdges = NumOfFaces = 0;
   meshgen = mesh_geoms = 0;
   sequence = 0;
   Nodes = NULL;
   own_nodes = 1;
   NURBSext = NULL;
   ncmesh = NULL;
   last_operation = Mesh::NONE;
}

void Mesh::InitTables()
{
   el_to_edge =
      el_to_face = el_to_el = bel_to_edge = face_edge = edge_vertex = NULL;
}

void Mesh::SetEmpty()
{
   Init();
   InitTables();
}

void Mesh::DestroyTables()
{
   delete el_to_edge;
   delete el_to_face;
   delete el_to_el;
   DeleteGeometricFactors();

   if (Dim == 3)
   {
      delete bel_to_edge;
   }

   delete face_edge;
   delete edge_vertex;
}

void Mesh::DestroyPointers()
{
   if (own_nodes) { delete Nodes; }

   delete ncmesh;

   delete NURBSext;

   for (int i = 0; i < NumOfElements; i++)
   {
      FreeElement(elements[i]);
   }

   for (int i = 0; i < NumOfBdrElements; i++)
   {
      FreeElement(boundary[i]);
   }

   for (int i = 0; i < faces.Size(); i++)
   {
      FreeElement(faces[i]);
   }

   DestroyTables();
}

void Mesh::Destroy()
{
   DestroyPointers();

   elements.DeleteAll();
   vertices.DeleteAll();
   boundary.DeleteAll();
   faces.DeleteAll();
   faces_info.DeleteAll();
   nc_faces_info.DeleteAll();
   be_to_edge.DeleteAll();
   be_to_face.DeleteAll();

   // TODO:
   // IsoparametricTransformations
   // Transformation, Transformation2, BdrTransformation, FaceTransformation, EdgeTransformation;
   // FaceElementTransformations FaceElemTr;

   CoarseFineTr.Clear();

#ifdef MFEM_USE_MEMALLOC
   TetMemory.Clear();
#endif

   attributes.DeleteAll();
   bdr_attributes.DeleteAll();
}

void Mesh::DeleteLazyTables()
{
   delete el_to_el;     el_to_el = NULL;
   delete face_edge;    face_edge = NULL;
   delete edge_vertex;  edge_vertex = NULL;
   DeleteGeometricFactors();
}

void Mesh::SetAttributes()
{
   Array<int> attribs;

   attribs.SetSize(GetNBE());
   for (int i = 0; i < attribs.Size(); i++)
   {
      attribs[i] = GetBdrAttribute(i);
   }
   attribs.Sort();
   attribs.Unique();
   attribs.Copy(bdr_attributes);
   if (bdr_attributes.Size() > 0 && bdr_attributes[0] <= 0)
   {
      MFEM_WARNING("Non-positive attributes on the boundary!");
   }

   attribs.SetSize(GetNE());
   for (int i = 0; i < attribs.Size(); i++)
   {
      attribs[i] = GetAttribute(i);
   }
   attribs.Sort();
   attribs.Unique();
   attribs.Copy(attributes);
   if (attributes.Size() > 0 && attributes[0] <= 0)
   {
      MFEM_WARNING("Non-positive attributes in the domain!");
   }
}

void Mesh::InitMesh(int _Dim, int _spaceDim, int NVert, int NElem, int NBdrElem)
{
   SetEmpty();

   Dim = _Dim;
   spaceDim = _spaceDim;

   NumOfVertices = 0;
   vertices.SetSize(NVert);  // just allocate space for vertices

   NumOfElements = 0;
   elements.SetSize(NElem);  // just allocate space for Element *

   NumOfBdrElements = 0;
   boundary.SetSize(NBdrElem);  // just allocate space for Element *
}

void Mesh::AddVertex(const double *x)
{
   double *y = vertices[NumOfVertices]();

   for (int i = 0; i < spaceDim; i++)
   {
      y[i] = x[i];
   }
   NumOfVertices++;
}

void Mesh::AddTri(const int *vi, int attr)
{
   elements[NumOfElements++] = new Triangle(vi, attr);
}

void Mesh::AddTriangle(const int *vi, int attr)
{
   elements[NumOfElements++] = new Triangle(vi, attr);
}

void Mesh::AddQuad(const int *vi, int attr)
{
   elements[NumOfElements++] = new Quadrilateral(vi, attr);
}

void Mesh::AddTet(const int *vi, int attr)
{
#ifdef MFEM_USE_MEMALLOC
   Tetrahedron *tet;
   tet = TetMemory.Alloc();
   tet->SetVertices(vi);
   tet->SetAttribute(attr);
   elements[NumOfElements++] = tet;
#else
   elements[NumOfElements++] = new Tetrahedron(vi, attr);
#endif
}

void Mesh::AddWedge(const int *vi, int attr)
{
   elements[NumOfElements++] = new Wedge(vi, attr);
}

void Mesh::AddHex(const int *vi, int attr)
{
   elements[NumOfElements++] = new Hexahedron(vi, attr);
}

void Mesh::AddHexAsTets(const int *vi, int attr)
{
   static const int hex_to_tet[6][4] =
   {
      { 0, 1, 2, 6 }, { 0, 5, 1, 6 }, { 0, 4, 5, 6 },
      { 0, 2, 3, 6 }, { 0, 3, 7, 6 }, { 0, 7, 4, 6 }
   };
   int ti[4];

   for (int i = 0; i < 6; i++)
   {
      for (int j = 0; j < 4; j++)
      {
         ti[j] = vi[hex_to_tet[i][j]];
      }
      AddTet(ti, attr);
   }
}

void Mesh::AddHexAsWedges(const int *vi, int attr)
{
   static const int hex_to_wdg[2][6] =
   {
      { 0, 1, 2, 4, 5, 6 }, { 0, 2, 3, 4, 6, 7 }
   };
   int ti[6];

   for (int i = 0; i < 2; i++)
   {
      for (int j = 0; j < 6; j++)
      {
         ti[j] = vi[hex_to_wdg[i][j]];
      }
      AddWedge(ti, attr);
   }
}

void Mesh::AddBdrSegment(const int *vi, int attr)
{
   boundary[NumOfBdrElements++] = new Segment(vi, attr);
}

void Mesh::AddBdrTriangle(const int *vi, int attr)
{
   boundary[NumOfBdrElements++] = new Triangle(vi, attr);
}

void Mesh::AddBdrQuad(const int *vi, int attr)
{
   boundary[NumOfBdrElements++] = new Quadrilateral(vi, attr);
}

void Mesh::AddBdrQuadAsTriangles(const int *vi, int attr)
{
   static const int quad_to_tri[2][3] = { { 0, 1, 2 }, { 0, 2, 3 } };
   int ti[3];

   for (int i = 0; i < 2; i++)
   {
      for (int j = 0; j < 3; j++)
      {
         ti[j] = vi[quad_to_tri[i][j]];
      }
      AddBdrTriangle(ti, attr);
   }
}

void Mesh::GenerateBoundaryElements()
{
   int i, j;
   Array<int> &be2face = (Dim == 2) ? be_to_edge : be_to_face;

   // GenerateFaces();

   for (i = 0; i < boundary.Size(); i++)
   {
      FreeElement(boundary[i]);
   }

   if (Dim == 3)
   {
      delete bel_to_edge;
      bel_to_edge = NULL;
   }

   // count the 'NumOfBdrElements'
   NumOfBdrElements = 0;
   for (i = 0; i < faces_info.Size(); i++)
   {
      if (faces_info[i].Elem2No < 0) { NumOfBdrElements++; }
   }

   boundary.SetSize(NumOfBdrElements);
   be2face.SetSize(NumOfBdrElements);
   for (j = i = 0; i < faces_info.Size(); i++)
   {
      if (faces_info[i].Elem2No < 0)
      {
         boundary[j] = faces[i]->Duplicate(this);
         be2face[j++] = i;
      }
   }
   // In 3D, 'bel_to_edge' is destroyed but it's not updated.
}

void Mesh::FinalizeCheck()
{
   MFEM_VERIFY(vertices.Size() == NumOfVertices ||
               vertices.Size() == 0,
               "incorrect number of vertices: preallocated: " << vertices.Size()
               << ", actually added: " << NumOfVertices);
   MFEM_VERIFY(elements.Size() == NumOfElements,
               "incorrect number of elements: preallocated: " << elements.Size()
               << ", actually added: " << NumOfElements);
   MFEM_VERIFY(boundary.Size() == NumOfBdrElements,
               "incorrect number of boundary elements: preallocated: "
               << boundary.Size() << ", actually added: " << NumOfBdrElements);
}

void Mesh::FinalizeTriMesh(int generate_edges, int refine, bool fix_orientation)
{
   FinalizeCheck();
   CheckElementOrientation(fix_orientation);

   if (refine)
   {
      MarkTriMeshForRefinement();
   }

   if (generate_edges)
   {
      el_to_edge = new Table;
      NumOfEdges = GetElementToEdgeTable(*el_to_edge, be_to_edge);
      GenerateFaces();
      CheckBdrElementOrientation();
   }
   else
   {
      NumOfEdges = 0;
   }

   NumOfFaces = 0;

   SetAttributes();

   SetMeshGen();
}

void Mesh::FinalizeQuadMesh(int generate_edges, int refine,
                            bool fix_orientation)
{
   FinalizeCheck();
   if (fix_orientation)
   {
      CheckElementOrientation(fix_orientation);
   }

   if (generate_edges)
   {
      el_to_edge = new Table;
      NumOfEdges = GetElementToEdgeTable(*el_to_edge, be_to_edge);
      GenerateFaces();
      CheckBdrElementOrientation();
   }
   else
   {
      NumOfEdges = 0;
   }

   NumOfFaces = 0;

   SetAttributes();

   SetMeshGen();
}


#ifdef MFEM_USE_GECKO
void Mesh::GetGeckoElementReordering(Array<int> &ordering,
                                     int iterations, int window,
                                     int period, int seed)
{
   Gecko::Graph graph;

   Gecko::Functional *functional =
      new Gecko::FunctionalGeometric(); // ordering functional

   // Run through all the elements and insert the nodes in the graph for them
   for (int elemid = 0; elemid < GetNE(); ++elemid)
   {
      graph.insert();
   }

   // Run through all the elems and insert arcs to the graph for each element
   // face Indices in Gecko are 1 based hence the +1 on the insertion
   const Table &my_el_to_el = ElementToElementTable();
   for (int elemid = 0; elemid < GetNE(); ++elemid)
   {
      const int *neighid = my_el_to_el.GetRow(elemid);
      for (int i = 0; i < my_el_to_el.RowSize(elemid); ++i)
      {
         graph.insert(elemid + 1,  neighid[i] + 1);
      }
   }

   // Get the reordering from Gecko and copy it into the ordering Array<int>
   graph.order(functional, iterations, window, period, seed);
   ordering.DeleteAll();
   ordering.SetSize(GetNE());
   Gecko::Node::Index NE = GetNE();
   for (Gecko::Node::Index gnodeid = 1; gnodeid <= NE; ++gnodeid)
   {
      ordering[gnodeid - 1] = graph.rank(gnodeid);
   }

   delete functional;
}
#endif


void Mesh::ReorderElements(const Array<int> &ordering, bool reorder_vertices)
{
   if (NURBSext)
   {
      MFEM_WARNING("element reordering of NURBS meshes is not supported.");
      return;
   }
   if (ncmesh)
   {
      MFEM_WARNING("element reordering of non-conforming meshes is not"
                   " supported.");
      return;
   }
   MFEM_VERIFY(ordering.Size() == GetNE(), "invalid reordering array.")

   // Data members that need to be updated:

   // - elements   - reorder of the pointers and the vertex ids if reordering
   //                the vertices
   // - vertices   - if reordering the vertices
   // - boundary   - update the vertex ids, if reordering the vertices
   // - faces      - regenerate
   // - faces_info - regenerate

   // Deleted by DeleteTables():
   // - el_to_edge  - rebuild in 2D and 3D only
   // - el_to_face  - rebuild in 3D only
   // - bel_to_edge - rebuild in 3D only
   // - el_to_el    - no need to rebuild
   // - face_edge   - no need to rebuild
   // - edge_vertex - no need to rebuild
   // - geom_factors - no need to rebuild

   // - be_to_edge  - 2D only
   // - be_to_face  - 3D only

   // - Nodes

   // Save the locations of the Nodes so we can rebuild them later
   Array<Vector*> old_elem_node_vals;
   FiniteElementSpace *nodes_fes = NULL;
   if (Nodes)
   {
      old_elem_node_vals.SetSize(GetNE());
      nodes_fes = Nodes->FESpace();
      Array<int> old_dofs;
      Vector vals;
      for (int old_elid = 0; old_elid < GetNE(); ++old_elid)
      {
         nodes_fes->GetElementVDofs(old_elid, old_dofs);
         Nodes->GetSubVector(old_dofs, vals);
         old_elem_node_vals[old_elid] = new Vector(vals);
      }
   }

   // Get the newly ordered elements
   Array<Element *> new_elements(GetNE());
   for (int old_elid = 0; old_elid < ordering.Size(); ++old_elid)
   {
      int new_elid = ordering[old_elid];
      new_elements[new_elid] = elements[old_elid];
   }
   mfem::Swap(elements, new_elements);
   new_elements.DeleteAll();

   if (reorder_vertices)
   {
      // Get the new vertex ordering permutation vectors and fill the new
      // vertices
      Array<int> vertex_ordering(GetNV());
      vertex_ordering = -1;
      Array<Vertex> new_vertices(GetNV());
      int new_vertex_ind = 0;
      for (int new_elid = 0; new_elid < GetNE(); ++new_elid)
      {
         int *elem_vert = elements[new_elid]->GetVertices();
         int nv = elements[new_elid]->GetNVertices();
         for (int vi = 0; vi < nv; ++vi)
         {
            int old_vertex_ind = elem_vert[vi];
            if (vertex_ordering[old_vertex_ind] == -1)
            {
               vertex_ordering[old_vertex_ind] = new_vertex_ind;
               new_vertices[new_vertex_ind] = vertices[old_vertex_ind];
               new_vertex_ind++;
            }
         }
      }
      mfem::Swap(vertices, new_vertices);
      new_vertices.DeleteAll();

      // Replace the vertex ids in the elements with the reordered vertex
      // numbers
      for (int new_elid = 0; new_elid < GetNE(); ++new_elid)
      {
         int *elem_vert = elements[new_elid]->GetVertices();
         int nv = elements[new_elid]->GetNVertices();
         for (int vi = 0; vi < nv; ++vi)
         {
            elem_vert[vi] = vertex_ordering[elem_vert[vi]];
         }
      }

      // Replace the vertex ids in the boundary with reordered vertex numbers
      for (int belid = 0; belid < GetNBE(); ++belid)
      {
         int *be_vert = boundary[belid]->GetVertices();
         int nv = boundary[belid]->GetNVertices();
         for (int vi = 0; vi < nv; ++vi)
         {
            be_vert[vi] = vertex_ordering[be_vert[vi]];
         }
      }
   }

   // Destroy tables that need to be rebuild
   DeleteTables();

   if (Dim > 1)
   {
      // generate el_to_edge, be_to_edge (2D), bel_to_edge (3D)
      el_to_edge = new Table;
      NumOfEdges = GetElementToEdgeTable(*el_to_edge, be_to_edge);
   }
   if (Dim > 2)
   {
      // generate el_to_face, be_to_face
      GetElementToFaceTable();
   }
   // Update faces and faces_info
   GenerateFaces();

   // Build the nodes from the saved locations if they were around before
   if (Nodes)
   {
      // To force FE space update, we need to increase 'sequence':
      sequence++;
      last_operation = Mesh::NONE;
      nodes_fes->Update(false); // want_transform = false
      Nodes->Update(); // just needed to update Nodes->sequence
      Array<int> new_dofs;
      for (int old_elid = 0; old_elid < GetNE(); ++old_elid)
      {
         int new_elid = ordering[old_elid];
         nodes_fes->GetElementVDofs(new_elid, new_dofs);
         Nodes->SetSubVector(new_dofs, *(old_elem_node_vals[old_elid]));
         delete old_elem_node_vals[old_elid];
      }
   }
}


void Mesh::MarkForRefinement()
{
   if (meshgen & 1)
   {
      if (Dim == 2)
      {
         MarkTriMeshForRefinement();
      }
      else if (Dim == 3)
      {
         DSTable v_to_v(NumOfVertices);
         GetVertexToVertexTable(v_to_v);
         MarkTetMeshForRefinement(v_to_v);
      }
   }
}

void Mesh::MarkTriMeshForRefinement()
{
   // Mark the longest triangle edge by rotating the indeces so that
   // vertex 0 - vertex 1 is the longest edge in the triangle.
   DenseMatrix pmat;
   for (int i = 0; i < NumOfElements; i++)
   {
      if (elements[i]->GetType() == Element::TRIANGLE)
      {
         GetPointMatrix(i, pmat);
         static_cast<Triangle*>(elements[i])->MarkEdge(pmat);
      }
   }
}

void Mesh::GetEdgeOrdering(DSTable &v_to_v, Array<int> &order)
{
   NumOfEdges = v_to_v.NumberOfEntries();
   order.SetSize(NumOfEdges);
   Array<Pair<double, int> > length_idx(NumOfEdges);

   for (int i = 0; i < NumOfVertices; i++)
   {
      for (DSTable::RowIterator it(v_to_v, i); !it; ++it)
      {
         int j = it.Index();
         length_idx[j].one = GetLength(i, it.Column());
         length_idx[j].two = j;
      }
   }

   // Sort by increasing edge-length.
   length_idx.Sort();

   for (int i = 0; i < NumOfEdges; i++)
   {
      order[length_idx[i].two] = i;
   }
}

void Mesh::MarkTetMeshForRefinement(DSTable &v_to_v)
{
   // Mark the longest tetrahedral edge by rotating the indices so that
   // vertex 0 - vertex 1 is the longest edge in the element.
   Array<int> order;
   GetEdgeOrdering(v_to_v, order);

   for (int i = 0; i < NumOfElements; i++)
   {
      if (elements[i]->GetType() == Element::TETRAHEDRON)
      {
         elements[i]->MarkEdge(v_to_v, order);
      }
   }
   for (int i = 0; i < NumOfBdrElements; i++)
   {
      if (boundary[i]->GetType() == Element::TRIANGLE)
      {
         boundary[i]->MarkEdge(v_to_v, order);
      }
   }
}

void Mesh::PrepareNodeReorder(DSTable **old_v_to_v, Table **old_elem_vert)
{
   if (*old_v_to_v && *old_elem_vert)
   {
      return;
   }

   FiniteElementSpace *fes = Nodes->FESpace();

   if (*old_v_to_v == NULL)
   {
      bool need_v_to_v = false;
      Array<int> dofs;
      for (int i = 0; i < GetNEdges(); i++)
      {
         // Since edge indices may change, we need to permute edge interior dofs
         // any time an edge index changes and there is at least one dof on that
         // edge.
         fes->GetEdgeInteriorDofs(i, dofs);
         if (dofs.Size() > 0)
         {
            need_v_to_v = true;
            break;
         }
      }
      if (need_v_to_v)
      {
         *old_v_to_v = new DSTable(NumOfVertices);
         GetVertexToVertexTable(*(*old_v_to_v));
      }
   }
   if (*old_elem_vert == NULL)
   {
      bool need_elem_vert = false;
      Array<int> dofs;
      for (int i = 0; i < GetNE(); i++)
      {
         // Since element indices do not change, we need to permute element
         // interior dofs only when there are at least 2 interior dofs in an
         // element (assuming the nodal dofs are non-directional).
         fes->GetElementInteriorDofs(i, dofs);
         if (dofs.Size() > 1)
         {
            need_elem_vert = true;
            break;
         }
      }
      if (need_elem_vert)
      {
         *old_elem_vert = new Table;
         (*old_elem_vert)->MakeI(GetNE());
         for (int i = 0; i < GetNE(); i++)
         {
            (*old_elem_vert)->AddColumnsInRow(i, elements[i]->GetNVertices());
         }
         (*old_elem_vert)->MakeJ();
         for (int i = 0; i < GetNE(); i++)
         {
            (*old_elem_vert)->AddConnections(i, elements[i]->GetVertices(),
                                             elements[i]->GetNVertices());
         }
         (*old_elem_vert)->ShiftUpI();
      }
   }
}

void Mesh::DoNodeReorder(DSTable *old_v_to_v, Table *old_elem_vert)
{
   FiniteElementSpace *fes = Nodes->FESpace();
   const FiniteElementCollection *fec = fes->FEColl();
   Array<int> old_dofs, new_dofs;

   // assuming that all edges have the same number of dofs
   if (NumOfEdges) { fes->GetEdgeInteriorDofs(0, old_dofs); }
   const int num_edge_dofs = old_dofs.Size();

   // Save the original nodes
   const Vector onodes = *Nodes;

   // vertex dofs do not need to be moved
   fes->GetVertexDofs(0, old_dofs);
   int offset = NumOfVertices * old_dofs.Size();

   // edge dofs:
   // edge enumeration may be different but edge orientation is the same
   if (num_edge_dofs > 0)
   {
      DSTable new_v_to_v(NumOfVertices);
      GetVertexToVertexTable(new_v_to_v);

      for (int i = 0; i < NumOfVertices; i++)
      {
         for (DSTable::RowIterator it(new_v_to_v, i); !it; ++it)
         {
            const int old_i = (*old_v_to_v)(i, it.Column());
            const int new_i = it.Index();
            if (new_i == old_i) { continue; }

            old_dofs.SetSize(num_edge_dofs);
            new_dofs.SetSize(num_edge_dofs);
            for (int j = 0; j < num_edge_dofs; j++)
            {
               old_dofs[j] = offset + old_i * num_edge_dofs + j;
               new_dofs[j] = offset + new_i * num_edge_dofs + j;
            }
            fes->DofsToVDofs(old_dofs);
            fes->DofsToVDofs(new_dofs);
            for (int j = 0; j < old_dofs.Size(); j++)
            {
               (*Nodes)(new_dofs[j]) = onodes(old_dofs[j]);
            }
         }
      }
      offset += NumOfEdges * num_edge_dofs;
   }

   // face dofs:
   // both enumeration and orientation of the faces may be different
   if (fes->GetNFDofs() > 0)
   {
      // generate the old face-vertex table using the unmodified 'faces'
      Table old_face_vertex;
      old_face_vertex.MakeI(NumOfFaces);
      for (int i = 0; i < NumOfFaces; i++)
      {
         old_face_vertex.AddColumnsInRow(i, faces[i]->GetNVertices());
      }
      old_face_vertex.MakeJ();
      for (int i = 0; i < NumOfFaces; i++)
         old_face_vertex.AddConnections(i, faces[i]->GetVertices(),
                                        faces[i]->GetNVertices());
      old_face_vertex.ShiftUpI();

      // update 'el_to_face', 'be_to_face', 'faces', and 'faces_info'
      STable3D *faces_tbl = GetElementToFaceTable(1);
      GenerateFaces();

      // compute the new face dof offsets
      Array<int> new_fdofs(NumOfFaces+1);
      new_fdofs[0] = 0;
      for (int i = 0; i < NumOfFaces; i++) // i = old face index
      {
         const int *old_v = old_face_vertex.GetRow(i);
         int new_i; // new face index
         switch (old_face_vertex.RowSize(i))
         {
            case 3:
               new_i = (*faces_tbl)(old_v[0], old_v[1], old_v[2]);
               break;
            case 4:
            default:
               new_i = (*faces_tbl)(old_v[0], old_v[1], old_v[2], old_v[3]);
               break;
         }
         fes->GetFaceInteriorDofs(i, old_dofs);
         new_fdofs[new_i+1] = old_dofs.Size();
      }
      new_fdofs.PartialSum();

      // loop over the old face numbers
      for (int i = 0; i < NumOfFaces; i++)
      {
         const int *old_v = old_face_vertex.GetRow(i), *new_v;
         const int *dof_ord;
         int new_i, new_or;
         switch (old_face_vertex.RowSize(i))
         {
            case 3:
               new_i = (*faces_tbl)(old_v[0], old_v[1], old_v[2]);
               new_v = faces[new_i]->GetVertices();
               new_or = GetTriOrientation(old_v, new_v);
               dof_ord = fec->DofOrderForOrientation(Geometry::TRIANGLE, new_or);
               break;
            case 4:
            default:
               new_i = (*faces_tbl)(old_v[0], old_v[1], old_v[2], old_v[3]);
               new_v = faces[new_i]->GetVertices();
               new_or = GetQuadOrientation(old_v, new_v);
               dof_ord = fec->DofOrderForOrientation(Geometry::SQUARE, new_or);
               break;
         }

         fes->GetFaceInteriorDofs(i, old_dofs);
         new_dofs.SetSize(old_dofs.Size());
         for (int j = 0; j < old_dofs.Size(); j++)
         {
            // we assume the dofs are non-directional, i.e. dof_ord[j] is >= 0
            const int old_j = dof_ord[j];
            new_dofs[old_j] = offset + new_fdofs[new_i] + j;
         }
         fes->DofsToVDofs(old_dofs);
         fes->DofsToVDofs(new_dofs);
         for (int j = 0; j < old_dofs.Size(); j++)
         {
            (*Nodes)(new_dofs[j]) = onodes(old_dofs[j]);
         }
      }

      offset += fes->GetNFDofs();
      delete faces_tbl;
   }

   // element dofs:
   // element orientation may be different
   if (old_elem_vert) // have elements with 2 or more dofs
   {
      // matters when the 'fec' is
      // (this code is executed only for triangles/tets)
      // - Pk on triangles, k >= 4
      // - Qk on quads,     k >= 3
      // - Pk on tets,      k >= 5
      // - Qk on hexes,     k >= 3
      // - DG spaces
      // - ...

      // loop over all elements
      for (int i = 0; i < GetNE(); i++)
      {
         const int *old_v = old_elem_vert->GetRow(i);
         const int *new_v = elements[i]->GetVertices();
         const int *dof_ord;
         int new_or;
         const Geometry::Type geom = elements[i]->GetGeometryType();
         switch (geom)
         {
            case Geometry::SEGMENT:
               new_or = (old_v[0] == new_v[0]) ? +1 : -1;
               break;
            case Geometry::TRIANGLE:
               new_or = GetTriOrientation(old_v, new_v);
               break;
            case Geometry::SQUARE:
               new_or = GetQuadOrientation(old_v, new_v);
               break;
            default:
               new_or = 0;
               MFEM_ABORT(Geometry::Name[geom] << " elements (" << fec->Name()
                          << " FE collection) are not supported yet!");
               break;
         }
         dof_ord = fec->DofOrderForOrientation(geom, new_or);
         MFEM_VERIFY(dof_ord != NULL,
                     "FE collection '" << fec->Name()
                     << "' does not define reordering for "
                     << Geometry::Name[geom] << " elements!");
         fes->GetElementInteriorDofs(i, old_dofs);
         new_dofs.SetSize(old_dofs.Size());
         for (int j = 0; j < new_dofs.Size(); j++)
         {
            // we assume the dofs are non-directional, i.e. dof_ord[j] is >= 0
            const int old_j = dof_ord[j];
            new_dofs[old_j] = offset + j;
         }
         offset += new_dofs.Size();
         fes->DofsToVDofs(old_dofs);
         fes->DofsToVDofs(new_dofs);
         for (int j = 0; j < old_dofs.Size(); j++)
         {
            (*Nodes)(new_dofs[j]) = onodes(old_dofs[j]);
         }
      }
   }

   // Update Tables, faces, etc
   if (Dim > 2)
   {
      if (fes->GetNFDofs() == 0)
      {
         // needed for FE spaces that have face dofs, even if
         // the 'Nodes' do not have face dofs.
         GetElementToFaceTable();
         GenerateFaces();
      }
      CheckBdrElementOrientation();
   }
   if (el_to_edge)
   {
      // update 'el_to_edge', 'be_to_edge' (2D), 'bel_to_edge' (3D)
      NumOfEdges = GetElementToEdgeTable(*el_to_edge, be_to_edge);
      if (Dim == 2)
      {
         // update 'faces' and 'faces_info'
         GenerateFaces();
         CheckBdrElementOrientation();
      }
   }
   // To force FE space update, we need to increase 'sequence':
   sequence++;
   last_operation = Mesh::NONE;
   fes->Update(false); // want_transform = false
   Nodes->Update(); // just needed to update Nodes->sequence
}

void Mesh::FinalizeTetMesh(int generate_edges, int refine, bool fix_orientation)
{
   FinalizeCheck();
   CheckElementOrientation(fix_orientation);

   if (NumOfBdrElements == 0)
   {
      GetElementToFaceTable();
      GenerateFaces();
      GenerateBoundaryElements();
   }

   if (refine)
   {
      DSTable v_to_v(NumOfVertices);
      GetVertexToVertexTable(v_to_v);
      MarkTetMeshForRefinement(v_to_v);
   }

   GetElementToFaceTable();
   GenerateFaces();

   CheckBdrElementOrientation();

   if (generate_edges == 1)
   {
      el_to_edge = new Table;
      NumOfEdges = GetElementToEdgeTable(*el_to_edge, be_to_edge);
   }
   else
   {
      el_to_edge = NULL;  // Not really necessary -- InitTables was called
      bel_to_edge = NULL;
      NumOfEdges = 0;
   }

   SetAttributes();

   SetMeshGen();
}

void Mesh::FinalizeWedgeMesh(int generate_edges, int refine,
                             bool fix_orientation)
{
   FinalizeCheck();
   CheckElementOrientation(fix_orientation);

   if (NumOfBdrElements == 0)
   {
      GetElementToFaceTable();
      GenerateFaces();
      GenerateBoundaryElements();
   }

   GetElementToFaceTable();
   GenerateFaces();

   CheckBdrElementOrientation();

   if (generate_edges == 1)
   {
      el_to_edge = new Table;
      NumOfEdges = GetElementToEdgeTable(*el_to_edge, be_to_edge);
   }
   else
   {
      el_to_edge = NULL;  // Not really necessary -- InitTables was called
      bel_to_edge = NULL;
      NumOfEdges = 0;
   }

   SetAttributes();

   SetMeshGen();
}

void Mesh::FinalizeHexMesh(int generate_edges, int refine, bool fix_orientation)
{
   FinalizeCheck();
   CheckElementOrientation(fix_orientation);

   GetElementToFaceTable();
   GenerateFaces();

   if (NumOfBdrElements == 0)
   {
      GenerateBoundaryElements();
   }

   CheckBdrElementOrientation();

   if (generate_edges)
   {
      el_to_edge = new Table;
      NumOfEdges = GetElementToEdgeTable(*el_to_edge, be_to_edge);
   }
   else
   {
      NumOfEdges = 0;
   }

   SetAttributes();

   SetMeshGen();
}

void Mesh::FinalizeMesh(int refine, bool fix_orientation)
{
   FinalizeTopology();

   Finalize(refine, fix_orientation);
}

void Mesh::FinalizeTopology(bool generate_bdr)
{
   // Requirements: the following should be defined:
   //   1) Dim
   //   2) NumOfElements, elements
   //   3) NumOfBdrElements, boundary
   //   4) NumOfVertices
   // Optional:
   //   2) ncmesh may be defined
   //   3) el_to_edge may be allocated (it will be re-computed)

   FinalizeCheck();
   bool generate_edges = true;

   if (spaceDim == 0) { spaceDim = Dim; }
   if (ncmesh) { ncmesh->spaceDim = spaceDim; }

   // set the mesh type: 'meshgen', ...
   SetMeshGen();

   // generate the faces
   if (Dim > 2)
   {
      GetElementToFaceTable();
      GenerateFaces();
      if (NumOfBdrElements == 0 && generate_bdr)
      {
         GenerateBoundaryElements();
         GetElementToFaceTable(); // update be_to_face
      }
   }
   else
   {
      NumOfFaces = 0;
   }

   // generate edges if requested
   if (Dim > 1 && generate_edges)
   {
      // el_to_edge may already be allocated (P2 VTK meshes)
      if (!el_to_edge) { el_to_edge = new Table; }
      NumOfEdges = GetElementToEdgeTable(*el_to_edge, be_to_edge);
      if (Dim == 2)
      {
         GenerateFaces(); // 'Faces' in 2D refers to the edges
         if (NumOfBdrElements == 0 && generate_bdr)
         {
            GenerateBoundaryElements();
         }
      }
   }
   else
   {
      NumOfEdges = 0;
   }

   if (Dim == 1)
   {
      GenerateFaces();
   }

   if (ncmesh)
   {
      // tell NCMesh the numbering of edges/faces
      ncmesh->OnMeshUpdated(this);

      // update faces_info with NC relations
      GenerateNCFaceInfo();
   }

   // generate the arrays 'attributes' and 'bdr_attributes'
   SetAttributes();
}

void Mesh::Finalize(bool refine, bool fix_orientation)
{
   if (NURBSext || ncmesh)
   {
      MFEM_ASSERT(CheckElementOrientation(false) == 0, "");
      MFEM_ASSERT(CheckBdrElementOrientation() == 0, "");
      return;
   }

   // Requirements:
   //  1) FinalizeTopology() or equivalent was called
   //  2) if (Nodes == NULL), vertices must be defined
   //  3) if (Nodes != NULL), Nodes must be defined

   const bool check_orientation = true; // for regular elements, not boundary
   const bool curved = (Nodes != NULL);
   const bool may_change_topology =
      ( refine && (Dim > 1 && (meshgen & 1)) ) ||
      ( check_orientation && fix_orientation &&
        (Dim == 2 || (Dim == 3 && (meshgen & 1))) );

   DSTable *old_v_to_v = NULL;
   Table *old_elem_vert = NULL;

   if (curved && may_change_topology)
   {
      PrepareNodeReorder(&old_v_to_v, &old_elem_vert);
   }

   if (check_orientation)
   {
      // check and optionally fix element orientation
      CheckElementOrientation(fix_orientation);
   }
   if (refine)
   {
      MarkForRefinement();   // may change topology!
   }

   if (may_change_topology)
   {
      if (curved)
      {
         DoNodeReorder(old_v_to_v, old_elem_vert); // updates the mesh topology
         delete old_elem_vert;
         delete old_v_to_v;
      }
      else
      {
         FinalizeTopology(); // Re-computes some data unnecessarily.
      }

      // TODO: maybe introduce Mesh::NODE_REORDER operation and FESpace::
      // NodeReorderMatrix and do Nodes->Update() instead of DoNodeReorder?
   }

   // check and fix boundary element orientation
   CheckBdrElementOrientation();

#ifdef MFEM_DEBUG
   // For non-orientable surfaces/manifolds, the check below will fail, so we
   // only perform it when Dim == spaceDim.
   if (Dim >= 2 && Dim == spaceDim)
   {
      const int num_faces = GetNumFaces();
      for (int i = 0; i < num_faces; i++)
      {
         MFEM_VERIFY(faces_info[i].Elem2No < 0 ||
                     faces_info[i].Elem2Inf%2 != 0, "invalid mesh topology");
      }
   }
#endif
}

void Mesh::Make3D(int nx, int ny, int nz, Element::Type type,
                  double sx, double sy, double sz, bool sfc_ordering)
{
   int x, y, z;

   int NVert, NElem, NBdrElem;

   NVert = (nx+1) * (ny+1) * (nz+1);
   NElem = nx * ny * nz;
   NBdrElem = 2*(nx*ny+nx*nz+ny*nz);
   if (type == Element::TETRAHEDRON)
   {
      NElem *= 6;
      NBdrElem *= 2;
   }
   else if (type == Element::WEDGE)
   {
      NElem *= 2;
      NBdrElem += 2*nx*ny;
   }

   InitMesh(3, 3, NVert, NElem, NBdrElem);

   double coord[3];
   int ind[8];

   // Sets vertices and the corresponding coordinates
   for (z = 0; z <= nz; z++)
   {
      coord[2] = ((double) z / nz) * sz;
      for (y = 0; y <= ny; y++)
      {
         coord[1] = ((double) y / ny) * sy;
         for (x = 0; x <= nx; x++)
         {
            coord[0] = ((double) x / nx) * sx;
            AddVertex(coord);
         }
      }
   }

#define VTX(XC, YC, ZC) ((XC)+((YC)+(ZC)*(ny+1))*(nx+1))

   // Sets elements and the corresponding indices of vertices
   if (sfc_ordering && type == Element::HEXAHEDRON)
   {
      Array<int> sfc;
      NCMesh::GridSfcOrdering3D(nx, ny, nz, sfc);
      MFEM_VERIFY(sfc.Size() == 3*nx*ny*nz, "");

      for (int k = 0; k < nx*ny*nz; k++)
      {
         x = sfc[3*k + 0];
         y = sfc[3*k + 1];
         z = sfc[3*k + 2];

         ind[0] = VTX(x  , y  , z  );
         ind[1] = VTX(x+1, y  , z  );
         ind[2] = VTX(x+1, y+1, z  );
         ind[3] = VTX(x  , y+1, z  );
         ind[4] = VTX(x  , y  , z+1);
         ind[5] = VTX(x+1, y  , z+1);
         ind[6] = VTX(x+1, y+1, z+1);
         ind[7] = VTX(x  , y+1, z+1);

         AddHex(ind, 1);
      }
   }
   else
   {
      for (z = 0; z < nz; z++)
      {
         for (y = 0; y < ny; y++)
         {
            for (x = 0; x < nx; x++)
            {
               ind[0] = VTX(x  , y  , z  );
               ind[1] = VTX(x+1, y  , z  );
               ind[2] = VTX(x+1, y+1, z  );
               ind[3] = VTX(x  , y+1, z  );
               ind[4] = VTX(x  , y  , z+1);
               ind[5] = VTX(x+1, y  , z+1);
               ind[6] = VTX(x+1, y+1, z+1);
               ind[7] = VTX(x  , y+1, z+1);
               if (type == Element::TETRAHEDRON)
               {
                  AddHexAsTets(ind, 1);
               }
               else if (type == Element::WEDGE)
               {
                  AddHexAsWedges(ind, 1);
               }
               else
               {
                  AddHex(ind, 1);
               }
            }
         }
      }
   }

   // Sets boundary elements and the corresponding indices of vertices
   // bottom, bdr. attribute 1
   for (y = 0; y < ny; y++)
   {
      for (x = 0; x < nx; x++)
      {
         ind[0] = VTX(x  , y  , 0);
         ind[1] = VTX(x  , y+1, 0);
         ind[2] = VTX(x+1, y+1, 0);
         ind[3] = VTX(x+1, y  , 0);
         if (type == Element::TETRAHEDRON)
         {
            AddBdrQuadAsTriangles(ind, 1);
         }
         else if (type == Element::WEDGE)
         {
            AddBdrQuadAsTriangles(ind, 1);
         }
         else
         {
            AddBdrQuad(ind, 1);
         }
      }
   }
   // top, bdr. attribute 6
   for (y = 0; y < ny; y++)
   {
      for (x = 0; x < nx; x++)
      {
         ind[0] = VTX(x  , y  , nz);
         ind[1] = VTX(x+1, y  , nz);
         ind[2] = VTX(x+1, y+1, nz);
         ind[3] = VTX(x  , y+1, nz);
         if (type == Element::TETRAHEDRON)
         {
            AddBdrQuadAsTriangles(ind, 6);
         }
         else if (type == Element::WEDGE)
         {
            AddBdrQuadAsTriangles(ind, 1);
         }
         else
         {
            AddBdrQuad(ind, 6);
         }
      }
   }
   // left, bdr. attribute 5
   for (z = 0; z < nz; z++)
   {
      for (y = 0; y < ny; y++)
      {
         ind[0] = VTX(0  , y  , z  );
         ind[1] = VTX(0  , y  , z+1);
         ind[2] = VTX(0  , y+1, z+1);
         ind[3] = VTX(0  , y+1, z  );
         if (type == Element::TETRAHEDRON)
         {
            AddBdrQuadAsTriangles(ind, 5);
         }
         else
         {
            AddBdrQuad(ind, 5);
         }
      }
   }
   // right, bdr. attribute 3
   for (z = 0; z < nz; z++)
   {
      for (y = 0; y < ny; y++)
      {
         ind[0] = VTX(nx, y  , z  );
         ind[1] = VTX(nx, y+1, z  );
         ind[2] = VTX(nx, y+1, z+1);
         ind[3] = VTX(nx, y  , z+1);
         if (type == Element::TETRAHEDRON)
         {
            AddBdrQuadAsTriangles(ind, 3);
         }
         else
         {
            AddBdrQuad(ind, 3);
         }
      }
   }
   // front, bdr. attribute 2
   for (x = 0; x < nx; x++)
   {
      for (z = 0; z < nz; z++)
      {
         ind[0] = VTX(x  , 0, z  );
         ind[1] = VTX(x+1, 0, z  );
         ind[2] = VTX(x+1, 0, z+1);
         ind[3] = VTX(x  , 0, z+1);
         if (type == Element::TETRAHEDRON)
         {
            AddBdrQuadAsTriangles(ind, 2);
         }
         else
         {
            AddBdrQuad(ind, 2);
         }
      }
   }
   // back, bdr. attribute 4
   for (x = 0; x < nx; x++)
   {
      for (z = 0; z < nz; z++)
      {
         ind[0] = VTX(x  , ny, z  );
         ind[1] = VTX(x  , ny, z+1);
         ind[2] = VTX(x+1, ny, z+1);
         ind[3] = VTX(x+1, ny, z  );
         if (type == Element::TETRAHEDRON)
         {
            AddBdrQuadAsTriangles(ind, 4);
         }
         else
         {
            AddBdrQuad(ind, 4);
         }
      }
   }

#undef VTX

#if 0
   ofstream test_stream("debug.mesh");
   Print(test_stream);
   test_stream.close();
#endif

   FinalizeTopology();

   // Finalize(...) can be called after this method, if needed
}

void Mesh::Make2D(int nx, int ny, Element::Type type,
                  double sx, double sy,
                  bool generate_edges, bool sfc_ordering)
{
   int i, j, k;

   SetEmpty();

   Dim = spaceDim = 2;

   // Creates quadrilateral mesh
   if (type == Element::QUADRILATERAL)
   {
      NumOfVertices = (nx+1) * (ny+1);
      NumOfElements = nx * ny;
      NumOfBdrElements = 2 * nx + 2 * ny;

      vertices.SetSize(NumOfVertices);
      elements.SetSize(NumOfElements);
      boundary.SetSize(NumOfBdrElements);

      double cx, cy;
      int ind[4];

      // Sets vertices and the corresponding coordinates
      k = 0;
      for (j = 0; j < ny+1; j++)
      {
         cy = ((double) j / ny) * sy;
         for (i = 0; i < nx+1; i++)
         {
            cx = ((double) i / nx) * sx;
            vertices[k](0) = cx;
            vertices[k](1) = cy;
            k++;
         }
      }

      // Sets elements and the corresponding indices of vertices
      if (sfc_ordering)
      {
         Array<int> sfc;
         NCMesh::GridSfcOrdering2D(nx, ny, sfc);
         MFEM_VERIFY(sfc.Size() == 2*nx*ny, "");

         for (k = 0; k < nx*ny; k++)
         {
            i = sfc[2*k + 0];
            j = sfc[2*k + 1];
            ind[0] = i + j*(nx+1);
            ind[1] = i + 1 +j*(nx+1);
            ind[2] = i + 1 + (j+1)*(nx+1);
            ind[3] = i + (j+1)*(nx+1);
            elements[k] = new Quadrilateral(ind);
         }
      }
      else
      {
         k = 0;
         for (j = 0; j < ny; j++)
         {
            for (i = 0; i < nx; i++)
            {
               ind[0] = i + j*(nx+1);
               ind[1] = i + 1 +j*(nx+1);
               ind[2] = i + 1 + (j+1)*(nx+1);
               ind[3] = i + (j+1)*(nx+1);
               elements[k] = new Quadrilateral(ind);
               k++;
            }
         }
      }

      // Sets boundary elements and the corresponding indices of vertices
      int m = (nx+1)*ny;
      for (i = 0; i < nx; i++)
      {
         boundary[i] = new Segment(i, i+1, 1);
         boundary[nx+i] = new Segment(m+i+1, m+i, 3);
      }
      m = nx+1;
      for (j = 0; j < ny; j++)
      {
         boundary[2*nx+j] = new Segment((j+1)*m, j*m, 4);
         boundary[2*nx+ny+j] = new Segment(j*m+nx, (j+1)*m+nx, 2);
      }
   }
   // Creates triangular mesh
   else if (type == Element::TRIANGLE)
   {
      NumOfVertices = (nx+1) * (ny+1);
      NumOfElements = 2 * nx * ny;
      NumOfBdrElements = 2 * nx + 2 * ny;

      vertices.SetSize(NumOfVertices);
      elements.SetSize(NumOfElements);
      boundary.SetSize(NumOfBdrElements);

      double cx, cy;
      int ind[3];

      // Sets vertices and the corresponding coordinates
      k = 0;
      for (j = 0; j < ny+1; j++)
      {
         cy = ((double) j / ny) * sy;
         for (i = 0; i < nx+1; i++)
         {
            cx = ((double) i / nx) * sx;
            vertices[k](0) = cx;
            vertices[k](1) = cy;
            k++;
         }
      }

      // Sets the elements and the corresponding indices of vertices
      k = 0;
      for (j = 0; j < ny; j++)
      {
         for (i = 0; i < nx; i++)
         {
            ind[0] = i + j*(nx+1);
            ind[1] = i + 1 + (j+1)*(nx+1);
            ind[2] = i + (j+1)*(nx+1);
            elements[k] = new Triangle(ind);
            k++;
            ind[1] = i + 1 + j*(nx+1);
            ind[2] = i + 1 + (j+1)*(nx+1);
            elements[k] = new Triangle(ind);
            k++;
         }
      }

      // Sets boundary elements and the corresponding indices of vertices
      int m = (nx+1)*ny;
      for (i = 0; i < nx; i++)
      {
         boundary[i] = new Segment(i, i+1, 1);
         boundary[nx+i] = new Segment(m+i+1, m+i, 3);
      }
      m = nx+1;
      for (j = 0; j < ny; j++)
      {
         boundary[2*nx+j] = new Segment((j+1)*m, j*m, 4);
         boundary[2*nx+ny+j] = new Segment(j*m+nx, (j+1)*m+nx, 2);
      }

      // MarkTriMeshForRefinement(); // done in Finalize(...)
   }
   else
   {
      MFEM_ABORT("Unsupported element type.");
   }

   SetMeshGen();
   CheckElementOrientation();

   if (generate_edges == 1)
   {
      el_to_edge = new Table;
      NumOfEdges = GetElementToEdgeTable(*el_to_edge, be_to_edge);
      GenerateFaces();
      CheckBdrElementOrientation();
   }
   else
   {
      NumOfEdges = 0;
   }

   NumOfFaces = 0;

   attributes.Append(1);
   bdr_attributes.Append(1); bdr_attributes.Append(2);
   bdr_attributes.Append(3); bdr_attributes.Append(4);

   // Finalize(...) can be called after this method, if needed
}

void Mesh::Make1D(int n, double sx)
{
   int j, ind[1];

   SetEmpty();

   Dim = 1;
   spaceDim = 1;

   NumOfVertices = n + 1;
   NumOfElements = n;
   NumOfBdrElements = 2;
   vertices.SetSize(NumOfVertices);
   elements.SetSize(NumOfElements);
   boundary.SetSize(NumOfBdrElements);

   // Sets vertices and the corresponding coordinates
   for (j = 0; j < n+1; j++)
   {
      vertices[j](0) = ((double) j / n) * sx;
   }

   // Sets elements and the corresponding indices of vertices
   for (j = 0; j < n; j++)
   {
      elements[j] = new Segment(j, j+1, 1);
   }

   // Sets the boundary elements
   ind[0] = 0;
   boundary[0] = new Point(ind, 1);
   ind[0] = n;
   boundary[1] = new Point(ind, 2);

   NumOfEdges = 0;
   NumOfFaces = 0;

   SetMeshGen();
   GenerateFaces();

   attributes.Append(1);
   bdr_attributes.Append(1); bdr_attributes.Append(2);
}

Mesh::Mesh(const Mesh &mesh, bool copy_nodes)
{
   Dim = mesh.Dim;
   spaceDim = mesh.spaceDim;

   NumOfVertices = mesh.NumOfVertices;
   NumOfElements = mesh.NumOfElements;
   NumOfBdrElements = mesh.NumOfBdrElements;
   NumOfEdges = mesh.NumOfEdges;
   NumOfFaces = mesh.NumOfFaces;

   meshgen = mesh.meshgen;
   mesh_geoms = mesh.mesh_geoms;

   // Create the new Mesh instance without a record of its refinement history
   sequence = 0;
   last_operation = Mesh::NONE;

   // Duplicate the elements
   elements.SetSize(NumOfElements);
   for (int i = 0; i < NumOfElements; i++)
   {
      elements[i] = mesh.elements[i]->Duplicate(this);
   }

   // Copy the vertices
   mesh.vertices.Copy(vertices);

   // Duplicate the boundary
   boundary.SetSize(NumOfBdrElements);
   for (int i = 0; i < NumOfBdrElements; i++)
   {
      boundary[i] = mesh.boundary[i]->Duplicate(this);
   }

   // Copy the element-to-face Table, el_to_face
   el_to_face = (mesh.el_to_face) ? new Table(*mesh.el_to_face) : NULL;

   // Copy the boundary-to-face Array, be_to_face.
   mesh.be_to_face.Copy(be_to_face);

   // Copy the element-to-edge Table, el_to_edge
   el_to_edge = (mesh.el_to_edge) ? new Table(*mesh.el_to_edge) : NULL;

   // Copy the boudary-to-edge Table, bel_to_edge (3D)
   bel_to_edge = (mesh.bel_to_edge) ? new Table(*mesh.bel_to_edge) : NULL;

   // Copy the boudary-to-edge Array, be_to_edge (2D)
   mesh.be_to_edge.Copy(be_to_edge);

   // Duplicate the faces and faces_info.
   faces.SetSize(mesh.faces.Size());
   for (int i = 0; i < faces.Size(); i++)
   {
      Element *face = mesh.faces[i]; // in 1D the faces are NULL
      faces[i] = (face) ? face->Duplicate(this) : NULL;
   }
   mesh.faces_info.Copy(faces_info);
   mesh.nc_faces_info.Copy(nc_faces_info);

   // Do NOT copy the element-to-element Table, el_to_el
   el_to_el = NULL;

   // Do NOT copy the face-to-edge Table, face_edge
   face_edge = NULL;

   // Copy the edge-to-vertex Table, edge_vertex
   edge_vertex = (mesh.edge_vertex) ? new Table(*mesh.edge_vertex) : NULL;

   // Copy the attributes and bdr_attributes
   mesh.attributes.Copy(attributes);
   mesh.bdr_attributes.Copy(bdr_attributes);

   // Deep copy the NURBSExtension.
#ifdef MFEM_USE_MPI
   ParNURBSExtension *pNURBSext =
      dynamic_cast<ParNURBSExtension *>(mesh.NURBSext);
   if (pNURBSext)
   {
      NURBSext = new ParNURBSExtension(*pNURBSext);
   }
   else
#endif
   {
      NURBSext = mesh.NURBSext ? new NURBSExtension(*mesh.NURBSext) : NULL;
   }

   // Deep copy the NCMesh.
#ifdef MFEM_USE_MPI
   if (dynamic_cast<const ParMesh*>(&mesh))
   {
      ncmesh = NULL; // skip; will be done in ParMesh copy ctor
   }
   else
#endif
   {
      ncmesh = mesh.ncmesh ? new NCMesh(*mesh.ncmesh) : NULL;
   }

   // Duplicate the Nodes, including the FiniteElementCollection and the
   // FiniteElementSpace
   if (mesh.Nodes && copy_nodes)
   {
      FiniteElementSpace *fes = mesh.Nodes->FESpace();
      const FiniteElementCollection *fec = fes->FEColl();
      FiniteElementCollection *fec_copy =
         FiniteElementCollection::New(fec->Name());
      FiniteElementSpace *fes_copy =
         new FiniteElementSpace(*fes, this, fec_copy);
      Nodes = new GridFunction(fes_copy);
      Nodes->MakeOwner(fec_copy);
      *Nodes = *mesh.Nodes;
      own_nodes = 1;
   }
   else
   {
      Nodes = mesh.Nodes;
      own_nodes = 0;
   }
}

Mesh::Mesh(const char *filename, int generate_edges, int refine,
           bool fix_orientation)
{
   // Initialization as in the default constructor
   SetEmpty();

   named_ifgzstream imesh(filename);
   if (!imesh)
   {
      // Abort with an error message.
      MFEM_ABORT("Mesh file not found: " << filename << '\n');
   }
   else
   {
      Load(imesh, generate_edges, refine, fix_orientation);
   }
}

Mesh::Mesh(std::istream &input, int generate_edges, int refine,
           bool fix_orientation)
{
   SetEmpty();
   Load(input, generate_edges, refine, fix_orientation);
}

void Mesh::ChangeVertexDataOwnership(double *vertex_data, int len_vertex_data,
                                     bool zerocopy)
{
   // A dimension of 3 is now required since we use mfem::Vertex objects as PODs
   // and these object have a hardcoded double[3] entry
   MFEM_VERIFY(len_vertex_data >= NumOfVertices * 3,
               "Not enough vertices in external array : "
               "len_vertex_data = "<< len_vertex_data << ", "
               "NumOfVertices * 3 = " << NumOfVertices * 3);
   // Allow multiple calls to this method with the same vertex_data
   if (vertex_data == (double *)(vertices.GetData()))
   {
      MFEM_ASSERT(!vertices.OwnsData(), "invalid ownership");
      return;
   }
   if (!zerocopy)
   {
      memcpy(vertex_data, vertices.GetData(),
             NumOfVertices * 3 * sizeof(double));
   }
   // Vertex is POD double[3]
   vertices.MakeRef(reinterpret_cast<Vertex*>(vertex_data), NumOfVertices);
}

Mesh::Mesh(double *_vertices, int num_vertices,
           int *element_indices, Geometry::Type element_type,
           int *element_attributes, int num_elements,
           int *boundary_indices, Geometry::Type boundary_type,
           int *boundary_attributes, int num_boundary_elements,
           int dimension, int space_dimension)
{
   if (space_dimension == -1)
   {
      space_dimension = dimension;
   }

   InitMesh(dimension, space_dimension, /*num_vertices*/ 0, num_elements,
            num_boundary_elements);

   int element_index_stride = Geometry::NumVerts[element_type];
   int boundary_index_stride = num_boundary_elements > 0 ?
                               Geometry::NumVerts[boundary_type] : 0;

   // assuming Vertex is POD
   vertices.MakeRef(reinterpret_cast<Vertex*>(_vertices), num_vertices);
   NumOfVertices = num_vertices;

   for (int i = 0; i < num_elements; i++)
   {
      elements[i] = NewElement(element_type);
      elements[i]->SetVertices(element_indices + i * element_index_stride);
      elements[i]->SetAttribute(element_attributes[i]);
   }
   NumOfElements = num_elements;

   for (int i = 0; i < num_boundary_elements; i++)
   {
      boundary[i] = NewElement(boundary_type);
      boundary[i]->SetVertices(boundary_indices + i * boundary_index_stride);
      boundary[i]->SetAttribute(boundary_attributes[i]);
   }
   NumOfBdrElements = num_boundary_elements;

   FinalizeTopology();
}

Element *Mesh::NewElement(int geom)
{
   switch (geom)
   {
      case Geometry::POINT:     return (new Point);
      case Geometry::SEGMENT:   return (new Segment);
      case Geometry::TRIANGLE:  return (new Triangle);
      case Geometry::SQUARE:    return (new Quadrilateral);
      case Geometry::TETRAHEDRON:
#ifdef MFEM_USE_MEMALLOC
         return TetMemory.Alloc();
#else
         return (new Tetrahedron);
#endif
      case Geometry::CUBE:      return (new Hexahedron);
      case Geometry::PRISM:     return (new Wedge);
      default:
         MFEM_ABORT("invalid Geometry::Type, geom = " << geom);
   }

   return NULL;
}

Element *Mesh::ReadElementWithoutAttr(std::istream &input)
{
   int geom, nv, *v;
   Element *el;

   input >> geom;
   el = NewElement(geom);
   MFEM_VERIFY(el, "Unsupported element type: " << geom);
   nv = el->GetNVertices();
   v  = el->GetVertices();
   for (int i = 0; i < nv; i++)
   {
      input >> v[i];
   }

   return el;
}

void Mesh::PrintElementWithoutAttr(const Element *el, std::ostream &out)
{
   out << el->GetGeometryType();
   const int nv = el->GetNVertices();
   const int *v = el->GetVertices();
   for (int j = 0; j < nv; j++)
   {
      out << ' ' << v[j];
   }
   out << '\n';
}

Element *Mesh::ReadElement(std::istream &input)
{
   int attr;
   Element *el;

   input >> attr;
   el = ReadElementWithoutAttr(input);
   el->SetAttribute(attr);

   return el;
}

void Mesh::PrintElement(const Element *el, std::ostream &out)
{
   out << el->GetAttribute() << ' ';
   PrintElementWithoutAttr(el, out);
}

void Mesh::SetMeshGen()
{
   meshgen = mesh_geoms = 0;
   for (int i = 0; i < NumOfElements; i++)
   {
      const Element::Type type = GetElement(i)->GetType();
      switch (type)
      {
         case Element::TETRAHEDRON:
            mesh_geoms |= (1 << Geometry::TETRAHEDRON);
         case Element::TRIANGLE:
            mesh_geoms |= (1 << Geometry::TRIANGLE);
         case Element::SEGMENT:
            mesh_geoms |= (1 << Geometry::SEGMENT);
         case Element::POINT:
            mesh_geoms |= (1 << Geometry::POINT);
            meshgen |= 1;
            break;

         case Element::HEXAHEDRON:
            mesh_geoms |= (1 << Geometry::CUBE);
         case Element::QUADRILATERAL:
            mesh_geoms |= (1 << Geometry::SQUARE);
            mesh_geoms |= (1 << Geometry::SEGMENT);
            mesh_geoms |= (1 << Geometry::POINT);
            meshgen |= 2;
            break;

         case Element::WEDGE:
            mesh_geoms |= (1 << Geometry::PRISM);
            mesh_geoms |= (1 << Geometry::SQUARE);
            mesh_geoms |= (1 << Geometry::TRIANGLE);
            mesh_geoms |= (1 << Geometry::SEGMENT);
            mesh_geoms |= (1 << Geometry::POINT);
            meshgen |= 4;
            break;

         default:
            MFEM_ABORT("invalid element type: " << type);
            break;
      }
   }
}

void Mesh::Loader(std::istream &input, int generate_edges,
                  std::string parse_tag)
{
   int curved = 0, read_gf = 1;
   bool finalize_topo = true;

   if (!input)
   {
      MFEM_ABORT("Input stream is not open");
   }

   Clear();

   string mesh_type;
   input >> ws;
   getline(input, mesh_type);
   filter_dos(mesh_type);

   // MFEM's native mesh formats
   bool mfem_v10 = (mesh_type == "MFEM mesh v1.0");
   bool mfem_v11 = (mesh_type == "MFEM mesh v1.1");
   bool mfem_v12 = (mesh_type == "MFEM mesh v1.2");
   if (mfem_v10 || mfem_v11 || mfem_v12) // MFEM's own mesh formats
   {
      // Formats mfem_v12 and newer have a tag indicating the end of the mesh
      // section in the stream. A user provided parse tag can also be provided
      // via the arguments. For example, if this is called from parallel mesh
      // object, it can indicate to read until parallel mesh section begins.
      if ( mfem_v12 && parse_tag.empty() )
      {
         parse_tag = "mfem_mesh_end";
      }
      ReadMFEMMesh(input, mfem_v11, curved);
   }
   else if (mesh_type == "linemesh") // 1D mesh
   {
      ReadLineMesh(input);
   }
   else if (mesh_type == "areamesh2" || mesh_type == "curved_areamesh2")
   {
      if (mesh_type == "curved_areamesh2")
      {
         curved = 1;
      }
      ReadNetgen2DMesh(input, curved);
   }
   else if (mesh_type == "NETGEN" || mesh_type == "NETGEN_Neutral_Format")
   {
      ReadNetgen3DMesh(input);
   }
   else if (mesh_type == "TrueGrid")
   {
      ReadTrueGridMesh(input);
   }
   else if (mesh_type == "# vtk DataFile Version 3.0" ||
            mesh_type == "# vtk DataFile Version 2.0") // VTK
   {
      ReadVTKMesh(input, curved, read_gf, finalize_topo);
   }
   else if (mesh_type == "MFEM NURBS mesh v1.0")
   {
      ReadNURBSMesh(input, curved, read_gf);
   }
   else if (mesh_type == "MFEM INLINE mesh v1.0")
   {
      ReadInlineMesh(input, generate_edges);
      return; // done with inline mesh construction
   }
   else if (mesh_type == "$MeshFormat") // Gmsh
   {
      ReadGmshMesh(input);
   }
   else if
   ((mesh_type.size() > 2 &&
     mesh_type[0] == 'C' && mesh_type[1] == 'D' && mesh_type[2] == 'F') ||
    (mesh_type.size() > 3 &&
     mesh_type[1] == 'H' && mesh_type[2] == 'D' && mesh_type[3] == 'F'))
   {
      named_ifgzstream *mesh_input = dynamic_cast<named_ifgzstream *>(&input);
      if (mesh_input)
      {
#ifdef MFEM_USE_NETCDF
         ReadCubit(mesh_input->filename, curved, read_gf);
#else
         MFEM_ABORT("NetCDF support requires configuration with"
                    " MFEM_USE_NETCDF=YES");
         return;
#endif
      }
      else
      {
         MFEM_ABORT("Can not determine Cubit mesh filename!"
                    " Use mfem::named_ifgzstream for input.");
         return;
      }
   }
   else
   {
      MFEM_ABORT("Unknown input mesh format: " << mesh_type);
      return;
   }

   // at this point the following should be defined:
   //  1) Dim
   //  2) NumOfElements, elements
   //  3) NumOfBdrElements, boundary
   //  4) NumOfVertices, with allocated space in vertices
   //  5) curved
   //  5a) if curved == 0, vertices must be defined
   //  5b) if curved != 0 and read_gf != 0,
   //         'input' must point to a GridFunction
   //  5c) if curved != 0 and read_gf == 0,
   //         vertices and Nodes must be defined
   // optional:
   //  1) el_to_edge may be allocated (as in the case of P2 VTK meshes)
   //  2) ncmesh may be allocated

   // FinalizeTopology() will:
   // - assume that generate_edges is true
   // - assume that refine is false
   // - does not check the orientation of regular and boundary elements
   if (finalize_topo)
   {
      FinalizeTopology();
   }

   if (curved && read_gf)
   {
      Nodes = new GridFunction(this, input);
      own_nodes = 1;
      spaceDim = Nodes->VectorDim();
      if (ncmesh) { ncmesh->spaceDim = spaceDim; }
      // Set the 'vertices' from the 'Nodes'
      for (int i = 0; i < spaceDim; i++)
      {
         Vector vert_val;
         Nodes->GetNodalValues(vert_val, i+1);
         for (int j = 0; j < NumOfVertices; j++)
         {
            vertices[j](i) = vert_val(j);
         }
      }
   }

   // If a parse tag was supplied, keep reading the stream until the tag is
   // encountered.
   if (mfem_v12)
   {
      string line;
      do
      {
         skip_comment_lines(input, '#');
         MFEM_VERIFY(input.good(), "Required mesh-end tag not found");
         getline(input, line);
         filter_dos(line);
         // mfem v1.2 may not have parse_tag in it, e.g. if trying to read a
         // serial mfem v1.2 mesh as parallel with "mfem_serial_mesh_end" as
         // parse_tag. That's why, regardless of parse_tag, we stop reading if
         // we find "mfem_mesh_end" which is required by mfem v1.2 format.
         if (line == "mfem_mesh_end") { break; }
      }
      while (line != parse_tag);
   }

   // Finalize(...) should be called after this, if needed.
}

Mesh::Mesh(Mesh *mesh_array[], int num_pieces)
{
   int      i, j, ie, ib, iv, *v, nv;
   Element *el;
   Mesh    *m;

   SetEmpty();

   Dim = mesh_array[0]->Dimension();
   spaceDim = mesh_array[0]->SpaceDimension();

   if (mesh_array[0]->NURBSext)
   {
      // assuming the pieces form a partition of a NURBS mesh
      NURBSext = new NURBSExtension(mesh_array, num_pieces);

      NumOfVertices = NURBSext->GetNV();
      NumOfElements = NURBSext->GetNE();

      NURBSext->GetElementTopo(elements);

      // NumOfBdrElements = NURBSext->GetNBE();
      // NURBSext->GetBdrElementTopo(boundary);

      Array<int> lvert_vert, lelem_elem;

      // Here, for visualization purposes, we copy the boundary elements from
      // the individual pieces which include the interior boundaries.  This
      // creates 'boundary' array that is different from the one generated by
      // the NURBSExtension which, in particular, makes the boundary-dof table
      // invalid. This, in turn, causes GetBdrElementTransformation to not
      // function properly.
      NumOfBdrElements = 0;
      for (i = 0; i < num_pieces; i++)
      {
         NumOfBdrElements += mesh_array[i]->GetNBE();
      }
      boundary.SetSize(NumOfBdrElements);
      vertices.SetSize(NumOfVertices);
      ib = 0;
      for (i = 0; i < num_pieces; i++)
      {
         m = mesh_array[i];
         m->NURBSext->GetVertexLocalToGlobal(lvert_vert);
         m->NURBSext->GetElementLocalToGlobal(lelem_elem);
         // copy the element attributes
         for (j = 0; j < m->GetNE(); j++)
         {
            elements[lelem_elem[j]]->SetAttribute(m->GetAttribute(j));
         }
         // copy the boundary
         for (j = 0; j < m->GetNBE(); j++)
         {
            el = m->GetBdrElement(j)->Duplicate(this);
            v  = el->GetVertices();
            nv = el->GetNVertices();
            for (int k = 0; k < nv; k++)
            {
               v[k] = lvert_vert[v[k]];
            }
            boundary[ib++] = el;
         }
         // copy the vertices
         for (j = 0; j < m->GetNV(); j++)
         {
            vertices[lvert_vert[j]].SetCoords(m->SpaceDimension(),
                                              m->GetVertex(j));
         }
      }
   }
   else // not a NURBS mesh
   {
      NumOfElements    = 0;
      NumOfBdrElements = 0;
      NumOfVertices    = 0;
      for (i = 0; i < num_pieces; i++)
      {
         m = mesh_array[i];
         NumOfElements    += m->GetNE();
         NumOfBdrElements += m->GetNBE();
         NumOfVertices    += m->GetNV();
      }
      elements.SetSize(NumOfElements);
      boundary.SetSize(NumOfBdrElements);
      vertices.SetSize(NumOfVertices);
      ie = ib = iv = 0;
      for (i = 0; i < num_pieces; i++)
      {
         m = mesh_array[i];
         // copy the elements
         for (j = 0; j < m->GetNE(); j++)
         {
            el = m->GetElement(j)->Duplicate(this);
            v  = el->GetVertices();
            nv = el->GetNVertices();
            for (int k = 0; k < nv; k++)
            {
               v[k] += iv;
            }
            elements[ie++] = el;
         }
         // copy the boundary elements
         for (j = 0; j < m->GetNBE(); j++)
         {
            el = m->GetBdrElement(j)->Duplicate(this);
            v  = el->GetVertices();
            nv = el->GetNVertices();
            for (int k = 0; k < nv; k++)
            {
               v[k] += iv;
            }
            boundary[ib++] = el;
         }
         // copy the vertices
         for (j = 0; j < m->GetNV(); j++)
         {
            vertices[iv++].SetCoords(m->SpaceDimension(), m->GetVertex(j));
         }
      }
   }

   FinalizeTopology();

   // copy the nodes (curvilinear meshes)
   GridFunction *g = mesh_array[0]->GetNodes();
   if (g)
   {
      Array<GridFunction *> gf_array(num_pieces);
      for (i = 0; i < num_pieces; i++)
      {
         gf_array[i] = mesh_array[i]->GetNodes();
      }
      Nodes = new GridFunction(this, gf_array, num_pieces);
      own_nodes = 1;
   }

#ifdef MFEM_DEBUG
   CheckElementOrientation(false);
   CheckBdrElementOrientation(false);
#endif
}

Mesh::Mesh(Mesh *orig_mesh, int ref_factor, int ref_type)
{
   Dim = orig_mesh->Dimension();
   MFEM_VERIFY(ref_factor >= 1, "the refinement factor must be >= 1");
   MFEM_VERIFY(ref_type == BasisType::ClosedUniform ||
               ref_type == BasisType::GaussLobatto, "invalid refinement type");
   MFEM_VERIFY(Dim == 1 || Dim == 2 || Dim == 3,
               "only implemented for Segment, Quadrilateral and Hexahedron "
               "elements in 1D/2D/3D");
   MFEM_VERIFY(orig_mesh->GetNumGeometries(Dim) <= 1,
               "meshes with mixed elements are not supported");

   // Construct a scalar H1 FE space of order ref_factor and use its dofs as
   // the indices of the new, refined vertices.
   H1_FECollection rfec(ref_factor, Dim, ref_type);
   FiniteElementSpace rfes(orig_mesh, &rfec);

   int r_bndr_factor = pow(ref_factor, Dim - 1);
   int r_elem_factor = ref_factor * r_bndr_factor;

   int r_num_vert = rfes.GetNDofs();
   int r_num_elem = orig_mesh->GetNE() * r_elem_factor;
   int r_num_bndr = orig_mesh->GetNBE() * r_bndr_factor;

   InitMesh(Dim, orig_mesh->SpaceDimension(), r_num_vert, r_num_elem,
            r_num_bndr);

   // Set the number of vertices, set the actual coordinates later
   NumOfVertices = r_num_vert;
   // Add refined elements and set vertex coordinates
   Array<int> rdofs;
   DenseMatrix phys_pts;
   int max_nv = 0;

   DenseMatrix node_coordinates(spaceDim*pow(2, Dim), r_num_elem);
   H1_FECollection vertex_fec(1, Dim);

   for (int el = 0; el < orig_mesh->GetNE(); el++)
   {
      Geometry::Type geom = orig_mesh->GetElementBaseGeometry(el);
      int attrib = orig_mesh->GetAttribute(el);
      int nvert = Geometry::NumVerts[geom];
      RefinedGeometry &RG = *GlobGeometryRefiner.Refine(geom, ref_factor);

      max_nv = std::max(max_nv, nvert);
      rfes.GetElementDofs(el, rdofs);
      MFEM_ASSERT(rdofs.Size() == RG.RefPts.Size(), "");
      const FiniteElement *rfe = rfes.GetFE(el);
      orig_mesh->GetElementTransformation(el)->Transform(rfe->GetNodes(),
                                                         phys_pts);
      const int *c2h_map = rfec.GetDofMap(geom);
      const int *vertex_map = vertex_fec.GetDofMap(geom);
      for (int i = 0; i < phys_pts.Width(); i++)
      {
         vertices[rdofs[i]].SetCoords(spaceDim, phys_pts.GetColumn(i));
      }
      for (int j = 0; j < RG.RefGeoms.Size()/nvert; j++)
      {
         Element *elem = NewElement(geom);
         elem->SetAttribute(attrib);
         int *v = elem->GetVertices();
         for (int k = 0; k < nvert; k++)
         {
            int cid = RG.RefGeoms[k+nvert*j]; // local Cartesian index
            v[k] = rdofs[c2h_map[cid]];
         }
         for (int k = 0; k < nvert; k++)
         {
            for (int j = 0; j < spaceDim; ++j)
            {
               node_coordinates(k*spaceDim + j, NumOfElements)
                  = vertices[v[vertex_map[k]]](j);
            }
         }
         AddElement(elem);
      }
   }

   SetCurvature(1, true, spaceDim);
   Vector node_coordinates_vec(
      node_coordinates.Data(),
      node_coordinates.Width()*node_coordinates.Height());
   SetNodes(node_coordinates_vec);

   // Add refined boundary elements
   for (int el = 0; el < orig_mesh->GetNBE(); el++)
   {
      Geometry::Type geom = orig_mesh->GetBdrElementBaseGeometry(el);
      int attrib = orig_mesh->GetBdrAttribute(el);
      int nvert = Geometry::NumVerts[geom];
      RefinedGeometry &RG = *GlobGeometryRefiner.Refine(geom, ref_factor);

      rfes.GetBdrElementDofs(el, rdofs);
      MFEM_ASSERT(rdofs.Size() == RG.RefPts.Size(), "");
      if (Dim == 1)
      {
         // Dim == 1 is a special case because the boundary elements are
         // zero-dimensional points, and therefore don't have a DofMap
         for (int j = 0; j < RG.RefGeoms.Size()/nvert; j++)
         {
            Element *elem = NewElement(geom);
            elem->SetAttribute(attrib);
            int *v = elem->GetVertices();
            v[0] = rdofs[RG.RefGeoms[nvert*j]];
            AddBdrElement(elem);
         }
      }
      else
      {
         const int *c2h_map = rfec.GetDofMap(geom);
         for (int j = 0; j < RG.RefGeoms.Size()/nvert; j++)
         {
            Element *elem = NewElement(geom);
            elem->SetAttribute(attrib);
            int *v = elem->GetVertices();
            for (int k = 0; k < nvert; k++)
            {
               int cid = RG.RefGeoms[k+nvert*j]; // local Cartesian index
               v[k] = rdofs[c2h_map[cid]];
            }
            AddBdrElement(elem);
         }
      }
   }

   FinalizeTopology(false);
   sequence = orig_mesh->GetSequence() + 1;
   last_operation = Mesh::REFINE;

   // Setup the data for the coarse-fine refinement transformations
   CoarseFineTr.embeddings.SetSize(GetNE());
   if (orig_mesh->GetNE() > 0)
   {
      const int el = 0;
      Geometry::Type geom = orig_mesh->GetElementBaseGeometry(el);
      CoarseFineTr.point_matrices[geom].SetSize(Dim, max_nv, r_elem_factor);
      int nvert = Geometry::NumVerts[geom];
      RefinedGeometry &RG = *GlobGeometryRefiner.Refine(geom, ref_factor);
      const int *c2h_map = rfec.GetDofMap(geom);
      const IntegrationRule &r_nodes = rfes.GetFE(el)->GetNodes();
      for (int j = 0; j < RG.RefGeoms.Size()/nvert; j++)
      {
         DenseMatrix &Pj = CoarseFineTr.point_matrices[geom](j);
         for (int k = 0; k < nvert; k++)
         {
            int cid = RG.RefGeoms[k+nvert*j]; // local Cartesian index
            const IntegrationPoint &ip = r_nodes.IntPoint(c2h_map[cid]);
            ip.Get(Pj.GetColumn(k), Dim);
         }
      }
   }
   for (int el = 0; el < GetNE(); el++)
   {
      Embedding &emb = CoarseFineTr.embeddings[el];
      emb.parent = el / r_elem_factor;
      emb.matrix = el % r_elem_factor;
   }

   MFEM_ASSERT(CheckElementOrientation(false) == 0, "");
   MFEM_ASSERT(CheckBdrElementOrientation(false) == 0, "");
}

void Mesh::KnotInsert(Array<KnotVector *> &kv)
{
   if (NURBSext == NULL)
   {
      mfem_error("Mesh::KnotInsert : Not a NURBS mesh!");
   }

   if (kv.Size() != NURBSext->GetNKV())
   {
      mfem_error("Mesh::KnotInsert : KnotVector array size mismatch!");
   }

   NURBSext->ConvertToPatches(*Nodes);

   NURBSext->KnotInsert(kv);

   last_operation = Mesh::NONE; // FiniteElementSpace::Update is not supported
   sequence++;

   UpdateNURBS();
}

void Mesh::KnotInsert(Array<Vector *> &kv)
{
   if (NURBSext == NULL)
   {
      mfem_error("Mesh::KnotInsert : Not a NURBS mesh!");
   }

   if (kv.Size() != NURBSext->GetNKV())
   {
      mfem_error("Mesh::KnotInsert : KnotVector array size mismatch!");
   }

   NURBSext->ConvertToPatches(*Nodes);

   NURBSext->KnotInsert(kv);

   last_operation = Mesh::NONE; // FiniteElementSpace::Update is not supported
   sequence++;

   UpdateNURBS();
}

void Mesh::NURBSUniformRefinement()
{
   // do not check for NURBSext since this method is protected
   NURBSext->ConvertToPatches(*Nodes);

   NURBSext->UniformRefinement();

   last_operation = Mesh::NONE; // FiniteElementSpace::Update is not supported
   sequence++;

   UpdateNURBS();
}

void Mesh::DegreeElevate(int rel_degree, int degree)
{
   if (NURBSext == NULL)
   {
      mfem_error("Mesh::DegreeElevate : Not a NURBS mesh!");
   }

   NURBSext->ConvertToPatches(*Nodes);

   NURBSext->DegreeElevate(rel_degree, degree);

   last_operation = Mesh::NONE; // FiniteElementSpace::Update is not supported
   sequence++;

   UpdateNURBS();
}

void Mesh::UpdateNURBS()
{
   NURBSext->SetKnotsFromPatches();

   Dim = NURBSext->Dimension();
   spaceDim = Dim;

   if (NumOfElements != NURBSext->GetNE())
   {
      for (int i = 0; i < elements.Size(); i++)
      {
         FreeElement(elements[i]);
      }
      NumOfElements = NURBSext->GetNE();
      NURBSext->GetElementTopo(elements);
   }

   if (NumOfBdrElements != NURBSext->GetNBE())
   {
      for (int i = 0; i < boundary.Size(); i++)
      {
         FreeElement(boundary[i]);
      }
      NumOfBdrElements = NURBSext->GetNBE();
      NURBSext->GetBdrElementTopo(boundary);
   }

   Nodes->FESpace()->Update();
   Nodes->Update();
   NURBSext->SetCoordsFromPatches(*Nodes);

   if (NumOfVertices != NURBSext->GetNV())
   {
      NumOfVertices = NURBSext->GetNV();
      vertices.SetSize(NumOfVertices);
      int vd = Nodes->VectorDim();
      for (int i = 0; i < vd; i++)
      {
         Vector vert_val;
         Nodes->GetNodalValues(vert_val, i+1);
         for (int j = 0; j < NumOfVertices; j++)
         {
            vertices[j](i) = vert_val(j);
         }
      }
   }

   if (el_to_edge)
   {
      NumOfEdges = GetElementToEdgeTable(*el_to_edge, be_to_edge);
      if (Dim == 2)
      {
         GenerateFaces();
      }
   }

   if (el_to_face)
   {
      GetElementToFaceTable();
      GenerateFaces();
   }
}

void Mesh::LoadPatchTopo(std::istream &input, Array<int> &edge_to_knot)
{
   SetEmpty();

   // Read MFEM NURBS mesh v1.0 format
   string ident;

   skip_comment_lines(input, '#');

   input >> ident; // 'dimension'
   input >> Dim;
   spaceDim = Dim;

   skip_comment_lines(input, '#');

   input >> ident; // 'elements'
   input >> NumOfElements;
   elements.SetSize(NumOfElements);
   for (int j = 0; j < NumOfElements; j++)
   {
      elements[j] = ReadElement(input);
   }

   skip_comment_lines(input, '#');

   input >> ident; // 'boundary'
   input >> NumOfBdrElements;
   boundary.SetSize(NumOfBdrElements);
   for (int j = 0; j < NumOfBdrElements; j++)
   {
      boundary[j] = ReadElement(input);
   }

   skip_comment_lines(input, '#');

   input >> ident; // 'edges'
   input >> NumOfEdges;
   edge_vertex = new Table(NumOfEdges, 2);
   edge_to_knot.SetSize(NumOfEdges);
   for (int j = 0; j < NumOfEdges; j++)
   {
      int *v = edge_vertex->GetRow(j);
      input >> edge_to_knot[j] >> v[0] >> v[1];
      if (v[0] > v[1])
      {
         edge_to_knot[j] = -1 - edge_to_knot[j];
      }
   }

   skip_comment_lines(input, '#');

   input >> ident; // 'vertices'
   input >> NumOfVertices;
   vertices.SetSize(0);

   FinalizeTopology();
   CheckBdrElementOrientation(); // check and fix boundary element orientation
}

void XYZ_VectorFunction(const Vector &p, Vector &v)
{
   if (p.Size() >= v.Size())
   {
      for (int d = 0; d < v.Size(); d++)
      {
         v(d) = p(d);
      }
   }
   else
   {
      int d;
      for (d = 0; d < p.Size(); d++)
      {
         v(d) = p(d);
      }
      for ( ; d < v.Size(); d++)
      {
         v(d) = 0.0;
      }
   }
}

void Mesh::GetNodes(GridFunction &nodes) const
{
   if (Nodes == NULL || Nodes->FESpace() != nodes.FESpace())
   {
      const int newSpaceDim = nodes.FESpace()->GetVDim();
      VectorFunctionCoefficient xyz(newSpaceDim, XYZ_VectorFunction);
      nodes.ProjectCoefficient(xyz);
   }
   else
   {
      nodes = *Nodes;
   }
}

void Mesh::SetNodalFESpace(FiniteElementSpace *nfes)
{
   GridFunction *nodes = new GridFunction(nfes);
   SetNodalGridFunction(nodes, true);
}

void Mesh::EnsureNodes()
{
   if (Nodes) { return; }
   SetCurvature(1, false, -1, Ordering::byVDIM);
}

void Mesh::SetNodalGridFunction(GridFunction *nodes, bool make_owner)
{
   GetNodes(*nodes);
   NewNodes(*nodes, make_owner);
}

const FiniteElementSpace *Mesh::GetNodalFESpace() const
{
   return ((Nodes) ? Nodes->FESpace() : NULL);
}

void Mesh::SetCurvature(int order, bool discont, int space_dim, int ordering)
{
   space_dim = (space_dim == -1) ? spaceDim : space_dim;
   FiniteElementCollection* nfec;
   if (discont)
   {
      const int type = 1; // Gauss-Lobatto points
      nfec = new L2_FECollection(order, Dim, type);
   }
   else
   {
      nfec = new H1_FECollection(order, Dim);
   }
   FiniteElementSpace* nfes = new FiniteElementSpace(this, nfec, space_dim,
                                                     ordering);
   SetNodalFESpace(nfes);
   Nodes->MakeOwner(nfec);
}

int Mesh::GetNumFaces() const
{
   switch (Dim)
   {
      case 1: return GetNV();
      case 2: return GetNEdges();
      case 3: return GetNFaces();
   }
   return 0;
}

#if (!defined(MFEM_USE_MPI) || defined(MFEM_DEBUG))
static const char *fixed_or_not[] = { "fixed", "NOT FIXED" };
#endif

int Mesh::CheckElementOrientation(bool fix_it)
{
   int i, j, k, wo = 0, fo = 0, *vi = 0;
   double *v[4];

   if (Dim == 2 && spaceDim == 2)
   {
      DenseMatrix J(2, 2);

      for (i = 0; i < NumOfElements; i++)
      {
         if (Nodes == NULL)
         {
            vi = elements[i]->GetVertices();
            for (j = 0; j < 3; j++)
            {
               v[j] = vertices[vi[j]]();
            }
            for (j = 0; j < 2; j++)
               for (k = 0; k < 2; k++)
               {
                  J(j, k) = v[j+1][k] - v[0][k];
               }
         }
         else
         {
            // only check the Jacobian at the center of the element
            GetElementJacobian(i, J);
         }
         if (J.Det() < 0.0)
         {
            if (fix_it)
            {
               switch (GetElementType(i))
               {
                  case Element::TRIANGLE:
                     mfem::Swap(vi[0], vi[1]);
                     break;
                  case Element::QUADRILATERAL:
                     mfem::Swap(vi[1], vi[3]);
                     break;
                  default:
                     MFEM_ABORT("Invalid 2D element type \""
                                << GetElementType(i) << "\"");
                     break;
               }
               fo++;
            }
            wo++;
         }
      }
   }

   if (Dim == 3)
   {
      DenseMatrix J(3, 3);

      for (i = 0; i < NumOfElements; i++)
      {
         vi = elements[i]->GetVertices();
         switch (GetElementType(i))
         {
            case Element::TETRAHEDRON:
               if (Nodes == NULL)
               {
                  for (j = 0; j < 4; j++)
                  {
                     v[j] = vertices[vi[j]]();
                  }
                  for (j = 0; j < 3; j++)
                     for (k = 0; k < 3; k++)
                     {
                        J(j, k) = v[j+1][k] - v[0][k];
                     }
               }
               else
               {
                  // only check the Jacobian at the center of the element
                  GetElementJacobian(i, J);
               }
               if (J.Det() < 0.0)
               {
                  wo++;
                  if (fix_it)
                  {
                     mfem::Swap(vi[0], vi[1]);
                     fo++;
                  }
               }
               break;

            case Element::WEDGE:
               // only check the Jacobian at the center of the element
               GetElementJacobian(i, J);
               if (J.Det() < 0.0)
               {
                  wo++;
                  if (fix_it)
                  {
                     // how?
                  }
               }
               break;

            case Element::HEXAHEDRON:
               // only check the Jacobian at the center of the element
               GetElementJacobian(i, J);
               if (J.Det() < 0.0)
               {
                  wo++;
                  if (fix_it)
                  {
                     // how?
                  }
               }
               break;

            default:
               MFEM_ABORT("Invalid 3D element type \""
                          << GetElementType(i) << "\"");
               break;
         }
      }
   }
#if (!defined(MFEM_USE_MPI) || defined(MFEM_DEBUG))
   if (wo > 0)
      mfem::out << "Elements with wrong orientation: " << wo << " / "
                << NumOfElements << " (" << fixed_or_not[(wo == fo) ? 0 : 1]
                << ")" << endl;
#endif
   return wo;
}

int Mesh::GetTriOrientation(const int *base, const int *test)
{
   // Static method.
   // This function computes the index 'j' of the permutation that transforms
   // test into base: test[tri_orientation[j][i]]=base[i].
   // tri_orientation = Geometry::Constants<Geometry::TRIANGLE>::Orient
   int orient;

   if (test[0] == base[0])
      if (test[1] == base[1])
      {
         orient = 0;   //  (0, 1, 2)
      }
      else
      {
         orient = 5;   //  (0, 2, 1)
      }
   else if (test[0] == base[1])
      if (test[1] == base[0])
      {
         orient = 1;   //  (1, 0, 2)
      }
      else
      {
         orient = 2;   //  (1, 2, 0)
      }
   else // test[0] == base[2]
      if (test[1] == base[0])
      {
         orient = 4;   //  (2, 0, 1)
      }
      else
      {
         orient = 3;   //  (2, 1, 0)
      }

#ifdef MFEM_DEBUG
   const int *aor = tri_t::Orient[orient];
   for (int j = 0; j < 3; j++)
      if (test[aor[j]] != base[j])
      {
         mfem_error("Mesh::GetTriOrientation(...)");
      }
#endif

   return orient;
}

int Mesh::GetQuadOrientation(const int *base, const int *test)
{
   int i;

   for (i = 0; i < 4; i++)
      if (test[i] == base[0])
      {
         break;
      }

#ifdef MFEM_DEBUG
   int orient;
   if (test[(i+1)%4] == base[1])
   {
      orient = 2*i;
   }
   else
   {
      orient = 2*i+1;
   }
   const int *aor = quad_t::Orient[orient];
   for (int j = 0; j < 4; j++)
      if (test[aor[j]] != base[j])
      {
         mfem::err << "Mesh::GetQuadOrientation(...)" << endl;
         mfem::err << " base = [";
         for (int k = 0; k < 4; k++)
         {
            mfem::err << " " << base[k];
         }
         mfem::err << " ]\n test = [";
         for (int k = 0; k < 4; k++)
         {
            mfem::err << " " << test[k];
         }
         mfem::err << " ]" << endl;
         mfem_error();
      }
#endif

   if (test[(i+1)%4] == base[1])
   {
      return 2*i;
   }

   return 2*i+1;
}

int Mesh::CheckBdrElementOrientation(bool fix_it)
{
   int wo = 0; // count wrong orientations

   if (Dim == 2)
   {
      if (el_to_edge == NULL) // edges were not generated
      {
         el_to_edge = new Table;
         NumOfEdges = GetElementToEdgeTable(*el_to_edge, be_to_edge);
         GenerateFaces(); // 'Faces' in 2D refers to the edges
      }
      for (int i = 0; i < NumOfBdrElements; i++)
      {
         if (faces_info[be_to_edge[i]].Elem2No < 0) // boundary face
         {
            int *bv = boundary[i]->GetVertices();
            int *fv = faces[be_to_edge[i]]->GetVertices();
            if (bv[0] != fv[0])
            {
               if (fix_it)
               {
                  mfem::Swap<int>(bv[0], bv[1]);
               }
               wo++;
            }
         }
      }
   }

   if (Dim == 3)
   {
      for (int i = 0; i < NumOfBdrElements; i++)
      {
         const int fi = be_to_face[i];

         if (faces_info[fi].Elem2No >= 0) { continue; }

         // boundary face
         int *bv = boundary[i]->GetVertices();
         // Make sure the 'faces' are generated:
         MFEM_ASSERT(fi < faces.Size(), "internal error");
         const int *fv = faces[fi]->GetVertices();
         int orientation; // orientation of the bdr. elem. w.r.t. the
         // corresponding face element (that's the base)
         const Element::Type bdr_type = GetBdrElementType(i);
         switch (bdr_type)
         {
            case Element::TRIANGLE:
            {
               orientation = GetTriOrientation(fv, bv);
               break;
            }
            case Element::QUADRILATERAL:
            {
               orientation = GetQuadOrientation(fv, bv);
               break;
            }
            default:
               MFEM_ABORT("Invalid 2D boundary element type \""
                          << bdr_type << "\"");
               orientation = 0; // suppress a warning
               break;
         }

         if (orientation % 2 == 0) { continue; }
         wo++;
         if (!fix_it) { continue; }

         switch (bdr_type)
         {
            case Element::TRIANGLE:
            {
               // swap vertices 0 and 1 so that we don't change the marked edge:
               // (0,1,2) -> (1,0,2)
               mfem::Swap<int>(bv[0], bv[1]);
               if (bel_to_edge)
               {
                  int *be = bel_to_edge->GetRow(i);
                  mfem::Swap<int>(be[1], be[2]);
               }
               break;
            }
            case Element::QUADRILATERAL:
            {
               mfem::Swap<int>(bv[0], bv[2]);
               if (bel_to_edge)
               {
                  int *be = bel_to_edge->GetRow(i);
                  mfem::Swap<int>(be[0], be[1]);
                  mfem::Swap<int>(be[2], be[3]);
               }
               break;
            }
            default: // unreachable
               break;
         }
      }
   }
   // #if (!defined(MFEM_USE_MPI) || defined(MFEM_DEBUG))
#ifdef MFEM_DEBUG
   if (wo > 0)
   {
      mfem::out << "Boundary elements with wrong orientation: " << wo << " / "
                << NumOfBdrElements << " (" << fixed_or_not[fix_it ? 0 : 1]
                << ")" << endl;
   }
#endif
   return wo;
}

int Mesh::GetNumGeometries(int dim) const
{
   MFEM_ASSERT(0 <= dim && dim <= Dim, "invalid dim: " << dim);
   int num_geoms = 0;
   for (int g = Geometry::DimStart[dim]; g < Geometry::DimStart[dim+1]; g++)
   {
      if (HasGeometry(Geometry::Type(g))) { num_geoms++; }
   }
   return num_geoms;
}

void Mesh::GetGeometries(int dim, Array<Geometry::Type> &el_geoms) const
{
   MFEM_ASSERT(0 <= dim && dim <= Dim, "invalid dim: " << dim);
   el_geoms.SetSize(0);
   for (int g = Geometry::DimStart[dim]; g < Geometry::DimStart[dim+1]; g++)
   {
      if (HasGeometry(Geometry::Type(g)))
      {
         el_geoms.Append(Geometry::Type(g));
      }
   }
}

void Mesh::GetElementEdges(int i, Array<int> &edges, Array<int> &cor) const
{
   if (el_to_edge)
   {
      el_to_edge->GetRow(i, edges);
   }
   else
   {
      mfem_error("Mesh::GetElementEdges(...) element to edge table "
                 "is not generated.");
   }

   const int *v = elements[i]->GetVertices();
   const int ne = elements[i]->GetNEdges();
   cor.SetSize(ne);
   for (int j = 0; j < ne; j++)
   {
      const int *e = elements[i]->GetEdgeVertices(j);
      cor[j] = (v[e[0]] < v[e[1]]) ? (1) : (-1);
   }
}

void Mesh::GetBdrElementEdges(int i, Array<int> &edges, Array<int> &cor) const
{
   if (Dim == 2)
   {
      edges.SetSize(1);
      cor.SetSize(1);
      edges[0] = be_to_edge[i];
      const int *v = boundary[i]->GetVertices();
      cor[0] = (v[0] < v[1]) ? (1) : (-1);
   }
   else if (Dim == 3)
   {
      if (bel_to_edge)
      {
         bel_to_edge->GetRow(i, edges);
      }
      else
      {
         mfem_error("Mesh::GetBdrElementEdges(...)");
      }

      const int *v = boundary[i]->GetVertices();
      const int ne = boundary[i]->GetNEdges();
      cor.SetSize(ne);
      for (int j = 0; j < ne; j++)
      {
         const int *e = boundary[i]->GetEdgeVertices(j);
         cor[j] = (v[e[0]] < v[e[1]]) ? (1) : (-1);
      }
   }
}

void Mesh::GetFaceEdges(int i, Array<int> &edges, Array<int> &o) const
{
   if (Dim == 2)
   {
      edges.SetSize(1);
      edges[0] = i;
      o.SetSize(1);
      const int *v = faces[i]->GetVertices();
      o[0] = (v[0] < v[1]) ? (1) : (-1);
   }

   if (Dim != 3)
   {
      return;
   }

   GetFaceEdgeTable(); // generate face_edge Table (if not generated)

   face_edge->GetRow(i, edges);

   const int *v = faces[i]->GetVertices();
   const int ne = faces[i]->GetNEdges();
   o.SetSize(ne);
   for (int j = 0; j < ne; j++)
   {
      const int *e = faces[i]->GetEdgeVertices(j);
      o[j] = (v[e[0]] < v[e[1]]) ? (1) : (-1);
   }
}

void Mesh::GetEdgeVertices(int i, Array<int> &vert) const
{
   // the two vertices are sorted: vert[0] < vert[1]
   // this is consistent with the global edge orientation
   // generate edge_vertex Table (if not generated)
   if (!edge_vertex) { GetEdgeVertexTable(); }
   edge_vertex->GetRow(i, vert);
}

Table *Mesh::GetFaceEdgeTable() const
{
   if (face_edge)
   {
      return face_edge;
   }

   if (Dim != 3)
   {
      return NULL;
   }

#ifdef MFEM_DEBUG
   if (faces.Size() != NumOfFaces)
   {
      mfem_error("Mesh::GetFaceEdgeTable : faces were not generated!");
   }
#endif

   DSTable v_to_v(NumOfVertices);
   GetVertexToVertexTable(v_to_v);

   face_edge = new Table;
   GetElementArrayEdgeTable(faces, v_to_v, *face_edge);

   return (face_edge);
}

Table *Mesh::GetEdgeVertexTable() const
{
   if (edge_vertex)
   {
      return edge_vertex;
   }

   DSTable v_to_v(NumOfVertices);
   GetVertexToVertexTable(v_to_v);

   int nedges = v_to_v.NumberOfEntries();
   edge_vertex = new Table(nedges, 2);
   for (int i = 0; i < NumOfVertices; i++)
   {
      for (DSTable::RowIterator it(v_to_v, i); !it; ++it)
      {
         int j = it.Index();
         edge_vertex->Push(j, i);
         edge_vertex->Push(j, it.Column());
      }
   }
   edge_vertex->Finalize();

   return edge_vertex;
}

Table *Mesh::GetVertexToElementTable()
{
   int i, j, nv, *v;

   Table *vert_elem = new Table;

   vert_elem->MakeI(NumOfVertices);

   for (i = 0; i < NumOfElements; i++)
   {
      nv = elements[i]->GetNVertices();
      v  = elements[i]->GetVertices();
      for (j = 0; j < nv; j++)
      {
         vert_elem->AddAColumnInRow(v[j]);
      }
   }

   vert_elem->MakeJ();

   for (i = 0; i < NumOfElements; i++)
   {
      nv = elements[i]->GetNVertices();
      v  = elements[i]->GetVertices();
      for (j = 0; j < nv; j++)
      {
         vert_elem->AddConnection(v[j], i);
      }
   }

   vert_elem->ShiftUpI();

   return vert_elem;
}

Table *Mesh::GetFaceToElementTable() const
{
   Table *face_elem = new Table;

   face_elem->MakeI(faces_info.Size());

   for (int i = 0; i < faces_info.Size(); i++)
   {
      if (faces_info[i].Elem2No >= 0)
      {
         face_elem->AddColumnsInRow(i, 2);
      }
      else
      {
         face_elem->AddAColumnInRow(i);
      }
   }

   face_elem->MakeJ();

   for (int i = 0; i < faces_info.Size(); i++)
   {
      face_elem->AddConnection(i, faces_info[i].Elem1No);
      if (faces_info[i].Elem2No >= 0)
      {
         face_elem->AddConnection(i, faces_info[i].Elem2No);
      }
   }

   face_elem->ShiftUpI();

   return face_elem;
}

void Mesh::GetElementFaces(int i, Array<int> &fcs, Array<int> &cor)
const
{
   int n, j;

   if (el_to_face)
   {
      el_to_face->GetRow(i, fcs);
   }
   else
   {
      mfem_error("Mesh::GetElementFaces(...) : el_to_face not generated.");
   }

   n = fcs.Size();
   cor.SetSize(n);
   for (j = 0; j < n; j++)
      if (faces_info[fcs[j]].Elem1No == i)
      {
         cor[j] = faces_info[fcs[j]].Elem1Inf % 64;
      }
#ifdef MFEM_DEBUG
      else if (faces_info[fcs[j]].Elem2No == i)
      {
         cor[j] = faces_info[fcs[j]].Elem2Inf % 64;
      }
      else
      {
         mfem_error("Mesh::GetElementFaces(...) : 2");
      }
#else
      else
      {
         cor[j] = faces_info[fcs[j]].Elem2Inf % 64;
      }
#endif
}

void Mesh::GetBdrElementFace(int i, int *f, int *o) const
{
   const int *bv, *fv;

   *f = be_to_face[i];
   bv = boundary[i]->GetVertices();
   fv = faces[be_to_face[i]]->GetVertices();

   // find the orientation of the bdr. elem. w.r.t.
   // the corresponding face element (that's the base)
   switch (GetBdrElementType(i))
   {
      case Element::TRIANGLE:
         *o = GetTriOrientation(fv, bv);
         break;
      case Element::QUADRILATERAL:
         *o = GetQuadOrientation(fv, bv);
         break;
      default:
         mfem_error("Mesh::GetBdrElementFace(...) 2");
   }
}

int Mesh::GetBdrElementEdgeIndex(int i) const
{
   switch (Dim)
   {
      case 1: return boundary[i]->GetVertices()[0];
      case 2: return be_to_edge[i];
      case 3: return be_to_face[i];
      default: mfem_error("Mesh::GetBdrElementEdgeIndex: invalid dimension!");
   }
   return -1;
}

void Mesh::GetBdrElementAdjacentElement(int bdr_el, int &el, int &info) const
{
   int fid = GetBdrElementEdgeIndex(bdr_el);
   const FaceInfo &fi = faces_info[fid];
   MFEM_ASSERT(fi.Elem1Inf%64 == 0, "internal error"); // orientation == 0
   const int *fv = (Dim > 1) ? faces[fid]->GetVertices() : NULL;
   const int *bv = boundary[bdr_el]->GetVertices();
   int ori;
   switch (GetBdrElementBaseGeometry(bdr_el))
   {
      case Geometry::POINT:    ori = 0; break;
      case Geometry::SEGMENT:  ori = (fv[0] == bv[0]) ? 0 : 1; break;
      case Geometry::TRIANGLE: ori = GetTriOrientation(fv, bv); break;
      case Geometry::SQUARE:   ori = GetQuadOrientation(fv, bv); break;
      default: MFEM_ABORT("boundary element type not implemented"); ori = 0;
   }
   el   = fi.Elem1No;
   info = fi.Elem1Inf + ori;
}

Element::Type Mesh::GetElementType(int i) const
{
   return elements[i]->GetType();
}

Element::Type Mesh::GetBdrElementType(int i) const
{
   return boundary[i]->GetType();
}

void Mesh::GetPointMatrix(int i, DenseMatrix &pointmat) const
{
   int k, j, nv;
   const int *v;

   v  = elements[i]->GetVertices();
   nv = elements[i]->GetNVertices();

   pointmat.SetSize(spaceDim, nv);
   for (k = 0; k < spaceDim; k++)
      for (j = 0; j < nv; j++)
      {
         pointmat(k, j) = vertices[v[j]](k);
      }
}

void Mesh::GetBdrPointMatrix(int i,DenseMatrix &pointmat) const
{
   int k, j, nv;
   const int *v;

   v  = boundary[i]->GetVertices();
   nv = boundary[i]->GetNVertices();

   pointmat.SetSize(spaceDim, nv);
   for (k = 0; k < spaceDim; k++)
      for (j = 0; j < nv; j++)
      {
         pointmat(k, j) = vertices[v[j]](k);
      }
}

double Mesh::GetLength(int i, int j) const
{
   const double *vi = vertices[i]();
   const double *vj = vertices[j]();
   double length = 0.;

   for (int k = 0; k < spaceDim; k++)
   {
      length += (vi[k]-vj[k])*(vi[k]-vj[k]);
   }

   return sqrt(length);
}

// static method
void Mesh::GetElementArrayEdgeTable(const Array<Element*> &elem_array,
                                    const DSTable &v_to_v, Table &el_to_edge)
{
   el_to_edge.MakeI(elem_array.Size());
   for (int i = 0; i < elem_array.Size(); i++)
   {
      el_to_edge.AddColumnsInRow(i, elem_array[i]->GetNEdges());
   }
   el_to_edge.MakeJ();
   for (int i = 0; i < elem_array.Size(); i++)
   {
      const int *v = elem_array[i]->GetVertices();
      const int ne = elem_array[i]->GetNEdges();
      for (int j = 0; j < ne; j++)
      {
         const int *e = elem_array[i]->GetEdgeVertices(j);
         el_to_edge.AddConnection(i, v_to_v(v[e[0]], v[e[1]]));
      }
   }
   el_to_edge.ShiftUpI();
}

void Mesh::GetVertexToVertexTable(DSTable &v_to_v) const
{
   if (edge_vertex)
   {
      for (int i = 0; i < edge_vertex->Size(); i++)
      {
         const int *v = edge_vertex->GetRow(i);
         v_to_v.Push(v[0], v[1]);
      }
   }
   else
   {
      for (int i = 0; i < NumOfElements; i++)
      {
         const int *v = elements[i]->GetVertices();
         const int ne = elements[i]->GetNEdges();
         for (int j = 0; j < ne; j++)
         {
            const int *e = elements[i]->GetEdgeVertices(j);
            v_to_v.Push(v[e[0]], v[e[1]]);
         }
      }
   }
}

int Mesh::GetElementToEdgeTable(Table & e_to_f, Array<int> &be_to_f)
{
   int i, NumberOfEdges;

   DSTable v_to_v(NumOfVertices);
   GetVertexToVertexTable(v_to_v);

   NumberOfEdges = v_to_v.NumberOfEntries();

   // Fill the element to edge table
   GetElementArrayEdgeTable(elements, v_to_v, e_to_f);

   if (Dim == 2)
   {
      // Initialize the indices for the boundary elements.
      be_to_f.SetSize(NumOfBdrElements);
      for (i = 0; i < NumOfBdrElements; i++)
      {
         const int *v = boundary[i]->GetVertices();
         be_to_f[i] = v_to_v(v[0], v[1]);
      }
   }
   else if (Dim == 3)
   {
      if (bel_to_edge == NULL)
      {
         bel_to_edge = new Table;
      }
      GetElementArrayEdgeTable(boundary, v_to_v, *bel_to_edge);
   }
   else
   {
      mfem_error("1D GetElementToEdgeTable is not yet implemented.");
   }

   // Return the number of edges
   return NumberOfEdges;
}

const Table & Mesh::ElementToElementTable()
{
   if (el_to_el)
   {
      return *el_to_el;
   }

   // Note that, for ParNCMeshes, faces_info will contain also the ghost faces
   MFEM_ASSERT(faces_info.Size() >= GetNumFaces(), "faces were not generated!");

   Array<Connection> conn;
   conn.Reserve(2*faces_info.Size());

   for (int i = 0; i < faces_info.Size(); i++)
   {
      const FaceInfo &fi = faces_info[i];
      if (fi.Elem2No >= 0)
      {
         conn.Append(Connection(fi.Elem1No, fi.Elem2No));
         conn.Append(Connection(fi.Elem2No, fi.Elem1No));
      }
      else if (fi.Elem2Inf >= 0)
      {
         int nbr_elem_idx = NumOfElements - 1 - fi.Elem2No;
         conn.Append(Connection(fi.Elem1No, nbr_elem_idx));
         conn.Append(Connection(nbr_elem_idx, fi.Elem1No));
      }
   }

   conn.Sort();
   conn.Unique();
   el_to_el = new Table(NumOfElements, conn);

   return *el_to_el;
}

const Table & Mesh::ElementToFaceTable() const
{
   if (el_to_face == NULL)
   {
      mfem_error("Mesh::ElementToFaceTable()");
   }
   return *el_to_face;
}

const Table & Mesh::ElementToEdgeTable() const
{
   if (el_to_edge == NULL)
   {
      mfem_error("Mesh::ElementToEdgeTable()");
   }
   return *el_to_edge;
}

void Mesh::AddPointFaceElement(int lf, int gf, int el)
{
   if (faces_info[gf].Elem1No == -1)  // this will be elem1
   {
      // faces[gf] = new Point(&gf);
      faces_info[gf].Elem1No  = el;
      faces_info[gf].Elem1Inf = 64 * lf; // face lf with orientation 0
      faces_info[gf].Elem2No  = -1; // in case there's no other side
      faces_info[gf].Elem2Inf = -1; // face is not shared
   }
   else  //  this will be elem2
   {
      faces_info[gf].Elem2No  = el;
      faces_info[gf].Elem2Inf = 64 * lf + 1;
   }
}

void Mesh::AddSegmentFaceElement(int lf, int gf, int el, int v0, int v1)
{
   if (faces[gf] == NULL)  // this will be elem1
   {
      faces[gf] = new Segment(v0, v1);
      faces_info[gf].Elem1No  = el;
      faces_info[gf].Elem1Inf = 64 * lf; // face lf with orientation 0
      faces_info[gf].Elem2No  = -1; // in case there's no other side
      faces_info[gf].Elem2Inf = -1; // face is not shared
   }
   else  //  this will be elem2
   {
      int *v = faces[gf]->GetVertices();
      faces_info[gf].Elem2No  = el;
      if ( v[1] == v0 && v[0] == v1 )
      {
         faces_info[gf].Elem2Inf = 64 * lf + 1;
      }
      else if ( v[0] == v0 && v[1] == v1 )
      {
         // Temporarily allow even edge orientations: see the remark in
         // AddTriangleFaceElement().
         // Also, in a non-orientable surface mesh, the orientation will be even
         // for edges that connect elements with opposite orientations.
         faces_info[gf].Elem2Inf = 64 * lf;
      }
      else
      {
         MFEM_ABORT("internal error");
      }
   }
}

void Mesh::AddTriangleFaceElement(int lf, int gf, int el,
                                  int v0, int v1, int v2)
{
   if (faces[gf] == NULL)  // this will be elem1
   {
      faces[gf] = new Triangle(v0, v1, v2);
      faces_info[gf].Elem1No  = el;
      faces_info[gf].Elem1Inf = 64 * lf; // face lf with orientation 0
      faces_info[gf].Elem2No  = -1; // in case there's no other side
      faces_info[gf].Elem2Inf = -1; // face is not shared
   }
   else  //  this will be elem2
   {
      int orientation, vv[3] = { v0, v1, v2 };
      orientation = GetTriOrientation(faces[gf]->GetVertices(), vv);
      // In a valid mesh, we should have (orientation % 2 != 0), however, if
      // one of the adjacent elements has wrong orientation, both face
      // orientations can be even, until the element orientations are fixed.
      // MFEM_ASSERT(orientation % 2 != 0, "");
      faces_info[gf].Elem2No  = el;
      faces_info[gf].Elem2Inf = 64 * lf + orientation;
   }
}

void Mesh::AddQuadFaceElement(int lf, int gf, int el,
                              int v0, int v1, int v2, int v3)
{
   if (faces_info[gf].Elem1No < 0)  // this will be elem1
   {
      faces[gf] = new Quadrilateral(v0, v1, v2, v3);
      faces_info[gf].Elem1No  = el;
      faces_info[gf].Elem1Inf = 64 * lf; // face lf with orientation 0
      faces_info[gf].Elem2No  = -1; // in case there's no other side
      faces_info[gf].Elem2Inf = -1; // face is not shared
   }
   else  //  this will be elem2
   {
      int vv[4] = { v0, v1, v2, v3 };
      int oo = GetQuadOrientation(faces[gf]->GetVertices(), vv);
      // Temporarily allow even face orientations: see the remark in
      // AddTriangleFaceElement().
      // MFEM_ASSERT(oo % 2 != 0, "");
      faces_info[gf].Elem2No  = el;
      faces_info[gf].Elem2Inf = 64 * lf + oo;
   }
}

void Mesh::GenerateFaces()
{
   int i, nfaces = GetNumFaces();

   for (i = 0; i < faces.Size(); i++)
   {
      FreeElement(faces[i]);
   }

   // (re)generate the interior faces and the info for them
   faces.SetSize(nfaces);
   faces_info.SetSize(nfaces);
   for (i = 0; i < nfaces; i++)
   {
      faces[i] = NULL;
      faces_info[i].Elem1No = -1;
      faces_info[i].NCFace = -1;
   }
   for (i = 0; i < NumOfElements; i++)
   {
      const int *v = elements[i]->GetVertices();
      const int *ef;
      if (Dim == 1)
      {
         AddPointFaceElement(0, v[0], i);
         AddPointFaceElement(1, v[1], i);
      }
      else if (Dim == 2)
      {
         ef = el_to_edge->GetRow(i);
         const int ne = elements[i]->GetNEdges();
         for (int j = 0; j < ne; j++)
         {
            const int *e = elements[i]->GetEdgeVertices(j);
            AddSegmentFaceElement(j, ef[j], i, v[e[0]], v[e[1]]);
         }
      }
      else
      {
         ef = el_to_face->GetRow(i);
         switch (GetElementType(i))
         {
            case Element::TETRAHEDRON:
            {
               for (int j = 0; j < 4; j++)
               {
                  const int *fv = tet_t::FaceVert[j];
                  AddTriangleFaceElement(j, ef[j], i,
                                         v[fv[0]], v[fv[1]], v[fv[2]]);
               }
               break;
            }
            case Element::WEDGE:
            {
               for (int j = 0; j < 2; j++)
               {
                  const int *fv = pri_t::FaceVert[j];
                  AddTriangleFaceElement(j, ef[j], i,
                                         v[fv[0]], v[fv[1]], v[fv[2]]);
               }
               for (int j = 2; j < 5; j++)
               {
                  const int *fv = pri_t::FaceVert[j];
                  AddQuadFaceElement(j, ef[j], i,
                                     v[fv[0]], v[fv[1]], v[fv[2]], v[fv[3]]);
               }
               break;
            }
            case Element::HEXAHEDRON:
            {
               for (int j = 0; j < 6; j++)
               {
                  const int *fv = hex_t::FaceVert[j];
                  AddQuadFaceElement(j, ef[j], i,
                                     v[fv[0]], v[fv[1]], v[fv[2]], v[fv[3]]);
               }
               break;
            }
            default:
               MFEM_ABORT("Unexpected type of Element.");
         }
      }
   }
}

void Mesh::GenerateNCFaceInfo()
{
   MFEM_VERIFY(ncmesh, "missing NCMesh.");

   for (int i = 0; i < faces_info.Size(); i++)
   {
      faces_info[i].NCFace = -1;
   }

   const NCMesh::NCList &list =
      (Dim == 2) ? ncmesh->GetEdgeList() : ncmesh->GetFaceList();

   nc_faces_info.SetSize(0);
   nc_faces_info.Reserve(list.masters.size() + list.slaves.size());

   int nfaces = GetNumFaces();

   // add records for master faces
   for (unsigned i = 0; i < list.masters.size(); i++)
   {
      const NCMesh::Master &master = list.masters[i];
      if (master.index >= nfaces) { continue; }

      faces_info[master.index].NCFace = nc_faces_info.Size();
      nc_faces_info.Append(NCFaceInfo(false, master.local, NULL));
      // NOTE: one of the unused members stores local face no. to be used below
   }

   // add records for slave faces
   for (unsigned i = 0; i < list.slaves.size(); i++)
   {
      const NCMesh::Slave &slave = list.slaves[i];

      if (slave.index < 0 || // degenerate slave face
          slave.index >= nfaces || // ghost slave
          slave.master >= nfaces) // has ghost master
      {
         continue;
      }

      FaceInfo &slave_fi = faces_info[slave.index];
      FaceInfo &master_fi = faces_info[slave.master];
      NCFaceInfo &master_nc = nc_faces_info[master_fi.NCFace];

      slave_fi.NCFace = nc_faces_info.Size();
      nc_faces_info.Append(NCFaceInfo(true, slave.master, &slave.point_matrix));

      slave_fi.Elem2No = master_fi.Elem1No;
      slave_fi.Elem2Inf = 64 * master_nc.MasterFace; // get lf no. stored above
      // NOTE: orientation part of Elem2Inf is encoded in the point matrix
   }
}

STable3D *Mesh::GetFacesTable()
{
   STable3D *faces_tbl = new STable3D(NumOfVertices);
   for (int i = 0; i < NumOfElements; i++)
   {
      const int *v = elements[i]->GetVertices();
      switch (GetElementType(i))
      {
         case Element::TETRAHEDRON:
         {
            for (int j = 0; j < 4; j++)
            {
               const int *fv = tet_t::FaceVert[j];
               faces_tbl->Push(v[fv[0]], v[fv[1]], v[fv[2]]);
            }
            break;
         }
         case Element::WEDGE:
         {
            for (int j = 0; j < 2; j++)
            {
               const int *fv = pri_t::FaceVert[j];
               faces_tbl->Push(v[fv[0]], v[fv[1]], v[fv[2]]);
            }
            for (int j = 2; j < 5; j++)
            {
               const int *fv = pri_t::FaceVert[j];
               faces_tbl->Push4(v[fv[0]], v[fv[1]], v[fv[2]], v[fv[3]]);
            }
            break;
         }
         case Element::HEXAHEDRON:
         {
            // find the face by the vertices with the smallest 3 numbers
            // z = 0, y = 0, x = 1, y = 1, x = 0, z = 1
            for (int j = 0; j < 6; j++)
            {
               const int *fv = hex_t::FaceVert[j];
               faces_tbl->Push4(v[fv[0]], v[fv[1]], v[fv[2]], v[fv[3]]);
            }
            break;
         }
         default:
            MFEM_ABORT("Unexpected type of Element.");
      }
   }
   return faces_tbl;
}

STable3D *Mesh::GetElementToFaceTable(int ret_ftbl)
{
   int i, *v;
   STable3D *faces_tbl;

   if (el_to_face != NULL)
   {
      delete el_to_face;
   }
   el_to_face = new Table(NumOfElements, 6);  // must be 6 for hexahedra
   faces_tbl = new STable3D(NumOfVertices);
   for (i = 0; i < NumOfElements; i++)
   {
      v = elements[i]->GetVertices();
      switch (GetElementType(i))
      {
         case Element::TETRAHEDRON:
         {
            for (int j = 0; j < 4; j++)
            {
               const int *fv = tet_t::FaceVert[j];
               el_to_face->Push(
                  i, faces_tbl->Push(v[fv[0]], v[fv[1]], v[fv[2]]));
            }
            break;
         }
         case Element::WEDGE:
         {
            for (int j = 0; j < 2; j++)
            {
               const int *fv = pri_t::FaceVert[j];
               el_to_face->Push(
                  i, faces_tbl->Push(v[fv[0]], v[fv[1]], v[fv[2]]));
            }
            for (int j = 2; j < 5; j++)
            {
               const int *fv = pri_t::FaceVert[j];
               el_to_face->Push(
                  i, faces_tbl->Push4(v[fv[0]], v[fv[1]], v[fv[2]], v[fv[3]]));
            }
            break;
         }
         case Element::HEXAHEDRON:
         {
            // find the face by the vertices with the smallest 3 numbers
            // z = 0, y = 0, x = 1, y = 1, x = 0, z = 1
            for (int j = 0; j < 6; j++)
            {
               const int *fv = hex_t::FaceVert[j];
               el_to_face->Push(
                  i, faces_tbl->Push4(v[fv[0]], v[fv[1]], v[fv[2]], v[fv[3]]));
            }
            break;
         }
         default:
            MFEM_ABORT("Unexpected type of Element.");
      }
   }
   el_to_face->Finalize();
   NumOfFaces = faces_tbl->NumberOfElements();
   be_to_face.SetSize(NumOfBdrElements);
   for (i = 0; i < NumOfBdrElements; i++)
   {
      v = boundary[i]->GetVertices();
      switch (GetBdrElementType(i))
      {
         case Element::TRIANGLE:
         {
            be_to_face[i] = (*faces_tbl)(v[0], v[1], v[2]);
            break;
         }
         case Element::QUADRILATERAL:
         {
            be_to_face[i] = (*faces_tbl)(v[0], v[1], v[2], v[3]);
            break;
         }
         default:
            MFEM_ABORT("Unexpected type of boundary Element.");
      }
   }

   if (ret_ftbl)
   {
      return faces_tbl;
   }
   delete faces_tbl;
   return NULL;
}
<<<<<<< HEAD
/*
void Mesh::ReorientTetMesh()
=======

// shift cyclically 3 integers so that the smallest is first
static inline
void Rotate3(int &a, int &b, int &c)
>>>>>>> b6d50d0b
{
   if (a < b)
   {
      if (a > c)
      {
         ShiftRight(a, b, c);
      }
   }
   else
   {
      if (b < c)
      {
         ShiftRight(c, b, a);
      }
      else
      {
         ShiftRight(a, b, c);
      }
   }
}

void Mesh::ReorientTetMesh()
{
   if (Dim != 3 || !(meshgen & 1))
   {
      return;
   }

   DeleteLazyTables();

   DSTable *old_v_to_v = NULL;
   Table *old_elem_vert = NULL;

   if (Nodes)
   {
      PrepareNodeReorder(&old_v_to_v, &old_elem_vert);
   }

   for (int i = 0; i < NumOfElements; i++)
   {
      if (GetElementType(i) == Element::TETRAHEDRON)
      {
         int *v = elements[i]->GetVertices();

         Rotate3(v[0], v[1], v[2]);
         if (v[0] < v[3])
         {
            Rotate3(v[1], v[2], v[3]);
         }
         else
         {
            ShiftRight(v[0], v[1], v[3]);
         }
      }
   }

   for (int i = 0; i < NumOfBdrElements; i++)
   {
      if (GetBdrElementType(i) == Element::TRIANGLE)
      {
         int *v = boundary[i]->GetVertices();

         Rotate3(v[0], v[1], v[2]);
      }
   }

   if (!Nodes)
   {
      GetElementToFaceTable();
      GenerateFaces();
      if (el_to_edge)
      {
         NumOfEdges = GetElementToEdgeTable(*el_to_edge, be_to_edge);
      }
   }
   else
   {
      DoNodeReorder(old_v_to_v, old_elem_vert);
      delete old_elem_vert;
      delete old_v_to_v;
   }
}
*/
int *Mesh::CartesianPartitioning(int nxyz[])
{
   int *partitioning;
   double pmin[3] = { infinity(), infinity(), infinity() };
   double pmax[3] = { -infinity(), -infinity(), -infinity() };
   // find a bounding box using the vertices
   for (int vi = 0; vi < NumOfVertices; vi++)
   {
      const double *p = vertices[vi]();
      for (int i = 0; i < spaceDim; i++)
      {
         if (p[i] < pmin[i]) { pmin[i] = p[i]; }
         if (p[i] > pmax[i]) { pmax[i] = p[i]; }
      }
   }

   partitioning = new int[NumOfElements];

   // determine the partitioning using the centers of the elements
   double ppt[3];
   Vector pt(ppt, spaceDim);
   for (int el = 0; el < NumOfElements; el++)
   {
      GetElementTransformation(el)->Transform(
         Geometries.GetCenter(GetElementBaseGeometry(el)), pt);
      int part = 0;
      for (int i = spaceDim-1; i >= 0; i--)
      {
         int idx = (int)floor(nxyz[i]*((pt(i) - pmin[i])/(pmax[i] - pmin[i])));
         if (idx < 0) { idx = 0; }
         if (idx >= nxyz[i]) { idx = nxyz[i]-1; }
         part = part * nxyz[i] + idx;
      }
      partitioning[el] = part;
   }

   return partitioning;
}

int *Mesh::GeneratePartitioning(int nparts, int part_method)
{
#ifdef MFEM_USE_METIS
   int i, *partitioning;

   ElementToElementTable();

   partitioning = new int[NumOfElements];

   if (nparts == 1)
   {
      for (i = 0; i < NumOfElements; i++)
      {
         partitioning[i] = 0;
      }
   }
   else if (NumOfElements <= nparts)
   {
      for (i = 0; i < NumOfElements; i++)
      {
         partitioning[i] = i;
      }
   }
   else
   {
      idx_t *I, *J, n;
#ifndef MFEM_USE_METIS_5
      idx_t wgtflag = 0;
      idx_t numflag = 0;
      idx_t options[5];
#else
      idx_t ncon = 1;
      idx_t err;
      idx_t options[40];
#endif
      idx_t edgecut;

      // In case METIS have been compiled with 64bit indices
      bool freedata = false;
      idx_t mparts = (idx_t) nparts;
      idx_t *mpartitioning;

      n = NumOfElements;
      if (sizeof(idx_t) == sizeof(int))
      {
         I = (idx_t*) el_to_el->GetI();
         J = (idx_t*) el_to_el->GetJ();
         mpartitioning = (idx_t*) partitioning;
      }
      else
      {
         int *iI = el_to_el->GetI();
         int *iJ = el_to_el->GetJ();
         int m = iI[n];
         I = new idx_t[n+1];
         J = new idx_t[m];
         for (int k = 0; k < n+1; k++) { I[k] = iI[k]; }
         for (int k = 0; k < m; k++) { J[k] = iJ[k]; }
         mpartitioning = new idx_t[n];
         freedata = true;
      }
#ifndef MFEM_USE_METIS_5
      options[0] = 0;
#else
      METIS_SetDefaultOptions(options);
      options[METIS_OPTION_CONTIG] = 1; // set METIS_OPTION_CONTIG
#endif

      // Sort the neighbor lists
      if (part_method >= 0 && part_method <= 2)
      {
         for (i = 0; i < n; i++)
         {
            // Sort in increasing order.
            // std::sort(J+I[i], J+I[i+1]);

            // Sort in decreasing order, as in previous versions of MFEM.
            std::sort(J+I[i], J+I[i+1], std::greater<idx_t>());
         }
      }

      // This function should be used to partition a graph into a small
      // number of partitions (less than 8).
      if (part_method == 0 || part_method == 3)
      {
#ifndef MFEM_USE_METIS_5
         METIS_PartGraphRecursive(&n,
                                  I,
                                  J,
                                  NULL,
                                  NULL,
                                  &wgtflag,
                                  &numflag,
                                  &mparts,
                                  options,
                                  &edgecut,
                                  mpartitioning);
#else
         err = METIS_PartGraphRecursive(&n,
                                        &ncon,
                                        I,
                                        J,
                                        NULL,
                                        NULL,
                                        NULL,
                                        &mparts,
                                        NULL,
                                        NULL,
                                        options,
                                        &edgecut,
                                        mpartitioning);
         if (err != 1)
            mfem_error("Mesh::GeneratePartitioning: "
                       " error in METIS_PartGraphRecursive!");
#endif
      }

      // This function should be used to partition a graph into a large
      // number of partitions (greater than 8).
      if (part_method == 1 || part_method == 4)
      {
#ifndef MFEM_USE_METIS_5
         METIS_PartGraphKway(&n,
                             I,
                             J,
                             NULL,
                             NULL,
                             &wgtflag,
                             &numflag,
                             &mparts,
                             options,
                             &edgecut,
                             mpartitioning);
#else
         err = METIS_PartGraphKway(&n,
                                   &ncon,
                                   I,
                                   J,
                                   NULL,
                                   NULL,
                                   NULL,
                                   &mparts,
                                   NULL,
                                   NULL,
                                   options,
                                   &edgecut,
                                   mpartitioning);
         if (err != 1)
            mfem_error("Mesh::GeneratePartitioning: "
                       " error in METIS_PartGraphKway!");
#endif
      }

      // The objective of this partitioning is to minimize the total
      // communication volume
      if (part_method == 2 || part_method == 5)
      {
#ifndef MFEM_USE_METIS_5
         METIS_PartGraphVKway(&n,
                              I,
                              J,
                              NULL,
                              NULL,
                              &wgtflag,
                              &numflag,
                              &mparts,
                              options,
                              &edgecut,
                              mpartitioning);
#else
         options[METIS_OPTION_OBJTYPE] = METIS_OBJTYPE_VOL;
         err = METIS_PartGraphKway(&n,
                                   &ncon,
                                   I,
                                   J,
                                   NULL,
                                   NULL,
                                   NULL,
                                   &mparts,
                                   NULL,
                                   NULL,
                                   options,
                                   &edgecut,
                                   mpartitioning);
         if (err != 1)
            mfem_error("Mesh::GeneratePartitioning: "
                       " error in METIS_PartGraphKway!");
#endif
      }

#ifdef MFEM_DEBUG
      mfem::out << "Mesh::GeneratePartitioning(...): edgecut = "
                << edgecut << endl;
#endif
      nparts = (int) mparts;
      if (mpartitioning != (idx_t*)partitioning)
      {
         for (int k = 0; k<NumOfElements; k++) { partitioning[k] = mpartitioning[k]; }
      }
      if (freedata)
      {
         delete[] I;
         delete[] J;
         delete[] mpartitioning;
      }
   }

   if (el_to_el)
   {
      delete el_to_el;
   }
   el_to_el = NULL;

   // Check for empty partitionings (a "feature" in METIS)
   {
      Array< Pair<int,int> > psize(nparts);
      for (i = 0; i < nparts; i++)
      {
         psize[i].one = 0;
         psize[i].two = i;
      }

      for (i = 0; i < NumOfElements; i++)
      {
         psize[partitioning[i]].one++;
      }

      int empty_parts = 0;
      for (i = 0; i < nparts; i++)
         if (psize[i].one == 0)
         {
            empty_parts++;
         }

      // This code just split the largest partitionings in two.
      // Do we need to replace it with something better?
      if (empty_parts)
      {
         mfem::err << "Mesh::GeneratePartitioning returned " << empty_parts
                   << " empty parts!" << endl;

         SortPairs<int,int>(psize, nparts);

         for (i = nparts-1; i > nparts-1-empty_parts; i--)
         {
            psize[i].one /= 2;
         }

         for (int j = 0; j < NumOfElements; j++)
            for (i = nparts-1; i > nparts-1-empty_parts; i--)
               if (psize[i].one == 0 || partitioning[j] != psize[i].two)
               {
                  continue;
               }
               else
               {
                  partitioning[j] = psize[nparts-1-i].two;
                  psize[i].one--;
               }
      }
   }

   return partitioning;

#else

   mfem_error("Mesh::GeneratePartitioning(...): "
              "MFEM was compiled without Metis.");

   return NULL;

#endif
}

/* required: 0 <= partitioning[i] < num_part */
void FindPartitioningComponents(Table &elem_elem,
                                const Array<int> &partitioning,
                                Array<int> &component,
                                Array<int> &num_comp)
{
   int i, j, k;
   int num_elem, *i_elem_elem, *j_elem_elem;

   num_elem    = elem_elem.Size();
   i_elem_elem = elem_elem.GetI();
   j_elem_elem = elem_elem.GetJ();

   component.SetSize(num_elem);

   Array<int> elem_stack(num_elem);
   int stack_p, stack_top_p, elem;
   int num_part;

   num_part = -1;
   for (i = 0; i < num_elem; i++)
   {
      if (partitioning[i] > num_part)
      {
         num_part = partitioning[i];
      }
      component[i] = -1;
   }
   num_part++;

   num_comp.SetSize(num_part);
   for (i = 0; i < num_part; i++)
   {
      num_comp[i] = 0;
   }

   stack_p = 0;
   stack_top_p = 0;  // points to the first unused element in the stack
   for (elem = 0; elem < num_elem; elem++)
   {
      if (component[elem] >= 0)
      {
         continue;
      }

      component[elem] = num_comp[partitioning[elem]]++;

      elem_stack[stack_top_p++] = elem;

      for ( ; stack_p < stack_top_p; stack_p++)
      {
         i = elem_stack[stack_p];
         for (j = i_elem_elem[i]; j < i_elem_elem[i+1]; j++)
         {
            k = j_elem_elem[j];
            if (partitioning[k] == partitioning[i])
            {
               if (component[k] < 0)
               {
                  component[k] = component[i];
                  elem_stack[stack_top_p++] = k;
               }
               else if (component[k] != component[i])
               {
                  mfem_error("FindPartitioningComponents");
               }
            }
         }
      }
   }
}

void Mesh::CheckPartitioning(int *partitioning)
{
   int i, n_empty, n_mcomp;
   Array<int> component, num_comp;
   const Array<int> _partitioning(partitioning, GetNE());

   ElementToElementTable();

   FindPartitioningComponents(*el_to_el, _partitioning, component, num_comp);

   n_empty = n_mcomp = 0;
   for (i = 0; i < num_comp.Size(); i++)
      if (num_comp[i] == 0)
      {
         n_empty++;
      }
      else if (num_comp[i] > 1)
      {
         n_mcomp++;
      }

   if (n_empty > 0)
   {
      mfem::out << "Mesh::CheckPartitioning(...) :\n"
                << "The following subdomains are empty :\n";
      for (i = 0; i < num_comp.Size(); i++)
         if (num_comp[i] == 0)
         {
            mfem::out << ' ' << i;
         }
      mfem::out << endl;
   }
   if (n_mcomp > 0)
   {
      mfem::out << "Mesh::CheckPartitioning(...) :\n"
                << "The following subdomains are NOT connected :\n";
      for (i = 0; i < num_comp.Size(); i++)
         if (num_comp[i] > 1)
         {
            mfem::out << ' ' << i;
         }
      mfem::out << endl;
   }
   if (n_empty == 0 && n_mcomp == 0)
      mfem::out << "Mesh::CheckPartitioning(...) : "
                "All subdomains are connected." << endl;

   if (el_to_el)
   {
      delete el_to_el;
   }
   el_to_el = NULL;
}

// compute the coefficients of the polynomial in t:
//   c(0)+c(1)*t+...+c(d)*t^d = det(A+t*B)
// where A, B are (d x d), d=2,3
void DetOfLinComb(const DenseMatrix &A, const DenseMatrix &B, Vector &c)
{
   const double *a = A.Data();
   const double *b = B.Data();

   c.SetSize(A.Width()+1);
   switch (A.Width())
   {
      case 2:
      {
         // det(A+t*B) = |a0 a2|   / |a0 b2| + |b0 a2| \       |b0 b2|
         //              |a1 a3| + \ |a1 b3|   |b1 a3| / * t + |b1 b3| * t^2
         c(0) = a[0]*a[3]-a[1]*a[2];
         c(1) = a[0]*b[3]-a[1]*b[2]+b[0]*a[3]-b[1]*a[2];
         c(2) = b[0]*b[3]-b[1]*b[2];
      }
      break;

      case 3:
      {
         /*              |a0 a3 a6|
          * det(A+t*B) = |a1 a4 a7| +
          *              |a2 a5 a8|

          *     /  |b0 a3 a6|   |a0 b3 a6|   |a0 a3 b6| \
          *   + |  |b1 a4 a7| + |a1 b4 a7| + |a1 a4 b7| | * t +
          *     \  |b2 a5 a8|   |a2 b5 a8|   |a2 a5 b8| /

          *     /  |a0 b3 b6|   |b0 a3 b6|   |b0 b3 a6| \
          *   + |  |a1 b4 b7| + |b1 a4 b7| + |b1 b4 a7| | * t^2 +
          *     \  |a2 b5 b8|   |b2 a5 b8|   |b2 b5 a8| /

          *     |b0 b3 b6|
          *   + |b1 b4 b7| * t^3
          *     |b2 b5 b8|       */
         c(0) = (a[0] * (a[4] * a[8] - a[5] * a[7]) +
                 a[1] * (a[5] * a[6] - a[3] * a[8]) +
                 a[2] * (a[3] * a[7] - a[4] * a[6]));

         c(1) = (b[0] * (a[4] * a[8] - a[5] * a[7]) +
                 b[1] * (a[5] * a[6] - a[3] * a[8]) +
                 b[2] * (a[3] * a[7] - a[4] * a[6]) +

                 a[0] * (b[4] * a[8] - b[5] * a[7]) +
                 a[1] * (b[5] * a[6] - b[3] * a[8]) +
                 a[2] * (b[3] * a[7] - b[4] * a[6]) +

                 a[0] * (a[4] * b[8] - a[5] * b[7]) +
                 a[1] * (a[5] * b[6] - a[3] * b[8]) +
                 a[2] * (a[3] * b[7] - a[4] * b[6]));

         c(2) = (a[0] * (b[4] * b[8] - b[5] * b[7]) +
                 a[1] * (b[5] * b[6] - b[3] * b[8]) +
                 a[2] * (b[3] * b[7] - b[4] * b[6]) +

                 b[0] * (a[4] * b[8] - a[5] * b[7]) +
                 b[1] * (a[5] * b[6] - a[3] * b[8]) +
                 b[2] * (a[3] * b[7] - a[4] * b[6]) +

                 b[0] * (b[4] * a[8] - b[5] * a[7]) +
                 b[1] * (b[5] * a[6] - b[3] * a[8]) +
                 b[2] * (b[3] * a[7] - b[4] * a[6]));

         c(3) = (b[0] * (b[4] * b[8] - b[5] * b[7]) +
                 b[1] * (b[5] * b[6] - b[3] * b[8]) +
                 b[2] * (b[3] * b[7] - b[4] * b[6]));
      }
      break;

      default:
         mfem_error("DetOfLinComb(...)");
   }
}

// compute the real roots of
//   z(0)+z(1)*x+...+z(d)*x^d = 0,  d=2,3;
// the roots are returned in x, sorted in increasing order;
// it is assumed that x is at least of size d;
// return the number of roots counting multiplicity;
// return -1 if all z(i) are 0.
int FindRoots(const Vector &z, Vector &x)
{
   int d = z.Size()-1;
   if (d > 3 || d < 0)
   {
      mfem_error("FindRoots(...)");
   }

   while (z(d) == 0.0)
   {
      if (d == 0)
      {
         return (-1);
      }
      d--;
   }
   switch (d)
   {
      case 0:
      {
         return 0;
      }

      case 1:
      {
         x(0) = -z(0)/z(1);
         return 1;
      }

      case 2:
      {
         double a = z(2), b = z(1), c = z(0);
         double D = b*b-4*a*c;
         if (D < 0.0)
         {
            return 0;
         }
         if (D == 0.0)
         {
            x(0) = x(1) = -0.5 * b / a;
            return 2; // root with multiplicity 2
         }
         if (b == 0.0)
         {
            x(0) = -(x(1) = fabs(0.5 * sqrt(D) / a));
            return 2;
         }
         else
         {
            double t;
            if (b > 0.0)
            {
               t = -0.5 * (b + sqrt(D));
            }
            else
            {
               t = -0.5 * (b - sqrt(D));
            }
            x(0) = t / a;
            x(1) = c / t;
            if (x(0) > x(1))
            {
               Swap<double>(x(0), x(1));
            }
            return 2;
         }
      }

      case 3:
      {
         double a = z(2)/z(3), b = z(1)/z(3), c = z(0)/z(3);

         // find the real roots of x^3 + a x^2 + b x + c = 0
         double Q = (a * a - 3 * b) / 9;
         double R = (2 * a * a * a - 9 * a * b + 27 * c) / 54;
         double Q3 = Q * Q * Q;
         double R2 = R * R;

         if (R2 == Q3)
         {
            if (Q == 0)
            {
               x(0) = x(1) = x(2) = - a / 3;
            }
            else
            {
               double sqrtQ = sqrt(Q);

               if (R > 0)
               {
                  x(0) = -2 * sqrtQ - a / 3;
                  x(1) = x(2) = sqrtQ - a / 3;
               }
               else
               {
                  x(0) = x(1) = - sqrtQ - a / 3;
                  x(2) = 2 * sqrtQ - a / 3;
               }
            }
            return 3;
         }
         else if (R2 < Q3)
         {
            double theta = acos(R / sqrt(Q3));
            double A = -2 * sqrt(Q);
            double x0, x1, x2;
            x0 = A * cos(theta / 3) - a / 3;
            x1 = A * cos((theta + 2.0 * M_PI) / 3) - a / 3;
            x2 = A * cos((theta - 2.0 * M_PI) / 3) - a / 3;

            /* Sort x0, x1, x2 */
            if (x0 > x1)
            {
               Swap<double>(x0, x1);
            }
            if (x1 > x2)
            {
               Swap<double>(x1, x2);
               if (x0 > x1)
               {
                  Swap<double>(x0, x1);
               }
            }
            x(0) = x0;
            x(1) = x1;
            x(2) = x2;
            return 3;
         }
         else
         {
            double A;
            if (R >= 0.0)
            {
               A = -pow(sqrt(R2 - Q3) + R, 1.0/3.0);
            }
            else
            {
               A =  pow(sqrt(R2 - Q3) - R, 1.0/3.0);
            }
            x(0) = A + Q / A - a / 3;
            return 1;
         }
      }
   }
   return 0;
}

void FindTMax(Vector &c, Vector &x, double &tmax,
              const double factor, const int Dim)
{
   const double c0 = c(0);
   c(0) = c0 * (1.0 - pow(factor, -Dim));
   int nr = FindRoots(c, x);
   for (int j = 0; j < nr; j++)
   {
      if (x(j) > tmax)
      {
         break;
      }
      if (x(j) >= 0.0)
      {
         tmax = x(j);
         break;
      }
   }
   c(0) = c0 * (1.0 - pow(factor, Dim));
   nr = FindRoots(c, x);
   for (int j = 0; j < nr; j++)
   {
      if (x(j) > tmax)
      {
         break;
      }
      if (x(j) >= 0.0)
      {
         tmax = x(j);
         break;
      }
   }
}

void Mesh::CheckDisplacements(const Vector &displacements, double &tmax)
{
   int nvs = vertices.Size();
   DenseMatrix P, V, DS, PDS(spaceDim), VDS(spaceDim);
   Vector c(spaceDim+1), x(spaceDim);
   const double factor = 2.0;

   // check for tangling assuming constant speed
   if (tmax < 1.0)
   {
      tmax = 1.0;
   }
   for (int i = 0; i < NumOfElements; i++)
   {
      Element *el = elements[i];
      int nv = el->GetNVertices();
      int *v = el->GetVertices();
      P.SetSize(spaceDim, nv);
      V.SetSize(spaceDim, nv);
      for (int j = 0; j < spaceDim; j++)
         for (int k = 0; k < nv; k++)
         {
            P(j, k) = vertices[v[k]](j);
            V(j, k) = displacements(v[k]+j*nvs);
         }
      DS.SetSize(nv, spaceDim);
      const FiniteElement *fe =
         GetTransformationFEforElementType(el->GetType());
      // check if  det(P.DShape+t*V.DShape) > 0 for all x and 0<=t<=1
      switch (el->GetType())
      {
         case Element::TRIANGLE:
         case Element::TETRAHEDRON:
         {
            // DS is constant
            fe->CalcDShape(Geometries.GetCenter(fe->GetGeomType()), DS);
            Mult(P, DS, PDS);
            Mult(V, DS, VDS);
            DetOfLinComb(PDS, VDS, c);
            if (c(0) <= 0.0)
            {
               tmax = 0.0;
            }
            else
            {
               FindTMax(c, x, tmax, factor, Dim);
            }
         }
         break;

         case Element::QUADRILATERAL:
         {
            const IntegrationRule &ir = fe->GetNodes();
            for (int j = 0; j < nv; j++)
            {
               fe->CalcDShape(ir.IntPoint(j), DS);
               Mult(P, DS, PDS);
               Mult(V, DS, VDS);
               DetOfLinComb(PDS, VDS, c);
               if (c(0) <= 0.0)
               {
                  tmax = 0.0;
               }
               else
               {
                  FindTMax(c, x, tmax, factor, Dim);
               }
            }
         }
         break;

         default:
            mfem_error("Mesh::CheckDisplacements(...)");
      }
   }
}

void Mesh::MoveVertices(const Vector &displacements)
{
   for (int i = 0, nv = vertices.Size(); i < nv; i++)
      for (int j = 0; j < spaceDim; j++)
      {
         vertices[i](j) += displacements(j*nv+i);
      }
}

void Mesh::GetVertices(Vector &vert_coord) const
{
   int nv = vertices.Size();
   vert_coord.SetSize(nv*spaceDim);
   for (int i = 0; i < nv; i++)
      for (int j = 0; j < spaceDim; j++)
      {
         vert_coord(j*nv+i) = vertices[i](j);
      }
}

void Mesh::SetVertices(const Vector &vert_coord)
{
   for (int i = 0, nv = vertices.Size(); i < nv; i++)
      for (int j = 0; j < spaceDim; j++)
      {
         vertices[i](j) = vert_coord(j*nv+i);
      }
}

void Mesh::GetNode(int i, double *coord) const
{
   if (Nodes)
   {
      FiniteElementSpace *fes = Nodes->FESpace();
      for (int j = 0; j < spaceDim; j++)
      {
         coord[j] = (*Nodes)(fes->DofToVDof(i, j));
      }
   }
   else
   {
      for (int j = 0; j < spaceDim; j++)
      {
         coord[j] = vertices[i](j);
      }
   }
}

void Mesh::SetNode(int i, const double *coord)
{
   if (Nodes)
   {
      FiniteElementSpace *fes = Nodes->FESpace();
      for (int j = 0; j < spaceDim; j++)
      {
         (*Nodes)(fes->DofToVDof(i, j)) = coord[j];
      }
   }
   else
   {
      for (int j = 0; j < spaceDim; j++)
      {
         vertices[i](j) = coord[j];
      }

   }
}

void Mesh::MoveNodes(const Vector &displacements)
{
   if (Nodes)
   {
      (*Nodes) += displacements;
   }
   else
   {
      MoveVertices(displacements);
   }
}

void Mesh::GetNodes(Vector &node_coord) const
{
   if (Nodes)
   {
      node_coord = (*Nodes);
   }
   else
   {
      GetVertices(node_coord);
   }
}

void Mesh::SetNodes(const Vector &node_coord)
{
   if (Nodes)
   {
      (*Nodes) = node_coord;
   }
   else
   {
      SetVertices(node_coord);
   }
}

void Mesh::NewNodes(GridFunction &nodes, bool make_owner)
{
   if (own_nodes) { delete Nodes; }
   Nodes = &nodes;
   spaceDim = Nodes->FESpace()->GetVDim();
   own_nodes = (int)make_owner;

   if (NURBSext != nodes.FESpace()->GetNURBSext())
   {
      delete NURBSext;
      NURBSext = nodes.FESpace()->StealNURBSext();
   }
}

void Mesh::SwapNodes(GridFunction *&nodes, int &own_nodes_)
{
   mfem::Swap<GridFunction*>(Nodes, nodes);
   mfem::Swap<int>(own_nodes, own_nodes_);
   // TODO:
   // if (nodes)
   //    nodes->FESpace()->MakeNURBSextOwner();
   // NURBSext = (Nodes) ? Nodes->FESpace()->StealNURBSext() : NULL;
}

void Mesh::AverageVertices(const int *indexes, int n, int result)
{
   int j, k;

   for (k = 0; k < spaceDim; k++)
   {
      vertices[result](k) = vertices[indexes[0]](k);
   }

   for (j = 1; j < n; j++)
      for (k = 0; k < spaceDim; k++)
      {
         vertices[result](k) += vertices[indexes[j]](k);
      }

   for (k = 0; k < spaceDim; k++)
   {
      vertices[result](k) *= (1.0 / n);
   }
}

void Mesh::UpdateNodes()
{
   if (Nodes)
   {
      Nodes->FESpace()->Update();
      Nodes->Update();
   }
}

void Mesh::UniformRefinement2D()
{
   DeleteLazyTables();

   if (el_to_edge == NULL)
   {
      el_to_edge = new Table;
      NumOfEdges = GetElementToEdgeTable(*el_to_edge, be_to_edge);
   }

   int quad_counter = 0;
   for (int i = 0; i < NumOfElements; i++)
   {
      if (elements[i]->GetType() == Element::QUADRILATERAL)
      {
         quad_counter++;
      }
   }

   const int oedge = NumOfVertices;
   const int oelem = oedge + NumOfEdges;

   Array<Element*> new_elements;
   Array<Element*> new_boundary;

   vertices.SetSize(oelem + quad_counter);
   new_elements.SetSize(4 * NumOfElements);
   quad_counter = 0;

   for (int i = 0, j = 0; i < NumOfElements; i++)
   {
      const Element::Type el_type = elements[i]->GetType();
      const int attr = elements[i]->GetAttribute();
      int *v = elements[i]->GetVertices();
      const int *e = el_to_edge->GetRow(i);
      int vv[2];

      if (el_type == Element::TRIANGLE)
      {
         for (int ei = 0; ei < 3; ei++)
         {
            for (int k = 0; k < 2; k++)
            {
               vv[k] = v[tri_t::Edges[ei][k]];
            }
            AverageVertices(vv, 2, oedge+e[ei]);
         }

         new_elements[j++] =
            new Triangle(v[0], oedge+e[0], oedge+e[2], attr);
         new_elements[j++] =
            new Triangle(oedge+e[1], oedge+e[2], oedge+e[0], attr);
         new_elements[j++] =
            new Triangle(oedge+e[0], v[1], oedge+e[1], attr);
         new_elements[j++] =
            new Triangle(oedge+e[2], oedge+e[1], v[2], attr);
      }
      else if (el_type == Element::QUADRILATERAL)
      {
         const int qe = quad_counter;
         quad_counter++;
         AverageVertices(v, 4, oelem+qe);

         for (int ei = 0; ei < 4; ei++)
         {
            for (int k = 0; k < 2; k++)
            {
               vv[k] = v[quad_t::Edges[ei][k]];
            }
            AverageVertices(vv, 2, oedge+e[ei]);
         }

         new_elements[j++] =
            new Quadrilateral(v[0], oedge+e[0], oelem+qe, oedge+e[3], attr);
         new_elements[j++] =
            new Quadrilateral(oedge+e[0], v[1], oedge+e[1], oelem+qe, attr);
         new_elements[j++] =
            new Quadrilateral(oelem+qe, oedge+e[1], v[2], oedge+e[2], attr);
         new_elements[j++] =
            new Quadrilateral(oedge+e[3], oelem+qe, oedge+e[2], v[3], attr);
      }
      else
      {
         MFEM_ABORT("unknown element type: " << el_type);
      }
      FreeElement(elements[i]);
   }
   mfem::Swap(elements, new_elements);

   // refine boundary elements
   new_boundary.SetSize(2 * NumOfBdrElements);
   for (int i = 0, j = 0; i < NumOfBdrElements; i++)
   {
      const int attr = boundary[i]->GetAttribute();
      int *v = boundary[i]->GetVertices();

      new_boundary[j++] = new Segment(v[0], oedge+be_to_edge[i], attr);
      new_boundary[j++] = new Segment(oedge+be_to_edge[i], v[1], attr);

      FreeElement(boundary[i]);
   }
   mfem::Swap(boundary, new_boundary);

   static const double A = 0.0, B = 0.5, C = 1.0;
   static double tri_children[2*3*4] =
   {
      A,A, B,A, A,B,
      B,B, A,B, B,A,
      B,A, C,A, B,B,
      A,B, B,B, A,C
   };
   static double quad_children[2*4*4] =
   {
      A,A, B,A, B,B, A,B, // lower-left
      B,A, C,A, C,B, B,B, // lower-right
      B,B, C,B, C,C, B,C, // upper-right
      A,B, B,B, B,C, A,C  // upper-left
   };

   CoarseFineTr.point_matrices[Geometry::TRIANGLE]
   .UseExternalData(tri_children, 2, 3, 4);
   CoarseFineTr.point_matrices[Geometry::SQUARE]
   .UseExternalData(quad_children, 2, 4, 4);
   CoarseFineTr.embeddings.SetSize(elements.Size());

   for (int i = 0; i < elements.Size(); i++)
   {
      Embedding &emb = CoarseFineTr.embeddings[i];
      emb.parent = i / 4;
      emb.matrix = i % 4;
   }

   NumOfVertices    = vertices.Size();
   NumOfElements    = 4 * NumOfElements;
   NumOfBdrElements = 2 * NumOfBdrElements;
   NumOfFaces       = 0;

   NumOfEdges = GetElementToEdgeTable(*el_to_edge, be_to_edge);
   GenerateFaces();

   last_operation = Mesh::REFINE;
   sequence++;

   UpdateNodes();

#ifdef MFEM_DEBUG
   CheckElementOrientation(false);
   CheckBdrElementOrientation(false);
#endif
}

static inline double sqr(const double &x)
{
   return x*x;
}

void Mesh::UniformRefinement3D_base(Array<int> *f2qf_ptr, DSTable *v_to_v_p)
{
   DeleteLazyTables();

   if (el_to_edge == NULL)
   {
      el_to_edge = new Table;
      NumOfEdges = GetElementToEdgeTable(*el_to_edge, be_to_edge);
   }

   if (el_to_face == NULL)
   {
      GetElementToFaceTable();
   }

   Array<int> f2qf_loc;
   Array<int> &f2qf = f2qf_ptr ? *f2qf_ptr : f2qf_loc;
   f2qf.SetSize(0);

   int NumOfQuadFaces = 0;
   if (HasGeometry(Geometry::SQUARE))
   {
      if (HasGeometry(Geometry::TRIANGLE))
      {
         f2qf.SetSize(faces.Size());
         for (int i = 0; i < faces.Size(); i++)
         {
            if (faces[i]->GetType() == Element::QUADRILATERAL)
            {
               f2qf[i] = NumOfQuadFaces;
               NumOfQuadFaces++;
            }
         }
      }
      else
      {
         NumOfQuadFaces = faces.Size();
      }
   }

   int hex_counter = 0;
   if (HasGeometry(Geometry::CUBE))
   {
      for (int i = 0; i < elements.Size(); i++)
      {
         if (elements[i]->GetType() == Element::HEXAHEDRON)
         {
            hex_counter++;
         }
      }
   }

   // Map from edge-index to vertex-index, needed for ReorientTetMesh() for
   // parallel meshes.
   Array<int> e2v;
   if (HasGeometry(Geometry::TETRAHEDRON))
   {
      e2v.SetSize(NumOfEdges);

      DSTable *v_to_v_ptr = v_to_v_p;
      if (!v_to_v_p)
      {
         v_to_v_ptr = new DSTable(NumOfVertices);
         GetVertexToVertexTable(*v_to_v_ptr);
      }

      Array<Pair<int,int> > J_v2v(NumOfEdges); // (second vertex id, edge id)
      J_v2v.SetSize(0);
      for (int i = 0; i < NumOfVertices; i++)
      {
         Pair<int,int> *row_start = J_v2v.end();
         for (DSTable::RowIterator it(*v_to_v_ptr, i); !it; ++it)
         {
            J_v2v.Append(Pair<int,int>(it.Column(), it.Index()));
         }
         std::sort(row_start, J_v2v.end());
      }

      for (int i = 0; i < J_v2v.Size(); i++)
      {
         e2v[J_v2v[i].two] = i;
      }

      if (!v_to_v_p)
      {
         delete v_to_v_ptr;
      }
      else
      {
         for (int i = 0; i < NumOfVertices; i++)
         {
            for (DSTable::RowIterator it(*v_to_v_ptr, i); !it; ++it)
            {
               it.SetIndex(e2v[it.Index()]);
            }
         }
      }
   }

   // Offsets for new vertices from edges, faces (quads only), and elements
   // (hexes only); each of these entities generates one new vertex.
   const int oedge = NumOfVertices;
   const int oface = oedge + NumOfEdges;
   const int oelem = oface + NumOfQuadFaces;

   Array<Element*> new_elements;
   Array<Element*> new_boundary;

   vertices.SetSize(oelem + hex_counter);
   new_elements.SetSize(8 * NumOfElements);
   CoarseFineTr.embeddings.SetSize(new_elements.Size());

   hex_counter = 0;
   for (int i = 0, j = 0; i < NumOfElements; i++)
   {
      const Element::Type el_type = elements[i]->GetType();
      const int attr = elements[i]->GetAttribute();
      int *v = elements[i]->GetVertices();
      const int *e = el_to_edge->GetRow(i);
      int vv[4], ev[12];

      if (e2v.Size())
      {
         const int ne = el_to_edge->RowSize(i);
         for (int k = 0; k < ne; k++) { ev[k] = e2v[e[k]]; }
         e = ev;
      }

      switch (el_type)
      {
         case Element::TETRAHEDRON:
         {
            for (int ei = 0; ei < 6; ei++)
            {
               for (int k = 0; k < 2; k++)
               {
                  vv[k] = v[tet_t::Edges[ei][k]];
               }
               AverageVertices(vv, 2, oedge+e[ei]);
            }

            // Algorithm for choosing refinement type:
            // 0: smallest octahedron diagonal
            // 1: best aspect ratio
            const int rt_algo = 1;
            // Refinement type:
            // 0: (v0,v1)-(v2,v3), 1: (v0,v2)-(v1,v3), 2: (v0,v3)-(v1,v2)
            // 0:      e0-e5,      1:      e1-e4,      2:      e2-e3
            int rt;
            ElementTransformation *T = GetElementTransformation(i);
            T->SetIntPoint(&Geometries.GetCenter(Geometry::TETRAHEDRON));
            const DenseMatrix &J = T->Jacobian();
            if (rt_algo == 0)
            {
               // smallest octahedron diagonal
               double len_sqr, min_len;

               min_len = sqr(J(0,0)-J(0,1)-J(0,2)) +
                         sqr(J(1,0)-J(1,1)-J(1,2)) +
                         sqr(J(2,0)-J(2,1)-J(2,2));
               rt = 0;

               len_sqr = sqr(J(0,1)-J(0,0)-J(0,2)) +
                         sqr(J(1,1)-J(1,0)-J(1,2)) +
                         sqr(J(2,1)-J(2,0)-J(2,2));
               if (len_sqr < min_len) { min_len = len_sqr; rt = 1; }

               len_sqr = sqr(J(0,2)-J(0,0)-J(0,1)) +
                         sqr(J(1,2)-J(1,0)-J(1,1)) +
                         sqr(J(2,2)-J(2,0)-J(2,1));
               if (len_sqr < min_len) { rt = 2; }
            }
            else
            {
               // best aspect ratio
               double Em_data[18], Js_data[9], Jp_data[9];
               DenseMatrix Em(Em_data, 3, 6);
               DenseMatrix Js(Js_data, 3, 3), Jp(Jp_data, 3, 3);
               double ar1, ar2, kappa, kappa_min;

               for (int s = 0; s < 3; s++)
               {
                  for (int t = 0; t < 3; t++)
                  {
                     Em(t,s) = 0.5*J(t,s);
                  }
               }
               for (int t = 0; t < 3; t++)
               {
                  Em(t,3) = 0.5*(J(t,0)+J(t,1));
                  Em(t,4) = 0.5*(J(t,0)+J(t,2));
                  Em(t,5) = 0.5*(J(t,1)+J(t,2));
               }

               // rt = 0; Em: {0,5,1,2}, {0,5,2,4}
               for (int t = 0; t < 3; t++)
               {
                  Js(t,0) = Em(t,5)-Em(t,0);
                  Js(t,1) = Em(t,1)-Em(t,0);
                  Js(t,2) = Em(t,2)-Em(t,0);
               }
               Geometries.JacToPerfJac(Geometry::TETRAHEDRON, Js, Jp);
               ar1 = Jp.CalcSingularvalue(0)/Jp.CalcSingularvalue(2);
               for (int t = 0; t < 3; t++)
               {
                  Js(t,0) = Em(t,5)-Em(t,0);
                  Js(t,1) = Em(t,2)-Em(t,0);
                  Js(t,2) = Em(t,4)-Em(t,0);
               }
               Geometries.JacToPerfJac(Geometry::TETRAHEDRON, Js, Jp);
               ar2 = Jp.CalcSingularvalue(0)/Jp.CalcSingularvalue(2);
               kappa_min = std::max(ar1, ar2);
               rt = 0;

               // rt = 1; Em: {1,0,4,2}, {1,2,4,5}
               for (int t = 0; t < 3; t++)
               {
                  Js(t,0) = Em(t,0)-Em(t,1);
                  Js(t,1) = Em(t,4)-Em(t,1);
                  Js(t,2) = Em(t,2)-Em(t,1);
               }
               Geometries.JacToPerfJac(Geometry::TETRAHEDRON, Js, Jp);
               ar1 = Jp.CalcSingularvalue(0)/Jp.CalcSingularvalue(2);
               for (int t = 0; t < 3; t++)
               {
                  Js(t,0) = Em(t,2)-Em(t,1);
                  Js(t,1) = Em(t,4)-Em(t,1);
                  Js(t,2) = Em(t,5)-Em(t,1);
               }
               Geometries.JacToPerfJac(Geometry::TETRAHEDRON, Js, Jp);
               ar2 = Jp.CalcSingularvalue(0)/Jp.CalcSingularvalue(2);
               kappa = std::max(ar1, ar2);
               if (kappa < kappa_min) { kappa_min = kappa; rt = 1; }

               // rt = 2; Em: {2,0,1,3}, {2,1,5,3}
               for (int t = 0; t < 3; t++)
               {
                  Js(t,0) = Em(t,0)-Em(t,2);
                  Js(t,1) = Em(t,1)-Em(t,2);
                  Js(t,2) = Em(t,3)-Em(t,2);
               }
               Geometries.JacToPerfJac(Geometry::TETRAHEDRON, Js, Jp);
               ar1 = Jp.CalcSingularvalue(0)/Jp.CalcSingularvalue(2);
               for (int t = 0; t < 3; t++)
               {
                  Js(t,0) = Em(t,1)-Em(t,2);
                  Js(t,1) = Em(t,5)-Em(t,2);
                  Js(t,2) = Em(t,3)-Em(t,2);
               }
               Geometries.JacToPerfJac(Geometry::TETRAHEDRON, Js, Jp);
               ar2 = Jp.CalcSingularvalue(0)/Jp.CalcSingularvalue(2);
               kappa = std::max(ar1, ar2);
               if (kappa < kappa_min) { rt = 2; }
            }

            static const int mv_all[3][4][4] =
            {
               { {0,5,1,2}, {0,5,2,4}, {0,5,4,3}, {0,5,3,1} }, // rt = 0
               { {1,0,4,2}, {1,2,4,5}, {1,5,4,3}, {1,3,4,0} }, // rt = 1
               { {2,0,1,3}, {2,1,5,3}, {2,5,4,3}, {2,4,0,3} }  // rt = 2
            };
            const int (&mv)[4][4] = mv_all[rt];

#ifndef MFEM_USE_MEMALLOC
            new_elements[j+0] =
               new Tetrahedron(v[0], oedge+e[0], oedge+e[1], oedge+e[2], attr);
            new_elements[j+1] =
               new Tetrahedron(oedge+e[0], v[1], oedge+e[3], oedge+e[4], attr);
            new_elements[j+2] =
               new Tetrahedron(oedge+e[1], oedge+e[3], v[2], oedge+e[5], attr);
            new_elements[j+3] =
               new Tetrahedron(oedge+e[2], oedge+e[4], oedge+e[5], v[3], attr);

            for (int k = 0; k < 4; k++)
            {
               new_elements[j+4+k] =
                  new Tetrahedron(oedge+e[mv[k][0]], oedge+e[mv[k][1]],
                                  oedge+e[mv[k][2]], oedge+e[mv[k][3]], attr);
            }
#else
            Tetrahedron *tet;
            new_elements[j+0] = tet = TetMemory.Alloc();
            tet->Init(v[0], oedge+e[0], oedge+e[1], oedge+e[2], attr);

            new_elements[j+1] = tet = TetMemory.Alloc();
            tet->Init(oedge+e[0], v[1], oedge+e[3], oedge+e[4], attr);

            new_elements[j+2] = tet = TetMemory.Alloc();
            tet->Init(oedge+e[1], oedge+e[3], v[2], oedge+e[5], attr);

            new_elements[j+3] = tet = TetMemory.Alloc();
            tet->Init(oedge+e[2], oedge+e[4], oedge+e[5], v[3], attr);

            for (int k = 0; k < 4; k++)
            {
               new_elements[j+4+k] = tet = TetMemory.Alloc();
               tet->Init(oedge+e[mv[k][0]], oedge+e[mv[k][1]],
                         oedge+e[mv[k][2]], oedge+e[mv[k][3]], attr);
            }
#endif
            for (int k = 0; k < 4; k++)
            {
               CoarseFineTr.embeddings[j+k].parent = i;
               CoarseFineTr.embeddings[j+k].matrix = k;
            }
            for (int k = 0; k < 4; k++)
            {
               CoarseFineTr.embeddings[j+4+k].parent = i;
               CoarseFineTr.embeddings[j+4+k].matrix = 4*(rt+1)+k;
            }

            j += 8;
         }
         break;

         case Element::WEDGE:
         {
            const int *f = el_to_face->GetRow(i);

            for (int fi = 2; fi < 5; fi++)
            {
               for (int k = 0; k < 4; k++)
               {
                  vv[k] = v[pri_t::FaceVert[fi][k]];
               }
               AverageVertices(vv, 4, oface + f2qf[f[fi]]);
            }

            for (int ei = 0; ei < 9; ei++)
            {
               for (int k = 0; k < 2; k++)
               {
                  vv[k] = v[pri_t::Edges[ei][k]];
               }
               AverageVertices(vv, 2, oedge+e[ei]);
            }

            const int qf2 = f2qf[f[2]];
            const int qf3 = f2qf[f[3]];
            const int qf4 = f2qf[f[4]];

            new_elements[j++] =
               new Wedge(v[0], oedge+e[0], oedge+e[2],
                         oedge+e[6], oface+qf2, oface+qf4, attr);

            new_elements[j++] =
               new Wedge(oedge+e[1], oedge+e[2], oedge+e[0],
                         oface+qf3, oface+qf4, oface+qf2, attr);

            new_elements[j++] =
               new Wedge(oedge+e[0], v[1], oedge+e[1],
                         oface+qf2, oedge+e[7], oface+qf3, attr);

            new_elements[j++] =
               new Wedge(oedge+e[2], oedge+e[1], v[2],
                         oface+qf4, oface+qf3, oedge+e[8], attr);

            new_elements[j++] =
               new Wedge(oedge+e[6], oface+qf2, oface+qf4,
                         v[3], oedge+e[3], oedge+e[5], attr);

            new_elements[j++] =
               new Wedge(oface+qf3, oface+qf4, oface+qf2,
                         oedge+e[4], oedge+e[5], oedge+e[3], attr);

            new_elements[j++] =
               new Wedge(oface+qf2, oedge+e[7], oface+qf3,
                         oedge+e[3], v[4], oedge+e[4], attr);

            new_elements[j++] =
               new Wedge(oface+qf4, oface+qf3, oedge+e[8],
                         oedge+e[5], oedge+e[4], v[5], attr);
         }
         break;

         case Element::HEXAHEDRON:
         {
            const int *f = el_to_face->GetRow(i);
            const int he = hex_counter;
            hex_counter++;

            const int *qf;
            int qf_data[6];
            if (f2qf.Size() == 0)
            {
               qf = f;
            }
            else
            {
               for (int k = 0; k < 6; k++) { qf_data[k] = f2qf[f[k]]; }
               qf = qf_data;
            }

            AverageVertices(v, 8, oelem+he);

            for (int fi = 0; fi < 6; fi++)
            {
               for (int k = 0; k < 4; k++)
               {
                  vv[k] = v[hex_t::FaceVert[fi][k]];
               }
               AverageVertices(vv, 4, oface + qf[fi]);
            }

            for (int ei = 0; ei < 12; ei++)
            {
               for (int k = 0; k < 2; k++)
               {
                  vv[k] = v[hex_t::Edges[ei][k]];
               }
               AverageVertices(vv, 2, oedge+e[ei]);
            }

            new_elements[j++] =
               new Hexahedron(v[0], oedge+e[0], oface+qf[0],
                              oedge+e[3], oedge+e[8], oface+qf[1],
                              oelem+he, oface+qf[4], attr);
            new_elements[j++] =
               new Hexahedron(oedge+e[0], v[1], oedge+e[1],
                              oface+qf[0], oface+qf[1], oedge+e[9],
                              oface+qf[2], oelem+he, attr);
            new_elements[j++] =
               new Hexahedron(oface+qf[0], oedge+e[1], v[2],
                              oedge+e[2], oelem+he, oface+qf[2],
                              oedge+e[10], oface+qf[3], attr);
            new_elements[j++] =
               new Hexahedron(oedge+e[3], oface+qf[0], oedge+e[2],
                              v[3], oface+qf[4], oelem+he,
                              oface+qf[3], oedge+e[11], attr);
            new_elements[j++] =
               new Hexahedron(oedge+e[8], oface+qf[1], oelem+he,
                              oface+qf[4], v[4], oedge+e[4],
                              oface+qf[5], oedge+e[7], attr);
            new_elements[j++] =
               new Hexahedron(oface+qf[1], oedge+e[9], oface+qf[2],
                              oelem+he, oedge+e[4], v[5],
                              oedge+e[5], oface+qf[5], attr);
            new_elements[j++] =
               new Hexahedron(oelem+he, oface+qf[2], oedge+e[10],
                              oface+qf[3], oface+qf[5], oedge+e[5],
                              v[6], oedge+e[6], attr);
            new_elements[j++] =
               new Hexahedron(oface+qf[4], oelem+he, oface+qf[3],
                              oedge+e[11], oedge+e[7], oface+qf[5],
                              oedge+e[6], v[7], attr);
         }
         break;

         default:
            MFEM_ABORT("Unknown 3D element type \"" << el_type << "\"");
            break;
      }
      FreeElement(elements[i]);
   }
   mfem::Swap(elements, new_elements);

   // refine boundary elements
   new_boundary.SetSize(4 * NumOfBdrElements);
   for (int i = 0, j = 0; i < NumOfBdrElements; i++)
   {
      const Element::Type bdr_el_type = boundary[i]->GetType();
      const int attr = boundary[i]->GetAttribute();
      int *v = boundary[i]->GetVertices();
      const int *e = bel_to_edge->GetRow(i);
      int ev[4];

      if (e2v.Size())
      {
         const int ne = bel_to_edge->RowSize(i);
         for (int k = 0; k < ne; k++) { ev[k] = e2v[e[k]]; }
         e = ev;
      }

      if (bdr_el_type == Element::TRIANGLE)
      {
         new_boundary[j++] =
            new Triangle(v[0], oedge+e[0], oedge+e[2], attr);
         new_boundary[j++] =
            new Triangle(oedge+e[1], oedge+e[2], oedge+e[0], attr);
         new_boundary[j++] =
            new Triangle(oedge+e[0], v[1], oedge+e[1], attr);
         new_boundary[j++] =
            new Triangle(oedge+e[2], oedge+e[1], v[2], attr);
      }
      else if (bdr_el_type == Element::QUADRILATERAL)
      {
         const int qf =
            (f2qf.Size() == 0) ? be_to_face[i] : f2qf[be_to_face[i]];

         new_boundary[j++] =
            new Quadrilateral(v[0], oedge+e[0], oface+qf, oedge+e[3], attr);
         new_boundary[j++] =
            new Quadrilateral(oedge+e[0], v[1], oedge+e[1], oface+qf, attr);
         new_boundary[j++] =
            new Quadrilateral(oface+qf, oedge+e[1], v[2], oedge+e[2], attr);
         new_boundary[j++] =
            new Quadrilateral(oedge+e[3], oface+qf, oedge+e[2], v[3], attr);
      }
      else
      {
         MFEM_ABORT("boundary Element is not a triangle or a quad!");
      }
      FreeElement(boundary[i]);
   }
   mfem::Swap(boundary, new_boundary);

   static const double A = 0.0, B = 0.5, C = 1.0;
   static double tet_children[3*4*16] =
   {
      A,A,A, B,A,A, A,B,A, A,A,B,
      B,A,A, C,A,A, B,B,A, B,A,B,
      A,B,A, B,B,A, A,C,A, A,B,B,
      A,A,B, B,A,B, A,B,B, A,A,C,
      // edge coordinates:
      //    0 -> B,A,A  1 -> A,B,A  2 -> A,A,B
      //    3 -> B,B,A  4 -> B,A,B  5 -> A,B,B
      // rt = 0: {0,5,1,2}, {0,5,2,4}, {0,5,4,3}, {0,5,3,1}
      B,A,A, A,B,B, A,B,A, A,A,B,
      B,A,A, A,B,B, A,A,B, B,A,B,
      B,A,A, A,B,B, B,A,B, B,B,A,
      B,A,A, A,B,B, B,B,A, A,B,A,
      // rt = 1: {1,0,4,2}, {1,2,4,5}, {1,5,4,3}, {1,3,4,0}
      A,B,A, B,A,A, B,A,B, A,A,B,
      A,B,A, A,A,B, B,A,B, A,B,B,
      A,B,A, A,B,B, B,A,B, B,B,A,
      A,B,A, B,B,A, B,A,B, B,A,A,
      // rt = 2: {2,0,1,3}, {2,1,5,3}, {2,5,4,3}, {2,4,0,3}
      A,A,B, B,A,A, A,B,A, B,B,A,
      A,A,B, A,B,A, A,B,B, B,B,A,
      A,A,B, A,B,B, B,A,B, B,B,A,
      A,A,B, B,A,B, B,A,A, B,B,A
   };
   static double pri_children[3*6*8] =
   {
      A,A,A, B,A,A, A,B,A, A,A,B, B,A,B, A,B,B,
      B,B,A, A,B,A, B,A,A, B,B,B, A,B,B, B,A,B,
      B,A,A, C,A,A, B,B,A, B,A,B, C,A,B, B,B,B,
      A,B,A, B,B,A, A,C,A, A,B,B, B,B,B, A,C,B,
      A,A,B, B,A,B, A,B,B, A,A,C, B,A,C, A,B,C,
      B,B,B, A,B,B, B,A,B, B,B,C, A,B,C, B,A,C,
      B,A,B, C,A,B, B,B,B, B,A,C, C,A,C, B,B,C,
      A,B,B, B,B,B, A,C,B, A,B,C, B,B,C, A,C,C
   };
   static double hex_children[3*8*8] =
   {
      A,A,A, B,A,A, B,B,A, A,B,A, A,A,B, B,A,B, B,B,B, A,B,B,
      B,A,A, C,A,A, C,B,A, B,B,A, B,A,B, C,A,B, C,B,B, B,B,B,
      B,B,A, C,B,A, C,C,A, B,C,A, B,B,B, C,B,B, C,C,B, B,C,B,
      A,B,A, B,B,A, B,C,A, A,C,A, A,B,B, B,B,B, B,C,B, A,C,B,
      A,A,B, B,A,B, B,B,B, A,B,B, A,A,C, B,A,C, B,B,C, A,B,C,
      B,A,B, C,A,B, C,B,B, B,B,B, B,A,C, C,A,C, C,B,C, B,B,C,
      B,B,B, C,B,B, C,C,B, B,C,B, B,B,C, C,B,C, C,C,C, B,C,C,
      A,B,B, B,B,B, B,C,B, A,C,B, A,B,C, B,B,C, B,C,C, A,C,C
   };

   CoarseFineTr.point_matrices[Geometry::TETRAHEDRON]
   .UseExternalData(tet_children, 3, 4, 16);
   CoarseFineTr.point_matrices[Geometry::PRISM]
   .UseExternalData(pri_children, 3, 6, 8);
   CoarseFineTr.point_matrices[Geometry::CUBE]
   .UseExternalData(hex_children, 3, 8, 8);

   for (int i = 0; i < elements.Size(); i++)
   {
      // tetrahedron elements are handled above:
      if (elements[i]->GetType() == Element::TETRAHEDRON) { continue; }

      Embedding &emb = CoarseFineTr.embeddings[i];
      emb.parent = i / 8;
      emb.matrix = i % 8;
   }

   NumOfVertices    = vertices.Size();
   NumOfElements    = 8 * NumOfElements;
   NumOfBdrElements = 4 * NumOfBdrElements;

   GetElementToFaceTable();
   GenerateFaces();

#ifdef MFEM_DEBUG
   CheckBdrElementOrientation(false);
#endif

   NumOfEdges = GetElementToEdgeTable(*el_to_edge, be_to_edge);

   last_operation = Mesh::REFINE;
   sequence++;

   UpdateNodes();
}

void Mesh::LocalRefinement(const Array<int> &marked_el, int type)
{
   int i, j, ind, nedges;
   Array<int> v;

   DeleteLazyTables();

   if (ncmesh)
   {
      MFEM_ABORT("Local and nonconforming refinements cannot be mixed.");
   }

   InitRefinementTransforms();

   if (Dim == 1) // --------------------------------------------------------
   {
      int cne = NumOfElements, cnv = NumOfVertices;
      NumOfVertices += marked_el.Size();
      NumOfElements += marked_el.Size();
      vertices.SetSize(NumOfVertices);
      elements.SetSize(NumOfElements);
      CoarseFineTr.embeddings.SetSize(NumOfElements);

      for (j = 0; j < marked_el.Size(); j++)
      {
         i = marked_el[j];
         Segment *c_seg = (Segment *)elements[i];
         int *vert = c_seg->GetVertices(), attr = c_seg->GetAttribute();
         int new_v = cnv + j, new_e = cne + j;
         AverageVertices(vert, 2, new_v);
         elements[new_e] = new Segment(new_v, vert[1], attr);
         vert[1] = new_v;

         CoarseFineTr.embeddings[i] = Embedding(i, 1);
         CoarseFineTr.embeddings[new_e] = Embedding(i, 2);
      }

      static double seg_children[3*2] = { 0.0,1.0, 0.0,0.5, 0.5,1.0 };
      CoarseFineTr.point_matrices[Geometry::SEGMENT].
      UseExternalData(seg_children, 1, 2, 3);

      GenerateFaces();

   } // end of 'if (Dim == 1)'
   else if (Dim == 2) // ---------------------------------------------------
   {
      // 1. Get table of vertex to vertex connections.
      DSTable v_to_v(NumOfVertices);
      GetVertexToVertexTable(v_to_v);

      // 2. Get edge to element connections in arrays edge1 and edge2
      nedges = v_to_v.NumberOfEntries();
      int *edge1  = new int[nedges];
      int *edge2  = new int[nedges];
      int *middle = new int[nedges];

      for (i = 0; i < nedges; i++)
      {
         edge1[i] = edge2[i] = middle[i] = -1;
      }

      for (i = 0; i < NumOfElements; i++)
      {
         elements[i]->GetVertices(v);
         for (j = 1; j < v.Size(); j++)
         {
            ind = v_to_v(v[j-1], v[j]);
            (edge1[ind] == -1) ? (edge1[ind] = i) : (edge2[ind] = i);
         }
         ind = v_to_v(v[0], v[v.Size()-1]);
         (edge1[ind] == -1) ? (edge1[ind] = i) : (edge2[ind] = i);
      }

      // 3. Do the red refinement.
      for (i = 0; i < marked_el.Size(); i++)
      {
         RedRefinement(marked_el[i], v_to_v, edge1, edge2, middle);
      }

      // 4. Do the green refinement (to get conforming mesh).
      int need_refinement;
      do
      {
         need_refinement = 0;
         for (i = 0; i < nedges; i++)
         {
            if (middle[i] != -1 && edge1[i] != -1)
            {
               need_refinement = 1;
               GreenRefinement(edge1[i], v_to_v, edge1, edge2, middle);
            }
         }
      }
      while (need_refinement == 1);

      // 5. Update the boundary elements.
      int v1[2], v2[2], bisect, temp;
      temp = NumOfBdrElements;
      for (i = 0; i < temp; i++)
      {
         boundary[i]->GetVertices(v);
         bisect = v_to_v(v[0], v[1]);
         if (middle[bisect] != -1) // the element was refined (needs updating)
         {
            if (boundary[i]->GetType() == Element::SEGMENT)
            {
               v1[0] =           v[0]; v1[1] = middle[bisect];
               v2[0] = middle[bisect]; v2[1] =           v[1];

               boundary[i]->SetVertices(v1);
               boundary.Append(new Segment(v2, boundary[i]->GetAttribute()));
            }
            else
               mfem_error("Only bisection of segment is implemented"
                          " for bdr elem.");
         }
      }
      NumOfBdrElements = boundary.Size();

      // 6. Free the allocated memory.
      delete [] edge1;
      delete [] edge2;
      delete [] middle;

      if (el_to_edge != NULL)
      {
         NumOfEdges = GetElementToEdgeTable(*el_to_edge, be_to_edge);
         GenerateFaces();
      }

   }
   else if (Dim == 3) // ---------------------------------------------------
   {
      // 1. Hash table of vertex to vertex connections corresponding to refined
      //    edges.
      HashTable<Hashed2> v_to_v;

      MFEM_VERIFY(GetNE() == 0 ||
                  ((Tetrahedron*)elements[0])->GetRefinementFlag() != 0,
                  "tetrahedral mesh is not marked for refinement:"
                  " call Finalize(true)");

      // 2. Do the red refinement.
      int ii;
      switch (type)
      {
         case 1:
            for (i = 0; i < marked_el.Size(); i++)
            {
               Bisection(marked_el[i], v_to_v);
            }
            break;
         case 2:
            for (i = 0; i < marked_el.Size(); i++)
            {
               Bisection(marked_el[i], v_to_v);

               Bisection(NumOfElements - 1, v_to_v);
               Bisection(marked_el[i], v_to_v);
            }
            break;
         case 3:
            for (i = 0; i < marked_el.Size(); i++)
            {
               Bisection(marked_el[i], v_to_v);

               ii = NumOfElements - 1;
               Bisection(ii, v_to_v);
               Bisection(NumOfElements - 1, v_to_v);
               Bisection(ii, v_to_v);

               Bisection(marked_el[i], v_to_v);
               Bisection(NumOfElements-1, v_to_v);
               Bisection(marked_el[i], v_to_v);
            }
            break;
      }

      // 3. Do the green refinement (to get conforming mesh).
      int need_refinement;
      // int need_refinement, onoe, max_gen = 0;
      do
      {
         // int redges[2], type, flag;
         need_refinement = 0;
         // onoe = NumOfElements;
         // for (i = 0; i < onoe; i++)
         for (i = 0; i < NumOfElements; i++)
         {
            // ((Tetrahedron *)elements[i])->
            // ParseRefinementFlag(redges, type, flag);
            // if (flag > max_gen)  max_gen = flag;
            if (elements[i]->NeedRefinement(v_to_v))
            {
               need_refinement = 1;
               Bisection(i, v_to_v);
            }
         }
      }
      while (need_refinement == 1);

      // mfem::out << "Maximum generation: " << max_gen << endl;

      // 4. Update the boundary elements.
      do
      {
         need_refinement = 0;
         for (i = 0; i < NumOfBdrElements; i++)
            if (boundary[i]->NeedRefinement(v_to_v))
            {
               need_refinement = 1;
               BdrBisection(i, v_to_v);
            }
      }
      while (need_refinement == 1);

      NumOfVertices = vertices.Size();
      NumOfBdrElements = boundary.Size();

      // 5. Update element-to-edge and element-to-face relations.
      if (el_to_edge != NULL)
      {
         NumOfEdges = GetElementToEdgeTable(*el_to_edge, be_to_edge);
      }
      if (el_to_face != NULL)
      {
         GetElementToFaceTable();
         GenerateFaces();
      }

   } //  end 'if (Dim == 3)'

   last_operation = Mesh::REFINE;
   sequence++;

   UpdateNodes();

#ifdef MFEM_DEBUG
   CheckElementOrientation(false);
#endif
}

void Mesh::NonconformingRefinement(const Array<Refinement> &refinements,
                                   int nc_limit)
{
   MFEM_VERIFY(!NURBSext, "Nonconforming refinement of NURBS meshes is "
               "not supported. Project the NURBS to Nodes first.");

   DeleteLazyTables();

   if (!ncmesh)
   {
      // start tracking refinement hierarchy
      ncmesh = new NCMesh(this);
   }

   if (!refinements.Size())
   {
      last_operation = Mesh::NONE;
      return;
   }

   // do the refinements
   ncmesh->MarkCoarseLevel();
   ncmesh->Refine(refinements);

   if (nc_limit > 0)
   {
      ncmesh->LimitNCLevel(nc_limit);
   }

   // create a second mesh containing the finest elements from 'ncmesh'
   Mesh* mesh2 = new Mesh(*ncmesh);
   ncmesh->OnMeshUpdated(mesh2);

   // now swap the meshes, the second mesh will become the old coarse mesh
   // and this mesh will be the new fine mesh
   Swap(*mesh2, false);
   delete mesh2;

   GenerateNCFaceInfo();

   last_operation = Mesh::REFINE;
   sequence++;

   if (Nodes) // update/interpolate curved mesh
   {
      Nodes->FESpace()->Update();
      Nodes->Update();
   }
}

double Mesh::AggregateError(const Array<double> &elem_error,
                            const int *fine, int nfine, int op)
{
   double error = 0.0;
   for (int i = 0; i < nfine; i++)
   {
      MFEM_VERIFY(fine[i] < elem_error.Size(), "");

      double err_fine = elem_error[fine[i]];
      switch (op)
      {
         case 0: error = std::min(error, err_fine); break;
         case 1: error += err_fine; break;
         case 2: error = std::max(error, err_fine); break;
      }
   }
   return error;
}

bool Mesh::NonconformingDerefinement(Array<double> &elem_error,
                                     double threshold, int nc_limit, int op)
{
   MFEM_VERIFY(ncmesh, "Only supported for non-conforming meshes.");
   MFEM_VERIFY(!NURBSext, "Derefinement of NURBS meshes is not supported. "
               "Project the NURBS to Nodes first.");

   DeleteLazyTables();

   const Table &dt = ncmesh->GetDerefinementTable();

   Array<int> level_ok;
   if (nc_limit > 0)
   {
      ncmesh->CheckDerefinementNCLevel(dt, level_ok, nc_limit);
   }

   Array<int> derefs;
   for (int i = 0; i < dt.Size(); i++)
   {
      if (nc_limit > 0 && !level_ok[i]) { continue; }

      double error =
         AggregateError(elem_error, dt.GetRow(i), dt.RowSize(i), op);

      if (error < threshold) { derefs.Append(i); }
   }

   if (!derefs.Size()) { return false; }

   ncmesh->Derefine(derefs);

   Mesh* mesh2 = new Mesh(*ncmesh);
   ncmesh->OnMeshUpdated(mesh2);

   Swap(*mesh2, false);
   delete mesh2;

   GenerateNCFaceInfo();

   last_operation = Mesh::DEREFINE;
   sequence++;

   if (Nodes) // update/interpolate mesh curvature
   {
      Nodes->FESpace()->Update();
      Nodes->Update();
   }

   return true;
}

bool Mesh::DerefineByError(Array<double> &elem_error, double threshold,
                           int nc_limit, int op)
{
   // NOTE: the error array is not const because it will be expanded in parallel
   //       by ghost element errors
   if (Nonconforming())
   {
      return NonconformingDerefinement(elem_error, threshold, nc_limit, op);
   }
   else
   {
      MFEM_ABORT("Derefinement is currently supported for non-conforming "
                 "meshes only.");
      return false;
   }
}

bool Mesh::DerefineByError(const Vector &elem_error, double threshold,
                           int nc_limit, int op)
{
   Array<double> tmp(elem_error.Size());
   for (int i = 0; i < tmp.Size(); i++)
   {
      tmp[i] = elem_error(i);
   }
   return DerefineByError(tmp, threshold, nc_limit, op);
}


void Mesh::InitFromNCMesh(const NCMesh &ncmesh)
{
   Dim = ncmesh.Dimension();
   spaceDim = ncmesh.SpaceDimension();

   DeleteTables();

   ncmesh.GetMeshComponents(vertices, elements, boundary);

   NumOfVertices = vertices.Size();
   NumOfElements = elements.Size();
   NumOfBdrElements = boundary.Size();

   SetMeshGen(); // set the mesh type: 'meshgen', ...

   NumOfEdges = NumOfFaces = 0;

   if (Dim > 1)
   {
      el_to_edge = new Table;
      NumOfEdges = GetElementToEdgeTable(*el_to_edge, be_to_edge);
   }
   if (Dim > 2)
   {
      GetElementToFaceTable();
   }
   GenerateFaces();
#ifdef MFEM_DEBUG
   CheckBdrElementOrientation(false);
#endif

   // NOTE: ncmesh->OnMeshUpdated() and GenerateNCFaceInfo() should be called
   // outside after this method.
}

Mesh::Mesh(const NCMesh &ncmesh)
{
   Init();
   InitTables();
   InitFromNCMesh(ncmesh);
   SetAttributes();
}

void Mesh::Swap(Mesh& other, bool non_geometry)
{
   mfem::Swap(Dim, other.Dim);
   mfem::Swap(spaceDim, other.spaceDim);

   mfem::Swap(NumOfVertices, other.NumOfVertices);
   mfem::Swap(NumOfElements, other.NumOfElements);
   mfem::Swap(NumOfBdrElements, other.NumOfBdrElements);
   mfem::Swap(NumOfEdges, other.NumOfEdges);
   mfem::Swap(NumOfFaces, other.NumOfFaces);

   mfem::Swap(meshgen, other.meshgen);
   mfem::Swap(mesh_geoms, other.mesh_geoms);

   mfem::Swap(elements, other.elements);
   mfem::Swap(vertices, other.vertices);
   mfem::Swap(boundary, other.boundary);
   mfem::Swap(faces, other.faces);
   mfem::Swap(faces_info, other.faces_info);
   mfem::Swap(nc_faces_info, other.nc_faces_info);

   mfem::Swap(el_to_edge, other.el_to_edge);
   mfem::Swap(el_to_face, other.el_to_face);
   mfem::Swap(el_to_el, other.el_to_el);
   mfem::Swap(be_to_edge, other.be_to_edge);
   mfem::Swap(bel_to_edge, other.bel_to_edge);
   mfem::Swap(be_to_face, other.be_to_face);
   mfem::Swap(face_edge, other.face_edge);
   mfem::Swap(edge_vertex, other.edge_vertex);

   mfem::Swap(attributes, other.attributes);
   mfem::Swap(bdr_attributes, other.bdr_attributes);

   mfem::Swap(geom_factors, other.geom_factors);

   if (non_geometry)
   {
      mfem::Swap(NURBSext, other.NURBSext);
      mfem::Swap(ncmesh, other.ncmesh);

      mfem::Swap(Nodes, other.Nodes);
      mfem::Swap(own_nodes, other.own_nodes);
   }
}

void Mesh::GetElementData(const Array<Element*> &elem_array, int geom,
                          Array<int> &elem_vtx, Array<int> &attr) const
{
   // protected method
   const int nv = Geometry::NumVerts[geom];
   int num_elems = 0;
   for (int i = 0; i < elem_array.Size(); i++)
   {
      if (elem_array[i]->GetGeometryType() == geom)
      {
         num_elems++;
      }
   }
   elem_vtx.SetSize(nv*num_elems);
   attr.SetSize(num_elems);
   elem_vtx.SetSize(0);
   attr.SetSize(0);
   for (int i = 0; i < elem_array.Size(); i++)
   {
      Element *el = elem_array[i];
      if (el->GetGeometryType() != geom) { continue; }

      Array<int> loc_vtx(el->GetVertices(), nv);
      elem_vtx.Append(loc_vtx);
      attr.Append(el->GetAttribute());
   }
}

void Mesh::UniformRefinement(int ref_algo)
{
   if (NURBSext)
   {
      NURBSUniformRefinement();
   }
   else if (ref_algo == 0 && Dim == 3 && meshgen == 1)
   {
      UniformRefinement3D();
   }
   else if (meshgen == 1 || ncmesh)
   {
      Array<int> elem_to_refine(GetNE());
      for (int i = 0; i < elem_to_refine.Size(); i++)
      {
         elem_to_refine[i] = i;
      }

      if (Conforming())
      {
         // In parallel we should set the default 2nd argument to -3 to indicate
         // uniform refinement.
         LocalRefinement(elem_to_refine);
      }
      else
      {
         GeneralRefinement(elem_to_refine, 1);
      }
   }
   else
   {
      switch (Dim)
      {
         case 2: UniformRefinement2D(); break;
         case 3: UniformRefinement3D(); break;
         default: MFEM_ABORT("internal error");
      }
   }
}

void Mesh::GeneralRefinement(const Array<Refinement> &refinements,
                             int nonconforming, int nc_limit)
{
   if (ncmesh)
   {
      nonconforming = 1;
   }
   else if (Dim == 1 || (Dim == 3 && (meshgen & 1)))
   {
      nonconforming = 0;
   }
   else if (nonconforming < 0)
   {
      // determine if nonconforming refinement is suitable
      if ((meshgen & 2) || (meshgen & 4))
      {
         nonconforming = 1; // tensor product elements and wedges
      }
      else
      {
         nonconforming = 0; // simplices
      }
   }

   if (nonconforming)
   {
      // non-conforming refinement (hanging nodes)
      NonconformingRefinement(refinements, nc_limit);
   }
   else
   {
      Array<int> el_to_refine(refinements.Size());
      for (int i = 0; i < refinements.Size(); i++)
      {
         el_to_refine[i] = refinements[i].index;
      }

      // infer 'type' of local refinement from first element's 'ref_type'
      int type, rt = (refinements.Size() ? refinements[0].ref_type : 7);
      if (rt == 1 || rt == 2 || rt == 4)
      {
         type = 1; // bisection
      }
      else if (rt == 3 || rt == 5 || rt == 6)
      {
         type = 2; // quadrisection
      }
      else
      {
         type = 3; // octasection
      }

      // red-green refinement and bisection, no hanging nodes
      LocalRefinement(el_to_refine, type);
   }
}

void Mesh::GeneralRefinement(const Array<int> &el_to_refine, int nonconforming,
                             int nc_limit)
{
   Array<Refinement> refinements(el_to_refine.Size());
   for (int i = 0; i < el_to_refine.Size(); i++)
   {
      refinements[i] = Refinement(el_to_refine[i]);
   }
   GeneralRefinement(refinements, nonconforming, nc_limit);
}

void Mesh::EnsureNCMesh(bool triangles_nonconforming)
{
   MFEM_VERIFY(!NURBSext, "Cannot convert a NURBS mesh to an NC mesh. "
               "Project the NURBS to Nodes first.");

   if (!ncmesh)
   {
      if ((meshgen & 0x2) /* quads/hexes */ ||
          (meshgen & 0x4) /* wedges */ ||
          (triangles_nonconforming && Dim == 2 && (meshgen & 0x1)))
      {
         MFEM_VERIFY(GetNumGeometries(Dim) <= 1,
                     "mixed meshes are not supported");
         ncmesh = new NCMesh(this);
         ncmesh->OnMeshUpdated(this);
         GenerateNCFaceInfo();
      }
   }
}

void Mesh::RandomRefinement(double prob, bool aniso, int nonconforming,
                            int nc_limit)
{
   Array<Refinement> refs;
   for (int i = 0; i < GetNE(); i++)
   {
      if ((double) rand() / RAND_MAX < prob)
      {
         int type = 7;
         if (aniso)
         {
            type = (Dim == 3) ? (rand() % 7 + 1) : (rand() % 3 + 1);
         }
         refs.Append(Refinement(i, type));
      }
   }
   GeneralRefinement(refs, nonconforming, nc_limit);
}

void Mesh::RefineAtVertex(const Vertex& vert, double eps, int nonconforming)
{
   Array<int> v;
   Array<Refinement> refs;
   for (int i = 0; i < GetNE(); i++)
   {
      GetElementVertices(i, v);
      bool refine = false;
      for (int j = 0; j < v.Size(); j++)
      {
         double dist = 0.0;
         for (int l = 0; l < spaceDim; l++)
         {
            double d = vert(l) - vertices[v[j]](l);
            dist += d*d;
         }
         if (dist <= eps*eps) { refine = true; break; }
      }
      if (refine)
      {
         refs.Append(Refinement(i));
      }
   }
   GeneralRefinement(refs, nonconforming);
}

bool Mesh::RefineByError(const Array<double> &elem_error, double threshold,
                         int nonconforming, int nc_limit)
{
   MFEM_VERIFY(elem_error.Size() == GetNE(), "");
   Array<Refinement> refs;
   for (int i = 0; i < GetNE(); i++)
   {
      if (elem_error[i] > threshold)
      {
         refs.Append(Refinement(i));
      }
   }
   if (ReduceInt(refs.Size()))
   {
      GeneralRefinement(refs, nonconforming, nc_limit);
      return true;
   }
   return false;
}

bool Mesh::RefineByError(const Vector &elem_error, double threshold,
                         int nonconforming, int nc_limit)
{
   Array<double> tmp(const_cast<double*>(elem_error.GetData()),
                     elem_error.Size());
   return RefineByError(tmp, threshold, nonconforming, nc_limit);
}


void Mesh::Bisection(int i, const DSTable &v_to_v,
                     int *edge1, int *edge2, int *middle)
{
   int *vert;
   int v[2][4], v_new, bisect, t;
   Element *el = elements[i];
   Vertex V;

   t = el->GetType();
   if (t == Element::TRIANGLE)
   {
      Triangle *tri = (Triangle *) el;

      vert = tri->GetVertices();

      // 1. Get the index for the new vertex in v_new.
      bisect = v_to_v(vert[0], vert[1]);
      MFEM_ASSERT(bisect >= 0, "");

      if (middle[bisect] == -1)
      {
         v_new = NumOfVertices++;
         for (int d = 0; d < spaceDim; d++)
         {
            V(d) = 0.5 * (vertices[vert[0]](d) + vertices[vert[1]](d));
         }
         vertices.Append(V);

         // Put the element that may need refinement (because of this
         // bisection) in edge1, or -1 if no more refinement is needed.
         if (edge1[bisect] == i)
         {
            edge1[bisect] = edge2[bisect];
         }

         middle[bisect] = v_new;
      }
      else
      {
         v_new = middle[bisect];

         // This edge will require no more refinement.
         edge1[bisect] = -1;
      }

      // 2. Set the node indices for the new elements in v[0] and v[1] so that
      //    the  edge marked for refinement is between the first two nodes.
      v[0][0] = vert[2]; v[0][1] = vert[0]; v[0][2] = v_new;
      v[1][0] = vert[1]; v[1][1] = vert[2]; v[1][2] = v_new;

      tri->SetVertices(v[0]);   // changes vert[0..2] !!!

      Triangle* tri_new = new Triangle(v[1], tri->GetAttribute());
      elements.Append(tri_new);

      int tr = tri->GetTransform();
      tri_new->ResetTransform(tr);

      // record the sequence of refinements
      tri->PushTransform(4);
      tri_new->PushTransform(5);

      int coarse = FindCoarseElement(i);
      CoarseFineTr.embeddings[i].parent = coarse;
      CoarseFineTr.embeddings.Append(Embedding(coarse));

      // 3. edge1 and edge2 may have to be changed for the second triangle.
      if (v[1][0] < v_to_v.NumberOfRows() && v[1][1] < v_to_v.NumberOfRows())
      {
         bisect = v_to_v(v[1][0], v[1][1]);
         MFEM_ASSERT(bisect >= 0, "");

         if (edge1[bisect] == i)
         {
            edge1[bisect] = NumOfElements;
         }
         else if (edge2[bisect] == i)
         {
            edge2[bisect] = NumOfElements;
         }
      }
      NumOfElements++;
   }
   else
   {
      MFEM_ABORT("Bisection for now works only for triangles.");
   }
}

void Mesh::Bisection(int i, HashTable<Hashed2> &v_to_v)
{
   int *vert;
   int v[2][4], v_new, bisect, t;
   Element *el = elements[i];
   Vertex V;

   t = el->GetType();
   if (t == Element::TETRAHEDRON)
   {
      int j, type, new_type, old_redges[2], new_redges[2][2], flag;
      Tetrahedron *tet = (Tetrahedron *) el;

      MFEM_VERIFY(tet->GetRefinementFlag() != 0,
                  "TETRAHEDRON element is not marked for refinement.");

      vert = tet->GetVertices();

      // 1. Get the index for the new vertex in v_new.
      bisect = v_to_v.FindId(vert[0], vert[1]);
      if (bisect == -1)
      {
         v_new = NumOfVertices + v_to_v.GetId(vert[0],vert[1]);
         for (j = 0; j < 3; j++)
         {
            V(j) = 0.5 * (vertices[vert[0]](j) + vertices[vert[1]](j));
         }
         vertices.Append(V);
      }
      else
      {
         v_new = NumOfVertices + bisect;
      }

      // 2. Set the node indices for the new elements in v[2][4] so that
      //    the edge marked for refinement is between the first two nodes.
      tet->ParseRefinementFlag(old_redges, type, flag);

      v[0][3] = v_new;
      v[1][3] = v_new;
      new_redges[0][0] = 2;
      new_redges[0][1] = 1;
      new_redges[1][0] = 2;
      new_redges[1][1] = 1;
      int tr1 = -1, tr2 = -1;
      switch (old_redges[0])
      {
         case 2:
            v[0][0] = vert[0]; v[0][1] = vert[2]; v[0][2] = vert[3];
            if (type == Tetrahedron::TYPE_PF) { new_redges[0][1] = 4; }
            tr1 = 0;
            break;
         case 3:
            v[0][0] = vert[3]; v[0][1] = vert[0]; v[0][2] = vert[2];
            tr1 = 2;
            break;
         case 5:
            v[0][0] = vert[2]; v[0][1] = vert[3]; v[0][2] = vert[0];
            tr1 = 4;
      }
      switch (old_redges[1])
      {
         case 1:
            v[1][0] = vert[2]; v[1][1] = vert[1]; v[1][2] = vert[3];
            if (type == Tetrahedron::TYPE_PF) { new_redges[1][0] = 3; }
            tr2 = 1;
            break;
         case 4:
            v[1][0] = vert[1]; v[1][1] = vert[3]; v[1][2] = vert[2];
            tr2 = 3;
            break;
         case 5:
            v[1][0] = vert[3]; v[1][1] = vert[2]; v[1][2] = vert[1];
            tr2 = 5;
      }

      int attr = tet->GetAttribute();
      tet->SetVertices(v[0]);

#ifdef MFEM_USE_MEMALLOC
      Tetrahedron *tet2 = TetMemory.Alloc();
      tet2->SetVertices(v[1]);
      tet2->SetAttribute(attr);
#else
      Tetrahedron *tet2 = new Tetrahedron(v[1], attr);
#endif
      tet2->ResetTransform(tet->GetTransform());
      elements.Append(tet2);

      // record the sequence of refinements
      tet->PushTransform(tr1);
      tet2->PushTransform(tr2);

      int coarse = FindCoarseElement(i);
      CoarseFineTr.embeddings[i].parent = coarse;
      CoarseFineTr.embeddings.Append(Embedding(coarse));

      // 3. Set the bisection flag
      switch (type)
      {
         case Tetrahedron::TYPE_PU:
            new_type = Tetrahedron::TYPE_PF; break;
         case Tetrahedron::TYPE_PF:
            new_type = Tetrahedron::TYPE_A;  break;
         default:
            new_type = Tetrahedron::TYPE_PU;
      }

      tet->CreateRefinementFlag(new_redges[0], new_type, flag+1);
      tet2->CreateRefinementFlag(new_redges[1], new_type, flag+1);

      NumOfElements++;
   }
   else
   {
      MFEM_ABORT("Bisection with HashTable for now works only for tetrahedra.");
   }
}

void Mesh::BdrBisection(int i, const HashTable<Hashed2> &v_to_v)
{
   int *vert;
   int v[2][3], v_new, bisect, t;
   Element *bdr_el = boundary[i];

   t = bdr_el->GetType();
   if (t == Element::TRIANGLE)
   {
      Triangle *tri = (Triangle *) bdr_el;

      vert = tri->GetVertices();

      // 1. Get the index for the new vertex in v_new.
      bisect = v_to_v.FindId(vert[0], vert[1]);
      MFEM_ASSERT(bisect >= 0, "");
      v_new = NumOfVertices + bisect;
      MFEM_ASSERT(v_new != -1, "");

      // 2. Set the node indices for the new elements in v[0] and v[1] so that
      //    the  edge marked for refinement is between the first two nodes.
      v[0][0] = vert[2]; v[0][1] = vert[0]; v[0][2] = v_new;
      v[1][0] = vert[1]; v[1][1] = vert[2]; v[1][2] = v_new;

      tri->SetVertices(v[0]);

      boundary.Append(new Triangle(v[1], tri->GetAttribute()));

      NumOfBdrElements++;
   }
   else
   {
      MFEM_ABORT("Bisection of boundary elements with HashTable works only for"
                 " triangles!");
   }
}

void Mesh::UniformRefinement(int i, const DSTable &v_to_v,
                             int *edge1, int *edge2, int *middle)
{
   Array<int> v;
   int j, v1[3], v2[3], v3[3], v4[3], v_new[3], bisect[3];
   Vertex V;

   if (elements[i]->GetType() == Element::TRIANGLE)
   {
      Triangle *tri0 = (Triangle*) elements[i];
      tri0->GetVertices(v);

      // 1. Get the indeces for the new vertices in array v_new
      bisect[0] = v_to_v(v[0],v[1]);
      bisect[1] = v_to_v(v[1],v[2]);
      bisect[2] = v_to_v(v[0],v[2]);
      MFEM_ASSERT(bisect[0] >= 0 && bisect[1] >= 0 && bisect[2] >= 0, "");

      for (j = 0; j < 3; j++)                // for the 3 edges fix v_new
      {
         if (middle[bisect[j]] == -1)
         {
            v_new[j] = NumOfVertices++;
            for (int d = 0; d < spaceDim; d++)
            {
               V(d) = (vertices[v[j]](d) + vertices[v[(j+1)%3]](d))/2.;
            }
            vertices.Append(V);

            // Put the element that may need refinement (because of this
            // bisection) in edge1, or -1 if no more refinement is needed.
            if (edge1[bisect[j]] == i)
            {
               edge1[bisect[j]] = edge2[bisect[j]];
            }

            middle[bisect[j]] = v_new[j];
         }
         else
         {
            v_new[j] = middle[bisect[j]];

            // This edge will require no more refinement.
            edge1[bisect[j]] = -1;
         }
      }

      // 2. Set the node indeces for the new elements in v1, v2, v3 & v4 so that
      //    the edges marked for refinement be between the first two nodes.
      v1[0] =     v[0]; v1[1] = v_new[0]; v1[2] = v_new[2];
      v2[0] = v_new[0]; v2[1] =     v[1]; v2[2] = v_new[1];
      v3[0] = v_new[2]; v3[1] = v_new[1]; v3[2] =     v[2];
      v4[0] = v_new[1]; v4[1] = v_new[2]; v4[2] = v_new[0];

      Triangle* tri1 = new Triangle(v1, tri0->GetAttribute());
      Triangle* tri2 = new Triangle(v2, tri0->GetAttribute());
      Triangle* tri3 = new Triangle(v3, tri0->GetAttribute());

      elements.Append(tri1);
      elements.Append(tri2);
      elements.Append(tri3);

      tri0->SetVertices(v4);

      // record the sequence of refinements
      unsigned code = tri0->GetTransform();
      tri1->ResetTransform(code);
      tri2->ResetTransform(code);
      tri3->ResetTransform(code);

      tri0->PushTransform(3);
      tri1->PushTransform(0);
      tri2->PushTransform(1);
      tri3->PushTransform(2);

      // set parent indices
      int coarse = FindCoarseElement(i);
      CoarseFineTr.embeddings[i] = Embedding(coarse);
      CoarseFineTr.embeddings.Append(Embedding(coarse));
      CoarseFineTr.embeddings.Append(Embedding(coarse));
      CoarseFineTr.embeddings.Append(Embedding(coarse));

      NumOfElements += 3;
   }
   else
   {
      MFEM_ABORT("Uniform refinement for now works only for triangles.");
   }
}

void Mesh::InitRefinementTransforms()
{
   // initialize CoarseFineTr
   CoarseFineTr.Clear();
   CoarseFineTr.embeddings.SetSize(NumOfElements);
   for (int i = 0; i < NumOfElements; i++)
   {
      elements[i]->ResetTransform(0);
      CoarseFineTr.embeddings[i] = Embedding(i);
   }
}

int Mesh::FindCoarseElement(int i)
{
   int coarse;
   while ((coarse = CoarseFineTr.embeddings[i].parent) != i)
   {
      i = coarse;
   }
   return coarse;
}

const CoarseFineTransformations& Mesh::GetRefinementTransforms()
{
   MFEM_VERIFY(GetLastOperation() == Mesh::REFINE, "");

   if (ncmesh)
   {
      return ncmesh->GetRefinementTransforms();
   }

   Mesh::GeometryList elem_geoms(*this);
   for (int i = 0; i < elem_geoms.Size(); i++)
   {
      const Geometry::Type geom = elem_geoms[i];
      if (CoarseFineTr.point_matrices[geom].SizeK()) { continue; }

      if (geom == Geometry::TRIANGLE ||
          geom == Geometry::TETRAHEDRON)
      {
         std::map<unsigned, int> mat_no;
         mat_no[0] = 1; // identity

         // assign matrix indices to element transformations
         for (int i = 0; i < elements.Size(); i++)
         {
            int index = 0;
            unsigned code = elements[i]->GetTransform();
            if (code)
            {
               int &matrix = mat_no[code];
               if (!matrix) { matrix = mat_no.size(); }
               index = matrix-1;
            }
            CoarseFineTr.embeddings[i].matrix = index;
         }

         DenseTensor &pmats = CoarseFineTr.point_matrices[geom];
         pmats.SetSize(Dim, Dim+1, mat_no.size());

         // calculate the point matrices used
         std::map<unsigned, int>::iterator it;
         for (it = mat_no.begin(); it != mat_no.end(); ++it)
         {
            if (geom == Geometry::TRIANGLE)
            {
               Triangle::GetPointMatrix(it->first, pmats(it->second-1));
            }
            else
            {
               Tetrahedron::GetPointMatrix(it->first, pmats(it->second-1));
            }
         }
      }
      else
      {
         MFEM_ABORT("Don't know how to construct CoarseFineTransformations for"
                    " geom = " << geom);
      }
   }

   // NOTE: quads and hexes already have trivial transformations ready
   return CoarseFineTr;
}

void Mesh::PrintXG(std::ostream &out) const
{
   MFEM_ASSERT(Dim==spaceDim, "2D Manifold meshes not supported");
   int i, j;
   Array<int> v;

   if (Dim == 2)
   {
      // Print the type of the mesh.
      if (Nodes == NULL)
      {
         out << "areamesh2\n\n";
      }
      else
      {
         out << "curved_areamesh2\n\n";
      }

      // Print the boundary elements.
      out << NumOfBdrElements << '\n';
      for (i = 0; i < NumOfBdrElements; i++)
      {
         boundary[i]->GetVertices(v);

         out << boundary[i]->GetAttribute();
         for (j = 0; j < v.Size(); j++)
         {
            out << ' ' << v[j] + 1;
         }
         out << '\n';
      }

      // Print the elements.
      out << NumOfElements << '\n';
      for (i = 0; i < NumOfElements; i++)
      {
         elements[i]->GetVertices(v);

         out << elements[i]->GetAttribute() << ' ' << v.Size();
         for (j = 0; j < v.Size(); j++)
         {
            out << ' ' << v[j] + 1;
         }
         out << '\n';
      }

      if (Nodes == NULL)
      {
         // Print the vertices.
         out << NumOfVertices << '\n';
         for (i = 0; i < NumOfVertices; i++)
         {
            out << vertices[i](0);
            for (j = 1; j < Dim; j++)
            {
               out << ' ' << vertices[i](j);
            }
            out << '\n';
         }
      }
      else
      {
         out << NumOfVertices << '\n';
         Nodes->Save(out);
      }
   }
   else  // ===== Dim != 2 =====
   {
      if (Nodes)
      {
         mfem_error("Mesh::PrintXG(...) : Curved mesh in 3D");
      }

      if (meshgen == 1)
      {
         int nv;
         const int *ind;

         out << "NETGEN_Neutral_Format\n";
         // print the vertices
         out << NumOfVertices << '\n';
         for (i = 0; i < NumOfVertices; i++)
         {
            for (j = 0; j < Dim; j++)
            {
               out << ' ' << vertices[i](j);
            }
            out << '\n';
         }

         // print the elements
         out << NumOfElements << '\n';
         for (i = 0; i < NumOfElements; i++)
         {
            nv = elements[i]->GetNVertices();
            ind = elements[i]->GetVertices();
            out << elements[i]->GetAttribute();
            for (j = 0; j < nv; j++)
            {
               out << ' ' << ind[j]+1;
            }
            out << '\n';
         }

         // print the boundary information.
         out << NumOfBdrElements << '\n';
         for (i = 0; i < NumOfBdrElements; i++)
         {
            nv = boundary[i]->GetNVertices();
            ind = boundary[i]->GetVertices();
            out << boundary[i]->GetAttribute();
            for (j = 0; j < nv; j++)
            {
               out << ' ' << ind[j]+1;
            }
            out << '\n';
         }
      }
      else if (meshgen == 2)  // TrueGrid
      {
         int nv;
         const int *ind;

         out << "TrueGrid\n"
             << "1 " << NumOfVertices << " " << NumOfElements
             << " 0 0 0 0 0 0 0\n"
             << "0 0 0 1 0 0 0 0 0 0 0\n"
             << "0 0 " << NumOfBdrElements << " 0 0 0 0 0 0 0 0 0 0 0 0 0\n"
             << "0.0 0.0 0.0 0 0 0.0 0.0 0 0.0\n"
             << "0 0 0 0 0 0 0 0 0 0 0 0 0 0 0 0\n";

         for (i = 0; i < NumOfVertices; i++)
            out << i+1 << " 0.0 " << vertices[i](0) << ' ' << vertices[i](1)
                << ' ' << vertices[i](2) << " 0.0\n";

         for (i = 0; i < NumOfElements; i++)
         {
            nv = elements[i]->GetNVertices();
            ind = elements[i]->GetVertices();
            out << i+1 << ' ' << elements[i]->GetAttribute();
            for (j = 0; j < nv; j++)
            {
               out << ' ' << ind[j]+1;
            }
            out << '\n';
         }

         for (i = 0; i < NumOfBdrElements; i++)
         {
            nv = boundary[i]->GetNVertices();
            ind = boundary[i]->GetVertices();
            out << boundary[i]->GetAttribute();
            for (j = 0; j < nv; j++)
            {
               out << ' ' << ind[j]+1;
            }
            out << " 1.0 1.0 1.0 1.0\n";
         }
      }
   }

   out << flush;
}

void Mesh::Printer(std::ostream &out, std::string section_delimiter) const
{
   int i, j;

   if (NURBSext)
   {
      // general format
      NURBSext->Print(out);
      out << '\n';
      Nodes->Save(out);

      // patch-wise format
      // NURBSext->ConvertToPatches(*Nodes);
      // NURBSext->Print(out);

      return;
   }

   out << (ncmesh ? "MFEM mesh v1.1\n" :
           section_delimiter.empty() ? "MFEM mesh v1.0\n" :
           "MFEM mesh v1.2\n");

   // optional
   out <<
       "\n#\n# MFEM Geometry Types (see mesh/geom.hpp):\n#\n"
       "# POINT       = 0\n"
       "# SEGMENT     = 1\n"
       "# TRIANGLE    = 2\n"
       "# SQUARE      = 3\n"
       "# TETRAHEDRON = 4\n"
       "# CUBE        = 5\n"
       "# PRISM       = 6\n"
       "#\n";

   out << "\ndimension\n" << Dim
       << "\n\nelements\n" << NumOfElements << '\n';
   for (i = 0; i < NumOfElements; i++)
   {
      PrintElement(elements[i], out);
   }

   out << "\nboundary\n" << NumOfBdrElements << '\n';
   for (i = 0; i < NumOfBdrElements; i++)
   {
      PrintElement(boundary[i], out);
   }

   if (ncmesh)
   {
      out << "\nvertex_parents\n";
      ncmesh->PrintVertexParents(out);

      out << "\ncoarse_elements\n";
      ncmesh->PrintCoarseElements(out);
   }

   out << "\nvertices\n" << NumOfVertices << '\n';
   if (Nodes == NULL)
   {
      out << spaceDim << '\n';
      for (i = 0; i < NumOfVertices; i++)
      {
         out << vertices[i](0);
         for (j = 1; j < spaceDim; j++)
         {
            out << ' ' << vertices[i](j);
         }
         out << '\n';
      }
      out.flush();
   }
   else
   {
      out << "\nnodes\n";
      Nodes->Save(out);
   }

   if (!ncmesh && !section_delimiter.empty())
   {
      out << section_delimiter << endl; // only with format v1.2
   }
}

void Mesh::PrintTopo(std::ostream &out,const Array<int> &e_to_k) const
{
   int i;
   Array<int> vert;

   out << "MFEM NURBS mesh v1.0\n";

   // optional
   out <<
       "\n#\n# MFEM Geometry Types (see mesh/geom.hpp):\n#\n"
       "# SEGMENT     = 1\n"
       "# SQUARE      = 3\n"
       "# CUBE        = 5\n"
       "#\n";

   out << "\ndimension\n" << Dim
       << "\n\nelements\n" << NumOfElements << '\n';
   for (i = 0; i < NumOfElements; i++)
   {
      PrintElement(elements[i], out);
   }

   out << "\nboundary\n" << NumOfBdrElements << '\n';
   for (i = 0; i < NumOfBdrElements; i++)
   {
      PrintElement(boundary[i], out);
   }

   out << "\nedges\n" << NumOfEdges << '\n';
   for (i = 0; i < NumOfEdges; i++)
   {
      edge_vertex->GetRow(i, vert);
      int ki = e_to_k[i];
      if (ki < 0)
      {
         ki = -1 - ki;
      }
      out << ki << ' ' << vert[0] << ' ' << vert[1] << '\n';
   }
   out << "\nvertices\n" << NumOfVertices << '\n';
}

void Mesh::PrintVTK(std::ostream &out)
{
   out <<
       "# vtk DataFile Version 3.0\n"
       "Generated by MFEM\n"
       "ASCII\n"
       "DATASET UNSTRUCTURED_GRID\n";

   if (Nodes == NULL)
   {
      out << "POINTS " << NumOfVertices << " double\n";
      for (int i = 0; i < NumOfVertices; i++)
      {
         out << vertices[i](0);
         int j;
         for (j = 1; j < spaceDim; j++)
         {
            out << ' ' << vertices[i](j);
         }
         for ( ; j < 3; j++)
         {
            out << ' ' << 0.0;
         }
         out << '\n';
      }
   }
   else
   {
      Array<int> vdofs(3);
      out << "POINTS " << Nodes->FESpace()->GetNDofs() << " double\n";
      for (int i = 0; i < Nodes->FESpace()->GetNDofs(); i++)
      {
         vdofs.SetSize(1);
         vdofs[0] = i;
         Nodes->FESpace()->DofsToVDofs(vdofs);
         out << (*Nodes)(vdofs[0]);
         int j;
         for (j = 1; j < spaceDim; j++)
         {
            out << ' ' << (*Nodes)(vdofs[j]);
         }
         for ( ; j < 3; j++)
         {
            out << ' ' << 0.0;
         }
         out << '\n';
      }
   }

   int order = -1;
   if (Nodes == NULL)
   {
      int size = 0;
      for (int i = 0; i < NumOfElements; i++)
      {
         size += elements[i]->GetNVertices() + 1;
      }
      out << "CELLS " << NumOfElements << ' ' << size << '\n';
      for (int i = 0; i < NumOfElements; i++)
      {
         const int *v = elements[i]->GetVertices();
         const int nv = elements[i]->GetNVertices();
         out << nv;
         for (int j = 0; j < nv; j++)
         {
            out << ' ' << v[j];
         }
         out << '\n';
      }
      order = 1;
   }
   else
   {
      Array<int> dofs;
      int size = 0;
      for (int i = 0; i < NumOfElements; i++)
      {
         Nodes->FESpace()->GetElementDofs(i, dofs);
         MFEM_ASSERT(Dim != 0 || dofs.Size() == 1,
                     "Point meshes should have a single dof per element");
         size += dofs.Size() + 1;
      }
      out << "CELLS " << NumOfElements << ' ' << size << '\n';
      const char *fec_name = Nodes->FESpace()->FEColl()->Name();

      if (!strcmp(fec_name, "Linear") ||
          !strcmp(fec_name, "H1_0D_P1") ||
          !strcmp(fec_name, "H1_1D_P1") ||
          !strcmp(fec_name, "H1_2D_P1") ||
          !strcmp(fec_name, "H1_3D_P1"))
      {
         order = 1;
      }
      else if (!strcmp(fec_name, "Quadratic") ||
               !strcmp(fec_name, "H1_1D_P2") ||
               !strcmp(fec_name, "H1_2D_P2") ||
               !strcmp(fec_name, "H1_3D_P2"))
      {
         order = 2;
      }
      if (order == -1)
      {
         mfem::err << "Mesh::PrintVTK : can not save '"
                   << fec_name << "' elements!" << endl;
         mfem_error();
      }
      for (int i = 0; i < NumOfElements; i++)
      {
         Nodes->FESpace()->GetElementDofs(i, dofs);
         out << dofs.Size();
         if (order == 1)
         {
            for (int j = 0; j < dofs.Size(); j++)
            {
               out << ' ' << dofs[j];
            }
         }
         else if (order == 2)
         {
            const int *vtk_mfem;
            switch (elements[i]->GetGeometryType())
            {
               case Geometry::SEGMENT:
               case Geometry::TRIANGLE:
               case Geometry::SQUARE:
                  vtk_mfem = vtk_quadratic_hex; break; // identity map
               case Geometry::TETRAHEDRON:
                  vtk_mfem = vtk_quadratic_tet; break;
               case Geometry::PRISM:
                  vtk_mfem = vtk_quadratic_wedge; break;
               case Geometry::CUBE:
               default:
                  vtk_mfem = vtk_quadratic_hex; break;
            }
            for (int j = 0; j < dofs.Size(); j++)
            {
               out << ' ' << dofs[vtk_mfem[j]];
            }
         }
         out << '\n';
      }
   }

   out << "CELL_TYPES " << NumOfElements << '\n';
   for (int i = 0; i < NumOfElements; i++)
   {
      int vtk_cell_type = 5;
      Geometry::Type geom_type = GetElement(i)->GetGeometryType();
      if (order == 1)
      {
         switch (geom_type)
         {
            case Geometry::POINT:        vtk_cell_type = 1;   break;
            case Geometry::SEGMENT:      vtk_cell_type = 3;   break;
            case Geometry::TRIANGLE:     vtk_cell_type = 5;   break;
            case Geometry::SQUARE:       vtk_cell_type = 9;   break;
            case Geometry::TETRAHEDRON:  vtk_cell_type = 10;  break;
            case Geometry::CUBE:         vtk_cell_type = 12;  break;
            case Geometry::PRISM:        vtk_cell_type = 13;  break;
            default: break;
         }
      }
      else if (order == 2)
      {
         switch (geom_type)
         {
            case Geometry::SEGMENT:      vtk_cell_type = 21;  break;
            case Geometry::TRIANGLE:     vtk_cell_type = 22;  break;
            case Geometry::SQUARE:       vtk_cell_type = 28;  break;
            case Geometry::TETRAHEDRON:  vtk_cell_type = 24;  break;
            case Geometry::CUBE:         vtk_cell_type = 29;  break;
            case Geometry::PRISM:        vtk_cell_type = 32;  break;
            default: break;
         }
      }

      out << vtk_cell_type << '\n';
   }

   // write attributes
   out << "CELL_DATA " << NumOfElements << '\n'
       << "SCALARS material int\n"
       << "LOOKUP_TABLE default\n";
   for (int i = 0; i < NumOfElements; i++)
   {
      out << elements[i]->GetAttribute() << '\n';
   }
   out.flush();
}

void Mesh::PrintVTK(std::ostream &out, int ref, int field_data)
{
   int np, nc, size;
   RefinedGeometry *RefG;
   DenseMatrix pmat;

   out <<
       "# vtk DataFile Version 3.0\n"
       "Generated by MFEM\n"
       "ASCII\n"
       "DATASET UNSTRUCTURED_GRID\n";

   // additional dataset information
   if (field_data)
   {
      out << "FIELD FieldData 1\n"
          << "MaterialIds " << 1 << " " << attributes.Size() << " int\n";
      for (int i = 0; i < attributes.Size(); i++)
      {
         out << ' ' << attributes[i];
      }
      out << '\n';
   }

   // count the points, cells, size
   np = nc = size = 0;
   for (int i = 0; i < GetNE(); i++)
   {
      Geometry::Type geom = GetElementBaseGeometry(i);
      int nv = Geometries.GetVertices(geom)->GetNPoints();
      RefG = GlobGeometryRefiner.Refine(geom, ref, 1);
      np += RefG->RefPts.GetNPoints();
      nc += RefG->RefGeoms.Size() / nv;
      size += (RefG->RefGeoms.Size() / nv) * (nv + 1);
   }
   out << "POINTS " << np << " double\n";
   // write the points
   for (int i = 0; i < GetNE(); i++)
   {
      RefG = GlobGeometryRefiner.Refine(
                GetElementBaseGeometry(i), ref, 1);

      GetElementTransformation(i)->Transform(RefG->RefPts, pmat);

      for (int j = 0; j < pmat.Width(); j++)
      {
         out << pmat(0, j) << ' ';
         if (pmat.Height() > 1)
         {
            out << pmat(1, j) << ' ';
            if (pmat.Height() > 2)
            {
               out << pmat(2, j);
            }
            else
            {
               out << 0.0;
            }
         }
         else
         {
            out << 0.0 << ' ' << 0.0;
         }
         out << '\n';
      }
   }

   // write the cells
   out << "CELLS " << nc << ' ' << size << '\n';
   np = 0;
   for (int i = 0; i < GetNE(); i++)
   {
      Geometry::Type geom = GetElementBaseGeometry(i);
      int nv = Geometries.GetVertices(geom)->GetNPoints();
      RefG = GlobGeometryRefiner.Refine(geom, ref, 1);
      Array<int> &RG = RefG->RefGeoms;

      for (int j = 0; j < RG.Size(); )
      {
         out << nv;
         for (int k = 0; k < nv; k++, j++)
         {
            out << ' ' << np + RG[j];
         }
         out << '\n';
      }
      np += RefG->RefPts.GetNPoints();
   }
   out << "CELL_TYPES " << nc << '\n';
   for (int i = 0; i < GetNE(); i++)
   {
      Geometry::Type geom = GetElementBaseGeometry(i);
      int nv = Geometries.GetVertices(geom)->GetNPoints();
      RefG = GlobGeometryRefiner.Refine(geom, ref, 1);
      Array<int> &RG = RefG->RefGeoms;
      int vtk_cell_type = 5;

      switch (geom)
      {
         case Geometry::POINT:        vtk_cell_type = 1;   break;
         case Geometry::SEGMENT:      vtk_cell_type = 3;   break;
         case Geometry::TRIANGLE:     vtk_cell_type = 5;   break;
         case Geometry::SQUARE:       vtk_cell_type = 9;   break;
         case Geometry::TETRAHEDRON:  vtk_cell_type = 10;  break;
         case Geometry::CUBE:         vtk_cell_type = 12;  break;
         case Geometry::PRISM:        vtk_cell_type = 13;  break;
         default:
            MFEM_ABORT("Unrecognized VTK element type \"" << geom << "\"");
            break;
      }

      for (int j = 0; j < RG.Size(); j += nv)
      {
         out << vtk_cell_type << '\n';
      }
   }
   // write attributes (materials)
   out << "CELL_DATA " << nc << '\n'
       << "SCALARS material int\n"
       << "LOOKUP_TABLE default\n";
   for (int i = 0; i < GetNE(); i++)
   {
      Geometry::Type geom = GetElementBaseGeometry(i);
      int nv = Geometries.GetVertices(geom)->GetNPoints();
      RefG = GlobGeometryRefiner.Refine(geom, ref, 1);
      int attr = GetAttribute(i);
      for (int j = 0; j < RefG->RefGeoms.Size(); j += nv)
      {
         out << attr << '\n';
      }
   }

   if (Dim > 1)
   {
      Array<int> coloring;
      srand((unsigned)time(0));
      double a = double(rand()) / (double(RAND_MAX) + 1.);
      int el0 = (int)floor(a * GetNE());
      GetElementColoring(coloring, el0);
      out << "SCALARS element_coloring int\n"
          << "LOOKUP_TABLE default\n";
      for (int i = 0; i < GetNE(); i++)
      {
         Geometry::Type geom = GetElementBaseGeometry(i);
         int nv = Geometries.GetVertices(geom)->GetNPoints();
         RefG = GlobGeometryRefiner.Refine(geom, ref, 1);
         for (int j = 0; j < RefG->RefGeoms.Size(); j += nv)
         {
            out << coloring[i] + 1 << '\n';
         }
      }
   }

   // prepare to write data
   out << "POINT_DATA " << np << '\n' << flush;
}

void Mesh::GetElementColoring(Array<int> &colors, int el0)
{
   int delete_el_to_el = (el_to_el) ? (0) : (1);
   const Table &el_el = ElementToElementTable();
   int num_el = GetNE(), stack_p, stack_top_p, max_num_col;
   Array<int> el_stack(num_el);

   const int *i_el_el = el_el.GetI();
   const int *j_el_el = el_el.GetJ();

   colors.SetSize(num_el);
   colors = -2;
   max_num_col = 1;
   stack_p = stack_top_p = 0;
   for (int el = el0; stack_top_p < num_el; el=(el+1)%num_el)
   {
      if (colors[el] != -2)
      {
         continue;
      }

      colors[el] = -1;
      el_stack[stack_top_p++] = el;

      for ( ; stack_p < stack_top_p; stack_p++)
      {
         int i = el_stack[stack_p];
         int num_nb = i_el_el[i+1] - i_el_el[i];
         if (max_num_col < num_nb + 1)
         {
            max_num_col = num_nb + 1;
         }
         for (int j = i_el_el[i]; j < i_el_el[i+1]; j++)
         {
            int k = j_el_el[j];
            if (colors[k] == -2)
            {
               colors[k] = -1;
               el_stack[stack_top_p++] = k;
            }
         }
      }
   }

   Array<int> col_marker(max_num_col);

   for (stack_p = 0; stack_p < stack_top_p; stack_p++)
   {
      int i = el_stack[stack_p], col;
      col_marker = 0;
      for (int j = i_el_el[i]; j < i_el_el[i+1]; j++)
      {
         col = colors[j_el_el[j]];
         if (col != -1)
         {
            col_marker[col] = 1;
         }
      }

      for (col = 0; col < max_num_col; col++)
         if (col_marker[col] == 0)
         {
            break;
         }

      colors[i] = col;
   }

   if (delete_el_to_el)
   {
      delete el_to_el;
      el_to_el = NULL;
   }
}

void Mesh::PrintWithPartitioning(int *partitioning, std::ostream &out,
                                 int elem_attr) const
{
   if (Dim != 3 && Dim != 2) { return; }

   int i, j, k, l, nv, nbe, *v;

   out << "MFEM mesh v1.0\n";

   // optional
   out <<
       "\n#\n# MFEM Geometry Types (see mesh/geom.hpp):\n#\n"
       "# POINT       = 0\n"
       "# SEGMENT     = 1\n"
       "# TRIANGLE    = 2\n"
       "# SQUARE      = 3\n"
       "# TETRAHEDRON = 4\n"
       "# CUBE        = 5\n"
       "# PRISM       = 6\n"
       "#\n";

   out << "\ndimension\n" << Dim
       << "\n\nelements\n" << NumOfElements << '\n';
   for (i = 0; i < NumOfElements; i++)
   {
      out << int((elem_attr) ? partitioning[i]+1 : elements[i]->GetAttribute())
          << ' ' << elements[i]->GetGeometryType();
      nv = elements[i]->GetNVertices();
      v  = elements[i]->GetVertices();
      for (j = 0; j < nv; j++)
      {
         out << ' ' << v[j];
      }
      out << '\n';
   }
   nbe = 0;
   for (i = 0; i < faces_info.Size(); i++)
   {
      if ((l = faces_info[i].Elem2No) >= 0)
      {
         k = partitioning[faces_info[i].Elem1No];
         l = partitioning[l];
         if (k != l)
         {
            nbe++;
            if (!Nonconforming() || !IsSlaveFace(faces_info[i]))
            {
               nbe++;
            }
         }
      }
      else
      {
         nbe++;
      }
   }
   out << "\nboundary\n" << nbe << '\n';
   for (i = 0; i < faces_info.Size(); i++)
   {
      if ((l = faces_info[i].Elem2No) >= 0)
      {
         k = partitioning[faces_info[i].Elem1No];
         l = partitioning[l];
         if (k != l)
         {
            nv = faces[i]->GetNVertices();
            v  = faces[i]->GetVertices();
            out << k+1 << ' ' << faces[i]->GetGeometryType();
            for (j = 0; j < nv; j++)
            {
               out << ' ' << v[j];
            }
            out << '\n';
            if (!Nonconforming() || !IsSlaveFace(faces_info[i]))
            {
               out << l+1 << ' ' << faces[i]->GetGeometryType();
               for (j = nv-1; j >= 0; j--)
               {
                  out << ' ' << v[j];
               }
               out << '\n';
            }
         }
      }
      else
      {
         k = partitioning[faces_info[i].Elem1No];
         nv = faces[i]->GetNVertices();
         v  = faces[i]->GetVertices();
         out << k+1 << ' ' << faces[i]->GetGeometryType();
         for (j = 0; j < nv; j++)
         {
            out << ' ' << v[j];
         }
         out << '\n';
      }
   }
   out << "\nvertices\n" << NumOfVertices << '\n';
   if (Nodes == NULL)
   {
      out << spaceDim << '\n';
      for (i = 0; i < NumOfVertices; i++)
      {
         out << vertices[i](0);
         for (j = 1; j < spaceDim; j++)
         {
            out << ' ' << vertices[i](j);
         }
         out << '\n';
      }
      out.flush();
   }
   else
   {
      out << "\nnodes\n";
      Nodes->Save(out);
   }
}

void Mesh::PrintElementsWithPartitioning(int *partitioning,
                                         std::ostream &out,
                                         int interior_faces)
{
   MFEM_ASSERT(Dim == spaceDim, "2D Manifolds not supported\n");
   if (Dim != 3 && Dim != 2) { return; }

   int i, j, k, l, s;

   int nv;
   const int *ind;

   int *vcount = new int[NumOfVertices];
   for (i = 0; i < NumOfVertices; i++)
   {
      vcount[i] = 0;
   }
   for (i = 0; i < NumOfElements; i++)
   {
      nv = elements[i]->GetNVertices();
      ind = elements[i]->GetVertices();
      for (j = 0; j < nv; j++)
      {
         vcount[ind[j]]++;
      }
   }

   int *voff = new int[NumOfVertices+1];
   voff[0] = 0;
   for (i = 1; i <= NumOfVertices; i++)
   {
      voff[i] = vcount[i-1] + voff[i-1];
   }

   int **vown = new int*[NumOfVertices];
   for (i = 0; i < NumOfVertices; i++)
   {
      vown[i] = new int[vcount[i]];
   }

   // 2D
   if (Dim == 2)
   {
      int nv, nbe;
      int *ind;

      Table edge_el;
      Transpose(ElementToEdgeTable(), edge_el);

      // Fake printing of the elements.
      for (i = 0; i < NumOfElements; i++)
      {
         nv  = elements[i]->GetNVertices();
         ind = elements[i]->GetVertices();
         for (j = 0; j < nv; j++)
         {
            vcount[ind[j]]--;
            vown[ind[j]][vcount[ind[j]]] = i;
         }
      }

      for (i = 0; i < NumOfVertices; i++)
      {
         vcount[i] = voff[i+1] - voff[i];
      }

      nbe = 0;
      for (i = 0; i < edge_el.Size(); i++)
      {
         const int *el = edge_el.GetRow(i);
         if (edge_el.RowSize(i) > 1)
         {
            k = partitioning[el[0]];
            l = partitioning[el[1]];
            if (interior_faces || k != l)
            {
               nbe += 2;
            }
         }
         else
         {
            nbe++;
         }
      }

      // Print the type of the mesh and the boundary elements.
      out << "areamesh2\n\n" << nbe << '\n';

      for (i = 0; i < edge_el.Size(); i++)
      {
         const int *el = edge_el.GetRow(i);
         if (edge_el.RowSize(i) > 1)
         {
            k = partitioning[el[0]];
            l = partitioning[el[1]];
            if (interior_faces || k != l)
            {
               Array<int> ev;
               GetEdgeVertices(i,ev);
               out << k+1; // attribute
               for (j = 0; j < 2; j++)
                  for (s = 0; s < vcount[ev[j]]; s++)
                     if (vown[ev[j]][s] == el[0])
                     {
                        out << ' ' << voff[ev[j]]+s+1;
                     }
               out << '\n';
               out << l+1; // attribute
               for (j = 1; j >= 0; j--)
                  for (s = 0; s < vcount[ev[j]]; s++)
                     if (vown[ev[j]][s] == el[1])
                     {
                        out << ' ' << voff[ev[j]]+s+1;
                     }
               out << '\n';
            }
         }
         else
         {
            k = partitioning[el[0]];
            Array<int> ev;
            GetEdgeVertices(i,ev);
            out << k+1; // attribute
            for (j = 0; j < 2; j++)
               for (s = 0; s < vcount[ev[j]]; s++)
                  if (vown[ev[j]][s] == el[0])
                  {
                     out << ' ' << voff[ev[j]]+s+1;
                  }
            out << '\n';
         }
      }

      // Print the elements.
      out << NumOfElements << '\n';
      for (i = 0; i < NumOfElements; i++)
      {
         nv  = elements[i]->GetNVertices();
         ind = elements[i]->GetVertices();
         out << partitioning[i]+1 << ' '; // use subdomain number as attribute
         out << nv << ' ';
         for (j = 0; j < nv; j++)
         {
            out << ' ' << voff[ind[j]]+vcount[ind[j]]--;
            vown[ind[j]][vcount[ind[j]]] = i;
         }
         out << '\n';
      }

      for (i = 0; i < NumOfVertices; i++)
      {
         vcount[i] = voff[i+1] - voff[i];
      }

      // Print the vertices.
      out << voff[NumOfVertices] << '\n';
      for (i = 0; i < NumOfVertices; i++)
         for (k = 0; k < vcount[i]; k++)
         {
            for (j = 0; j < Dim; j++)
            {
               out << vertices[i](j) << ' ';
            }
            out << '\n';
         }
   }
   //  Dim is 3
   else if (meshgen == 1)
   {
      out << "NETGEN_Neutral_Format\n";
      // print the vertices
      out << voff[NumOfVertices] << '\n';
      for (i = 0; i < NumOfVertices; i++)
         for (k = 0; k < vcount[i]; k++)
         {
            for (j = 0; j < Dim; j++)
            {
               out << ' ' << vertices[i](j);
            }
            out << '\n';
         }

      // print the elements
      out << NumOfElements << '\n';
      for (i = 0; i < NumOfElements; i++)
      {
         nv = elements[i]->GetNVertices();
         ind = elements[i]->GetVertices();
         out << partitioning[i]+1; // use subdomain number as attribute
         for (j = 0; j < nv; j++)
         {
            out << ' ' << voff[ind[j]]+vcount[ind[j]]--;
            vown[ind[j]][vcount[ind[j]]] = i;
         }
         out << '\n';
      }

      for (i = 0; i < NumOfVertices; i++)
      {
         vcount[i] = voff[i+1] - voff[i];
      }

      // print the boundary information.
      int k, l, nbe;
      nbe = 0;
      for (i = 0; i < NumOfFaces; i++)
         if ((l = faces_info[i].Elem2No) >= 0)
         {
            k = partitioning[faces_info[i].Elem1No];
            l = partitioning[l];
            if (interior_faces || k != l)
            {
               nbe += 2;
            }
         }
         else
         {
            nbe++;
         }

      out << nbe << '\n';
      for (i = 0; i < NumOfFaces; i++)
         if ((l = faces_info[i].Elem2No) >= 0)
         {
            k = partitioning[faces_info[i].Elem1No];
            l = partitioning[l];
            if (interior_faces || k != l)
            {
               nv = faces[i]->GetNVertices();
               ind = faces[i]->GetVertices();
               out << k+1; // attribute
               for (j = 0; j < nv; j++)
                  for (s = 0; s < vcount[ind[j]]; s++)
                     if (vown[ind[j]][s] == faces_info[i].Elem1No)
                     {
                        out << ' ' << voff[ind[j]]+s+1;
                     }
               out << '\n';
               out << l+1; // attribute
               for (j = nv-1; j >= 0; j--)
                  for (s = 0; s < vcount[ind[j]]; s++)
                     if (vown[ind[j]][s] == faces_info[i].Elem2No)
                     {
                        out << ' ' << voff[ind[j]]+s+1;
                     }
               out << '\n';
            }
         }
         else
         {
            k = partitioning[faces_info[i].Elem1No];
            nv = faces[i]->GetNVertices();
            ind = faces[i]->GetVertices();
            out << k+1; // attribute
            for (j = 0; j < nv; j++)
               for (s = 0; s < vcount[ind[j]]; s++)
                  if (vown[ind[j]][s] == faces_info[i].Elem1No)
                  {
                     out << ' ' << voff[ind[j]]+s+1;
                  }
            out << '\n';
         }
   }
   //  Dim is 3
   else if (meshgen == 2) // TrueGrid
   {
      // count the number of the boundary elements.
      int k, l, nbe;
      nbe = 0;
      for (i = 0; i < NumOfFaces; i++)
         if ((l = faces_info[i].Elem2No) >= 0)
         {
            k = partitioning[faces_info[i].Elem1No];
            l = partitioning[l];
            if (interior_faces || k != l)
            {
               nbe += 2;
            }
         }
         else
         {
            nbe++;
         }


      out << "TrueGrid\n"
          << "1 " << voff[NumOfVertices] << " " << NumOfElements
          << " 0 0 0 0 0 0 0\n"
          << "0 0 0 1 0 0 0 0 0 0 0\n"
          << "0 0 " << nbe << " 0 0 0 0 0 0 0 0 0 0 0 0 0\n"
          << "0.0 0.0 0.0 0 0 0.0 0.0 0 0.0\n"
          << "0 0 0 0 0 0 0 0 0 0 0 0 0 0 0 0\n";

      for (i = 0; i < NumOfVertices; i++)
         for (k = 0; k < vcount[i]; k++)
            out << voff[i]+k << " 0.0 " << vertices[i](0) << ' '
                << vertices[i](1) << ' ' << vertices[i](2) << " 0.0\n";

      for (i = 0; i < NumOfElements; i++)
      {
         nv = elements[i]->GetNVertices();
         ind = elements[i]->GetVertices();
         out << i+1 << ' ' << partitioning[i]+1; // partitioning as attribute
         for (j = 0; j < nv; j++)
         {
            out << ' ' << voff[ind[j]]+vcount[ind[j]]--;
            vown[ind[j]][vcount[ind[j]]] = i;
         }
         out << '\n';
      }

      for (i = 0; i < NumOfVertices; i++)
      {
         vcount[i] = voff[i+1] - voff[i];
      }

      // boundary elements
      for (i = 0; i < NumOfFaces; i++)
         if ((l = faces_info[i].Elem2No) >= 0)
         {
            k = partitioning[faces_info[i].Elem1No];
            l = partitioning[l];
            if (interior_faces || k != l)
            {
               nv = faces[i]->GetNVertices();
               ind = faces[i]->GetVertices();
               out << k+1; // attribute
               for (j = 0; j < nv; j++)
                  for (s = 0; s < vcount[ind[j]]; s++)
                     if (vown[ind[j]][s] == faces_info[i].Elem1No)
                     {
                        out << ' ' << voff[ind[j]]+s+1;
                     }
               out << " 1.0 1.0 1.0 1.0\n";
               out << l+1; // attribute
               for (j = nv-1; j >= 0; j--)
                  for (s = 0; s < vcount[ind[j]]; s++)
                     if (vown[ind[j]][s] == faces_info[i].Elem2No)
                     {
                        out << ' ' << voff[ind[j]]+s+1;
                     }
               out << " 1.0 1.0 1.0 1.0\n";
            }
         }
         else
         {
            k = partitioning[faces_info[i].Elem1No];
            nv = faces[i]->GetNVertices();
            ind = faces[i]->GetVertices();
            out << k+1; // attribute
            for (j = 0; j < nv; j++)
               for (s = 0; s < vcount[ind[j]]; s++)
                  if (vown[ind[j]][s] == faces_info[i].Elem1No)
                  {
                     out << ' ' << voff[ind[j]]+s+1;
                  }
            out << " 1.0 1.0 1.0 1.0\n";
         }
   }

   out << flush;

   for (i = 0; i < NumOfVertices; i++)
   {
      delete [] vown[i];
   }

   delete [] vcount;
   delete [] voff;
   delete [] vown;
}

void Mesh::PrintSurfaces(const Table & Aface_face, std::ostream &out) const
{
   int i, j;

   if (NURBSext)
   {
      mfem_error("Mesh::PrintSurfaces"
                 " NURBS mesh is not supported!");
      return;
   }

   out << "MFEM mesh v1.0\n";

   // optional
   out <<
       "\n#\n# MFEM Geometry Types (see mesh/geom.hpp):\n#\n"
       "# POINT       = 0\n"
       "# SEGMENT     = 1\n"
       "# TRIANGLE    = 2\n"
       "# SQUARE      = 3\n"
       "# TETRAHEDRON = 4\n"
       "# CUBE        = 5\n"
       "# PRISM       = 6\n"
       "#\n";

   out << "\ndimension\n" << Dim
       << "\n\nelements\n" << NumOfElements << '\n';
   for (i = 0; i < NumOfElements; i++)
   {
      PrintElement(elements[i], out);
   }

   out << "\nboundary\n" << Aface_face.Size_of_connections() << '\n';
   const int * const i_AF_f = Aface_face.GetI();
   const int * const j_AF_f = Aface_face.GetJ();

   for (int iAF=0; iAF < Aface_face.Size(); ++iAF)
      for (const int * iface = j_AF_f + i_AF_f[iAF];
           iface < j_AF_f + i_AF_f[iAF+1];
           ++iface)
      {
         out << iAF+1 << ' ';
         PrintElementWithoutAttr(faces[*iface],out);
      }

   out << "\nvertices\n" << NumOfVertices << '\n';
   if (Nodes == NULL)
   {
      out << spaceDim << '\n';
      for (i = 0; i < NumOfVertices; i++)
      {
         out << vertices[i](0);
         for (j = 1; j < spaceDim; j++)
         {
            out << ' ' << vertices[i](j);
         }
         out << '\n';
      }
      out.flush();
   }
   else
   {
      out << "\nnodes\n";
      Nodes->Save(out);
   }
}

void Mesh::ScaleSubdomains(double sf)
{
   int i,j,k;
   Array<int> vert;
   DenseMatrix pointmat;
   int na = attributes.Size();
   double *cg = new double[na*spaceDim];
   int *nbea = new int[na];

   int *vn = new int[NumOfVertices];
   for (i = 0; i < NumOfVertices; i++)
   {
      vn[i] = 0;
   }
   for (i = 0; i < na; i++)
   {
      for (j = 0; j < spaceDim; j++)
      {
         cg[i*spaceDim+j] = 0.0;
      }
      nbea[i] = 0;
   }

   for (i = 0; i < NumOfElements; i++)
   {
      GetElementVertices(i, vert);
      for (k = 0; k < vert.Size(); k++)
      {
         vn[vert[k]] = 1;
      }
   }

   for (i = 0; i < NumOfElements; i++)
   {
      int bea = GetAttribute(i)-1;
      GetPointMatrix(i, pointmat);
      GetElementVertices(i, vert);

      for (k = 0; k < vert.Size(); k++)
         if (vn[vert[k]] == 1)
         {
            nbea[bea]++;
            for (j = 0; j < spaceDim; j++)
            {
               cg[bea*spaceDim+j] += pointmat(j,k);
            }
            vn[vert[k]] = 2;
         }
   }

   for (i = 0; i < NumOfElements; i++)
   {
      int bea = GetAttribute(i)-1;
      GetElementVertices (i, vert);

      for (k = 0; k < vert.Size(); k++)
         if (vn[vert[k]])
         {
            for (j = 0; j < spaceDim; j++)
               vertices[vert[k]](j) = sf*vertices[vert[k]](j) +
                                      (1-sf)*cg[bea*spaceDim+j]/nbea[bea];
            vn[vert[k]] = 0;
         }
   }

   delete [] cg;
   delete [] nbea;
   delete [] vn;
}

void Mesh::ScaleElements(double sf)
{
   int i,j,k;
   Array<int> vert;
   DenseMatrix pointmat;
   int na = NumOfElements;
   double *cg = new double[na*spaceDim];
   int *nbea = new int[na];

   int *vn = new int[NumOfVertices];
   for (i = 0; i < NumOfVertices; i++)
   {
      vn[i] = 0;
   }
   for (i = 0; i < na; i++)
   {
      for (j = 0; j < spaceDim; j++)
      {
         cg[i*spaceDim+j] = 0.0;
      }
      nbea[i] = 0;
   }

   for (i = 0; i < NumOfElements; i++)
   {
      GetElementVertices(i, vert);
      for (k = 0; k < vert.Size(); k++)
      {
         vn[vert[k]] = 1;
      }
   }

   for (i = 0; i < NumOfElements; i++)
   {
      int bea = i;
      GetPointMatrix(i, pointmat);
      GetElementVertices(i, vert);

      for (k = 0; k < vert.Size(); k++)
         if (vn[vert[k]] == 1)
         {
            nbea[bea]++;
            for (j = 0; j < spaceDim; j++)
            {
               cg[bea*spaceDim+j] += pointmat(j,k);
            }
            vn[vert[k]] = 2;
         }
   }

   for (i = 0; i < NumOfElements; i++)
   {
      int bea = i;
      GetElementVertices(i, vert);

      for (k = 0; k < vert.Size(); k++)
         if (vn[vert[k]])
         {
            for (j = 0; j < spaceDim; j++)
               vertices[vert[k]](j) = sf*vertices[vert[k]](j) +
                                      (1-sf)*cg[bea*spaceDim+j]/nbea[bea];
            vn[vert[k]] = 0;
         }
   }

   delete [] cg;
   delete [] nbea;
   delete [] vn;
}

void Mesh::Transform(void (*f)(const Vector&, Vector&))
{
   // TODO: support for different new spaceDim.
   if (Nodes == NULL)
   {
      Vector vold(spaceDim), vnew(NULL, spaceDim);
      for (int i = 0; i < vertices.Size(); i++)
      {
         for (int j = 0; j < spaceDim; j++)
         {
            vold(j) = vertices[i](j);
         }
         vnew.SetData(vertices[i]());
         (*f)(vold, vnew);
      }
   }
   else
   {
      GridFunction xnew(Nodes->FESpace());
      VectorFunctionCoefficient f_pert(spaceDim, f);
      xnew.ProjectCoefficient(f_pert);
      *Nodes = xnew;
   }
}

void Mesh::Transform(VectorCoefficient &deformation)
{
   MFEM_VERIFY(spaceDim == deformation.GetVDim(),
               "incompatible vector dimensions");
   if (Nodes == NULL)
   {
      LinearFECollection fec;
      FiniteElementSpace fes(this, &fec, spaceDim, Ordering::byVDIM);
      GridFunction xnew(&fes);
      xnew.ProjectCoefficient(deformation);
      for (int i = 0; i < NumOfVertices; i++)
         for (int d = 0; d < spaceDim; d++)
         {
            vertices[i](d) = xnew(d + spaceDim*i);
         }
   }
   else
   {
      GridFunction xnew(Nodes->FESpace());
      xnew.ProjectCoefficient(deformation);
      *Nodes = xnew;
   }
}

void Mesh::RemoveUnusedVertices()
{
   if (NURBSext || ncmesh) { return; }

   Array<int> v2v(GetNV());
   v2v = -1;
   for (int i = 0; i < GetNE(); i++)
   {
      Element *el = GetElement(i);
      int nv = el->GetNVertices();
      int *v = el->GetVertices();
      for (int j = 0; j < nv; j++)
      {
         v2v[v[j]] = 0;
      }
   }
   for (int i = 0; i < GetNBE(); i++)
   {
      Element *el = GetBdrElement(i);
      int *v = el->GetVertices();
      int nv = el->GetNVertices();
      for (int j = 0; j < nv; j++)
      {
         v2v[v[j]] = 0;
      }
   }
   int num_vert = 0;
   for (int i = 0; i < v2v.Size(); i++)
   {
      if (v2v[i] == 0)
      {
         vertices[num_vert] = vertices[i];
         v2v[i] = num_vert++;
      }
   }

   if (num_vert == v2v.Size()) { return; }

   Vector nodes_by_element;
   Array<int> vdofs;
   if (Nodes)
   {
      int s = 0;
      for (int i = 0; i < GetNE(); i++)
      {
         Nodes->FESpace()->GetElementVDofs(i, vdofs);
         s += vdofs.Size();
      }
      nodes_by_element.SetSize(s);
      s = 0;
      for (int i = 0; i < GetNE(); i++)
      {
         Nodes->FESpace()->GetElementVDofs(i, vdofs);
         Nodes->GetSubVector(vdofs, &nodes_by_element(s));
         s += vdofs.Size();
      }
   }
   vertices.SetSize(num_vert);
   NumOfVertices = num_vert;
   for (int i = 0; i < GetNE(); i++)
   {
      Element *el = GetElement(i);
      int *v = el->GetVertices();
      int nv = el->GetNVertices();
      for (int j = 0; j < nv; j++)
      {
         v[j] = v2v[v[j]];
      }
   }
   for (int i = 0; i < GetNBE(); i++)
   {
      Element *el = GetBdrElement(i);
      int *v = el->GetVertices();
      int nv = el->GetNVertices();
      for (int j = 0; j < nv; j++)
      {
         v[j] = v2v[v[j]];
      }
   }
   DeleteTables();
   if (Dim > 1)
   {
      // generate el_to_edge, be_to_edge (2D), bel_to_edge (3D)
      el_to_edge = new Table;
      NumOfEdges = GetElementToEdgeTable(*el_to_edge, be_to_edge);
   }
   if (Dim > 2)
   {
      // generate el_to_face, be_to_face
      GetElementToFaceTable();
   }
   // Update faces and faces_info
   GenerateFaces();
   if (Nodes)
   {
      Nodes->FESpace()->Update();
      Nodes->Update();
      int s = 0;
      for (int i = 0; i < GetNE(); i++)
      {
         Nodes->FESpace()->GetElementVDofs(i, vdofs);
         Nodes->SetSubVector(vdofs, &nodes_by_element(s));
         s += vdofs.Size();
      }
   }
}

void Mesh::RemoveInternalBoundaries()
{
   if (NURBSext || ncmesh) { return; }

   int num_bdr_elem = 0;
   int new_bel_to_edge_nnz = 0;
   for (int i = 0; i < GetNBE(); i++)
   {
      if (FaceIsInterior(GetBdrElementEdgeIndex(i)))
      {
         FreeElement(boundary[i]);
      }
      else
      {
         num_bdr_elem++;
         if (Dim == 3)
         {
            new_bel_to_edge_nnz += bel_to_edge->RowSize(i);
         }
      }
   }

   if (num_bdr_elem == GetNBE()) { return; }

   Array<Element *> new_boundary(num_bdr_elem);
   Array<int> new_be_to_edge, new_be_to_face;
   Table *new_bel_to_edge = NULL;
   new_boundary.SetSize(0);
   if (Dim == 2)
   {
      new_be_to_edge.Reserve(num_bdr_elem);
   }
   else if (Dim == 3)
   {
      new_be_to_face.Reserve(num_bdr_elem);
      new_bel_to_edge = new Table;
      new_bel_to_edge->SetDims(num_bdr_elem, new_bel_to_edge_nnz);
   }
   for (int i = 0; i < GetNBE(); i++)
   {
      if (!FaceIsInterior(GetBdrElementEdgeIndex(i)))
      {
         new_boundary.Append(boundary[i]);
         if (Dim == 2)
         {
            new_be_to_edge.Append(be_to_edge[i]);
         }
         else if (Dim == 3)
         {
            int row = new_be_to_face.Size();
            new_be_to_face.Append(be_to_face[i]);
            int *e = bel_to_edge->GetRow(i);
            int ne = bel_to_edge->RowSize(i);
            int *new_e = new_bel_to_edge->GetRow(row);
            for (int j = 0; j < ne; j++)
            {
               new_e[j] = e[j];
            }
            new_bel_to_edge->GetI()[row+1] = new_bel_to_edge->GetI()[row] + ne;
         }
      }
   }

   NumOfBdrElements = new_boundary.Size();
   mfem::Swap(boundary, new_boundary);

   if (Dim == 2)
   {
      mfem::Swap(be_to_edge, new_be_to_edge);
   }
   else if (Dim == 3)
   {
      mfem::Swap(be_to_face, new_be_to_face);
      delete bel_to_edge;
      bel_to_edge = new_bel_to_edge;
   }

   Array<int> attribs(num_bdr_elem);
   for (int i = 0; i < attribs.Size(); i++)
   {
      attribs[i] = GetBdrAttribute(i);
   }
   attribs.Sort();
   attribs.Unique();
   bdr_attributes.DeleteAll();
   attribs.Copy(bdr_attributes);
}

void Mesh::FreeElement(Element *E)
{
#ifdef MFEM_USE_MEMALLOC
   if (E)
   {
      if (E->GetType() == Element::TETRAHEDRON)
      {
         TetMemory.Free((Tetrahedron*) E);
      }
      else
      {
         delete E;
      }
   }
#else
   delete E;
#endif
}

std::ostream &operator<<(std::ostream &out, const Mesh &mesh)
{
   mesh.Print(out);
   return out;
}

int Mesh::FindPoints(DenseMatrix &point_mat, Array<int>& elem_ids,
                     Array<IntegrationPoint>& ips, bool warn,
                     InverseElementTransformation *inv_trans)
{
   const int npts = point_mat.Width();
   if (!npts) { return 0; }
   MFEM_VERIFY(point_mat.Height() == spaceDim,"Invalid points matrix");
   elem_ids.SetSize(npts);
   ips.SetSize(npts);
   elem_ids = -1;
   if (!GetNE()) { return 0; }

   double *data = point_mat.GetData();
   InverseElementTransformation *inv_tr = inv_trans;
   inv_tr = inv_tr ? inv_tr : new InverseElementTransformation;

   // For each point in 'point_mat', find the element whose center is closest.
   Vector min_dist(npts);
   Array<int> e_idx(npts);
   min_dist = std::numeric_limits<double>::max();
   e_idx = -1;

   Vector pt(spaceDim);
   for (int i = 0; i < GetNE(); i++)
   {
      GetElementTransformation(i)->Transform(
         Geometries.GetCenter(GetElementBaseGeometry(i)), pt);
      for (int k = 0; k < npts; k++)
      {
         double dist = pt.DistanceTo(data+k*spaceDim);
         if (dist < min_dist(k))
         {
            min_dist(k) = dist;
            e_idx[k] = i;
         }
      }
   }

   // Checks if the points lie in the closest element
   int pts_found = 0;
   pt.NewDataAndSize(NULL, spaceDim);
   for (int k = 0; k < npts; k++)
   {
      pt.SetData(data+k*spaceDim);
      inv_tr->SetTransformation(*GetElementTransformation(e_idx[k]));
      int res = inv_tr->Transform(pt, ips[k]);
      if (res == InverseElementTransformation::Inside)
      {
         elem_ids[k] = e_idx[k];
         pts_found++;
      }
   }
   if (pts_found != npts)
   {
      Array<int> vertices;
      Table *vtoel = GetVertexToElementTable();
      for (int k = 0; k < npts; k++)
      {
         if (elem_ids[k] != -1) { continue; }
         // Try all vertex-neighbors of element e_idx[k]
         pt.SetData(data+k*spaceDim);
         GetElementVertices(e_idx[k], vertices);
         for (int v = 0; v < vertices.Size(); v++)
         {
            int vv = vertices[v];
            int ne = vtoel->RowSize(vv);
            const int* els = vtoel->GetRow(vv);
            for (int e = 0; e < ne; e++)
            {
               if (els[e] == e_idx[k]) { continue; }
               inv_tr->SetTransformation(*GetElementTransformation(els[e]));
               int res = inv_tr->Transform(pt, ips[k]);
               if (res == InverseElementTransformation::Inside)
               {
                  elem_ids[k] = els[e];
                  pts_found++;
                  goto next_point;
               }
            }
         }
         // Try neighbours for non-conforming meshes
         if (ncmesh)
         {
            Array<int> neigh;
            int le = ncmesh->leaf_elements[e_idx[k]];
            ncmesh->FindNeighbors(le,neigh);
            for (int e = 0; e < neigh.Size(); e++)
            {
               int nn = neigh[e];
               if (ncmesh->IsGhost(ncmesh->elements[nn])) { continue; }
               int el = ncmesh->elements[nn].index;
               inv_tr->SetTransformation(*GetElementTransformation(el));
               int res = inv_tr->Transform(pt, ips[k]);
               if (res == InverseElementTransformation::Inside)
               {
                  elem_ids[k] = el;
                  pts_found++;
                  goto next_point;
               }
            }
         }
      next_point: ;
      }
      delete vtoel;
   }
   if (inv_trans == NULL) { delete inv_tr; }

   if (warn && pts_found != npts)
   {
      MFEM_WARNING((npts-pts_found) << " points were not found");
   }
   return pts_found;
}


GeometricFactors::GeometricFactors(const Mesh *mesh, const IntegrationRule &ir,
                                   int flags)
{
   this->mesh = mesh;
   IntRule = &ir;
   computed_factors = flags;

   const GridFunction *nodes = mesh->GetNodes();
   const FiniteElementSpace *fespace = nodes->FESpace();
   const FiniteElement *fe = fespace->GetFE(0);
   const int vdim = fespace->GetVDim();
   const int NE   = fespace->GetNE();
   const int ND   = fe->GetDof();
   const int NQ   = ir.GetNPoints();

   Vector Enodes(vdim*ND*NE);
   // For now, we are not using tensor product evaluation
   const Operator *elem_restr = fespace->GetElementRestriction(
                                   ElementDofOrdering::NATIVE);
   elem_restr->Mult(*nodes, Enodes);

   unsigned eval_flags = 0;
   if (flags & GeometricFactors::COORDINATES)
   {
      X.SetSize(vdim*NQ*NE);
      eval_flags |= QuadratureInterpolator::VALUES;
   }
   if (flags & GeometricFactors::JACOBIANS)
   {
      J.SetSize(vdim*vdim*NQ*NE);
      eval_flags |= QuadratureInterpolator::DERIVATIVES;
   }
   if (flags & GeometricFactors::DETERMINANTS)
   {
      detJ.SetSize(NQ*NE);
      eval_flags |= QuadratureInterpolator::DETERMINANTS;
   }

   const QuadratureInterpolator *qi = fespace->GetQuadratureInterpolator(ir);
   // For now, we are not using tensor product evaluation (not implemented)
   qi->DisableTensorProducts();
   qi->Mult(Enodes, eval_flags, X, J, detJ);
}


NodeExtrudeCoefficient::NodeExtrudeCoefficient(const int dim, const int _n,
                                               const double _s)
   : VectorCoefficient(dim), n(_n), s(_s), tip(p, dim-1)
{
}

void NodeExtrudeCoefficient::Eval(Vector &V, ElementTransformation &T,
                                  const IntegrationPoint &ip)
{
   V.SetSize(vdim);
   T.Transform(ip, tip);
   V(0) = p[0];
   if (vdim == 2)
   {
      V(1) = s * ((ip.y + layer) / n);
   }
   else
   {
      V(1) = p[1];
      V(2) = s * ((ip.z + layer) / n);
   }
}


Mesh *Extrude1D(Mesh *mesh, const int ny, const double sy, const bool closed)
{
   if (mesh->Dimension() != 1)
   {
      mfem::err << "Extrude1D : Not a 1D mesh!" << endl;
      mfem_error();
   }

   int nvy = (closed) ? (ny) : (ny + 1);
   int nvt = mesh->GetNV() * nvy;

   Mesh *mesh2d;

   if (closed)
   {
      mesh2d = new Mesh(2, nvt, mesh->GetNE()*ny, mesh->GetNBE()*ny);
   }
   else
      mesh2d = new Mesh(2, nvt, mesh->GetNE()*ny,
                        mesh->GetNBE()*ny+2*mesh->GetNE());

   // vertices
   double vc[2];
   for (int i = 0; i < mesh->GetNV(); i++)
   {
      vc[0] = mesh->GetVertex(i)[0];
      for (int j = 0; j < nvy; j++)
      {
         vc[1] = sy * (double(j) / ny);
         mesh2d->AddVertex(vc);
      }
   }
   // elements
   Array<int> vert;
   for (int i = 0; i < mesh->GetNE(); i++)
   {
      const Element *elem = mesh->GetElement(i);
      elem->GetVertices(vert);
      const int attr = elem->GetAttribute();
      for (int j = 0; j < ny; j++)
      {
         int qv[4];
         qv[0] = vert[0] * nvy + j;
         qv[1] = vert[1] * nvy + j;
         qv[2] = vert[1] * nvy + (j + 1) % nvy;
         qv[3] = vert[0] * nvy + (j + 1) % nvy;

         mesh2d->AddQuad(qv, attr);
      }
   }
   // 2D boundary from the 1D boundary
   for (int i = 0; i < mesh->GetNBE(); i++)
   {
      const Element *elem = mesh->GetBdrElement(i);
      elem->GetVertices(vert);
      const int attr = elem->GetAttribute();
      for (int j = 0; j < ny; j++)
      {
         int sv[2];
         sv[0] = vert[0] * nvy + j;
         sv[1] = vert[0] * nvy + (j + 1) % nvy;

         if (attr%2)
         {
            Swap<int>(sv[0], sv[1]);
         }

         mesh2d->AddBdrSegment(sv, attr);
      }
   }

   if (!closed)
   {
      // 2D boundary from the 1D elements (bottom + top)
      int nba = (mesh->bdr_attributes.Size() > 0 ?
                 mesh->bdr_attributes.Max() : 0);
      for (int i = 0; i < mesh->GetNE(); i++)
      {
         const Element *elem = mesh->GetElement(i);
         elem->GetVertices(vert);
         const int attr = nba + elem->GetAttribute();
         int sv[2];
         sv[0] = vert[0] * nvy;
         sv[1] = vert[1] * nvy;

         mesh2d->AddBdrSegment(sv, attr);

         sv[0] = vert[1] * nvy + ny;
         sv[1] = vert[0] * nvy + ny;

         mesh2d->AddBdrSegment(sv, attr);
      }
   }

   mesh2d->FinalizeQuadMesh(1, 0, false);

   GridFunction *nodes = mesh->GetNodes();
   if (nodes)
   {
      // duplicate the fec of the 1D mesh so that it can be deleted safely
      // along with its nodes, fes and fec
      FiniteElementCollection *fec2d = NULL;
      FiniteElementSpace *fes2d;
      const char *name = nodes->FESpace()->FEColl()->Name();
      string cname = name;
      if (cname == "Linear")
      {
         fec2d = new LinearFECollection;
      }
      else if (cname == "Quadratic")
      {
         fec2d = new QuadraticFECollection;
      }
      else if (cname == "Cubic")
      {
         fec2d = new CubicFECollection;
      }
      else if (!strncmp(name, "H1_", 3))
      {
         fec2d = new H1_FECollection(atoi(name + 7), 2);
      }
      else if (!strncmp(name, "L2_T", 4))
      {
         fec2d = new L2_FECollection(atoi(name + 10), 2, atoi(name + 4));
      }
      else if (!strncmp(name, "L2_", 3))
      {
         fec2d = new L2_FECollection(atoi(name + 7), 2);
      }
      else
      {
         delete mesh2d;
         mfem::err << "Extrude1D : The mesh uses unknown FE collection : "
                   << cname << endl;
         mfem_error();
      }
      fes2d = new FiniteElementSpace(mesh2d, fec2d, 2);
      mesh2d->SetNodalFESpace(fes2d);
      GridFunction *nodes2d = mesh2d->GetNodes();
      nodes2d->MakeOwner(fec2d);

      NodeExtrudeCoefficient ecoeff(2, ny, sy);
      Vector lnodes;
      Array<int> vdofs2d;
      for (int i = 0; i < mesh->GetNE(); i++)
      {
         ElementTransformation &T = *mesh->GetElementTransformation(i);
         for (int j = ny-1; j >= 0; j--)
         {
            fes2d->GetElementVDofs(i*ny+j, vdofs2d);
            lnodes.SetSize(vdofs2d.Size());
            ecoeff.SetLayer(j);
            fes2d->GetFE(i*ny+j)->Project(ecoeff, T, lnodes);
            nodes2d->SetSubVector(vdofs2d, lnodes);
         }
      }
   }
   return mesh2d;
}

Mesh *Extrude2D(Mesh *mesh, const int nz, const double sz)
{
   if (mesh->Dimension() != 2)
   {
      mfem::err << "Extrude2D : Not a 2D mesh!" << endl;
      mfem_error();
   }

   int nvz = nz + 1;
   int nvt = mesh->GetNV() * nvz;

   Mesh *mesh3d = new Mesh(3, nvt, mesh->GetNE()*nz,
                           mesh->GetNBE()*nz+2*mesh->GetNE());

   bool wdgMesh = false;
   bool hexMesh = false;

   // vertices
   double vc[3];
   for (int i = 0; i < mesh->GetNV(); i++)
   {
      vc[0] = mesh->GetVertex(i)[0];
      vc[1] = mesh->GetVertex(i)[1];
      for (int j = 0; j < nvz; j++)
      {
         vc[2] = sz * (double(j) / nz);
         mesh3d->AddVertex(vc);
      }
   }
   // elements
   Array<int> vert;
   for (int i = 0; i < mesh->GetNE(); i++)
   {
      const Element *elem = mesh->GetElement(i);
      elem->GetVertices(vert);
      const int attr = elem->GetAttribute();
      Geometry::Type geom = elem->GetGeometryType();
      switch (geom)
      {
         case Geometry::TRIANGLE:
            wdgMesh = true;
            for (int j = 0; j < nz; j++)
            {
               int pv[6];
               pv[0] = vert[0] * nvz + j;
               pv[1] = vert[1] * nvz + j;
               pv[2] = vert[2] * nvz + j;
               pv[3] = vert[0] * nvz + (j + 1) % nvz;
               pv[4] = vert[1] * nvz + (j + 1) % nvz;
               pv[5] = vert[2] * nvz + (j + 1) % nvz;

               mesh3d->AddWedge(pv, attr);
            }
            break;
         case Geometry::SQUARE:
            hexMesh = true;
            for (int j = 0; j < nz; j++)
            {
               int hv[8];
               hv[0] = vert[0] * nvz + j;
               hv[1] = vert[1] * nvz + j;
               hv[2] = vert[2] * nvz + j;
               hv[3] = vert[3] * nvz + j;
               hv[4] = vert[0] * nvz + (j + 1) % nvz;
               hv[5] = vert[1] * nvz + (j + 1) % nvz;
               hv[6] = vert[2] * nvz + (j + 1) % nvz;
               hv[7] = vert[3] * nvz + (j + 1) % nvz;

               mesh3d->AddHex(hv, attr);
            }
            break;
         default:
            mfem::err << "Extrude2D : Invalid 2D element type \'"
                      << geom << "\'" << endl;
            mfem_error();
            break;
      }
   }
   // 3D boundary from the 2D boundary
   for (int i = 0; i < mesh->GetNBE(); i++)
   {
      const Element *elem = mesh->GetBdrElement(i);
      elem->GetVertices(vert);
      const int attr = elem->GetAttribute();
      for (int j = 0; j < nz; j++)
      {
         int qv[4];
         qv[0] = vert[0] * nvz + j;
         qv[1] = vert[1] * nvz + j;
         qv[2] = vert[1] * nvz + (j + 1) % nvz;
         qv[3] = vert[0] * nvz + (j + 1) % nvz;

         mesh3d->AddBdrQuad(qv, attr);
      }
   }

   // 3D boundary from the 2D elements (bottom + top)
   int nba = (mesh->bdr_attributes.Size() > 0 ?
              mesh->bdr_attributes.Max() : 0);
   for (int i = 0; i < mesh->GetNE(); i++)
   {
      const Element *elem = mesh->GetElement(i);
      elem->GetVertices(vert);
      const int attr = nba + elem->GetAttribute();
      Geometry::Type geom = elem->GetGeometryType();
      switch (geom)
      {
         case Geometry::TRIANGLE:
         {
            int tv[3];
            tv[0] = vert[0] * nvz;
            tv[1] = vert[2] * nvz;
            tv[2] = vert[1] * nvz;

            mesh3d->AddBdrTriangle(tv, attr);

            tv[0] = vert[0] * nvz + nz;
            tv[1] = vert[1] * nvz + nz;
            tv[2] = vert[2] * nvz + nz;

            mesh3d->AddBdrTriangle(tv, attr);
         }
         break;
         case Geometry::SQUARE:
         {
            int qv[4];
            qv[0] = vert[0] * nvz;
            qv[1] = vert[3] * nvz;
            qv[2] = vert[2] * nvz;
            qv[3] = vert[1] * nvz;

            mesh3d->AddBdrQuad(qv, attr);

            qv[0] = vert[0] * nvz + nz;
            qv[1] = vert[1] * nvz + nz;
            qv[2] = vert[2] * nvz + nz;
            qv[3] = vert[3] * nvz + nz;

            mesh3d->AddBdrQuad(qv, attr);
         }
         break;
         default:
            mfem::err << "Extrude2D : Invalid 2D element type \'"
                      << geom << "\'" << endl;
            mfem_error();
            break;
      }
   }

   if ( hexMesh && wdgMesh )
   {
      mesh3d->FinalizeMesh(0, false);
   }
   else if ( hexMesh )
   {
      mesh3d->FinalizeHexMesh(1, 0, false);
   }
   else if ( wdgMesh )
   {
      mesh3d->FinalizeWedgeMesh(1, 0, false);
   }

   GridFunction *nodes = mesh->GetNodes();
   if (nodes)
   {
      // duplicate the fec of the 2D mesh so that it can be deleted safely
      // along with its nodes, fes and fec
      FiniteElementCollection *fec3d = NULL;
      FiniteElementSpace *fes3d;
      const char *name = nodes->FESpace()->FEColl()->Name();
      string cname = name;
      if (cname == "Linear")
      {
         fec3d = new LinearFECollection;
      }
      else if (cname == "Quadratic")
      {
         fec3d = new QuadraticFECollection;
      }
      else if (cname == "Cubic")
      {
         fec3d = new CubicFECollection;
      }
      else if (!strncmp(name, "H1_", 3))
      {
         fec3d = new H1_FECollection(atoi(name + 7), 3);
      }
      else if (!strncmp(name, "L2_T", 4))
      {
         fec3d = new L2_FECollection(atoi(name + 10), 3, atoi(name + 4));
      }
      else if (!strncmp(name, "L2_", 3))
      {
         fec3d = new L2_FECollection(atoi(name + 7), 3);
      }
      else
      {
         delete mesh3d;
         mfem::err << "Extrude3D : The mesh uses unknown FE collection : "
                   << cname << endl;
         mfem_error();
      }
      fes3d = new FiniteElementSpace(mesh3d, fec3d, 3);
      mesh3d->SetNodalFESpace(fes3d);
      GridFunction *nodes3d = mesh3d->GetNodes();
      nodes3d->MakeOwner(fec3d);

      NodeExtrudeCoefficient ecoeff(3, nz, sz);
      Vector lnodes;
      Array<int> vdofs3d;
      for (int i = 0; i < mesh->GetNE(); i++)
      {
         ElementTransformation &T = *mesh->GetElementTransformation(i);
         for (int j = nz-1; j >= 0; j--)
         {
            fes3d->GetElementVDofs(i*nz+j, vdofs3d);
            lnodes.SetSize(vdofs3d.Size());
            ecoeff.SetLayer(j);
            fes3d->GetFE(i*nz+j)->Project(ecoeff, T, lnodes);
            nodes3d->SetSubVector(vdofs3d, lnodes);
         }
      }
   }
   return mesh3d;
}

#ifdef MFEM_DEBUG
void Mesh::DebugDump(std::ostream &out) const
{
   // dump vertices and edges (NCMesh "nodes")
   out << NumOfVertices + NumOfEdges << "\n";
   for (int i = 0; i < NumOfVertices; i++)
   {
      const double *v = GetVertex(i);
      out << i << " " << v[0] << " " << v[1] << " " << v[2]
          << " 0 0 " << i << " -1 0\n";
   }

   Array<int> ev;
   for (int i = 0; i < NumOfEdges; i++)
   {
      GetEdgeVertices(i, ev);
      double mid[3] = {0, 0, 0};
      for (int j = 0; j < 2; j++)
      {
         for (int k = 0; k < spaceDim; k++)
         {
            mid[k] += GetVertex(ev[j])[k];
         }
      }
      out << NumOfVertices+i << " "
          << mid[0]/2 << " " << mid[1]/2 << " " << mid[2]/2 << " "
          << ev[0] << " " << ev[1] << " -1 " << i << " 0\n";
   }

   // dump elements
   out << NumOfElements << "\n";
   for (int i = 0; i < NumOfElements; i++)
   {
      const Element* e = elements[i];
      out << e->GetNVertices() << " ";
      for (int j = 0; j < e->GetNVertices(); j++)
      {
         out << e->GetVertices()[j] << " ";
      }
      out << e->GetAttribute() << " 0 " << i << "\n";
   }

   // dump faces
   out << "0\n";
}
#endif

}<|MERGE_RESOLUTION|>--- conflicted
+++ resolved
@@ -4959,15 +4959,11 @@
    delete faces_tbl;
    return NULL;
 }
-<<<<<<< HEAD
+
 /*
-void Mesh::ReorientTetMesh()
-=======
-
 // shift cyclically 3 integers so that the smallest is first
 static inline
 void Rotate3(int &a, int &b, int &c)
->>>>>>> b6d50d0b
 {
    if (a < b)
    {
