--- conflicted
+++ resolved
@@ -1039,12 +1039,8 @@
        @return A bitmask:
        - bit 0 - simplices are present in the mesh (triangles, tets),
        - bit 1 - tensor product elements are present in the mesh (quads, hexes),
-<<<<<<< HEAD
-       - bit 2 - the mesh has wedge or pyramid elements.
-=======
        - bit 2 - the mesh has wedge elements.
        - bit 3 - the mesh has pyramid elements.
->>>>>>> c0867ca0
 
        In parallel, the result takes into account elements on all processors.
    */
