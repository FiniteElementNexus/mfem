// Copyright (c) 2010-2024, Lawrence Livermore National Security, LLC. Produced
// at the Lawrence Livermore National Laboratory. All Rights reserved. See files
// LICENSE and NOTICE for details. LLNL-CODE-806117.
//
// This file is part of the MFEM library. For more information and source code
// availability visit https://mfem.org.
//
// MFEM is free software; you can redistribute it and/or modify it under the
// terms of the BSD-3 license. We welcome feedback and contributions, see file
// CONTRIBUTING.md for details.

#include "mesh_headers.hpp"
#include "../general/sort_pairs.hpp"
#include "../general/text.hpp"

#include <string>
#include <cmath>
#include <map>

#include "ncmesh_tables.hpp"


namespace
{
/**
 * @brief Base case of convenience variadic max function.
 *
 * @tparam T Base type
 * @param arg Recursion base value
 * @return T value to max over
 */
template<typename T>
T max(T&& arg)
{
   return arg;
}
/**
 * @brief Convenience variadic max function.
 *
 * @tparam T Base Type
 * @tparam Ts Parameter pack of other types
 * @param arg Singular argument
 * @param args Pack of arguments
 * @return T maximum value
 */
template<typename T, typename... Ts>
T max(T arg, Ts... args)
{
   return std::max(std::forward<T>(arg), max(args...));
}
} // namespace
namespace mfem
{

NCMesh::GeomInfo NCMesh::GI[Geometry::NumGeom];

void NCMesh::GeomInfo::InitGeom(Geometry::Type geom)
{
   if (initialized) { return; }

   mfem::Element *elem = NULL;
   switch (geom)
   {
      case Geometry::CUBE: elem = new Hexahedron; break;
      case Geometry::PRISM: elem = new Wedge; break;
      case Geometry::TETRAHEDRON: elem = new Tetrahedron; break;
      case Geometry::PYRAMID: elem = new Pyramid; break;
      case Geometry::SQUARE: elem = new Quadrilateral; break;
      case Geometry::TRIANGLE: elem = new Triangle; break;
      case Geometry::SEGMENT: elem = new Segment; break;
      default: MFEM_ABORT("unsupported geometry " << geom);
   }

   nv = elem->GetNVertices();
   ne = elem->GetNEdges();
   nf = elem->GetNFaces();

   for (int i = 0; i < ne; i++)
   {
      for (int j = 0; j < 2; j++)
      {
         edges[i][j] = elem->GetEdgeVertices(i)[j];
      }
   }
   for (int i = 0; i < nf; i++)
   {
      nfv[i] = elem->GetNFaceVertices(i);

      faces[i][3] = 7; // invalid node index for 3-node faces
      for (int j = 0; j < nfv[i]; j++)
      {
         faces[i][j] = elem->GetFaceVertices(i)[j];
      }
   }

   // in 1D/2D we pretend to have faces too, so we can use NCMesh::Face::elem[2]
   if (!nf)
   {
      if (ne)
      {
         for (int i = 0; i < ne; i++)
         {
            // make a degenerate face
            faces[i][0] = faces[i][1] = edges[i][0];
            faces[i][2] = faces[i][3] = edges[i][1];
            nfv[i] = 2;
         }
         nf = ne;
      }
      else
      {
         for (int i = 0; i < nv; i++)
         {
            // 1D degenerate face
            faces[i][0] = faces[i][1] = faces[i][2] = faces[i][3] = i;
            nfv[i] = 1;
         }
         nf = nv;
      }
   }

   delete elem;
   initialized = true;
}

static void CheckSupportedGeom(Geometry::Type geom)
{
   MFEM_VERIFY(geom == Geometry::SEGMENT ||
               geom == Geometry::TRIANGLE || geom == Geometry::SQUARE ||
               geom == Geometry::CUBE || geom == Geometry::PRISM ||
               geom == Geometry::PYRAMID || geom == Geometry::TETRAHEDRON,
               "Element type " << geom << " is not supported by NCMesh.");
}

NCMesh::NCMesh(const Mesh *mesh)
   : shadow(1024, 2048)
{
   Dim = mesh->Dimension();
   spaceDim = mesh->SpaceDimension();
   MyRank = 0;
   Iso = true;
   Legacy = false;

   // create the NCMesh::Element struct for each Mesh element
   for (int i = 0; i < mesh->GetNE(); i++)
   {
      const mfem::Element *elem = mesh->GetElement(i);

      Geometry::Type geom = elem->GetGeometryType();
      CheckSupportedGeom(geom);
      GI[geom].InitGeom(geom);

      // if we have pyramids we will need tets after refinement
      if (geom == Geometry::PYRAMID)
      {
         GI[Geometry::TETRAHEDRON].InitGeom(Geometry::TETRAHEDRON);
      }

      // create NCMesh::Element for this mfem::Element
      int root_id = AddElement(Element(geom, elem->GetAttribute()));
      MFEM_ASSERT(root_id == i, "");
      Element &root_elem = elements[root_id];

      const int *v = elem->GetVertices();
      for (int j = 0; j < GI[geom].nv; j++)
      {
         int id = v[j];
         root_elem.node[j] = id;
         nodes.Alloc(id, id, id);
         // NOTE: top-level nodes are special: id == p1 == p2 == orig. vertex id
      }
   }

   // if the user initialized any hanging nodes with Mesh::AddVertexParents,
   // copy the hierarchy now
   if (mesh->tmp_vertex_parents.Size())
   {
      for (const auto &triple : mesh->tmp_vertex_parents)
      {
         nodes.Reparent(triple.one, triple.two, triple.three);
      }
   }

   // create edge nodes and faces
   nodes.UpdateUnused();
   for (int i = 0; i < elements.Size(); i++)
   {
      // increase reference count of all nodes the element is using (NOTE: this
      // will also create and reference all edge nodes and faces)
      ReferenceElement(i);

      // make links from faces back to the element
      RegisterFaces(i);
   }

   // store boundary element attributes
   for (int i = 0; i < mesh->GetNBE(); i++)
   {
      const mfem::Element *be = mesh->GetBdrElement(i);
      const int *v = be->GetVertices();

      Face* face = NULL;
      switch (be->GetType())
      {
         case mfem::Element::QUADRILATERAL:
            face = faces.Find(v[0], v[1], v[2], v[3]);
            break;
         case mfem::Element::TRIANGLE:
            face = faces.Find(v[0], v[1], v[2]);
            break;
         case mfem::Element::SEGMENT:
            face = faces.Find(v[0], v[0], v[1], v[1]);
            break;
         case mfem::Element::POINT:
            face = faces.Find(v[0], v[0], v[0], v[0]);
            break;
         default:
            MFEM_ABORT("Unsupported boundary element geometry.");
      }

      MFEM_VERIFY(face, "Boundary face not found.");
      face->attribute = be->GetAttribute();
   }

   // copy top-level vertex coordinates (leave empty if the mesh is curved)
   if (!mesh->Nodes)
   {
      coordinates.SetSize(3*mesh->GetNV());
      for (int i = 0; i < mesh->GetNV(); i++)
      {
         std::memcpy(&coordinates[3*i], mesh->GetVertex(i), 3*sizeof(double));
      }
   }

   InitRootState(mesh->GetNE());
   InitGeomFlags();

   Update();
}

NCMesh::NCMesh(const NCMesh &other)
   : Dim(other.Dim)
   , spaceDim(other.spaceDim)
   , MyRank(other.MyRank)
   , Iso(other.Iso)
   , Geoms(other.Geoms)
   , Legacy(other.Legacy)
   , nodes(other.nodes)
   , faces(other.faces)
   , elements(other.elements)
   , shadow(1024, 2048)
{
   other.free_element_ids.Copy(free_element_ids);
   other.root_state.Copy(root_state);
   other.coordinates.Copy(coordinates);
   Update();
}

void NCMesh::InitGeomFlags()
{
   Geoms = 0;
   for (int i = 0; i < root_state.Size(); i++)
   {
      Geoms |= (1 << elements[i].Geom());
   }
}

void NCMesh::Update()
{
   UpdateLeafElements();
   UpdateVertices();

   vertex_list.Clear();
   face_list.Clear();
   edge_list.Clear();

   element_vertex.Clear();
}

NCMesh::~NCMesh()
{
#ifdef MFEM_DEBUG
   // sign off of all faces and nodes
   Array<int> elemFaces;
   for (int i = 0; i < elements.Size(); i++)
   {
      if (elements[i].IsLeaf())
      {
         elemFaces.SetSize(0);
         UnreferenceElement(i, elemFaces);
         DeleteUnusedFaces(elemFaces);
      }
   }
   // NOTE: in release mode, we just throw away all faces and nodes at once
#endif
}

NCMesh::Node::~Node()
{
   MFEM_ASSERT(!vert_refc && !edge_refc, "node was not unreferenced properly, "
               "vert_refc: " << (int) vert_refc << ", edge_refc: "
               << (int) edge_refc);
}

void NCMesh::ReparentNode(int node, int new_p1, int new_p2)
{
   Node &nd = nodes[node];
   int old_p1 = nd.p1, old_p2 = nd.p2;

   // assign new parents
   nodes.Reparent(node, new_p1, new_p2);

   MFEM_ASSERT(shadow.FindId(old_p1, old_p2) < 0,
               "shadow node already exists");

   // store old parent pair temporarily in 'shadow'
   int sh = shadow.GetId(old_p1, old_p2);
   shadow[sh].vert_index = node;
}

int NCMesh::FindMidEdgeNode(int node1, int node2) const
{
   int mid = nodes.FindId(node1, node2);
   if (mid < 0 && shadow.Size())
   {
      // if (anisotropic) refinement is underway, some nodes may temporarily be
      // available under alternate parents (see ReparentNode)
      mid = shadow.FindId(node1, node2);
      if (mid >= 0)
      {
         mid = shadow[mid].vert_index; // index of the original node
      }
   }
   return mid;
}

int NCMesh::GetMidEdgeNode(int node1, int node2)
{
   int mid = FindMidEdgeNode(node1, node2);
   if (mid < 0) { mid = nodes.GetId(node1, node2); } // create if not found
   return mid;
}

int NCMesh::GetMidFaceNode(int en1, int en2, int en3, int en4)
{
   // mid-face node can be created either from (en1, en3) or from (en2, en4)
   int midf = FindMidEdgeNode(en1, en3);
   if (midf >= 0) { return midf; }
   return nodes.GetId(en2, en4);
}

void NCMesh::ReferenceElement(int elem)
{
   Element &el = elements[elem];
   int* node = el.node;
   GeomInfo& gi = GI[el.Geom()];

   // reference all vertices
   for (int i = 0; i < gi.nv; i++)
   {
      nodes[node[i]].vert_refc++;
   }

   // reference all edges (possibly creating their nodes)
   for (int i = 0; i < gi.ne; i++)
   {
      const int* ev = gi.edges[i];
      nodes.Get(node[ev[0]], node[ev[1]])->edge_refc++;
   }

   // get all faces (possibly creating them)
   for (int i = 0; i < gi.nf; i++)
   {
      const int* fv = gi.faces[i];
      faces.GetId(node[fv[0]], node[fv[1]], node[fv[2]], node[fv[3]]);

      // NOTE: face->RegisterElement called separately to avoid having to store
      // 3 element indices  temporarily in the face when refining. See also
      // NCMesh::RegisterFaces.
   }
}

void NCMesh::UnreferenceElement(int elem, Array<int> &elemFaces)
{
   Element &el = elements[elem];
   int* node = el.node;
   GeomInfo& gi = GI[el.Geom()];

   // unreference all faces
   for (int i = 0; i < gi.nf; i++)
   {
      const int* fv = gi.faces[i];
      int face = faces.FindId(node[fv[0]], node[fv[1]],
                              node[fv[2]], node[fv[3]]);
      MFEM_ASSERT(face >= 0, "face not found.");
      faces[face].ForgetElement(elem);

      // NOTE: faces.Delete() called later to avoid destroying and recreating
      // faces during refinement, see NCMesh::DeleteUnusedFaces.
      elemFaces.Append(face);
   }

   // unreference all edges (possibly destroying them)
   for (int i = 0; i < gi.ne; i++)
   {
      const int* ev = gi.edges[i];
      int enode = FindMidEdgeNode(node[ev[0]], node[ev[1]]);
      MFEM_ASSERT(enode >= 0, "edge not found.");
      MFEM_ASSERT(nodes.IdExists(enode), "edge does not exist.");
      if (!nodes[enode].UnrefEdge())
      {
         nodes.Delete(enode);
      }
   }

   // unreference all vertices (possibly destroying them)
   for (int i = 0; i < gi.nv; i++)
   {
      if (!nodes[node[i]].UnrefVertex())
      {
         nodes.Delete(node[i]);
      }
   }
}

void NCMesh::RegisterFaces(int elem, int* fattr)
{
   Element &el = elements[elem];
   GeomInfo &gi = GI[el.Geom()];

   for (int i = 0; i < gi.nf; i++)
   {
      Face* face = GetFace(el, i);
      MFEM_ASSERT(face, "face not found.");
      face->RegisterElement(elem);
      if (fattr) { face->attribute = fattr[i]; }
   }
}

void NCMesh::DeleteUnusedFaces(const Array<int> &elemFaces)
{
   for (int i = 0; i < elemFaces.Size(); i++)
   {
      if (faces[elemFaces[i]].Unused())
      {
         faces.Delete(elemFaces[i]);
      }
   }
}

void NCMesh::Face::RegisterElement(int e)
{
   if (elem[0] < 0) { elem[0] = e; }
   else if (elem[1] < 0) { elem[1] = e; }
   else { MFEM_ABORT("can't have 3 elements in Face::elem[]."); }
}

void NCMesh::Face::ForgetElement(int e)
{
   if (elem[0] == e) { elem[0] = -1; }
   else if (elem[1] == e) { elem[1] = -1; }
   else { MFEM_ABORT("element " << e << " not found in Face::elem[]."); }
}

NCMesh::Face* NCMesh::GetFace(Element &elem, int face_no)
{
   GeomInfo& gi = GI[(int) elem.geom];
   const int* fv = gi.faces[face_no];
   int* node = elem.node;
   return faces.Find(node[fv[0]], node[fv[1]], node[fv[2]], node[fv[3]]);
}

int NCMesh::Face::GetSingleElement() const
{
   if (elem[0] >= 0)
   {
      MFEM_ASSERT(elem[1] < 0, "not a single element face.");
      return elem[0];
   }
   else
   {
      MFEM_ASSERT(elem[1] >= 0, "no elements in face.");
      return elem[1];
   }
}


//// Refinement ////////////////////////////////////////////////////////////////

NCMesh::Element::Element(Geometry::Type geom, int attr)
   : geom(geom), ref_type(0), tet_type(0), flag(0), index(-1)
   , rank(0), attribute(attr), parent(-1)
{
   for (int i = 0; i < MaxElemNodes; i++) { node[i] = -1; }
   for (int i = 0; i < MaxElemChildren; i++) { child[i] = -1; }

   // NOTE: in 2D the 8/10-element node/child arrays are not optimal, however,
   // testing shows we would only save 17% of the total NCMesh memory if
   // 4-element arrays were used (e.g. through templates); we thus prefer to
   // keep the code as simple as possible.
}

int NCMesh::NewHexahedron(int n0, int n1, int n2, int n3,
                          int n4, int n5, int n6, int n7,
                          int attr,
                          int fattr0, int fattr1, int fattr2,
                          int fattr3, int fattr4, int fattr5)
{
   // create new element, initialize nodes
   int new_id = AddElement(Element(Geometry::CUBE, attr));
   Element &el = elements[new_id];

   el.node[0] = n0, el.node[1] = n1, el.node[2] = n2, el.node[3] = n3;
   el.node[4] = n4, el.node[5] = n5, el.node[6] = n6, el.node[7] = n7;

   // get faces and assign face attributes
   Face* f[MaxElemFaces];
   const GeomInfo &gi_hex = GI[Geometry::CUBE];
   for (int i = 0; i < gi_hex.nf; i++)
   {
      const int* fv = gi_hex.faces[i];
      f[i] = faces.Get(el.node[fv[0]], el.node[fv[1]],
                       el.node[fv[2]], el.node[fv[3]]);
   }

   f[0]->attribute = fattr0,  f[1]->attribute = fattr1;
   f[2]->attribute = fattr2,  f[3]->attribute = fattr3;
   f[4]->attribute = fattr4,  f[5]->attribute = fattr5;

   return new_id;
}

int NCMesh::NewWedge(int n0, int n1, int n2,
                     int n3, int n4, int n5,
                     int attr,
                     int fattr0, int fattr1,
                     int fattr2, int fattr3, int fattr4)
{
   // create new element, initialize nodes
   int new_id = AddElement(Element(Geometry::PRISM, attr));
   Element &el = elements[new_id];

   el.node[0] = n0, el.node[1] = n1, el.node[2] = n2;
   el.node[3] = n3, el.node[4] = n4, el.node[5] = n5;

   // get faces and assign face attributes
   Face* f[5];
   const GeomInfo &gi_wedge = GI[Geometry::PRISM];
   for (int i = 0; i < gi_wedge.nf; i++)
   {
      const int* fv = gi_wedge.faces[i];
      f[i] = faces.Get(el.node[fv[0]], el.node[fv[1]],
                       el.node[fv[2]], el.node[fv[3]]);
   }

   f[0]->attribute = fattr0;
   f[1]->attribute = fattr1;
   f[2]->attribute = fattr2;
   f[3]->attribute = fattr3;
   f[4]->attribute = fattr4;

   return new_id;
}

int NCMesh::NewTetrahedron(int n0, int n1, int n2, int n3, int attr,
                           int fattr0, int fattr1, int fattr2, int fattr3)
{
   // create new element, initialize nodes
   int new_id = AddElement(Element(Geometry::TETRAHEDRON, attr));
   Element &el = elements[new_id];

   el.node[0] = n0, el.node[1] = n1, el.node[2] = n2, el.node[3] = n3;

   // get faces and assign face attributes
   Face* f[4];
   const GeomInfo &gi_tet = GI[Geometry::TETRAHEDRON];
   for (int i = 0; i < gi_tet.nf; i++)
   {
      const int* fv = gi_tet.faces[i];
      f[i] = faces.Get(el.node[fv[0]], el.node[fv[1]], el.node[fv[2]]);
   }

   f[0]->attribute = fattr0;
   f[1]->attribute = fattr1;
   f[2]->attribute = fattr2;
   f[3]->attribute = fattr3;

   return new_id;
}
int NCMesh::NewPyramid(int n0, int n1, int n2, int n3, int n4, int attr,
                       int fattr0, int fattr1, int fattr2, int fattr3,
                       int fattr4)
{
   // create new element, initialize nodes
   int new_id = AddElement(Element(Geometry::PYRAMID, attr));
   Element &el = elements[new_id];

   el.node[0] = n0, el.node[1] = n1, el.node[2] = n2, el.node[3] = n3;
   el.node[4] = n4;

   // get faces and assign face attributes
   Face* f[5];
   const GeomInfo &gi_pyr = GI[Geometry::PYRAMID];
   for (int i = 0; i < gi_pyr.nf; i++)
   {
      const int* fv = gi_pyr.faces[i];
      f[i] = faces.Get(el.node[fv[0]], el.node[fv[1]],
                       el.node[fv[2]], el.node[fv[3]]);
   }

   f[0]->attribute = fattr0;
   f[1]->attribute = fattr1;
   f[2]->attribute = fattr2;
   f[3]->attribute = fattr3;
   f[4]->attribute = fattr4;

   return new_id;
}

int NCMesh::NewQuadrilateral(int n0, int n1, int n2, int n3,
                             int attr,
                             int eattr0, int eattr1, int eattr2, int eattr3)
{
   // create new element, initialize nodes
   int new_id = AddElement(Element(Geometry::SQUARE, attr));
   Element &el = elements[new_id];

   el.node[0] = n0, el.node[1] = n1, el.node[2] = n2, el.node[3] = n3;

   // get (degenerate) faces and assign face attributes
   Face* f[4];
   const GeomInfo &gi_quad = GI[Geometry::SQUARE];
   for (int i = 0; i < gi_quad.nf; i++)
   {
      const int* fv = gi_quad.faces[i];
      f[i] = faces.Get(el.node[fv[0]], el.node[fv[1]],
                       el.node[fv[2]], el.node[fv[3]]);
   }

   f[0]->attribute = eattr0,  f[1]->attribute = eattr1;
   f[2]->attribute = eattr2,  f[3]->attribute = eattr3;

   return new_id;
}

int NCMesh::NewTriangle(int n0, int n1, int n2,
                        int attr, int eattr0, int eattr1, int eattr2)
{
   // create new element, initialize nodes
   int new_id = AddElement(Element(Geometry::TRIANGLE, attr));
   Element &el = elements[new_id];

   el.node[0] = n0, el.node[1] = n1, el.node[2] = n2;

   // get (degenerate) faces and assign face attributes
   Face* f[3];
   const GeomInfo &gi_tri = GI[Geometry::TRIANGLE];
   for (int i = 0; i < gi_tri.nf; i++)
   {
      const int* fv = gi_tri.faces[i];
      f[i] = faces.Get(el.node[fv[0]], el.node[fv[1]],
                       el.node[fv[2]], el.node[fv[3]]);
   }

   f[0]->attribute = eattr0;
   f[1]->attribute = eattr1;
   f[2]->attribute = eattr2;

   return new_id;
}

int NCMesh::NewSegment(int n0, int n1, int attr, int vattr1, int vattr2)
{
   // create new element, initialize nodes
   int new_id = AddElement(Element(Geometry::SEGMENT, attr));
   Element &el = elements[new_id];
   el.node[0] = n0, el.node[1] = n1;

   // get (degenerate) faces and assign face attributes
   int v0 = el.node[0], v1 = el.node[1];
   faces.Get(v0, v0, v0, v0)->attribute = vattr1;
   faces.Get(v1, v1, v1, v1)->attribute = vattr2;

   return new_id;
}

inline bool CubeFaceLeft(int node, int* n)
{ return node == n[0] || node == n[3] || node == n[4] || node == n[7]; }

inline bool CubeFaceRight(int node, int* n)
{ return node == n[1] || node == n[2] || node == n[5] || node == n[6]; }

inline bool CubeFaceFront(int node, int* n)
{ return node == n[0] || node == n[1] || node == n[4] || node == n[5]; }

inline bool CubeFaceBack(int node, int* n)
{ return node == n[2] || node == n[3] || node == n[6] || node == n[7]; }

inline bool CubeFaceBottom(int node, int* n)
{ return node == n[0] || node == n[1] || node == n[2] || node == n[3]; }

inline bool CubeFaceTop(int node, int* n)
{ return node == n[4] || node == n[5] || node == n[6] || node == n[7]; }

inline bool PrismFaceBottom(int node, int* n)
{ return node == n[0] || node == n[1] || node == n[2]; }

inline bool PrismFaceTop(int node, int* n)
{ return node == n[3] || node == n[4] || node == n[5]; }


void NCMesh::ForceRefinement(int vn1, int vn2, int vn3, int vn4)
{
   // get the element this face belongs to
   Face* face = faces.Find(vn1, vn2, vn3, vn4);
   if (!face) { return; }

   int elem = face->GetSingleElement();
   Element &el = elements[elem];
   MFEM_ASSERT(!el.ref_type, "element already refined.");

   int* el_nodes = el.node;
   if (el.Geom() == Geometry::CUBE)
   {
      // schedule the right split depending on face orientation
      if ((CubeFaceLeft(vn1, el_nodes) && CubeFaceRight(vn2, el_nodes)) ||
          (CubeFaceLeft(vn2, el_nodes) && CubeFaceRight(vn1, el_nodes)))
      {
         ref_stack.Append(Refinement(elem, 1)); // X split
      }
      else if ((CubeFaceFront(vn1, el_nodes) && CubeFaceBack(vn2, el_nodes)) ||
               (CubeFaceFront(vn2, el_nodes) && CubeFaceBack(vn1, el_nodes)))
      {
         ref_stack.Append(Refinement(elem, 2)); // Y split
      }
      else if ((CubeFaceBottom(vn1, el_nodes) && CubeFaceTop(vn2, el_nodes)) ||
               (CubeFaceBottom(vn2, el_nodes) && CubeFaceTop(vn1, el_nodes)))
      {
         ref_stack.Append(Refinement(elem, 4)); // Z split
      }
      else
      {
         MFEM_ABORT("Inconsistent element/face structure.");
      }
   }
   else if (el.Geom() == Geometry::PRISM)
   {
      if ((PrismFaceTop(vn1, el_nodes) && PrismFaceBottom(vn4, el_nodes)) ||
          (PrismFaceTop(vn4, el_nodes) && PrismFaceBottom(vn1, el_nodes)))
      {
         ref_stack.Append(Refinement(elem, 3)); // XY split
      }
      else if ((PrismFaceTop(vn1, el_nodes) && PrismFaceBottom(vn2, el_nodes)) ||
               (PrismFaceTop(vn2, el_nodes) && PrismFaceBottom(vn1, el_nodes)))
      {
         ref_stack.Append(Refinement(elem, 4)); // Z split
      }
      else
      {
         MFEM_ABORT("Inconsistent element/face structure.");
      }
   }
   else
   {
      MFEM_ABORT("Unsupported geometry.")
   }
}


void NCMesh::FindEdgeElements(int vn1, int vn2, int vn3, int vn4,
                              Array<MeshId> &elem_edge) const
{
   // Assuming that f = (vn1, vn2, vn3, vn4) is a quad face and e = (vn1, vn4)
   // is its edge, this function finds the N elements sharing e, and returns the
   // N different MeshIds of the edge (i.e., different element-local pairs
   // describing the edge).

   int ev1 = vn1, ev2 = vn4;

   // follow face refinement towards 'vn1', get an existing face
   int split, mid[5];
   while ((split = QuadFaceSplitType(vn1, vn2, vn3, vn4, mid)) > 0)
   {
      if (split == 1) // vertical
      {
         vn2 = mid[0]; vn3 = mid[2];
      }
      else // horizontal
      {
         vn3 = mid[1]; vn4 = mid[3];
      }
   }

   const Face *face = faces.Find(vn1, vn2, vn3, vn4);
   MFEM_ASSERT(face != NULL, "Face not found: "
               << vn1 << ", " << vn2 << ", " << vn3 << ", " << vn4
               << " (edge " << ev1 << "-" << ev2 << ").");

   int elem = face->GetSingleElement();
   int local = find_node(elements[elem], vn1);

   Array<int> cousins;
   FindVertexCousins(elem, local, cousins);

   elem_edge.SetSize(0);
   for (int i = 0; i < cousins.Size(); i++)
   {
      local = find_element_edge(elements[cousins[i]], ev1, ev2, false);
      if (local > 0)
      {
         elem_edge.Append(MeshId(-1, cousins[i], local, Geometry::SEGMENT));
      }
   }
}


void NCMesh::CheckAnisoPrism(int vn1, int vn2, int vn3, int vn4,
                             const Refinement *refs, int nref)
{
   MeshId buf[4];
   Array<MeshId> eid(buf, 4);
   FindEdgeElements(vn1, vn2, vn3, vn4, eid);

   // see if there is an element that has not been force-refined yet
   for (int i = 0, j; i < eid.Size(); i++)
   {
      int elem = eid[i].element;
      for (j = 0; j < nref; j++)
      {
         if (refs[j].index == elem) { break; }
      }
      if (j == nref) // elem not found in refs[]
      {
         // schedule prism refinement along Z axis
         MFEM_ASSERT(elements[elem].Geom() == Geometry::PRISM, "");
         ref_stack.Append(Refinement(elem, 4));
      }
   }
}


void NCMesh::CheckAnisoFace(int vn1, int vn2, int vn3, int vn4,
                            int mid12, int mid34, int level)
{
   // When a face is getting split anisotropically (without loss of generality
   // we assume a "vertical" split here, see picture), it is important to make
   // sure that the mid-face vertex node (midf) has mid34 and mid12 as parents.
   // This is necessary for the face traversal algorithm and at places like
   // Refine() that assume the mid-edge nodes to be accessible through the right
   // parents. However, midf may already exist under the parents mid41 and
   // mid23. In that case we need to "reparent" midf, i.e., reinsert it to the
   // hash-table under the correct parents. This doesn't affect other nodes as
   // all IDs stay the same, only the face refinement "tree" is affected.
   //
   //                     vn4      mid34      vn3
   //                        *------*------*
   //                        |      |      |
   //                        |      |midf  |
   //                  mid41 *- - - *- - - * mid23
   //                        |      |      |
   //                        |      |      |
   //                        *------*------*
   //                    vn1      mid12      vn2
   //
   // This function is recursive, because the above applies to any node along
   // the middle vertical edge. The function calls itself again for the bottom
   // and upper half of the above picture.

   int mid23 = FindMidEdgeNode(vn2, vn3);
   int mid41 = FindMidEdgeNode(vn4, vn1);
   if (mid23 >= 0 && mid41 >= 0)
   {
      int midf = nodes.FindId(mid23, mid41);
      if (midf >= 0)
      {
         reparents.Append(Triple<int, int, int>(midf, mid12, mid34));

         int rs = ref_stack.Size();

         CheckAnisoFace(vn1, vn2, mid23, mid41, mid12, midf, level+1);
         CheckAnisoFace(mid41, mid23, vn3, vn4, midf, mid34, level+1);

         if (HavePrisms() && nodes[midf].HasEdge())
         {
            // Check if there is a prism with edge (mid23, mid41) that we may
            // have missed in 'CheckAnisoFace', and force-refine it if present.

            if (ref_stack.Size() > rs)
            {
               CheckAnisoPrism(mid23, vn3, vn4, mid41,
                               &ref_stack[rs], ref_stack.Size() - rs);
            }
            else
            {
               CheckAnisoPrism(mid23, vn3, vn4, mid41, NULL, 0);
            }
         }

         // perform the reparents all at once at the end
         if (level == 0)
         {
            for (int i = 0; i < reparents.Size(); i++)
            {
               const Triple<int, int, int> &tr = reparents[i];
               ReparentNode(tr.one, tr.two, tr.three);
            }
            reparents.DeleteAll();
         }
         return;
      }
   }

   // Also, this is the place where forced refinements begin. In the picture
   // above, edges mid12-midf and midf-mid34 should actually exist in the
   // neighboring elements, otherwise the mesh is inconsistent and needs to be
   // fixed. Example: suppose an element is being refined isotropically (!)
   // whose neighbors across some face look like this:
   //
   //                         *--------*--------*
   //                         |   d    |    e   |
   //                         *--------*--------*
   //                         |      c          |
   //                         *--------*--------*
   //                         |        |        |
   //                         |   a    |    b   |
   //                         |        |        |
   //                         *--------*--------*
   //
   // Element 'c' needs to be refined vertically for the mesh to remain valid.

   if (level > 0)
   {
      ForceRefinement(vn1, vn2, vn3, vn4);
   }
}

void NCMesh::CheckIsoFace(int vn1, int vn2, int vn3, int vn4,
                          int en1, int en2, int en3, int en4, int midf)
{
   if (!Iso)
   {
      /* If anisotropic refinements are present in the mesh, we need to check
         isotropically split faces as well, see second comment in CheckAnisoFace
         above. */

      CheckAnisoFace(vn1, vn2, en2, en4, en1, midf);
      CheckAnisoFace(en4, en2, vn3, vn4, midf, en3);
      CheckAnisoFace(vn4, vn1, en1, en3, en4, midf);
      CheckAnisoFace(en3, en1, vn2, vn3, midf, en2);
   }
}


void NCMesh::RefineElement(int elem, char ref_type)
{
   if (!ref_type) { return; }

   // handle elements that may have been (force-) refined already
   Element &el = elements[elem];
   if (el.ref_type)
   {
      char remaining = ref_type & ~el.ref_type;

      // do the remaining splits on the children
      for (int i = 0; i < MaxElemChildren; i++)
      {
         if (el.child[i] >= 0) { RefineElement(el.child[i], remaining); }
      }
      return;
   }

   /*mfem::out << "Refining element " << elem << " (" << el.node[0] << ", " <<
             el.node[1] << ", " << el.node[2] << ", " << el.node[3] << ", " <<
             el.node[4] << ", " << el.node[5] << ", " << el.node[6] << ", " <<
             el.node[7] << "), " << "ref_type " << int(ref_type) << std::endl;*/

   int* no = el.node;
   int attr = el.attribute;

   int child[MaxElemChildren];
   for (int i = 0; i < MaxElemChildren; i++) { child[i] = -1; }

   // get parent's face attributes
   int fa[MaxElemFaces];
   GeomInfo& gi = GI[el.Geom()];
   for (int i = 0; i < gi.nf; i++)
   {
      const int* fv = gi.faces[i];
      Face* face = faces.Find(no[fv[0]], no[fv[1]], no[fv[2]], no[fv[3]]);
      fa[i] = face->attribute;
   }

   // create child elements
   if (el.Geom() == Geometry::CUBE)
   {
      // Cube vertex numbering is assumed to be as follows:
      //
      //       7             6
      //        +-----------+                Faces: 0 bottom
      //       /|          /|                       1 front
      //    4 / |       5 / |                       2 right
      //     +-----------+  |                       3 back
      //     |  |        |  |                       4 left
      //     |  +--------|--+                       5 top
      //     | / 3       | / 2       Z Y
      //     |/          |/          |/
      //     +-----------+           *--X
      //    0             1

      if (ref_type == Refinement::X) // split along X axis
      {
         int mid01 = GetMidEdgeNode(no[0], no[1]);
         int mid23 = GetMidEdgeNode(no[2], no[3]);
         int mid45 = GetMidEdgeNode(no[4], no[5]);
         int mid67 = GetMidEdgeNode(no[6], no[7]);

         child[0] = NewHexahedron(no[0], mid01, mid23, no[3],
                                  no[4], mid45, mid67, no[7], attr,
                                  fa[0], fa[1], -1, fa[3], fa[4], fa[5]);

         child[1] = NewHexahedron(mid01, no[1], no[2], mid23,
                                  mid45, no[5], no[6], mid67, attr,
                                  fa[0], fa[1], fa[2], fa[3], -1, fa[5]);

         CheckAnisoFace(no[0], no[1], no[5], no[4], mid01, mid45);
         CheckAnisoFace(no[2], no[3], no[7], no[6], mid23, mid67);
         CheckAnisoFace(no[4], no[5], no[6], no[7], mid45, mid67);
         CheckAnisoFace(no[3], no[2], no[1], no[0], mid23, mid01);
      }
      else if (ref_type == Refinement::Y) // split along Y axis
      {
         int mid12 = GetMidEdgeNode(no[1], no[2]);
         int mid30 = GetMidEdgeNode(no[3], no[0]);
         int mid56 = GetMidEdgeNode(no[5], no[6]);
         int mid74 = GetMidEdgeNode(no[7], no[4]);

         child[0] = NewHexahedron(no[0], no[1], mid12, mid30,
                                  no[4], no[5], mid56, mid74, attr,
                                  fa[0], fa[1], fa[2], -1, fa[4], fa[5]);

         child[1] = NewHexahedron(mid30, mid12, no[2], no[3],
                                  mid74, mid56, no[6], no[7], attr,
                                  fa[0], -1, fa[2], fa[3], fa[4], fa[5]);

         CheckAnisoFace(no[1], no[2], no[6], no[5], mid12, mid56);
         CheckAnisoFace(no[3], no[0], no[4], no[7], mid30, mid74);
         CheckAnisoFace(no[5], no[6], no[7], no[4], mid56, mid74);
         CheckAnisoFace(no[0], no[3], no[2], no[1], mid30, mid12);
      }
      else if (ref_type == Refinement::Z) // split along Z axis
      {
         int mid04 = GetMidEdgeNode(no[0], no[4]);
         int mid15 = GetMidEdgeNode(no[1], no[5]);
         int mid26 = GetMidEdgeNode(no[2], no[6]);
         int mid37 = GetMidEdgeNode(no[3], no[7]);

         child[0] = NewHexahedron(no[0], no[1], no[2], no[3],
                                  mid04, mid15, mid26, mid37, attr,
                                  fa[0], fa[1], fa[2], fa[3], fa[4], -1);

         child[1] = NewHexahedron(mid04, mid15, mid26, mid37,
                                  no[4], no[5], no[6], no[7], attr,
                                  -1, fa[1], fa[2], fa[3], fa[4], fa[5]);

         CheckAnisoFace(no[4], no[0], no[1], no[5], mid04, mid15);
         CheckAnisoFace(no[5], no[1], no[2], no[6], mid15, mid26);
         CheckAnisoFace(no[6], no[2], no[3], no[7], mid26, mid37);
         CheckAnisoFace(no[7], no[3], no[0], no[4], mid37, mid04);
      }
      else if (ref_type == Refinement::XY) // XY split
      {
         int mid01 = GetMidEdgeNode(no[0], no[1]);
         int mid12 = GetMidEdgeNode(no[1], no[2]);
         int mid23 = GetMidEdgeNode(no[2], no[3]);
         int mid30 = GetMidEdgeNode(no[3], no[0]);

         int mid45 = GetMidEdgeNode(no[4], no[5]);
         int mid56 = GetMidEdgeNode(no[5], no[6]);
         int mid67 = GetMidEdgeNode(no[6], no[7]);
         int mid74 = GetMidEdgeNode(no[7], no[4]);

         int midf0 = GetMidFaceNode(mid23, mid12, mid01, mid30);
         int midf5 = GetMidFaceNode(mid45, mid56, mid67, mid74);

         child[0] = NewHexahedron(no[0], mid01, midf0, mid30,
                                  no[4], mid45, midf5, mid74, attr,
                                  fa[0], fa[1], -1, -1, fa[4], fa[5]);

         child[1] = NewHexahedron(mid01, no[1], mid12, midf0,
                                  mid45, no[5], mid56, midf5, attr,
                                  fa[0], fa[1], fa[2], -1, -1, fa[5]);

         child[2] = NewHexahedron(midf0, mid12, no[2], mid23,
                                  midf5, mid56, no[6], mid67, attr,
                                  fa[0], -1, fa[2], fa[3], -1, fa[5]);

         child[3] = NewHexahedron(mid30, midf0, mid23, no[3],
                                  mid74, midf5, mid67, no[7], attr,
                                  fa[0], -1, -1, fa[3], fa[4], fa[5]);

         CheckAnisoFace(no[0], no[1], no[5], no[4], mid01, mid45);
         CheckAnisoFace(no[1], no[2], no[6], no[5], mid12, mid56);
         CheckAnisoFace(no[2], no[3], no[7], no[6], mid23, mid67);
         CheckAnisoFace(no[3], no[0], no[4], no[7], mid30, mid74);

         CheckIsoFace(no[3], no[2], no[1], no[0], mid23, mid12, mid01, mid30, midf0);
         CheckIsoFace(no[4], no[5], no[6], no[7], mid45, mid56, mid67, mid74, midf5);
      }
      else if (ref_type == Refinement::XZ) // XZ split
      {
         int mid01 = GetMidEdgeNode(no[0], no[1]);
         int mid23 = GetMidEdgeNode(no[2], no[3]);
         int mid45 = GetMidEdgeNode(no[4], no[5]);
         int mid67 = GetMidEdgeNode(no[6], no[7]);

         int mid04 = GetMidEdgeNode(no[0], no[4]);
         int mid15 = GetMidEdgeNode(no[1], no[5]);
         int mid26 = GetMidEdgeNode(no[2], no[6]);
         int mid37 = GetMidEdgeNode(no[3], no[7]);

         int midf1 = GetMidFaceNode(mid01, mid15, mid45, mid04);
         int midf3 = GetMidFaceNode(mid23, mid37, mid67, mid26);

         child[0] = NewHexahedron(no[0], mid01, mid23, no[3],
                                  mid04, midf1, midf3, mid37, attr,
                                  fa[0], fa[1], -1, fa[3], fa[4], -1);

         child[1] = NewHexahedron(mid01, no[1], no[2], mid23,
                                  midf1, mid15, mid26, midf3, attr,
                                  fa[0], fa[1], fa[2], fa[3], -1, -1);

         child[2] = NewHexahedron(midf1, mid15, mid26, midf3,
                                  mid45, no[5], no[6], mid67, attr,
                                  -1, fa[1], fa[2], fa[3], -1, fa[5]);

         child[3] = NewHexahedron(mid04, midf1, midf3, mid37,
                                  no[4], mid45, mid67, no[7], attr,
                                  -1, fa[1], -1, fa[3], fa[4], fa[5]);

         CheckAnisoFace(no[3], no[2], no[1], no[0], mid23, mid01);
         CheckAnisoFace(no[2], no[6], no[5], no[1], mid26, mid15);
         CheckAnisoFace(no[6], no[7], no[4], no[5], mid67, mid45);
         CheckAnisoFace(no[7], no[3], no[0], no[4], mid37, mid04);

         CheckIsoFace(no[0], no[1], no[5], no[4], mid01, mid15, mid45, mid04, midf1);
         CheckIsoFace(no[2], no[3], no[7], no[6], mid23, mid37, mid67, mid26, midf3);
      }
      else if (ref_type == Refinement::YZ) // YZ split
      {
         int mid12 = GetMidEdgeNode(no[1], no[2]);
         int mid30 = GetMidEdgeNode(no[3], no[0]);
         int mid56 = GetMidEdgeNode(no[5], no[6]);
         int mid74 = GetMidEdgeNode(no[7], no[4]);

         int mid04 = GetMidEdgeNode(no[0], no[4]);
         int mid15 = GetMidEdgeNode(no[1], no[5]);
         int mid26 = GetMidEdgeNode(no[2], no[6]);
         int mid37 = GetMidEdgeNode(no[3], no[7]);

         int midf2 = GetMidFaceNode(mid12, mid26, mid56, mid15);
         int midf4 = GetMidFaceNode(mid30, mid04, mid74, mid37);

         child[0] = NewHexahedron(no[0], no[1], mid12, mid30,
                                  mid04, mid15, midf2, midf4, attr,
                                  fa[0], fa[1], fa[2], -1, fa[4], -1);

         child[1] = NewHexahedron(mid30, mid12, no[2], no[3],
                                  midf4, midf2, mid26, mid37, attr,
                                  fa[0], -1, fa[2], fa[3], fa[4], -1);

         child[2] = NewHexahedron(mid04, mid15, midf2, midf4,
                                  no[4], no[5], mid56, mid74, attr,
                                  -1, fa[1], fa[2], -1, fa[4], fa[5]);

         child[3] = NewHexahedron(midf4, midf2, mid26, mid37,
                                  mid74, mid56, no[6], no[7], attr,
                                  -1, -1, fa[2], fa[3], fa[4], fa[5]);

         CheckAnisoFace(no[4], no[0], no[1], no[5], mid04, mid15);
         CheckAnisoFace(no[0], no[3], no[2], no[1], mid30, mid12);
         CheckAnisoFace(no[3], no[7], no[6], no[2], mid37, mid26);
         CheckAnisoFace(no[7], no[4], no[5], no[6], mid74, mid56);

         CheckIsoFace(no[1], no[2], no[6], no[5], mid12, mid26, mid56, mid15, midf2);
         CheckIsoFace(no[3], no[0], no[4], no[7], mid30, mid04, mid74, mid37, midf4);
      }
      else if (ref_type == Refinement::XYZ) // full isotropic refinement
      {
         int mid01 = GetMidEdgeNode(no[0], no[1]);
         int mid12 = GetMidEdgeNode(no[1], no[2]);
         int mid23 = GetMidEdgeNode(no[2], no[3]);
         int mid30 = GetMidEdgeNode(no[3], no[0]);

         int mid45 = GetMidEdgeNode(no[4], no[5]);
         int mid56 = GetMidEdgeNode(no[5], no[6]);
         int mid67 = GetMidEdgeNode(no[6], no[7]);
         int mid74 = GetMidEdgeNode(no[7], no[4]);

         int mid04 = GetMidEdgeNode(no[0], no[4]);
         int mid15 = GetMidEdgeNode(no[1], no[5]);
         int mid26 = GetMidEdgeNode(no[2], no[6]);
         int mid37 = GetMidEdgeNode(no[3], no[7]);

         int midf0 = GetMidFaceNode(mid23, mid12, mid01, mid30);
         int midf1 = GetMidFaceNode(mid01, mid15, mid45, mid04);
         int midf2 = GetMidFaceNode(mid12, mid26, mid56, mid15);
         int midf3 = GetMidFaceNode(mid23, mid37, mid67, mid26);
         int midf4 = GetMidFaceNode(mid30, mid04, mid74, mid37);
         int midf5 = GetMidFaceNode(mid45, mid56, mid67, mid74);

         int midel = GetMidEdgeNode(midf1, midf3);

         child[0] = NewHexahedron(no[0], mid01, midf0, mid30,
                                  mid04, midf1, midel, midf4, attr,
                                  fa[0], fa[1], -1, -1, fa[4], -1);

         child[1] = NewHexahedron(mid01, no[1], mid12, midf0,
                                  midf1, mid15, midf2, midel, attr,
                                  fa[0], fa[1], fa[2], -1, -1, -1);

         child[2] = NewHexahedron(midf0, mid12, no[2], mid23,
                                  midel, midf2, mid26, midf3, attr,
                                  fa[0], -1, fa[2], fa[3], -1, -1);

         child[3] = NewHexahedron(mid30, midf0, mid23, no[3],
                                  midf4, midel, midf3, mid37, attr,
                                  fa[0], -1, -1, fa[3], fa[4], -1);

         child[4] = NewHexahedron(mid04, midf1, midel, midf4,
                                  no[4], mid45, midf5, mid74, attr,
                                  -1, fa[1], -1, -1, fa[4], fa[5]);

         child[5] = NewHexahedron(midf1, mid15, midf2, midel,
                                  mid45, no[5], mid56, midf5, attr,
                                  -1, fa[1], fa[2], -1, -1, fa[5]);

         child[6] = NewHexahedron(midel, midf2, mid26, midf3,
                                  midf5, mid56, no[6], mid67, attr,
                                  -1, -1, fa[2], fa[3], -1, fa[5]);

         child[7] = NewHexahedron(midf4, midel, midf3, mid37,
                                  mid74, midf5, mid67, no[7], attr,
                                  -1, -1, -1, fa[3], fa[4], fa[5]);

         CheckIsoFace(no[3], no[2], no[1], no[0], mid23, mid12, mid01, mid30, midf0);
         CheckIsoFace(no[0], no[1], no[5], no[4], mid01, mid15, mid45, mid04, midf1);
         CheckIsoFace(no[1], no[2], no[6], no[5], mid12, mid26, mid56, mid15, midf2);
         CheckIsoFace(no[2], no[3], no[7], no[6], mid23, mid37, mid67, mid26, midf3);
         CheckIsoFace(no[3], no[0], no[4], no[7], mid30, mid04, mid74, mid37, midf4);
         CheckIsoFace(no[4], no[5], no[6], no[7], mid45, mid56, mid67, mid74, midf5);
      }
      else
      {
         MFEM_ABORT("invalid refinement type.");
      }

      if (ref_type != Refinement::XYZ) { Iso = false; }
   }
   else if (el.Geom() == Geometry::PRISM)
   {
      // Wedge vertex numbering:
      //
      //          5
      //         _+_
      //       _/ | \_                    Faces: 0 bottom
      //    3 /   |   \ 4                        1 top
      //     +---------+                         2 front
      //     |    |    |                         3 right (1 2 5 4)
      //     |   _+_   |                         4 left (2 0 3 5)
      //     | _/ 2 \_ |           Z  Y
      //     |/       \|           | /
      //     +---------+           *--X
      //    0           1

      if (ref_type < 4) // XY refinement (split in 4 wedges)
      {
         ref_type = Refinement::XY; // for consistence

         int mid01 = GetMidEdgeNode(no[0], no[1]);
         int mid12 = GetMidEdgeNode(no[1], no[2]);
         int mid20 = GetMidEdgeNode(no[2], no[0]);

         int mid34 = GetMidEdgeNode(no[3], no[4]);
         int mid45 = GetMidEdgeNode(no[4], no[5]);
         int mid53 = GetMidEdgeNode(no[5], no[3]);

         child[0] = NewWedge(no[0], mid01, mid20,
                             no[3], mid34, mid53, attr,
                             fa[0], fa[1], fa[2], -1, fa[4]);

         child[1] = NewWedge(mid01, no[1], mid12,
                             mid34, no[4], mid45, attr,
                             fa[0], fa[1], fa[2], fa[3], -1);

         child[2] = NewWedge(mid20, mid12, no[2],
                             mid53, mid45, no[5], attr,
                             fa[0], fa[1], -1, fa[3], fa[4]);

         child[3] = NewWedge(mid12, mid20, mid01,
                             mid45, mid53, mid34, attr,
                             fa[0], fa[1], -1, -1, -1);

         CheckAnisoFace(no[0], no[1], no[4], no[3], mid01, mid34);
         CheckAnisoFace(no[1], no[2], no[5], no[4], mid12, mid45);
         CheckAnisoFace(no[2], no[0], no[3], no[5], mid20, mid53);
      }
      else if (ref_type == Refinement::Z) // Z refinement only (split in 2 wedges)
      {
         int mid03 = GetMidEdgeNode(no[0], no[3]);
         int mid14 = GetMidEdgeNode(no[1], no[4]);
         int mid25 = GetMidEdgeNode(no[2], no[5]);

         child[0] = NewWedge(no[0], no[1], no[2],
                             mid03, mid14, mid25, attr,
                             fa[0], -1, fa[2], fa[3], fa[4]);

         child[1] = NewWedge(mid03, mid14, mid25,
                             no[3], no[4], no[5], attr,
                             -1, fa[1], fa[2], fa[3], fa[4]);

         CheckAnisoFace(no[3], no[0], no[1], no[4], mid03, mid14);
         CheckAnisoFace(no[4], no[1], no[2], no[5], mid14, mid25);
         CheckAnisoFace(no[5], no[2], no[0], no[3], mid25, mid03);
      }
      else // ref_type > 4, full isotropic refinement (split in 8 wedges)
      {
         ref_type = Refinement::XYZ; // for consistence

         int mid01 = GetMidEdgeNode(no[0], no[1]);
         int mid12 = GetMidEdgeNode(no[1], no[2]);
         int mid20 = GetMidEdgeNode(no[2], no[0]);

         int mid34 = GetMidEdgeNode(no[3], no[4]);
         int mid45 = GetMidEdgeNode(no[4], no[5]);
         int mid53 = GetMidEdgeNode(no[5], no[3]);

         int mid03 = GetMidEdgeNode(no[0], no[3]);
         int mid14 = GetMidEdgeNode(no[1], no[4]);
         int mid25 = GetMidEdgeNode(no[2], no[5]);

         int midf2 = GetMidFaceNode(mid01, mid14, mid34, mid03);
         int midf3 = GetMidFaceNode(mid12, mid25, mid45, mid14);
         int midf4 = GetMidFaceNode(mid20, mid03, mid53, mid25);

         child[0] = NewWedge(no[0], mid01, mid20,
                             mid03, midf2, midf4, attr,
                             fa[0], -1, fa[2], -1, fa[4]);

         child[1] = NewWedge(mid01, no[1], mid12,
                             midf2, mid14, midf3, attr,
                             fa[0], -1, fa[2], fa[3], -1);

         child[2] = NewWedge(mid20, mid12, no[2],
                             midf4, midf3, mid25, attr,
                             fa[0], -1, -1, fa[3], fa[4]);

         child[3] = NewWedge(mid12, mid20, mid01,
                             midf3, midf4, midf2, attr,
                             fa[0], -1, -1, -1, -1);

         child[4] = NewWedge(mid03, midf2, midf4,
                             no[3], mid34, mid53, attr,
                             -1, fa[1], fa[2], -1, fa[4]);

         child[5] = NewWedge(midf2, mid14, midf3,
                             mid34, no[4], mid45, attr,
                             -1, fa[1], fa[2], fa[3], -1);

         child[6] = NewWedge(midf4, midf3, mid25,
                             mid53, mid45, no[5], attr,
                             -1, fa[1], -1, fa[3], fa[4]);

         child[7] = NewWedge(midf3, midf4, midf2,
                             mid45, mid53, mid34, attr,
                             -1, fa[1], -1, -1, -1);

         CheckIsoFace(no[0], no[1], no[4], no[3], mid01, mid14, mid34, mid03, midf2);
         CheckIsoFace(no[1], no[2], no[5], no[4], mid12, mid25, mid45, mid14, midf3);
         CheckIsoFace(no[2], no[0], no[3], no[5], mid20, mid03, mid53, mid25, midf4);
      }

      if (ref_type != Refinement::XYZ) { Iso = false; }
   }
   else if (el.Geom() == Geometry::TETRAHEDRON)
   {
      // Tetrahedron vertex numbering:
      //
      //    3
      //     +                         Faces: 0 back (1, 2, 3)
      //     |\\_                             1 left (0, 3, 2)
      //     ||  \_                           2 front (0, 1, 3)
      //     | \   \_                         3 bottom (0, 1, 2)
      //     |  +__  \_
      //     | /2  \__ \_       Z  Y
      //     |/       \__\      | /
      //     +------------+     *--X
      //    0              1

      ref_type = Refinement::XYZ; // for consistence

      int mid01 = GetMidEdgeNode(no[0], no[1]);
      int mid12 = GetMidEdgeNode(no[1], no[2]);
      int mid02 = GetMidEdgeNode(no[2], no[0]);

      int mid03 = GetMidEdgeNode(no[0], no[3]);
      int mid13 = GetMidEdgeNode(no[1], no[3]);
      int mid23 = GetMidEdgeNode(no[2], no[3]);

      child[0] = NewTetrahedron(no[0], mid01, mid02, mid03, attr,
                                -1, fa[1], fa[2], fa[3]);

      child[1] = NewTetrahedron(mid01, no[1], mid12, mid13, attr,
                                fa[0], -1, fa[2], fa[3]);

      child[2] = NewTetrahedron(mid02, mid12, no[2], mid23, attr,
                                fa[0], fa[1], -1, fa[3]);

      child[3] = NewTetrahedron(mid03, mid13, mid23, no[3], attr,
                                fa[0], fa[1], fa[2], -1);

      // There are three ways to split the inner octahedron. A good strategy is
      // to use the shortest diagonal. At the moment we don't have the geometric
      // information in this class to determine which diagonal is the shortest,
      // but it seems that with reasonable shapes of the coarse tets and MFEM's
      // default tet orientation, always using tet_type == 0 produces stable
      // refinements. Types 1 and 2 are unused for now.
      el.tet_type = 0;

      if (el.tet_type == 0) // shortest diagonal mid01--mid23
      {
         child[4] = NewTetrahedron(mid01, mid23, mid02, mid03, attr,
                                   fa[1], -1, -1, -1);

         child[5] = NewTetrahedron(mid01, mid23, mid03, mid13, attr,
                                   -1, fa[2], -1, -1);

         child[6] = NewTetrahedron(mid01, mid23, mid13, mid12, attr,
                                   fa[0], -1, -1, -1);

         child[7] = NewTetrahedron(mid01, mid23, mid12, mid02, attr,
                                   -1, fa[3], -1, -1);
      }
      else if (el.tet_type == 1) // shortest diagonal mid12--mid03
      {
         child[4] = NewTetrahedron(mid03, mid01, mid02, mid12, attr,
                                   fa[3], -1, -1, -1);

         child[5] = NewTetrahedron(mid03, mid02, mid23, mid12, attr,
                                   -1, -1, -1, fa[1]);

         child[6] = NewTetrahedron(mid03, mid23, mid13, mid12, attr,
                                   fa[0], -1, -1, -1);

         child[7] = NewTetrahedron(mid03, mid13, mid01, mid12, attr,
                                   -1, -1, -1, fa[2]);
      }
      else // el.tet_type == 2, shortest diagonal mid02--mid13
      {
         child[4] = NewTetrahedron(mid02, mid01, mid13, mid03, attr,
                                   fa[2], -1, -1, -1);

         child[5] = NewTetrahedron(mid02, mid03, mid13, mid23, attr,
                                   -1, -1, fa[1], -1);

         child[6] = NewTetrahedron(mid02, mid23, mid13, mid12, attr,
                                   fa[0], -1, -1, -1);

         child[7] = NewTetrahedron(mid02, mid12, mid13, mid01, attr,
                                   -1, -1, fa[3], -1);
      }
   }
   else if (el.Geom() == Geometry::PYRAMID)
   {
      // Pyramid vertex numbering:
      //
      //    4
      //     + \_                       Faces: 0 bottom (3,2,1,0)
      //     |\\_ \_                           1 front (0, 1, 4)
      //     ||  \_ \__                        2 right (1, 2, 4)
      //     | \   \_   \__                    3 back (2, 3, 4)
      //     |  +____\_ ____\                  4 left (3, 0, 4)
      //     | /3      \_   2   Z  Y
      //     |/          \ /    | /
      //     +------------+     *--X
      //    0              1

      ref_type = Refinement::XYZ; // for consistence

      int mid01 = GetMidEdgeNode(no[0], no[1]);
      int mid12 = GetMidEdgeNode(no[1], no[2]);
      int mid23 = GetMidEdgeNode(no[2], no[3]);
      int mid03 = GetMidEdgeNode(no[0], no[3]);
      int mid04 = GetMidEdgeNode(no[0], no[4]);
      int mid14 = GetMidEdgeNode(no[1], no[4]);
      int mid24 = GetMidEdgeNode(no[2], no[4]);
      int mid34 = GetMidEdgeNode(no[3], no[4]);
      int midf0 = GetMidFaceNode(mid23, mid12, mid01, mid03);

      child[0] = NewPyramid(no[0], mid01, midf0, mid03, mid04,
                            attr, fa[0], fa[1], -1, -1, fa[4]);

      child[1] = NewPyramid(mid01, no[1], mid12, midf0, mid14,
                            attr, fa[0], fa[1], fa[2], -1, -1);

      child[2] = NewPyramid(midf0, mid12, no[2], mid23, mid24,
                            attr, fa[0], -1, fa[2], fa[3], -1);

      child[3] = NewPyramid(mid03, midf0, mid23, no[3], mid34,
                            attr, fa[0], -1, -1, fa[3], fa[4]);

      child[4] = NewPyramid(mid24, mid14, mid04, mid34, midf0,
                            attr, -1, -1, -1, -1, -1);

      child[5] = NewPyramid(mid04, mid14, mid24, mid34, no[4],
                            attr, -1, fa[1], fa[2], fa[3], fa[4]);

      child[6] = NewTetrahedron(mid01, midf0, mid04, mid14,
                                attr, -1, -1, -1, fa[1]);

      child[7] = NewTetrahedron(midf0, mid14, mid12, mid24,
                                attr, -1, -1, fa[2], -1);

      child[8] = NewTetrahedron(midf0, mid23, mid34, mid24,
                                attr, -1, -1, fa[3], -1);

      child[9] = NewTetrahedron(mid03, mid04, midf0, mid34,
                                attr, -1, fa[4], -1, -1);

      CheckIsoFace(no[3], no[2], no[1], no[0], mid23, mid12, mid01, mid03, midf0);
   }
   else if (el.Geom() == Geometry::SQUARE)
   {
      ref_type &= 0x3; // ignore Z bit

      if (ref_type == Refinement::X) // X split
      {
         int mid01 = nodes.GetId(no[0], no[1]);
         int mid23 = nodes.GetId(no[2], no[3]);

         child[0] = NewQuadrilateral(no[0], mid01, mid23, no[3],
                                     attr, fa[0], -1, fa[2], fa[3]);

         child[1] = NewQuadrilateral(mid01, no[1], no[2], mid23,
                                     attr, fa[0], fa[1], fa[2], -1);
      }
      else if (ref_type == Refinement::Y) // Y split
      {
         int mid12 = nodes.GetId(no[1], no[2]);
         int mid30 = nodes.GetId(no[3], no[0]);

         child[0] = NewQuadrilateral(no[0], no[1], mid12, mid30,
                                     attr, fa[0], fa[1], -1, fa[3]);

         child[1] = NewQuadrilateral(mid30, mid12, no[2], no[3],
                                     attr, -1, fa[1], fa[2], fa[3]);
      }
      else if (ref_type == Refinement::XY) // iso split
      {
         int mid01 = nodes.GetId(no[0], no[1]);
         int mid12 = nodes.GetId(no[1], no[2]);
         int mid23 = nodes.GetId(no[2], no[3]);
         int mid30 = nodes.GetId(no[3], no[0]);

         int midel = nodes.GetId(mid01, mid23);

         child[0] = NewQuadrilateral(no[0], mid01, midel, mid30,
                                     attr, fa[0], -1, -1, fa[3]);

         child[1] = NewQuadrilateral(mid01, no[1], mid12, midel,
                                     attr, fa[0], fa[1], -1, -1);

         child[2] = NewQuadrilateral(midel, mid12, no[2], mid23,
                                     attr, -1, fa[1], fa[2], -1);

         child[3] = NewQuadrilateral(mid30, midel, mid23, no[3],
                                     attr, -1, -1, fa[2], fa[3]);
      }
      else
      {
         MFEM_ABORT("Invalid refinement type.");
      }

      if (ref_type != Refinement::XY) { Iso = false; }
   }
   else if (el.Geom() == Geometry::TRIANGLE)
   {
      ref_type = Refinement::XY; // for consistence

      // isotropic split - the only ref_type available for triangles
      int mid01 = nodes.GetId(no[0], no[1]);
      int mid12 = nodes.GetId(no[1], no[2]);
      int mid20 = nodes.GetId(no[2], no[0]);

      child[0] = NewTriangle(no[0], mid01, mid20, attr, fa[0], -1, fa[2]);
      child[1] = NewTriangle(mid01, no[1], mid12, attr, fa[0], fa[1], -1);
      child[2] = NewTriangle(mid20, mid12, no[2], attr, -1, fa[1], fa[2]);
      child[3] = NewTriangle(mid12, mid20, mid01, attr, -1, -1, -1);
   }
   else if (el.Geom() == Geometry::SEGMENT)
   {
      ref_type = Refinement::X; // for consistence

      int mid = nodes.GetId(no[0], no[1]);
      child[0] = NewSegment(no[0], mid, attr, fa[0], -1);
      child[1] = NewSegment(mid, no[1], attr, -1, fa[1]);
   }
   else
   {
      MFEM_ABORT("Unsupported element geometry.");
   }

   // start using the nodes of the children, create edges & faces
   for (int i = 0; i < MaxElemChildren && child[i] >= 0; i++)
   {
      ReferenceElement(child[i]);
   }

   int buf[MaxElemFaces];
   Array<int> parentFaces(buf, MaxElemFaces);
   parentFaces.SetSize(0);

   // sign off of all nodes of the parent, clean up unused nodes, but keep faces
   UnreferenceElement(elem, parentFaces);

   // register the children in their faces
   for (int i = 0; i < MaxElemChildren && child[i] >= 0; i++)
   {
      RegisterFaces(child[i]);
   }

   // clean up parent faces, if unused
   DeleteUnusedFaces(parentFaces);

   // make the children inherit our rank; set the parent element
   for (int i = 0; i < MaxElemChildren && child[i] >= 0; i++)
   {
      Element &ch = elements[child[i]];
      ch.rank = el.rank;
      ch.parent = elem;
   }

   // finish the refinement
   el.ref_type = ref_type;
   std::memcpy(el.child, child, sizeof(el.child));
}


void NCMesh::Refine(const Array<Refinement>& refinements)
{
   // push all refinements on the stack in reverse order
   ref_stack.Reserve(refinements.Size());
   for (int i = refinements.Size()-1; i >= 0; i--)
   {
      const Refinement& ref = refinements[i];
      ref_stack.Append(Refinement(leaf_elements[ref.index], ref.ref_type));
   }

   // keep refining as long as the stack contains something
   int nforced = 0;
   while (ref_stack.Size())
   {
      Refinement ref = ref_stack.Last();
      ref_stack.DeleteLast();

      int size = ref_stack.Size();
      RefineElement(ref.index, ref.ref_type);
      nforced += ref_stack.Size() - size;
   }

   /* TODO: the current algorithm of forced refinements is not optimal. As
      forced refinements spread through the mesh, some may not be necessary in
      the end, since the affected elements may still be scheduled for refinement
      that could stop the propagation. We should introduce the member
      Element::ref_pending that would show the intended refinement in the batch.
      A forced refinement would be combined with ref_pending to (possibly) stop
      the propagation earlier.

      Update: what about a FIFO instead of ref_stack? */

#if defined(MFEM_DEBUG) && !defined(MFEM_USE_MPI)
   mfem::out << "Refined " << refinements.Size() << " + " << nforced
             << " elements" << std::endl;
#else
   MFEM_CONTRACT_VAR(nforced);
#endif

   ref_stack.DeleteAll();
   shadow.DeleteAll();

   Update();
}


//// Derefinement //////////////////////////////////////////////////////////////

int NCMesh::RetrieveNode(const Element &el, int index)
{
   if (!el.ref_type) { return el.node[index]; }

   // need to retrieve node from a child element (there is always a child that
   // inherited the parent's corner under the same index)
   int ch;
   switch (el.Geom())
   {
      case Geometry::CUBE:
         ch = el.child[hex_deref_table[el.ref_type - 1][index]];
         break;

      case Geometry::PRISM:
         ch = prism_deref_table[el.ref_type - 1][index];
         MFEM_ASSERT(ch != -1, "");
         ch = el.child[ch];
         break;

      case Geometry::PYRAMID:
         ch = pyramid_deref_table[el.ref_type - 1][index];
         MFEM_ASSERT(ch != -1, "");
         ch = el.child[ch];
         break;

      case Geometry::SQUARE:
         ch = el.child[quad_deref_table[el.ref_type - 1][index]];
         break;

      case Geometry::TETRAHEDRON:
      case Geometry::TRIANGLE:
         ch = el.child[index];
         break;

      default:
         ch = 0; // suppress compiler warning
         MFEM_ABORT("Unsupported element geometry.");
   }
   return RetrieveNode(elements[ch], index);
}


void NCMesh::DerefineElement(int elem)
{
   Element &el = elements[elem];
   if (!el.ref_type) { return; }

   int child[MaxElemChildren];
   std::memcpy(child, el.child, sizeof(child));

   // first make sure that all children are leaves, derefine them if not
   for (int i = 0; i < MaxElemChildren && child[i] >= 0; i++)
   {
      if (elements[child[i]].ref_type)
      {
         DerefineElement(child[i]);
      }
   }

   int faces_attribute[MaxElemFaces];
   int ref_type_key = el.ref_type - 1;

   for (int i = 0; i < MaxElemNodes; i++) { el.node[i] = -1; }

   // retrieve original corner nodes and face attributes from the children
   if (el.Geom() == Geometry::CUBE)
   {
      // Sets corner nodes from childs
      constexpr int nb_cube_childs = 8;
      for (int i = 0; i < nb_cube_childs; i++)
      {
         const int child_local_index = hex_deref_table[ref_type_key][i];
         const int child_global_index = child[child_local_index];
         Element &ch = elements[child_global_index];
         el.node[i] = ch.node[i];
      }
      // Sets faces attributes from childs' faces
      constexpr int nb_cube_faces = 6;
      for (int i = 0; i < nb_cube_faces; i++)
      {
         const int child_local_index = hex_deref_table[ref_type_key]
                                       [i + nb_cube_childs];
         const int child_global_index = child[child_local_index];
         Element &ch = elements[child_global_index];
         const int* fv = GI[el.Geom()].faces[i];
         faces_attribute[i] = faces.Find(ch.node[fv[0]], ch.node[fv[1]],
                                         ch.node[fv[2]], ch.node[fv[3]])
                              ->attribute;
      }
   }
   else if (el.Geom() == Geometry::PRISM)
   {
      MFEM_ASSERT(prism_deref_table[ref_type_key][0] != -1,
                  "invalid prism refinement");
      constexpr int nb_prism_childs = 6;
      for (int i = 0; i < nb_prism_childs; i++)
      {
         const int child_local_index = prism_deref_table[ref_type_key][i];
         const int child_global_index = child[child_local_index];
         Element &ch = elements[child_global_index];
         el.node[i] = ch.node[i];
      }
      el.node[6] = el.node[7] = -1;

      constexpr int nb_prism_faces = 5;
      for (int i = 0; i < nb_prism_faces; i++)
      {
         const int child_local_index = prism_deref_table[ref_type_key]
                                       [i + nb_prism_childs];
         const int child_global_index = child[child_local_index];
         Element &ch = elements[child_global_index];
         const int* fv = GI[el.Geom()].faces[i];
         faces_attribute[i] = faces.Find(ch.node[fv[0]], ch.node[fv[1]],
                                         ch.node[fv[2]], ch.node[fv[3]])
                              ->attribute;
      }
   }
   else if (el.Geom() == Geometry::PYRAMID)
   {
      MFEM_ASSERT(pyramid_deref_table[ref_type_key][0] != -1,
                  "invalid pyramid refinement");
      constexpr int nb_pyramid_childs = 5;
      for (int i = 0; i < nb_pyramid_childs; i++)
      {
         const int child_local_index = pyramid_deref_table[ref_type_key][i];
         const int child_global_index = child[child_local_index];
         Element &ch = elements[child_global_index];
         el.node[i] = ch.node[i];
      }
      el.node[5] = el.node[6] = el.node[7] = -1;


      constexpr int nb_pyramid_faces = 5;
      for (int i = 0; i < nb_pyramid_faces; i++)
      {
         const int child_local_index = pyramid_deref_table[ref_type_key]
                                       [i + nb_pyramid_childs];
         const int child_global_index = child[child_local_index];
         Element &ch = elements[child_global_index];
         const int* fv = GI[el.Geom()].faces[i];
         faces_attribute[i] = faces.Find(ch.node[fv[0]], ch.node[fv[1]],
                                         ch.node[fv[2]], ch.node[fv[3]])
                              ->attribute;
      }
   }
   else if (el.Geom() == Geometry::TETRAHEDRON)
   {
      for (int i = 0; i < 4; i++)
      {
         Element& ch1 = elements[child[i]];
         Element& ch2 = elements[child[(i+1) & 0x3]];
         el.node[i] = ch1.node[i];
         const int* fv = GI[el.Geom()].faces[i];
         faces_attribute[i] = faces.Find(ch2.node[fv[0]], ch2.node[fv[1]],
                                         ch2.node[fv[2]], ch2.node[fv[3]])
                              ->attribute;
      }
   }
   else if (el.Geom() == Geometry::SQUARE)
   {
      constexpr int nb_square_childs = 4;
      for (int i = 0; i < nb_square_childs; i++)
      {
         const int child_local_index = quad_deref_table[ref_type_key][i];
         const int child_global_index = child[child_local_index];
         Element &ch = elements[child_global_index];
         el.node[i] = ch.node[i];
      }
      constexpr int nb_square_faces = 4;
      for (int i = 0; i < nb_square_faces; i++)
      {
         const int child_local_index = quad_deref_table[ref_type_key]
                                       [i + nb_square_childs];
         const int child_global_index = child[child_local_index];
         Element &ch = elements[child_global_index];
         const int* fv = GI[el.Geom()].faces[i];
         faces_attribute[i] = faces.Find(ch.node[fv[0]], ch.node[fv[1]],
                                         ch.node[fv[2]], ch.node[fv[3]])
                              ->attribute;
      }
   }
   else if (el.Geom() == Geometry::TRIANGLE)
   {
      constexpr int nb_triangle_childs = 3;
      for (int i = 0; i < nb_triangle_childs; i++)
      {
         Element& ch = elements[child[i]];
         el.node[i] = ch.node[i];
         const int* fv = GI[el.Geom()].faces[i];
         faces_attribute[i] = faces.Find(ch.node[fv[0]], ch.node[fv[1]],
                                         ch.node[fv[2]], ch.node[fv[3]])
                              ->attribute;
      }
   }
   else if (el.Geom() == Geometry::SEGMENT)
   {
      constexpr int nb_segment_childs = 2;
      for (int i = 0; i < nb_segment_childs; i++)
      {
         int ni = elements[child[i]].node[i];
         el.node[i] = ni;
         faces_attribute[i] = faces.Find(ni, ni, ni, ni)->attribute;
      }
   }
   else
   {
      MFEM_ABORT("Unsupported element geometry.");
   }

   // sign in to all nodes
   ReferenceElement(elem);

   int buf[MaxElemChildren*MaxElemFaces];
   Array<int> childFaces(buf, MaxElemChildren*MaxElemFaces);
   childFaces.SetSize(0);

   // delete children, determine rank
   el.rank = std::numeric_limits<int>::max();
   for (int i = 0; i < MaxElemChildren && child[i] >= 0; i++)
   {
      el.rank = std::min(el.rank, elements[child[i]].rank);
      UnreferenceElement(child[i], childFaces);
      FreeElement(child[i]);
   }

   RegisterFaces(elem, faces_attribute);

   // delete unused faces
   childFaces.Sort();
   childFaces.Unique();
   DeleteUnusedFaces(childFaces);

   el.ref_type = 0;
}


void NCMesh::CollectDerefinements(int elem, Array<Connection> &list)
{
   Element &el = elements[elem];
   if (!el.ref_type) { return; }

   int total = 0, ref = 0, ghost = 0;
   for (int i = 0; i < MaxElemChildren && el.child[i] >= 0; i++)
   {
      total++;
      Element &ch = elements[el.child[i]];
      if (ch.ref_type) { ref++; break; }
      if (IsGhost(ch)) { ghost++; }
   }

   if (!ref && ghost < total)
   {
      // can be derefined, add to list
      int next_row = list.Size() ? (list.Last().from + 1) : 0;
      for (int i = 0; i < MaxElemChildren && el.child[i] >= 0; i++)
      {
         Element &ch = elements[el.child[i]];
         list.Append(Connection(next_row, ch.index));
      }
   }
   else
   {
      for (int i = 0; i < MaxElemChildren && el.child[i] >= 0; i++)
      {
         CollectDerefinements(el.child[i], list);
      }
   }
}

const Table& NCMesh::GetDerefinementTable()
{
   Array<Connection> list;
   list.Reserve(leaf_elements.Size());

   for (int i = 0; i < root_state.Size(); i++)
   {
      CollectDerefinements(i, list);
   }

   int size = list.Size() ? (list.Last().from + 1) : 0;
   derefinements.MakeFromList(size, list);
   return derefinements;
}

void NCMesh::CheckDerefinementNCLevel(const Table &deref_table,
                                      Array<int> &level_ok, int max_nc_level)
{
   level_ok.SetSize(deref_table.Size());
   for (int i = 0; i < deref_table.Size(); i++)
   {
      const int* fine = deref_table.GetRow(i), size = deref_table.RowSize(i);
      Element &parent = elements[elements[leaf_elements[fine[0]]].parent];

      int ok = 1;
      for (int j = 0; j < size; j++)
      {
         int splits[3];
         CountSplits(leaf_elements[fine[j]], splits);

         for (int k = 0; k < Dim; k++)
         {
            if ((parent.ref_type & (1 << k)) &&
                splits[k] >= max_nc_level)
            {
               ok = 0; break;
            }
         }
         if (!ok) { break; }
      }
      level_ok[i] = ok;
   }
}

void NCMesh::Derefine(const Array<int> &derefs)
{
   MFEM_VERIFY(Dim < 3 || Iso,
               "derefinement of 3D anisotropic meshes not implemented yet.");

   InitDerefTransforms();

   Array<int> fine_coarse;
   leaf_elements.Copy(fine_coarse);

   // perform the derefinements
   for (int i = 0; i < derefs.Size(); i++)
   {
      int row = derefs[i];
      MFEM_VERIFY(row >= 0 && row < derefinements.Size(),
                  "invalid derefinement number.");

      const int* fine = derefinements.GetRow(row);
      int parent = elements[leaf_elements[fine[0]]].parent;

      // record the relation of the fine elements to their parent
      SetDerefMatrixCodes(parent, fine_coarse);

      DerefineElement(parent);
   }

   // update leaf_elements, Element::index etc.
   Update();

   // link old fine elements to the new coarse elements
   for (int i = 0; i < fine_coarse.Size(); i++)
   {
      transforms.embeddings[i].parent = elements[fine_coarse[i]].index;
   }
}

void NCMesh::InitDerefTransforms()
{
   int nfine = leaf_elements.Size();

   // this will tell GetDerefinementTransforms that transforms are not finished
   transforms.Clear();

   transforms.embeddings.SetSize(nfine);
   for (int i = 0; i < nfine; i++)
   {
      Embedding &emb = transforms.embeddings[i];
      emb.parent = -1;
      emb.matrix = 0;
      Element &el = elements[leaf_elements[i]];
      emb.geom = el.Geom();
      emb.ghost = IsGhost(el);
   }
}

void NCMesh::SetDerefMatrixCodes(int parent, Array<int> &fine_coarse)
{
   // encode the ref_type and child number for GetDerefinementTransforms()
   Element &prn = elements[parent];
   for (int i = 0; i < MaxElemChildren && prn.child[i] >= 0; i++)
   {
      Element &ch = elements[prn.child[i]];
      if (ch.index >= 0)
      {
         int code = (prn.ref_type << 4) | i;
         transforms.embeddings[ch.index].matrix = code;
         fine_coarse[ch.index] = parent;
      }
   }
}


//// Mesh Interface ////////////////////////////////////////////////////////////

void NCMesh::CollectLeafElements(int elem, int state, Array<int> &ghosts,
                                 int &counter)
{
   Element &el = elements[elem];
   if (!el.ref_type)
   {
      if (el.rank >= 0) // skip elements beyond the ghost layer in parallel
      {
         if (!IsGhost(el))
         {
            leaf_elements.Append(elem);
         }
         else
         {
            // in parallel (or in serial loading a parallel file), collect
            // elements of neighboring ranks in a separate array
            ghosts.Append(elem);
         }

         // assign the SFC index (temporarily, will be replaced by Mesh index)
         el.index = counter++;
      }
      else
      {
         // elements beyond the ghost layer are invalid and don't appear in
         // 'leaf_elements' (also for performance reasons)
         el.index = -1;
      }
   }
   else // Refined element
   {
      // in non-leaf elements, the 'rank' and 'index' members have no meaning
      el.rank = -1;
      el.index = -1;

      // recurse to subtrees; try to order leaf elements along a space-filling
      // curve by changing the order the children are visited at each level
      if (el.Geom() == Geometry::SQUARE && el.ref_type == Refinement::XY)
      {
         for (int i = 0; i < 4; i++)
         {
            int ch = quad_hilbert_child_order[state][i];
            int st = quad_hilbert_child_state[state][i];
            CollectLeafElements(el.child[ch], st, ghosts, counter);
         }
      }
      else if (el.Geom() == Geometry::CUBE && el.ref_type == Refinement::XYZ)
      {
         for (int i = 0; i < 8; i++)
         {
            int ch = hex_hilbert_child_order[state][i];
            int st = hex_hilbert_child_state[state][i];
            CollectLeafElements(el.child[ch], st, ghosts, counter);
         }
      }
      else // no space filling curve tables yet for remaining cases
      {
         for (int i = 0; i < MaxElemChildren; i++)
         {
            if (el.child[i] >= 0)
            {
               CollectLeafElements(el.child[i], state, ghosts, counter);
            }
         }
      }
   }
}

void NCMesh::UpdateLeafElements()
{
   Array<int> ghosts;

   // collect leaf elements in leaf_elements and ghosts elements in ghosts from
   // all roots
   leaf_elements.SetSize(0);
   for (int i = 0, counter = 0; i < root_state.Size(); i++)
   {
      CollectLeafElements(i, root_state[i], ghosts, counter);
   }

   NElements = leaf_elements.Size();
   NGhostElements = ghosts.Size();

   // append ghost elements at the end of 'leaf_element' (if any) and assign the
   // final (Mesh) indices of leaves
   leaf_elements.Append(ghosts);
   leaf_sfc_index.SetSize(leaf_elements.Size());

   for (int i = 0; i < leaf_elements.Size(); i++)
   {
      Element &el = elements[leaf_elements[i]];
      leaf_sfc_index[i] = el.index;
      el.index = i;
   }
}

void NCMesh::UpdateVertices()
{
#ifndef MFEM_NCMESH_OLD_VERTEX_ORDERING
   // This method assigns indices to vertices (Node::vert_index) that will be
   // seen by the Mesh class and the rest of MFEM. We must be careful to:
   //
   //   1. Stay compatible with the conforming code, which expects top-level
   //      (original) vertices to be indexed first, otherwise GridFunctions
   //      defined on a conforming mesh would no longer be valid when the mesh
   //      is converted to an NC mesh.
   //
   //   2. Make sure serial NCMesh is compatible with the parallel ParNCMesh, so
   //      it is possible to read parallel partial solutions in serial code
   //      (e.g., serial GLVis). This means handling ghost elements, if present.
   //
   //   3. Assign vertices in a globally consistent order for parallel meshes:
   //      if two vertices i,j are shared by two ranks r1,r2, and i<j on r1,
   //      then i<j on r2 as well. This is true for top-level vertices but also
   //      for the remaining shared vertices thanks to the globally consistent
   //      SFC ordering of the leaf elements. This property reduces
   //      communication and simplifies ParNCMesh.

   // STEP 1: begin by splitting vertices into 4 classes:
   //   - local top-level vertices (code -1)
   //   - local non-top level vertices (code -2)
   //   - ghost (non-local) vertices (code -3)
   //   - vertices beyond the ghost layer (code -4)

   for (auto & node : nodes)
   {
      node.vert_index = -4; // assume beyond ghost layer
   }

   for (int i = 0; i < leaf_elements.Size(); i++)
   {
      Element &el = elements[leaf_elements[i]];
      for (int j = 0; j < GI[el.Geom()].nv; j++)
      {
         Node &nd = nodes[el.node[j]];
         if (el.rank == MyRank)
         {
            if (nd.p1 == nd.p2) // local top-level vertex
            {
               if (nd.vert_index < -1) { nd.vert_index = -1; }
            }
            else // local non-top-level vertex
            {
               if (nd.vert_index < -2) { nd.vert_index = -2; }
            }
         }
         else // ghost vertex
         {
            if (nd.vert_index < -3) { nd.vert_index = -3; }
         }
      }
   }

   // STEP 2: assign indices of top-level local vertices, in original order

   NVertices = 0;
   for (auto &node : nodes)
   {
      if (node.vert_index == -1)
      {
         node.vert_index = NVertices++;
      }
   }

   // STEP 3: go over all elements (local and ghost) in SFC order and assign
   // remaining local vertices in that order.

   Array<int> sfc_order(leaf_elements.Size());
   for (int i = 0; i < sfc_order.Size(); i++)
   {
      sfc_order[leaf_sfc_index[i]] = leaf_elements[i];
   }

   for (int i = 0; i < sfc_order.Size(); i++)
   {
      const Element &el = elements[sfc_order[i]];
      for (int j = 0; j < GI[el.Geom()].nv; j++)
      {
         Node &nd = nodes[el.node[j]];
         if (nd.vert_index == -2) { nd.vert_index = NVertices++; }
      }
   }

   // STEP 4: create the mapping from Mesh vertex index to NCMesh node index

   vertex_nodeId.SetSize(NVertices);
   for (auto node = nodes.begin(); node != nodes.end(); ++node)
   {
      if (node->HasVertex() && node->vert_index >= 0)
      {
         MFEM_ASSERT(node->vert_index < vertex_nodeId.Size(), "");
         vertex_nodeId[node->vert_index] = node.index();
      }
   }

   // STEP 5: assign remaining ghost vertices, ignore vertices beyond the ghost
   // layer

   NGhostVertices = 0;
   for (int i = 0; i < sfc_order.Size(); i++)
   {
      const Element &el = elements[sfc_order[i]];
      for (int j = 0; j < GI[el.Geom()].nv; j++)
      {
         Node &nd = nodes[el.node[j]];
         if (nd.vert_index == -3)
         {
            nd.vert_index = NVertices + NGhostVertices++;
         }
      }
   }

#else // old ordering for debugging/testing only
   bool parallel = false;
#ifdef MFEM_USE_MPI
   if (dynamic_cast<ParNCMesh*>(this)) { parallel = true; }
#endif

   if (!parallel)
   {
      NVertices = 0;
      for (auto node = nodes.begin(); node != nodes.end(); ++node)
      {
         if (node->HasVertex()) { node->vert_index = NVertices++; }
      }

      vertex_nodeId.SetSize(NVertices);

      NVertices = 0;
      for (auto node = nodes.begin(); node != nodes.end(); ++node)
      {
         if (node->HasVertex()) { vertex_nodeId[NVertices++] = node.index(); }
      }
   }
   else
   {
      for (auto node = nodes.begin(); node != nodes.end(); ++node)
      {
         if (node->HasVertex()) { node->vert_index = -1; }
      }

      NVertices = 0;
      for (int i = 0; i < leaf_elements.Size(); i++)
      {
         Element &el = elements[leaf_elements[i]];
         if (el.rank == MyRank)
         {
            for (int j = 0; j < GI[el.Geom()].nv; j++)
            {
               int &vindex = nodes[el.node[j]].vert_index;
               if (vindex < 0) { vindex = NVertices++; }
            }
         }
      }

      vertex_nodeId.SetSize(NVertices);
      for (auto &node : nodes)
      {
         if (node.HasVertex() && node.vert_index >= 0)
         {
            vertex_nodeId[node.vert_index] = node.index();
         }
      }

      NGhostVertices = 0;
      for (auto &node : nodes)
      {
         if (node.HasVertex() && node.vert_index < 0)
         {
            node.vert_index = NVertices + (NGhostVertices++);
         }
      }
   }
#endif
}

void NCMesh::InitRootState(int root_count)
{
   root_state.SetSize(root_count);
   root_state = 0;

   char* node_order;
   int nch;

   switch (elements[0].Geom()) // TODO: mixed meshes
   {
      case Geometry::SQUARE:
         nch = 4;
         node_order = (char*) quad_hilbert_child_order;
         break;

      case Geometry::CUBE:
         nch = 8;
         node_order = (char*) hex_hilbert_child_order;
         break;

      default:
         return; // do nothing, all states stay zero
   }

   int entry_node = -2;

   // process the root element sequence
   for (int i = 0; i < root_count; i++)
   {
      Element &el = elements[i];

      int v_in = FindNodeExt(el, entry_node, false);
      if (v_in < 0) { v_in = 0; }

      // determine which nodes are shared with the next element
      bool shared[MaxElemNodes];
      for (int ni = 0; ni < MaxElemNodes; ++ni) { shared[ni] = 0; }
      if (i+1 < root_count)
      {
         Element &next = elements[i+1];
         for (int j = 0; j < nch; j++)
         {
            int node = FindNodeExt(el, RetrieveNode(next, j), false);
            if (node >= 0) { shared[node] = true; }
         }
      }

      // select orientation that starts in v_in and exits in shared node
      int state = Dim*v_in;
      for (int j = 0; j < Dim; j++)
      {
         if (shared[(int) node_order[nch*(state + j) + nch-1]])
         {
            state += j;
            break;
         }
      }

      root_state[i] = state;

      entry_node = RetrieveNode(el, node_order[nch*state + nch-1]);
   }
}

mfem::Element* NCMesh::NewMeshElement(int geom) const
{
   switch (geom)
   {
      case Geometry::CUBE: return new mfem::Hexahedron;
      case Geometry::PRISM: return new mfem::Wedge;
      case Geometry::PYRAMID: return new mfem::Pyramid;
      case Geometry::TETRAHEDRON: return new mfem::Tetrahedron;
      case Geometry::SQUARE: return new mfem::Quadrilateral;
      case Geometry::TRIANGLE: return new mfem::Triangle;
   }
   MFEM_ABORT("invalid geometry");
   return NULL;
}

const double* NCMesh::CalcVertexPos(int node) const
{
   const Node &nd = nodes[node];
   if (nd.p1 == nd.p2) // top-level vertex
   {
      return &coordinates[3*nd.p1];
   }

   TmpVertex &tv = tmp_vertex[node];
   if (tv.valid) { return tv.pos; }

   MFEM_VERIFY(tv.visited == false, "cyclic vertex dependencies.");
   tv.visited = true;

   const double* pos1 = CalcVertexPos(nd.p1);
   const double* pos2 = CalcVertexPos(nd.p2);

   for (int i = 0; i < 3; i++)
   {
      tv.pos[i] = (pos1[i] + pos2[i]) * 0.5;
   }
   tv.valid = true;
   return tv.pos;
}

void NCMesh::GetMeshComponents(Mesh &mesh) const
{
   mesh.vertices.SetSize(vertex_nodeId.Size());
   if (coordinates.Size())
   {
      // calculate vertex positions from stored top-level vertex coordinates
      tmp_vertex = new TmpVertex[nodes.NumIds()];
      for (int i = 0; i < mesh.vertices.Size(); i++)
      {
         mesh.vertices[i].SetCoords(spaceDim, CalcVertexPos(vertex_nodeId[i]));
      }
      delete [] tmp_vertex;
   }
   // NOTE: if the mesh is curved ('coordinates' is empty), mesh.vertices are
   // left uninitialized here; they will be initialized later by the Mesh from
   // Nodes -- here we just make sure mesh.vertices has the correct size.

   for (auto &elem : mesh.elements)
   {
      mesh.FreeElement(elem);
   }
   mesh.elements.SetSize(0);

   for (auto &elem : mesh.boundary)
   {
      mesh.FreeElement(elem);
   }
   mesh.boundary.SetSize(0);

   // Save off boundary face vertices to make boundary elements later.
   std::map<int, mfem::Array<int>> unique_boundary_faces;

   // create an mfem::Element for each leaf Element
   for (int i = 0; i < NElements; i++)
   {
      const Element &nc_elem = elements[leaf_elements[i]];

      const int* node = nc_elem.node;
      GeomInfo& gi = GI[(int) nc_elem.geom];

      mfem::Element* elem = mesh.NewElement(nc_elem.geom);
      mesh.elements.Append(elem);

      elem->SetAttribute(nc_elem.attribute);
      for (int j = 0; j < gi.nv; j++)
      {
         elem->GetVertices()[j] = nodes[node[j]].vert_index;
      }

      // Loop over faces and collect those marked as boundaries
      for (int k = 0; k < gi.nf; ++k)
      {
         const int nfv = gi.nfv[k];
         const int * const fv = gi.faces[k];
         const auto id = faces.FindId(node[fv[0]], node[fv[1]], node[fv[2]],
                                      node[fv[3]]);
         if (id >= 0 && faces[id].Boundary())
         {
            const auto &face = faces[id];
            if (face.elem[0] >= 0 && face.elem[1] >= 0 &&
                nc_elem.rank != std::min(elements[face.elem[0]].rank,
                                         elements[face.elem[1]].rank))
            {
               // This is a conformal internal face, but this element is not the
               // lowest ranking attached processor, thus not the owner of the
               // face. Consequently, we do not add this face to avoid double
               // counting.
               continue;
            }

            // Add in all boundary faces that are actual boundaries or not
            // masters of another face. The fv[2] in the edge split is on
            // purpose. A point cannot have a split level, thus do not check for
            // master/slave relation.
            if ((nfv == 4 &&
                 !QuadFaceIsMaster(node[fv[0]], node[fv[1]], node[fv[2]], node[fv[3]]))
                || (nfv == 3 && !TriFaceIsMaster(node[fv[0]], node[fv[1]], node[fv[2]]))
                || (nfv == 2 && EdgeSplitLevel(node[fv[0]], node[fv[2]]) == 0) || (nfv == 1))
            {
               // This face has no split faces below, it is conformal or a
               // slave.
               unique_boundary_faces[id].SetSize(nfv);
               for (int v = 0; v < nfv; ++v)
               {
                  // Using a map overwrites if a face is visited twice. The
                  // nfv==2 is necessary because faces of 2D are storing the
                  // second index in the 2 slot, not the 1 slot.
                  unique_boundary_faces[id][v] = nodes[node[fv[(nfv==2) ? 2*v : v]]].vert_index;
               }
            }
         }
      }
   }

   auto geom_from_nfv = [](int nfv)
   {
      switch (nfv)
      {
         case 1: return Geometry::POINT;
         case 2: return Geometry::SEGMENT;
         case 3: return Geometry::TRIANGLE;
         case 4: return Geometry::SQUARE;
      }
      return Geometry::INVALID;
   };

   for (const auto &fv : unique_boundary_faces)
   {
      const auto f = fv.first;
      const auto &v = fv.second;
      const auto &face = faces.At(f);

      auto geom = geom_from_nfv(v.Size());

      MFEM_ASSERT(geom != Geometry::INVALID,
                  "nfv: " << v.Size() <<
                  " does not match a valid face geometry: Quad, Tri, Segment, Point");

      // Add a new boundary element, with matching attribute and vertices
      mesh.boundary.Append(mesh.NewElement(geom));
      auto * const be = mesh.boundary.Last();
      be->SetAttribute(face.attribute);
      be->SetVertices(v);
   }
}


void NCMesh::OnMeshUpdated(Mesh *mesh)
{
   //// PART 1: pull indices of regular edges/faces from the Mesh

   NEdges = mesh->GetNEdges();
   NFaces = mesh->GetNumFaces();
   if (Dim < 2) { NFaces = 0; }
   // clear Node::edge_index and Face::index
   for (auto &node : nodes)
   {
      if (node.HasEdge()) { node.edge_index = -1; }
   }
   for (auto &face : faces)
   {
      face.index = -1;
   }

   // get edge enumeration from the Mesh
   Table *edge_vertex = mesh->GetEdgeVertexTable();
   for (int i = 0; i < edge_vertex->Size(); i++)
   {
      const int *ev = edge_vertex->GetRow(i);
      Node* node = nodes.Find(vertex_nodeId[ev[0]], vertex_nodeId[ev[1]]);

      MFEM_ASSERT(node && node->HasEdge(),
                  "edge (" << ev[0] << "," << ev[1] << ") not found, "
                  "node = " << node);

      node->edge_index = i;
   }

   // get face enumeration from the Mesh, initialize 'face_geom'
   face_geom.SetSize(NFaces);
   for (int i = 0; i < NFaces; i++)
   {
      const int* fv = mesh->GetFace(i)->GetVertices();
      const int nfv = mesh->GetFace(i)->GetNVertices();

      Face* face;
      if (Dim == 3)
      {
         if (nfv == 4)
         {
            face_geom[i] = Geometry::SQUARE;
            face = faces.Find(vertex_nodeId[fv[0]], vertex_nodeId[fv[1]],
                              vertex_nodeId[fv[2]], vertex_nodeId[fv[3]]);
         }
         else
         {
            MFEM_ASSERT(nfv == 3, "");
            face_geom[i] = Geometry::TRIANGLE;
            face = faces.Find(vertex_nodeId[fv[0]], vertex_nodeId[fv[1]],
                              vertex_nodeId[fv[2]]);
         }
      }
      else
      {
         MFEM_ASSERT(nfv == 2, "");
         face_geom[i] = Geometry::SEGMENT;
         int n0 = vertex_nodeId[fv[0]], n1 = vertex_nodeId[fv[1]];
         face = faces.Find(n0, n0, n1, n1); // look up degenerate face

#ifdef MFEM_DEBUG
         // (non-ghost) edge and face numbers must match in 2D
         const int *ev = edge_vertex->GetRow(i);
         MFEM_ASSERT((ev[0] == fv[0] && ev[1] == fv[1]) ||
                     (ev[1] == fv[0] && ev[0] == fv[1]), "");
#endif
      }

      MFEM_VERIFY(face, "face not found.");
      face->index = i;
   }

   //// PART 2: assign indices of ghost edges/faces, if any

   // count ghost edges and assign their indices
   NGhostEdges = 0;
   for (auto &node : nodes)
   {
      if (node.HasEdge() && node.edge_index < 0)
      {
         node.edge_index = NEdges + (NGhostEdges++);
      }
   }

   // count ghost faces
   NGhostFaces = 0;
   for (auto &face : faces)
   {
      if (face.index < 0) { NGhostFaces++; }
   }

   if (Dim == 2)
   {
      // in 2D we have fake faces because of DG
      MFEM_ASSERT(NFaces == NEdges, "");
      MFEM_ASSERT(NGhostFaces == NGhostEdges, "");
   }

   // resize face_geom (default_geom is for slave faces beyond the ghost layer)
   Geometry::Type default_geom = Geometry::SQUARE;
   face_geom.SetSize(NFaces + NGhostFaces, default_geom);

   // update 'face_geom' for ghost faces, assign ghost face indices
   int nghosts = 0;
   for (int i = 0; i < NGhostElements; i++)
   {
      Element &el = elements[leaf_elements[NElements + i]]; // ghost element
      GeomInfo &gi = GI[el.Geom()];

      for (int j = 0; j < gi.nf; j++)
      {
         const int *fv = gi.faces[j];
         const int fid = faces.FindId(el.node[fv[0]], el.node[fv[1]],
                                      el.node[fv[2]], el.node[fv[3]]);
         MFEM_ASSERT(fid >= 0, "face not found!");
         auto &face = faces[fid];

         if (face.index < 0)
         {
            face.index = NFaces + (nghosts++);

            // store the face geometry
            static const Geometry::Type types[5] =
            {
               Geometry::INVALID, Geometry::INVALID,
               Geometry::SEGMENT, Geometry::TRIANGLE, Geometry::SQUARE
            };
            face_geom[face.index] = types[gi.nfv[j]];
         }
      }
   }

   // assign valid indices also to faces beyond the ghost layer
   for (auto &face : faces)
   {
      if (face.index < 0) { face.index = NFaces + (nghosts++); }
   }
   MFEM_ASSERT(nghosts == NGhostFaces, "");
}


//// Face/edge lists ///////////////////////////////////////////////////////////

int NCMesh::QuadFaceSplitType(int v1, int v2, int v3, int v4,
                              int mid[5]) const
{
   MFEM_ASSERT(Dim >= 3, "");

   // find edge nodes
   int e1 = FindMidEdgeNode(v1, v2);
   int e2 = FindMidEdgeNode(v2, v3);
   int e3 = (e1 >= 0 && nodes[e1].HasVertex()) ? FindMidEdgeNode(v3, v4) : -1;
   int e4 = (e2 >= 0 && nodes[e2].HasVertex()) ? FindMidEdgeNode(v4, v1) : -1;

   // optional: return the mid-edge nodes if requested
   if (mid) { mid[0] = e1, mid[1] = e2, mid[2] = e3, mid[3] = e4; }

   // try to get a mid-face node, either by (e1, e3) or by (e2, e4)
   int midf1 = -1, midf2 = -1;
   if (e1 >= 0 && e3 >= 0) { midf1 = FindMidEdgeNode(e1, e3); }
   if (e2 >= 0 && e4 >= 0) { midf2 = FindMidEdgeNode(e2, e4); }

   // get proper node if shadow node exists
   if (midf1 >= 0 && midf1 == midf2)
   {
      const Node &nd = nodes[midf1];
      if (nd.p1 != e1 && nd.p2 != e1) { midf1 = -1; }
      if (nd.p1 != e2 && nd.p2 != e2) { midf2 = -1; }
   }

   // only one way to access the mid-face node must always exist
   MFEM_ASSERT(!(midf1 >= 0 && midf2 >= 0), "incorrectly split face!");

   if (midf1 < 0 && midf2 < 0) // face not split
   {
      if (mid) { mid[4] = -1; }
      return 0;
   }
   else if (midf1 >= 0) // face split "vertically"
   {
      if (mid) { mid[4] = midf1; }
      return 1;
   }
   else // face split "horizontally"
   {
      if (mid) { mid[4] = midf2; }
      return 2;
   }
}

bool NCMesh::TriFaceSplit(int v1, int v2, int v3, int mid[3]) const
{
   int e1 = nodes.FindId(v1, v2);
   if (e1 < 0 || !nodes[e1].HasVertex()) { return false; }

   int e2 = nodes.FindId(v2, v3);
   if (e2 < 0 || !nodes[e2].HasVertex()) { return false; }

   int e3 = nodes.FindId(v3, v1);
   if (e3 < 0 || !nodes[e3].HasVertex()) { return false; }

   if (mid) { mid[0] = e1, mid[1] = e2, mid[2] = e3; }

   // This is necessary but not sufficient to determine if a face has been
   // split.
   return true;
}

int NCMesh::find_node(const Element &el, int node)
{
   for (int i = 0; i < MaxElemNodes; i++)
   {
      if (el.node[i] == node) { return i; }
   }
   MFEM_ABORT("Node not found.");
   return -1;
}

int NCMesh::FindNodeExt(const Element &el, int node, bool abort)
{
   for (int i = 0; i < GI[el.Geom()].nv; i++)
   {
      if (RetrieveNode(el, i) == node) { return i; }
   }
   if (abort) { MFEM_ABORT("Node not found."); }
   return -1;
}

int NCMesh::find_element_edge(const Element &el, int vn0, int vn1, bool abort)
{
   MFEM_ASSERT(!el.ref_type, "");

   GeomInfo &gi = GI[el.Geom()];
   for (int i = 0; i < gi.ne; i++)
   {
      const int* ev = gi.edges[i];
      int n0 = el.node[ev[0]];
      int n1 = el.node[ev[1]];
      if ((n0 == vn0 && n1 == vn1) ||
          (n0 == vn1 && n1 == vn0)) { return i; }
   }

   if (abort) { MFEM_ABORT("Edge (" << vn0 << ", " << vn1 << ") not found"); }
   return -1;
}

int NCMesh::find_local_face(int geom, int a, int b, int c)
{
   GeomInfo &gi = GI[geom];
   for (int i = 0; i < gi.nf; i++)
   {
      const int* fv = gi.faces[i];
      if ((a == fv[0] || a == fv[1] || a == fv[2] || a == fv[3]) &&
          (b == fv[0] || b == fv[1] || b == fv[2] || b == fv[3]) &&
          (c == fv[0] || c == fv[1] || c == fv[2] || c == fv[3]))
      {
         return i;
      }
   }
   MFEM_ABORT("Face not found.");
   return -1;
}


/// Hash function for a PointMatrix, used in MatrixMap::map.
struct PointMatrixHash
{
   std::size_t operator()(const NCMesh::PointMatrix &pm) const
   {
      MFEM_ASSERT(sizeof(double) == sizeof(std::uint64_t), "");

      // This is a variation on "Hashing an array of floats" from here:
      // https://cs.stackexchange.com/questions/37952
      std::uint64_t hash = 0xf9ca9ba106acbba9; // random initial value
      for (int i = 0; i < pm.np; i++)
      {
         for (int j = 0; j < pm.points[i].dim; j++)
         {
            // mix the doubles by adding their binary representations many times
            // over (note: 31 is 11111 in binary)
            double coord = pm.points[i].coord[j];
            hash = 31*hash + *((std::uint64_t*) &coord);
         }
      }
      return hash; // return the lowest bits of the huge sum
   }
};

/** Helper container to keep track of point matrices encountered during
 *  face/edge traversal and to assign unique indices to them.
 */
struct MatrixMap
{
   int GetIndex(const NCMesh::PointMatrix &pm)
   {
      int &index = map[pm];
      if (!index) { index = map.size(); }
      return index - 1;
   }

   void ExportMatrices(Array<DenseMatrix*> &point_matrices) const
   {
      point_matrices.SetSize(map.size());
      for (const auto &pair : map)
      {
         DenseMatrix* mat = new DenseMatrix();
         pair.first.GetMatrix(*mat);
         point_matrices[pair.second - 1] = mat;
      }
   }

   void DumpBucketSizes() const
   {
      for (unsigned i = 0; i < map.bucket_count(); i++)
      {
         mfem::out << map.bucket_size(i) << " ";
      }
   }

private:
   std::unordered_map<NCMesh::PointMatrix, int, PointMatrixHash> map;
};


int NCMesh::ReorderFacePointMat(int v0, int v1, int v2, int v3,
                                int elem, const PointMatrix &pm,
                                PointMatrix &reordered) const
{
   const Element &el = elements[elem];
   int master[4] =
   {
      find_node(el, v0), find_node(el, v1), find_node(el, v2),
      (v3 >= 0) ? find_node(el, v3) : -1
   };
   int nfv = (v3 >= 0) ? 4 : 3;

   int local = find_local_face(el.Geom(), master[0], master[1], master[2]);
   const int* fv = GI[el.Geom()].faces[local];

   reordered.np = pm.np;
   for (int i = 0, j; i < nfv; i++)
   {
      for (j = 0; j < nfv; j++)
      {
         if (fv[i] == master[j])
         {
            reordered.points[i] = pm.points[j];
            break;
         }
      }
      MFEM_ASSERT(j != nfv, "node not found.");
   }
   return local;
}

void NCMesh::TraverseQuadFace(int vn0, int vn1, int vn2, int vn3,
                              const PointMatrix& pm, int level,
                              Face* eface[4], MatrixMap &matrix_map)
{
   if (level > 0)
   {
      // check if we made it to a face that is not split further
      Face* fa = faces.Find(vn0, vn1, vn2, vn3);
      if (fa)
      {
         // we have a slave face, add it to the list
         int elem = fa->GetSingleElement();
         face_list.slaves.Append(
            Slave(fa->index, elem, -1, Geometry::SQUARE));
         Slave &sl = face_list.slaves.Last();

         // reorder the point matrix according to slave face orientation
         PointMatrix pm_r;
         sl.local = ReorderFacePointMat(vn0, vn1, vn2, vn3, elem, pm, pm_r);
         sl.matrix = matrix_map.GetIndex(pm_r);

         eface[0] = eface[2] = fa;
         eface[1] = eface[3] = fa;

         return;
      }
   }

   // we need to recurse deeper
   int mid[5];
   int split = QuadFaceSplitType(vn0, vn1, vn2, vn3, mid);

   Face *ef[2][4];
   if (split == 1) // "X" split face
   {
      Point pmid0(pm(0), pm(1)), pmid2(pm(2), pm(3));

      TraverseQuadFace(vn0, mid[0], mid[2], vn3,
                       PointMatrix(pm(0), pmid0, pmid2, pm(3)),
                       level+1, ef[0], matrix_map);

      TraverseQuadFace(mid[0], vn1, vn2, mid[2],
                       PointMatrix(pmid0, pm(1), pm(2), pmid2),
                       level+1, ef[1], matrix_map);

      eface[1] = ef[1][1];
      eface[3] = ef[0][3];
      eface[0] = eface[2] = NULL;
   }
   else if (split == 2) // "Y" split face
   {
      Point pmid1(pm(1), pm(2)), pmid3(pm(3), pm(0));

      TraverseQuadFace(vn0, vn1, mid[1], mid[3],
                       PointMatrix(pm(0), pm(1), pmid1, pmid3),
                       level+1, ef[0], matrix_map);

      TraverseQuadFace(mid[3], mid[1], vn2, vn3,
                       PointMatrix(pmid3, pmid1, pm(2), pm(3)),
                       level+1, ef[1], matrix_map);

      eface[0] = ef[0][0];
      eface[2] = ef[1][2];
      eface[1] = eface[3] = NULL;
   }

   // check for a prism edge constrained by the master face
   if (HavePrisms() && mid[4] >= 0)
   {
      Node& enode = nodes[mid[4]];
      if (enode.HasEdge())
      {
         // process the edge only if it's not shared by slave faces within this
         // master face (i.e. the edge is "hidden")
         const int fi[3][2] = {{0, 0}, {1, 3}, {2, 0}};
         if (!ef[0][fi[split][0]] && !ef[1][fi[split][1]])
         {
            MFEM_ASSERT(enode.edge_refc == 1, "");

            MeshId buf[4];
            Array<MeshId> eid(buf, 4);

            (split == 1) ? FindEdgeElements(mid[0], vn1, vn2, mid[2], eid)
            /*        */ : FindEdgeElements(mid[3], vn0, vn1, mid[1], eid);

            MFEM_ASSERT(eid.Size() > 0, "edge prism not found");
            MFEM_ASSERT(eid.Size() < 2, "non-unique edge prism");

            // create a slave face record with a degenerate point matrix
            face_list.slaves.Append(
               Slave(-1 - enode.edge_index,
                     eid[0].element, eid[0].local, Geometry::SQUARE));
            Slave &sl = face_list.slaves.Last();

            if (split == 1)
            {
               Point mid0(pm(0), pm(1)), mid2(pm(2), pm(3));
               int v1 = nodes[mid[0]].vert_index;
               int v2 = nodes[mid[2]].vert_index;
               sl.matrix =
                  matrix_map.GetIndex(
                     (v1 < v2) ? PointMatrix(mid0, mid2, mid2, mid0) :
                     /*       */ PointMatrix(mid2, mid0, mid0, mid2));
            }
            else
            {
               Point mid1(pm(1), pm(2)), mid3(pm(3), pm(0));
               int v1 = nodes[mid[1]].vert_index;
               int v2 = nodes[mid[3]].vert_index;
               sl.matrix =
                  matrix_map.GetIndex(
                     (v1 < v2) ? PointMatrix(mid1, mid3, mid3, mid1) :
                     /*       */ PointMatrix(mid3, mid1, mid1, mid3));
            }
         }
      }
   }
}

void NCMesh::TraverseTetEdge(int vn0, int vn1, const Point &p0, const Point &p1,
                             MatrixMap &matrix_map)
{
   int mid = nodes.FindId(vn0, vn1);
   if (mid < 0) { return; }

   const Node &nd = nodes[mid];
   if (nd.HasEdge())
   {
      // check if the edge is already a master in 'edge_list'
      const auto eid_and_type = edge_list.GetMeshIdAndType(nd.edge_index);
      if (eid_and_type.type == NCList::MeshIdType::MASTER
          || eid_and_type.type == NCList::MeshIdType::CONFORMING)
      {
         // in this case we need to add an edge-face constraint, because the
         // non-slave edge is really a (face-)slave itself.
         const MeshId &eid = *eid_and_type.id;
         face_list.slaves.Append(
            Slave(-1 - eid.index, eid.element, eid.local, Geometry::TRIANGLE));

         int v0index = nodes[vn0].vert_index;
         int v1index = nodes[vn1].vert_index;

         face_list.slaves.Last().matrix =
            matrix_map.GetIndex((v0index < v1index) ? PointMatrix(p0, p1, p0)
                                /*               */ : PointMatrix(p1, p0, p1));

         return; // no need to continue deeper
      }
   }

   // recurse deeper
   Point pmid(p0, p1);
   TraverseTetEdge(vn0, mid, p0, pmid, matrix_map);
   TraverseTetEdge(mid, vn1, pmid, p1, matrix_map);
}

NCMesh::TriFaceTraverseResults NCMesh::TraverseTriFace(int vn0, int vn1,
                                                       int vn2,
                                                       const PointMatrix& pm, int level,
                                                       MatrixMap &matrix_map)
{
   if (level > 0)
   {
      // check if we made it to a face that is not split further
      Face* fa = faces.Find(vn0, vn1, vn2);
      if (fa)
      {
         // we have a slave face, add it to the list
         int elem = fa->GetSingleElement();
         face_list.slaves.Append(
            Slave(fa->index, elem, -1, Geometry::TRIANGLE));
         Slave &sl = face_list.slaves.Last();

         // reorder the point matrix according to slave face orientation
         PointMatrix pm_r;
         sl.local = ReorderFacePointMat(vn0, vn1, vn2, -1, elem, pm, pm_r);
         sl.matrix = matrix_map.GetIndex(pm_r);

         return {true, elements[elem].rank != MyRank};
      }
   }

   int mid[3];
   if (TriFaceSplit(vn0, vn1, vn2, mid))
   {
      Point pmid0(pm(0), pm(1)), pmid1(pm(1), pm(2)), pmid2(pm(2), pm(0));
      TriFaceTraverseResults b[4];

      b[0] = TraverseTriFace(vn0, mid[0], mid[2],
                             PointMatrix(pm(0), pmid0, pmid2),
                             level+1, matrix_map);

      b[1] = TraverseTriFace(mid[0], vn1, mid[1],
                             PointMatrix(pmid0, pm(1), pmid1),
                             level+1, matrix_map);

      b[2] = TraverseTriFace(mid[2], mid[1], vn2,
                             PointMatrix(pmid2, pmid1, pm(2)),
                             level+1, matrix_map);

      b[3] = TraverseTriFace(mid[1], mid[2], mid[0],
                             PointMatrix(pmid1, pmid2, pmid0),
                             level+1, matrix_map);

      // Traverse possible tet edges constrained by the master face. This needs
      // to occur if none of these first NC level faces are split further, OR if
      // they are on different processors. The different processor constraint is
      // needed in the case of local elements constrained by this face via the
      // edge alone. Cannot know this a priori, so just constrain any edge
      // attached to two neighbors.
      if (HaveTets() && (!b[3].unsplit || b[3].ghost_neighbor))
      {
         // If the faces have no further splits, so would not be captured by
         // normal face relations, add possible edge constraints.
         if (!b[1].unsplit || b[1].ghost_neighbor) { TraverseTetEdge(mid[0],mid[1], pmid0,pmid1, matrix_map); }
         if (!b[2].unsplit || b[2].ghost_neighbor) { TraverseTetEdge(mid[1],mid[2], pmid1,pmid2, matrix_map); }
         if (!b[0].unsplit || b[0].ghost_neighbor) { TraverseTetEdge(mid[2],mid[0], pmid2,pmid0, matrix_map); }
      }
   }
   return {false, false};
}

void NCMesh::BuildFaceList()
{
   face_list.Clear();
   if (Dim < 3) { return; }

   if (HaveTets()) { GetEdgeList(); } // needed by TraverseTetEdge()

   boundary_faces.SetSize(0);

   Array<char> processed_faces(faces.NumIds());
   processed_faces = 0;

   MatrixMap matrix_maps[Geometry::NumGeom];

   // visit faces of leaf elements
   for (int i = 0; i < leaf_elements.Size(); i++)
   {
      int elem = leaf_elements[i];
      Element &el = elements[elem];
      MFEM_ASSERT(!el.ref_type, "not a leaf element.");

      GeomInfo& gi = GI[el.Geom()];
      for (int j = 0; j < gi.nf; j++)
      {
         // get nodes for this face
         int node[4];
         for (int k = 0; k < 4; k++)
         {
            node[k] = el.node[gi.faces[j][k]];
         }

         int face = faces.FindId(node[0], node[1], node[2], node[3]);
         MFEM_ASSERT(face >= 0, "face not found!");

         // tell ParNCMesh about the face
         ElementSharesFace(elem, j, face);

         // have we already processed this face? skip if yes
         if (processed_faces[face]) { continue; }
         processed_faces[face] = 1;

         int fgeom = (node[3] >= 0) ? Geometry::SQUARE : Geometry::TRIANGLE;

         Face &fa = faces[face];
         bool is_master = false;
         if (fa.elem[0] >= 0 && fa.elem[1] >= 0)
         {
            // this is a conforming face, add it to the list
            face_list.conforming.Append(MeshId(fa.index, elem, j, fgeom));
         }
         else
         {
            // this is either a master face or a slave face, but we can't tell
            // until we traverse the face refinement 'tree'...
            int sb = face_list.slaves.Size();
            if (fgeom == Geometry::SQUARE)
            {
               Face* dummy[4];
               TraverseQuadFace(node[0], node[1], node[2], node[3],
                                pm_quad_identity, 0, dummy, matrix_maps[fgeom]);
            }
            else
            {
               TraverseTriFace(node[0], node[1], node[2],
                               pm_tri_identity, 0, matrix_maps[fgeom]);
            }

            int se = face_list.slaves.Size();
            if (sb < se)
            {
               // found slaves, so this is a master face; add it to the list
               is_master = true;
               face_list.masters.Append(
                  Master(fa.index, elem, j, fgeom, sb, se));

               // also, set the master index for the slaves
               for (int ii = sb; ii < se; ii++)
               {
                  face_list.slaves[ii].master = fa.index;
               }
            }
         }

         // To support internal boundaries can only insert non-master faces.
         if (fa.Boundary() && !is_master) { boundary_faces.Append(face); }
      }
   }

   // export unique point matrices
   for (int i = 0; i < Geometry::NumGeom; i++)
   {
      matrix_maps[i].ExportMatrices(face_list.point_matrices[i]);
   }
}

void NCMesh::TraverseEdge(int vn0, int vn1, double t0, double t1, int flags,
                          int level, MatrixMap &matrix_map)
{
   int mid = nodes.FindId(vn0, vn1);
   if (mid < 0) { return; }

   Node &nd = nodes[mid];
   if (nd.HasEdge() && level > 0)
   {
      // we have a slave edge, add it to the list
      edge_list.slaves.Append(Slave(nd.edge_index, -1, -1, Geometry::SEGMENT));

      Slave &sl = edge_list.slaves.Last();
      sl.matrix = matrix_map.GetIndex(PointMatrix(Point(t0), Point(t1)));

      // handle slave edge orientation
      sl.edge_flags = flags;
      int v0index = nodes[vn0].vert_index;
      int v1index = nodes[vn1].vert_index;
      if (v0index > v1index) { sl.edge_flags |= 2; }
   }

   // recurse deeper
   double tmid = (t0 + t1) / 2;
   TraverseEdge(vn0, mid, t0, tmid, flags, level+1, matrix_map);
   TraverseEdge(mid, vn1, tmid, t1, flags, level+1, matrix_map);
}

void NCMesh::BuildEdgeList()
{
   edge_list.Clear();
   if (Dim < 3) { boundary_faces.SetSize(0); }

   Array<char> processed_edges(nodes.NumIds());
   processed_edges = 0;

   Array<int> edge_element(nodes.NumIds());
   Array<signed char> edge_local(nodes.NumIds());
   edge_local = -1;

   MatrixMap matrix_map;

   // visit edges of leaf elements
   for (int i = 0; i < leaf_elements.Size(); i++)
   {
      int elem = leaf_elements[i];
      Element &el = elements[elem];
      MFEM_ASSERT(!el.ref_type, "not a leaf element.");

      GeomInfo& gi = GI[el.Geom()];
      for (int j = 0; j < gi.ne; j++)
      {
         // get nodes for this edge
         const int* ev = gi.edges[j];
         int node[2] = { el.node[ev[0]], el.node[ev[1]] };

         int enode = nodes.FindId(node[0], node[1]);
         MFEM_ASSERT(enode >= 0, "edge node not found!");

         Node &nd = nodes[enode];
         MFEM_ASSERT(nd.HasEdge(), "edge not found!");

         // tell ParNCMesh about the edge
         ElementSharesEdge(elem, j, enode);

         // store element/local for later
         edge_element[nd.edge_index] = elem;
         edge_local[nd.edge_index] = j;

         // skip slave edges here, they will be reached from their masters
         if (GetEdgeMaster(enode) >= 0)
         {
            // (2D only, store internal boundary faces)
            if (Dim <= 2)
            {
               int face = faces.FindId(node[0], node[0], node[1], node[1]);
               MFEM_ASSERT(face >= 0, "face not found!");
               if (faces[face].Boundary()) { boundary_faces.Append(face); }
            }
            continue;
         }

         // have we already processed this edge? skip if yes
         if (processed_edges[enode]) { continue; }
         processed_edges[enode] = 1;

         // prepare edge interval for slave traversal, handle orientation
         double t0 = 0.0, t1 = 1.0;
         int v0index = nodes[node[0]].vert_index;
         int v1index = nodes[node[1]].vert_index;
         int flags = (v0index > v1index) ? 1 : 0;

         // try traversing the edge to find slave edges
         int sb = edge_list.slaves.Size();
         TraverseEdge(node[0], node[1], t0, t1, flags, 0, matrix_map);

         int se = edge_list.slaves.Size();
         if (sb < se)
         {
            // found slaves, this is a master face; add it to the list
            edge_list.masters.Append(
               Master(nd.edge_index, elem, j, Geometry::SEGMENT, sb, se));

            // also, set the master index for the slaves
            for (int ii = sb; ii < se; ii++)
            {
               edge_list.slaves[ii].master = nd.edge_index;
            }
         }
         else
         {
            // no slaves, this is a conforming edge
            edge_list.conforming.Append(MeshId(nd.edge_index, elem, j));
            // (2D only, store boundary faces)
            if (Dim <= 2)
            {
               int face = faces.FindId(node[0], node[0], node[1], node[1]);
               MFEM_ASSERT(face >= 0, "face not found!");
               if (faces[face].Boundary()) { boundary_faces.Append(face); }
            }
         }
      }
   }

   // fix up slave edge element/local
   for (int i = 0; i < edge_list.slaves.Size(); i++)
   {
      Slave &sl = edge_list.slaves[i];
      int local = edge_local[sl.index];
      if (local >= 0)
      {
         sl.local = local;
         sl.element = edge_element[sl.index];
      }
   }

   // export unique point matrices
   matrix_map.ExportMatrices(edge_list.point_matrices[Geometry::SEGMENT]);
}

void NCMesh::BuildVertexList()
{
   int total = NVertices + NGhostVertices;

   vertex_list.Clear();
   vertex_list.conforming.Reserve(total);

   Array<char> processed_vertices(total);
   processed_vertices = 0;

   // analogously to above, visit vertices of leaf elements
   for (int i = 0; i < leaf_elements.Size(); i++)
   {
      int elem = leaf_elements[i];
      Element &el = elements[elem];

      for (int j = 0; j < GI[el.Geom()].nv; j++)
      {
         int node = el.node[j];
         Node &nd = nodes[node];

         int index = nd.vert_index;
         if (index >= 0)
         {
            ElementSharesVertex(elem, j, node);

            if (processed_vertices[index]) { continue; }
            processed_vertices[index] = 1;

            vertex_list.conforming.Append(MeshId(index, elem, j));
         }
      }
   }
}

void NCMesh::NCList::OrientedPointMatrix(const Slave &slave,
                                         DenseMatrix &oriented_matrix) const
{
   oriented_matrix = *(point_matrices[slave.Geom()][slave.matrix]);

   if (slave.edge_flags)
   {
      MFEM_ASSERT(oriented_matrix.Height() == 1 &&
                  oriented_matrix.Width() == 2, "not an edge point matrix");

      if (slave.edge_flags & 1) // master inverted
      {
         oriented_matrix(0,0) = 1.0 - oriented_matrix(0,0);
         oriented_matrix(0,1) = 1.0 - oriented_matrix(0,1);
      }
      if (slave.edge_flags & 2) // slave inverted
      {
         std::swap(oriented_matrix(0,0), oriented_matrix(0,1));
      }
   }
}

void NCMesh::NCList::Clear()
{
   conforming.DeleteAll();
   masters.DeleteAll();
   slaves.DeleteAll();

   for (int i = 0; i < Geometry::NumGeom; i++)
   {
      for (int j = 0; j < point_matrices[i].Size(); j++)
      {
         delete point_matrices[i][j];
      }
      point_matrices[i].DeleteAll();
   }

   inv_index.clear();
}

NCMesh::NCList::MeshIdAndType
NCMesh::NCList::GetMeshIdAndType(int index) const
{
   BuildIndex();
   const auto it = inv_index.find(index);
   auto ft = it != inv_index.end() ? it->second.first : MeshIdType::UNRECOGNIZED;
   switch (ft)
   {
      case MeshIdType::CONFORMING:
         return {&conforming[it->second.second], it->second.first};
      case MeshIdType::MASTER:
         return {&masters[it->second.second], it->second.first};
      case MeshIdType::SLAVE:
         return {&slaves[it->second.second], it->second.first};
      case MeshIdType::UNRECOGNIZED:
      default:
         return {nullptr, MeshIdType::UNRECOGNIZED};
   }
}

NCMesh::NCList::MeshIdType
NCMesh::NCList::GetMeshIdType(int index) const
{
   BuildIndex();
   auto it = inv_index.find(index);
   return (it != inv_index.end()) ? it->second.first : MeshIdType::UNRECOGNIZED;
}

bool
NCMesh::NCList::CheckMeshIdType(int index, MeshIdType ft) const
{
   return GetMeshIdType(index) == ft;
}

void
NCMesh::NCList::BuildIndex() const
{
   if (inv_index.size() == 0)
   {
      auto index_compare = [](const MeshId &a, const MeshId &b) { return a.index < b.index; };
      auto max_conforming = std::max_element(conforming.begin(), conforming.end(),
                                             index_compare);
      auto max_master = std::max_element(masters.begin(), masters.end(),
                                         index_compare);
      auto max_slave = std::max_element(slaves.begin(), slaves.end(), index_compare);

      int max_conforming_index = max_conforming != nullptr ? max_conforming->index :
                                 -1;
      int max_master_index = max_master != nullptr ? max_master->index : -1;
      int max_slave_index = max_slave != nullptr ? max_slave->index : -1;

      inv_index.reserve(std::max({max_conforming_index, max_master_index, max_slave_index}));
      for (int i = 0; i < conforming.Size(); i++)
      {
         inv_index.emplace(conforming[i].index, std::make_pair(MeshIdType::CONFORMING,
                                                               i));
      }
      for (int i = 0; i < masters.Size(); i++)
      {
         inv_index.emplace(masters[i].index, std::make_pair(MeshIdType::MASTER, i));
      }
      for (int i = 0; i < slaves.Size(); i++)
      {
         inv_index.emplace(slaves[i].index, std::make_pair(MeshIdType::SLAVE, i));
      }
   }
<<<<<<< HEAD

   MFEM_ASSERT(index >= 0 && index < inv_index.Size(), "");
   int key = inv_index[index];

   if (!type)
   {
      MFEM_VERIFY(key >= 0, "index " << index << " not found.");
   }
   else // return entity type if requested, don't abort when not found
   {
      *type = (key >= 0) ? (key & 0x3) : -1;

      static MeshId invalid;
      if (*type < 0) { return invalid; } // not found
   }

   // return found entity MeshId
   switch (key & 0x3)
   {
      case 0: return conforming[key >> 2];
      case 1: return masters[key >> 2];
      case 2: return slaves[key >> 2];
      default: MFEM_ABORT("internal error"); return conforming[0];
   }
=======
   MFEM_ASSERT(inv_index.size() > 0,
               "Empty inverse index, member lists must be populated before BuildIndex is called!");
>>>>>>> a36699b8
}

//// Neighbors /////////////////////////////////////////////////////////////////

void NCMesh::CollectEdgeVertices(int v0, int v1, Array<int> &indices)
{
   int mid = nodes.FindId(v0, v1);
   if (mid >= 0 && nodes[mid].HasVertex())
   {
      indices.Append(mid);

      CollectEdgeVertices(v0, mid, indices);
      CollectEdgeVertices(mid, v1, indices);
   }
}

void NCMesh::CollectTriFaceVertices(int v0, int v1, int v2, Array<int> &indices)
{
   int mid[3];
   if (TriFaceSplit(v0, v1, v2, mid))
   {
      for (int i = 0; i < 3; i++)
      {
         indices.Append(mid[i]);
      }

      CollectTriFaceVertices(v0, mid[0], mid[2], indices);
      CollectTriFaceVertices(mid[0], v1, mid[1], indices);
      CollectTriFaceVertices(mid[2], mid[1], v2, indices);
      CollectTriFaceVertices(mid[0], mid[1], mid[2], indices);

      if (HaveTets()) // possible edge-face contact
      {
         CollectEdgeVertices(mid[0], mid[1], indices);
         CollectEdgeVertices(mid[1], mid[2], indices);
         CollectEdgeVertices(mid[2], mid[0], indices);
      }
   }
}

void NCMesh::CollectQuadFaceVertices(int v0, int v1, int v2, int v3,
                                     Array<int> &indices)
{
   int mid[5];
   switch (QuadFaceSplitType(v0, v1, v2, v3, mid))
   {
      case 1:
         indices.Append(mid[0]);
         indices.Append(mid[2]);

         CollectQuadFaceVertices(v0, mid[0], mid[2], v3, indices);
         CollectQuadFaceVertices(mid[0], v1, v2, mid[2], indices);

         if (HavePrisms()) // possible edge-face contact
         {
            CollectEdgeVertices(mid[0], mid[2], indices);
         }
         break;

      case 2:
         indices.Append(mid[1]);
         indices.Append(mid[3]);

         CollectQuadFaceVertices(v0, v1, mid[1], mid[3], indices);
         CollectQuadFaceVertices(mid[3], mid[1], v2, v3, indices);

         if (HavePrisms()) // possible edge-face contact
         {
            CollectEdgeVertices(mid[1], mid[3], indices);
         }
         break;
   }
}

void NCMesh::BuildElementToVertexTable()
{
   int nrows = leaf_elements.Size();
   int* I = Memory<int>(nrows + 1);
   int** JJ = new int*[nrows];

   Array<int> indices;
   indices.Reserve(128);

   // collect vertices coinciding with each element, including hanging vertices
   for (int i = 0; i < leaf_elements.Size(); i++)
   {
      int elem = leaf_elements[i];
      Element &el = elements[elem];
      MFEM_ASSERT(!el.ref_type, "not a leaf element.");

      GeomInfo& gi = GI[el.Geom()];
      int* node = el.node;

      indices.SetSize(0);
      for (int j = 0; j < gi.ne; j++)
      {
         const int* ev = gi.edges[j];
         CollectEdgeVertices(node[ev[0]], node[ev[1]], indices);
      }

      if (Dim >= 3)
      {
         for (int j = 0; j < gi.nf; j++)
         {
            const int* fv = gi.faces[j];
            if (gi.nfv[j] == 4)
            {
               CollectQuadFaceVertices(node[fv[0]], node[fv[1]],
                                       node[fv[2]], node[fv[3]], indices);
            }
            else
            {
               CollectTriFaceVertices(node[fv[0]], node[fv[1]], node[fv[2]],
                                      indices);
            }
         }
      }

      // temporarily store one row of the table
      indices.Sort();
      indices.Unique();
      int size = indices.Size();
      I[i] = size;
      JJ[i] = new int[size];
      std::memcpy(JJ[i], indices.GetData(), size * sizeof(int));
   }

   // finalize the I array of the table
   int nnz = 0;
   for (int i = 0; i < nrows; i++)
   {
      int cnt = I[i];
      I[i] = nnz;
      nnz += cnt;
   }
   I[nrows] = nnz;

   // copy the temporarily stored rows into one J array
   int *J = Memory<int>(nnz);
   nnz = 0;
   for (int i = 0; i < nrows; i++)
   {
      int cnt = I[i+1] - I[i];
      std::memcpy(J+nnz, JJ[i], cnt * sizeof(int));
      delete [] JJ[i];
      nnz += cnt;
   }

   element_vertex.SetIJ(I, J, nrows);

   delete [] JJ;
}


void NCMesh::FindSetNeighbors(const Array<char> &elem_set,
                              Array<int> *neighbors,
                              Array<char> *neighbor_set)
{
   // If A is the element-to-vertex table (see 'element_vertex') listing all
   // vertices touching each element, including hanging vertices, then A*A^T is
   // the element-to-neighbor table. Multiplying the element set with A*A^T
   // gives the neighbor set. To save memory, this function only computes the
   // action of A*A^T, the product itself is not stored anywhere.

   // Optimization: the 'element_vertex' table does not store the obvious corner
   // nodes in it. The table is therefore empty for conforming meshes.

   UpdateElementToVertexTable();

   int nleaves = leaf_elements.Size();
   MFEM_VERIFY(elem_set.Size() == nleaves, "");
   MFEM_ASSERT(element_vertex.Size() == nleaves, "");

   // step 1: vertices = A^T * elem_set, i.e, find all vertices touching the
   // element set

   Array<char> vmark(nodes.NumIds());
   vmark = 0;

   for (int i = 0; i < nleaves; i++)
   {
      if (elem_set[i])
      {
         int *v = element_vertex.GetRow(i);
         int nv = element_vertex.RowSize(i);
         for (int j = 0; j < nv; j++)
         {
            vmark[v[j]] = 1;
         }

         Element &el = elements[leaf_elements[i]];
         nv = GI[el.Geom()].nv;
         for (int j = 0; j < nv; j++)
         {
            vmark[el.node[j]] = 1;
         }
      }
   }

   // step 2: neighbors = A * vertices, i.e., find all elements coinciding with
   // vertices from step 1; NOTE: in the result we don't include elements from
   // the original set

   if (neighbor_set)
   {
      neighbor_set->SetSize(nleaves);
      *neighbor_set = 0;
   }

   for (int i = 0; i < nleaves; i++)
   {
      if (!elem_set[i])
      {
         bool hit = false;

         int *v = element_vertex.GetRow(i);
         int nv = element_vertex.RowSize(i);
         for (int j = 0; j < nv; j++)
         {
            if (vmark[v[j]]) { hit = true; break; }
         }

         if (!hit)
         {
            Element &el = elements[leaf_elements[i]];
            nv = GI[el.Geom()].nv;
            for (int j = 0; j < nv; j++)
            {
               if (vmark[el.node[j]]) { hit = true; break; }
            }
         }

         if (hit)
         {
            if (neighbors) { neighbors->Append(leaf_elements[i]); }
            if (neighbor_set) { (*neighbor_set)[i] = 1; }
         }
      }
   }
}

static bool sorted_lists_intersect(const int* a, const int* b, int na, int nb)
{
   // pointers to "end" sentinel, not last entry. Not for dereferencing.
   const int * const a_end = a + na;
   const int * const b_end = b + nb;
   while (a != a_end && b != b_end)
   {
      if (*a < *b)
      {
         ++a;
      }
      else if (*b < *a)
      {
         ++b;
      }
      else
      {
         return true; // neither *a < *b nor *b < *a thus a == b
      }
   }
   return false; // no common element found
}


void NCMesh::FindNeighbors(int elem, Array<int> &neighbors,
                           const Array<int> *search_set)
{
   // TODO future: this function is inefficient. For a single element, an octree
   // neighbor search algorithm would be better. However, the octree neighbor
   // algorithm is hard to get right in the multi-octree case due to the
   // different orientations of the octrees (i.e., the root elements).

   UpdateElementToVertexTable();

   // sorted list of all vertex nodes touching 'elem'
   Array<int> vert;
   vert.Reserve(128);

   // support for non-leaf 'elem', collect vertices of all children
   Array<int> stack;
   stack.Reserve(64);
   stack.Append(elem);

   while (stack.Size())
   {
      Element &el = elements[stack.Last()];
      stack.DeleteLast();

      if (!el.ref_type)
      {
         int *v = element_vertex.GetRow(el.index);
         int nv = element_vertex.RowSize(el.index);
         for (int i = 0; i < nv; i++)
         {
            vert.Append(v[i]);
         }

         nv = GI[el.Geom()].nv;
         for (int i = 0; i < nv; i++)
         {
            vert.Append(el.node[i]);
         }
      }
      else
      {
         for (int i = 0; i < MaxElemChildren && el.child[i] >= 0; i++)
         {
            stack.Append(el.child[i]);
         }
      }
   }

   vert.Sort();
   vert.Unique();

   int *v1 = vert.GetData();
   int nv1 = vert.Size();

   if (!search_set) { search_set = &leaf_elements; }

   // test *all* potential neighbors from the search set
   for (int i = 0; i < search_set->Size(); i++)
   {
      int testme = (*search_set)[i];
      if (testme != elem)
      {
         Element &el = elements[testme];
         int *v2 = element_vertex.GetRow(el.index);
         int nv2 = element_vertex.RowSize(el.index);

         bool hit = sorted_lists_intersect(v1, v2, nv1, nv2);

         if (!hit)
         {
            int nv = GI[el.Geom()].nv;
            for (int j = 0; j < nv; j++)
            {
               hit = sorted_lists_intersect(&el.node[j], v1, 1, nv1);
               if (hit) { break; }
            }
         }

         if (hit) { neighbors.Append(testme); }
      }
   }
}

void NCMesh::NeighborExpand(const Array<int> &elems,
                            Array<int> &expanded,
                            const Array<int> *search_set)
{
   UpdateElementToVertexTable();

   Array<char> vmark(nodes.NumIds());
   vmark = 0;

   for (int i = 0; i < elems.Size(); i++)
   {
      Element &el = elements[elems[i]];

      int *v = element_vertex.GetRow(el.index);
      int nv = element_vertex.RowSize(el.index);
      for (int j = 0; j < nv; j++)
      {
         vmark[v[j]] = 1;
      }

      nv = GI[el.Geom()].nv;
      for (int j = 0; j < nv; j++)
      {
         vmark[el.node[j]] = 1;
      }
   }

   if (!search_set)
   {
      search_set = &leaf_elements;
   }

   expanded.SetSize(0);
   for (int i = 0; i < search_set->Size(); i++)
   {
      int testme = (*search_set)[i];
      Element &el = elements[testme];
      bool hit = false;

      int *v = element_vertex.GetRow(el.index);
      int nv = element_vertex.RowSize(el.index);
      for (int j = 0; j < nv; j++)
      {
         if (vmark[v[j]]) { hit = true; break; }
      }

      if (!hit)
      {
         nv = GI[el.Geom()].nv;
         for (int j = 0; j < nv; j++)
         {
            if (vmark[el.node[j]]) { hit = true; break; }
         }
      }

      if (hit) { expanded.Append(testme); }
   }
}

int NCMesh::GetVertexRootCoord(int elem, RefCoord coord[3]) const
{
   while (1)
   {
      const Element &el = elements[elem];
      if (el.parent < 0) { return elem; }

      const Element &pa = elements[el.parent];
      MFEM_ASSERT(pa.ref_type, "internal error");

      int ch = 0;
      while (ch < MaxElemChildren && pa.child[ch] != elem) { ch++; }
      MFEM_ASSERT(ch < MaxElemChildren, "internal error");

      MFEM_ASSERT(geom_parent[el.Geom()], "unsupported geometry");
      const RefTrf &tr = geom_parent[el.Geom()][(int) pa.ref_type][ch];
      tr.Apply(coord, coord);

      elem = el.parent;
   }
}

static bool RefPointInside(Geometry::Type geom, const RefCoord pt[3])
{
   switch (geom)
   {
      case Geometry::SQUARE:
         return (pt[0] >= 0) && (pt[0] <= T_ONE) &&
                (pt[1] >= 0) && (pt[1] <= T_ONE);

      case Geometry::CUBE:
         return (pt[0] >= 0) && (pt[0] <= T_ONE) &&
                (pt[1] >= 0) && (pt[1] <= T_ONE) &&
                (pt[2] >= 0) && (pt[2] <= T_ONE);

      case Geometry::TRIANGLE:
         return (pt[0] >= 0) && (pt[1] >= 0) && (pt[0] + pt[1] <= T_ONE);

      case Geometry::PRISM:
         return (pt[0] >= 0) && (pt[1] >= 0) && (pt[0] + pt[1] <= T_ONE) &&
                (pt[2] >= 0) && (pt[2] <= T_ONE);

      case Geometry::PYRAMID:
         return (pt[0] >= 0) && (pt[1] >= 0) && (pt[2] >= 0.0) &&
                (pt[0] + pt[2] <= T_ONE) && (pt[1] + pt[2] <= T_ONE) &&
                (pt[2] <= T_ONE);

      default:
         MFEM_ABORT("unsupported geometry");
         return false;
   }
}

void NCMesh::CollectIncidentElements(int elem, const RefCoord coord[3],
                                     Array<int> &list) const
{
   const Element &el = elements[elem];
   if (!el.ref_type)
   {
      list.Append(elem);
      return;
   }

   RefCoord tcoord[3];
   for (int ch = 0; ch < MaxElemChildren && el.child[ch] >= 0; ch++)
   {
      const RefTrf &tr = geom_child[el.Geom()][(int) el.ref_type][ch];
      tr.Apply(coord, tcoord);

      if (RefPointInside(el.Geom(), tcoord))
      {
         CollectIncidentElements(el.child[ch], tcoord, list);
      }
   }
}

void NCMesh::FindVertexCousins(int elem, int local, Array<int> &cousins) const
{
   const Element &el = elements[elem];

   RefCoord coord[3];
   MFEM_ASSERT(geom_corners[el.Geom()], "unsupported geometry");
   std::memcpy(coord, geom_corners[el.Geom()][local], sizeof(coord));

   int root = GetVertexRootCoord(elem, coord);

   cousins.SetSize(0);
   CollectIncidentElements(root, coord, cousins);
}


//// Coarse/fine transformations ///////////////////////////////////////////////

bool NCMesh::PointMatrix::operator==(const PointMatrix &pm) const
{
   MFEM_ASSERT(np == pm.np, "");
   for (int i = 0; i < np; i++)
   {
      MFEM_ASSERT(points[i].dim == pm.points[i].dim, "");
      for (int j = 0; j < points[i].dim; j++)
      {
         if (points[i].coord[j] != pm.points[i].coord[j]) { return false; }
      }
   }
   return true;
}

void NCMesh::PointMatrix::GetMatrix(DenseMatrix& point_matrix) const
{
   point_matrix.SetSize(points[0].dim, np);
   for (int i = 0; i < np; i++)
   {
      for (int j = 0; j < points[0].dim; j++)
      {
         point_matrix(j, i) = points[i].coord[j];
      }
   }
}

NCMesh::PointMatrix NCMesh::pm_seg_identity(
   Point(0), Point(1)
);
NCMesh::PointMatrix NCMesh::pm_tri_identity(
   Point(0, 0), Point(1, 0), Point(0, 1)
);
NCMesh::PointMatrix NCMesh::pm_quad_identity(
   Point(0, 0), Point(1, 0), Point(1, 1), Point(0, 1)
);
NCMesh::PointMatrix NCMesh::pm_tet_identity(
   Point(0, 0, 0), Point(1, 0, 0), Point(0, 1, 0), Point(0, 0, 1)
);
NCMesh::PointMatrix NCMesh::pm_prism_identity(
   Point(0, 0, 0), Point(1, 0, 0), Point(0, 1, 0),
   Point(0, 0, 1), Point(1, 0, 1), Point(0, 1, 1)
);
NCMesh::PointMatrix NCMesh::pm_pyramid_identity(
   Point(0, 0, 0), Point(1, 0, 0), Point(1, 1, 0),
   Point(0, 1, 0), Point(0, 0, 1)
);
NCMesh::PointMatrix NCMesh::pm_hex_identity(
   Point(0, 0, 0), Point(1, 0, 0), Point(1, 1, 0), Point(0, 1, 0),
   Point(0, 0, 1), Point(1, 0, 1), Point(1, 1, 1), Point(0, 1, 1)
);

const NCMesh::PointMatrix& NCMesh::GetGeomIdentity(Geometry::Type geom)
{
   switch (geom)
   {
      case Geometry::SEGMENT:     return pm_seg_identity;
      case Geometry::TRIANGLE:    return pm_tri_identity;
      case Geometry::SQUARE:      return pm_quad_identity;
      case Geometry::TETRAHEDRON: return pm_tet_identity;
      case Geometry::PRISM:       return pm_prism_identity;
      case Geometry::PYRAMID:     return pm_pyramid_identity;
      case Geometry::CUBE:        return pm_hex_identity;
      default:
         MFEM_ABORT("unsupported geometry " << geom);
         return pm_tri_identity;
   }
}

void NCMesh::GetPointMatrix(Geometry::Type geom, const char* ref_path,
                            DenseMatrix& matrix) const
{
   PointMatrix pm = GetGeomIdentity(geom);

   while (*ref_path)
   {
      int ref_type = *ref_path++;
      int child = *ref_path++;

      // TODO: do this with the new child transform tables

      if (geom == Geometry::CUBE)
      {
         if (ref_type == 1) // split along X axis
         {
            Point mid01(pm(0), pm(1)), mid23(pm(2), pm(3));
            Point mid67(pm(6), pm(7)), mid45(pm(4), pm(5));

            if (child == 0)
            {
               pm = PointMatrix(pm(0), mid01, mid23, pm(3),
                                pm(4), mid45, mid67, pm(7));
            }
            else if (child == 1)
            {
               pm = PointMatrix(mid01, pm(1), pm(2), mid23,
                                mid45, pm(5), pm(6), mid67);
            }
         }
         else if (ref_type == 2) // split along Y axis
         {
            Point mid12(pm(1), pm(2)), mid30(pm(3), pm(0));
            Point mid56(pm(5), pm(6)), mid74(pm(7), pm(4));

            if (child == 0)
            {
               pm = PointMatrix(pm(0), pm(1), mid12, mid30,
                                pm(4), pm(5), mid56, mid74);
            }
            else if (child == 1)
            {
               pm = PointMatrix(mid30, mid12, pm(2), pm(3),
                                mid74, mid56, pm(6), pm(7));
            }
         }
         else if (ref_type == 4) // split along Z axis
         {
            Point mid04(pm(0), pm(4)), mid15(pm(1), pm(5));
            Point mid26(pm(2), pm(6)), mid37(pm(3), pm(7));

            if (child == 0)
            {
               pm = PointMatrix(pm(0), pm(1), pm(2), pm(3),
                                mid04, mid15, mid26, mid37);
            }
            else if (child == 1)
            {
               pm = PointMatrix(mid04, mid15, mid26, mid37,
                                pm(4), pm(5), pm(6), pm(7));
            }
         }
         else if (ref_type == 3) // XY split
         {
            Point mid01(pm(0), pm(1)), mid12(pm(1), pm(2));
            Point mid23(pm(2), pm(3)), mid30(pm(3), pm(0));
            Point mid45(pm(4), pm(5)), mid56(pm(5), pm(6));
            Point mid67(pm(6), pm(7)), mid74(pm(7), pm(4));

            Point midf0(mid23, mid12, mid01, mid30);
            Point midf5(mid45, mid56, mid67, mid74);

            if (child == 0)
            {
               pm = PointMatrix(pm(0), mid01, midf0, mid30,
                                pm(4), mid45, midf5, mid74);
            }
            else if (child == 1)
            {
               pm = PointMatrix(mid01, pm(1), mid12, midf0,
                                mid45, pm(5), mid56, midf5);
            }
            else if (child == 2)
            {
               pm = PointMatrix(midf0, mid12, pm(2), mid23,
                                midf5, mid56, pm(6), mid67);
            }
            else if (child == 3)
            {
               pm = PointMatrix(mid30, midf0, mid23, pm(3),
                                mid74, midf5, mid67, pm(7));
            }
         }
         else if (ref_type == 5) // XZ split
         {
            Point mid01(pm(0), pm(1)), mid23(pm(2), pm(3));
            Point mid45(pm(4), pm(5)), mid67(pm(6), pm(7));
            Point mid04(pm(0), pm(4)), mid15(pm(1), pm(5));
            Point mid26(pm(2), pm(6)), mid37(pm(3), pm(7));

            Point midf1(mid01, mid15, mid45, mid04);
            Point midf3(mid23, mid37, mid67, mid26);

            if (child == 0)
            {
               pm = PointMatrix(pm(0), mid01, mid23, pm(3),
                                mid04, midf1, midf3, mid37);
            }
            else if (child == 1)
            {
               pm = PointMatrix(mid01, pm(1), pm(2), mid23,
                                midf1, mid15, mid26, midf3);
            }
            else if (child == 2)
            {
               pm = PointMatrix(midf1, mid15, mid26, midf3,
                                mid45, pm(5), pm(6), mid67);
            }
            else if (child == 3)
            {
               pm = PointMatrix(mid04, midf1, midf3, mid37,
                                pm(4), mid45, mid67, pm(7));
            }
         }
         else if (ref_type == 6) // YZ split
         {
            Point mid12(pm(1), pm(2)), mid30(pm(3), pm(0));
            Point mid56(pm(5), pm(6)), mid74(pm(7), pm(4));
            Point mid04(pm(0), pm(4)), mid15(pm(1), pm(5));
            Point mid26(pm(2), pm(6)), mid37(pm(3), pm(7));

            Point midf2(mid12, mid26, mid56, mid15);
            Point midf4(mid30, mid04, mid74, mid37);

            if (child == 0)
            {
               pm = PointMatrix(pm(0), pm(1), mid12, mid30,
                                mid04, mid15, midf2, midf4);
            }
            else if (child == 1)
            {
               pm = PointMatrix(mid30, mid12, pm(2), pm(3),
                                midf4, midf2, mid26, mid37);
            }
            else if (child == 2)
            {
               pm = PointMatrix(mid04, mid15, midf2, midf4,
                                pm(4), pm(5), mid56, mid74);
            }
            else if (child == 3)
            {
               pm = PointMatrix(midf4, midf2, mid26, mid37,
                                mid74, mid56, pm(6), pm(7));
            }
         }
         else if (ref_type == 7) // full isotropic refinement
         {
            Point mid01(pm(0), pm(1)), mid12(pm(1), pm(2));
            Point mid23(pm(2), pm(3)), mid30(pm(3), pm(0));
            Point mid45(pm(4), pm(5)), mid56(pm(5), pm(6));
            Point mid67(pm(6), pm(7)), mid74(pm(7), pm(4));
            Point mid04(pm(0), pm(4)), mid15(pm(1), pm(5));
            Point mid26(pm(2), pm(6)), mid37(pm(3), pm(7));

            Point midf0(mid23, mid12, mid01, mid30);
            Point midf1(mid01, mid15, mid45, mid04);
            Point midf2(mid12, mid26, mid56, mid15);
            Point midf3(mid23, mid37, mid67, mid26);
            Point midf4(mid30, mid04, mid74, mid37);
            Point midf5(mid45, mid56, mid67, mid74);

            Point midel(midf1, midf3);

            if (child == 0)
            {
               pm = PointMatrix(pm(0), mid01, midf0, mid30,
                                mid04, midf1, midel, midf4);
            }
            else if (child == 1)
            {
               pm = PointMatrix(mid01, pm(1), mid12, midf0,
                                midf1, mid15, midf2, midel);
            }
            else if (child == 2)
            {
               pm = PointMatrix(midf0, mid12, pm(2), mid23,
                                midel, midf2, mid26, midf3);
            }
            else if (child == 3)
            {
               pm = PointMatrix(mid30, midf0, mid23, pm(3),
                                midf4, midel, midf3, mid37);
            }
            else if (child == 4)
            {
               pm = PointMatrix(mid04, midf1, midel, midf4,
                                pm(4), mid45, midf5, mid74);
            }
            else if (child == 5)
            {
               pm = PointMatrix(midf1, mid15, midf2, midel,
                                mid45, pm(5), mid56, midf5);
            }
            else if (child == 6)
            {
               pm = PointMatrix(midel, midf2, mid26, midf3,
                                midf5, mid56, pm(6), mid67);
            }
            else if (child == 7)
            {
               pm = PointMatrix(midf4, midel, midf3, mid37,
                                mid74, midf5, mid67, pm(7));
            }
         }
      }
      else if (geom == Geometry::PRISM)
      {
         if (ref_type < 4) // XY split
         {
            Point mid01(pm(0), pm(1)), mid12(pm(1), pm(2));
            Point mid20(pm(2), pm(0)), mid34(pm(3), pm(4));
            Point mid45(pm(4), pm(5)), mid53(pm(5), pm(3));

            if (child == 0)
            {
               pm = PointMatrix(pm(0), mid01, mid20, pm(3), mid34, mid53);
            }
            else if (child == 1)
            {
               pm = PointMatrix(mid01, pm(1), mid12, mid34, pm(4), mid45);
            }
            else if (child == 2)
            {
               pm = PointMatrix(mid20, mid12, pm(2), mid53, mid45, pm(5));
            }
            else if (child == 3)
            {
               pm = PointMatrix(mid12, mid20, mid01, mid45, mid53, mid34);
            }
         }
         else if (ref_type == 4) // Z split
         {
            Point mid03(pm(0), pm(3)), mid14(pm(1), pm(4)), mid25(pm(2), pm(5));

            if (child == 0)
            {
               pm = PointMatrix(pm(0), pm(1), pm(2), mid03, mid14, mid25);
            }
            else if (child == 1)
            {
               pm = PointMatrix(mid03, mid14, mid25, pm(3), pm(4), pm(5));
            }
         }
         else // ref_type > 4, iso split
         {
            Point mid01(pm(0), pm(1)), mid12(pm(1), pm(2)), mid20(pm(2), pm(0));
            Point mid34(pm(3), pm(4)), mid45(pm(4), pm(5)), mid53(pm(5), pm(3));
            Point mid03(pm(0), pm(3)), mid14(pm(1), pm(4)), mid25(pm(2), pm(5));

            Point midf2(mid01, mid14, mid34, mid03);
            Point midf3(mid12, mid25, mid45, mid14);
            Point midf4(mid20, mid03, mid53, mid25);

            if (child == 0)
            {
               pm = PointMatrix(pm(0), mid01, mid20, mid03, midf2, midf4);
            }
            else if (child == 1)
            {
               pm = PointMatrix(mid01, pm(1), mid12, midf2, mid14, midf3);
            }
            else if (child == 2)
            {
               pm = PointMatrix(mid20, mid12, pm(2), midf4, midf3, mid25);
            }
            else if (child == 3)
            {
               pm = PointMatrix(mid12, mid20, mid01, midf3, midf4, midf2);
            }
            else if (child == 4)
            {
               pm = PointMatrix(mid03, midf2, midf4, pm(3), mid34, mid53);
            }
            else if (child == 5)
            {
               pm = PointMatrix(midf2, mid14, midf3, mid34, pm(4), mid45);
            }
            else if (child == 6)
            {
               pm = PointMatrix(midf4, midf3, mid25, mid53, mid45, pm(5));
            }
            else if (child == 7)
            {
               pm = PointMatrix(midf3, midf4, midf2, mid45, mid53, mid34);
            }
         }
      }
      else if (geom == Geometry::PYRAMID)
      {
         Point mid01(pm(0), pm(1)), mid23(pm(2), pm(3));
         Point mid03(pm(0), pm(3)), mid12(pm(1), pm(2));
         Point mid04(pm(0), pm(4)), mid14(pm(1), pm(4));
         Point mid24(pm(2), pm(4)), mid34(pm(3), pm(4));
         Point midf0(mid23, mid12, mid01, mid03);

         if (child == 0)        // Pyramid
         {
            pm = PointMatrix(pm(0), mid01, midf0, mid03, mid04);
         }
         else if (child == 1)   // Pyramid
         {
            pm = PointMatrix(mid01, pm(1), mid12, midf0, mid14);
         }
         else if (child == 2)   // Pyramid
         {
            pm = PointMatrix(midf0, mid12, pm(2), mid23, mid24);
         }
         else if (child == 3)   // Pyramid
         {
            pm = PointMatrix(mid03, midf0, mid23, pm(3), mid34);
         }
         else if (child == 4)   // Pyramid
         {
            pm = PointMatrix(mid24, mid14, mid04, mid34, midf0);
         }
         else if (child == 5)   // Pyramid
         {
            pm = PointMatrix(mid04, mid14, mid24, mid34, pm(4));
         }
         else if (child == 6)   // Tet
         {
            pm = PointMatrix(mid01, midf0, mid04, mid14);
         }
         else if (child == 7)   // Tet
         {
            pm = PointMatrix(midf0, mid14, mid12, mid24);
         }
         else if (child == 8)   // Tet
         {
            pm = PointMatrix(midf0, mid23, mid34, mid24);
         }
         else if (child == 9)   // Tet
         {
            pm = PointMatrix(mid03, mid04, midf0, mid34);
         }
      }
      else if (geom == Geometry::TETRAHEDRON)
      {
         Point mid01(pm(0), pm(1)), mid12(pm(1), pm(2)), mid02(pm(2), pm(0));
         Point mid03(pm(0), pm(3)), mid13(pm(1), pm(3)), mid23(pm(2), pm(3));

         if (child == 0)
         {
            pm = PointMatrix(pm(0), mid01, mid02, mid03);
         }
         else if (child == 1)
         {
            pm = PointMatrix(mid01, pm(1), mid12, mid13);
         }
         else if (child == 2)
         {
            pm = PointMatrix(mid02, mid12, pm(2), mid23);
         }
         else if (child == 3)
         {
            pm = PointMatrix(mid03, mid13, mid23, pm(3));
         }
         else if (child == 4)
         {
            pm = PointMatrix(mid01, mid23, mid02, mid03);
         }
         else if (child == 5)
         {
            pm = PointMatrix(mid01, mid23, mid03, mid13);
         }
         else if (child == 6)
         {
            pm = PointMatrix(mid01, mid23, mid13, mid12);
         }
         else if (child == 7)
         {
            pm = PointMatrix(mid01, mid23, mid12, mid02);
         }
      }
      else if (geom == Geometry::SQUARE)
      {
         if (ref_type == 1) // X split
         {
            Point mid01(pm(0), pm(1)), mid23(pm(2), pm(3));

            if (child == 0)
            {
               pm = PointMatrix(pm(0), mid01, mid23, pm(3));
            }
            else if (child == 1)
            {
               pm = PointMatrix(mid01, pm(1), pm(2), mid23);
            }
         }
         else if (ref_type == 2) // Y split
         {
            Point mid12(pm(1), pm(2)), mid30(pm(3), pm(0));

            if (child == 0)
            {
               pm = PointMatrix(pm(0), pm(1), mid12, mid30);
            }
            else if (child == 1)
            {
               pm = PointMatrix(mid30, mid12, pm(2), pm(3));
            }
         }
         else if (ref_type == 3) // iso split
         {
            Point mid01(pm(0), pm(1)), mid12(pm(1), pm(2));
            Point mid23(pm(2), pm(3)), mid30(pm(3), pm(0));
            Point midel(mid01, mid23);

            if (child == 0)
            {
               pm = PointMatrix(pm(0), mid01, midel, mid30);
            }
            else if (child == 1)
            {
               pm = PointMatrix(mid01, pm(1), mid12, midel);
            }
            else if (child == 2)
            {
               pm = PointMatrix(midel, mid12, pm(2), mid23);
            }
            else if (child == 3)
            {
               pm = PointMatrix(mid30, midel, mid23, pm(3));
            }
         }
      }
      else if (geom == Geometry::TRIANGLE)
      {
         Point mid01(pm(0), pm(1)), mid12(pm(1), pm(2)), mid20(pm(2), pm(0));

         if (child == 0)
         {
            pm = PointMatrix(pm(0), mid01, mid20);
         }
         else if (child == 1)
         {
            pm = PointMatrix(mid01, pm(1), mid12);
         }
         else if (child == 2)
         {
            pm = PointMatrix(mid20, mid12, pm(2));
         }
         else if (child == 3)
         {
            pm = PointMatrix(mid12, mid20, mid01);
         }
      }
      else if (geom == Geometry::SEGMENT)
      {
         Point mid01(pm(0), pm(1));

         if (child == 0)
         {
            pm = PointMatrix(pm(0), mid01);
         }
         else if (child == 1)
         {
            pm = PointMatrix(mid01, pm(1));
         }
      }
   }

   // write the points to the matrix
   for (int i = 0; i < pm.np; i++)
   {
      for (int j = 0; j < pm(i).dim; j++)
      {
         matrix(j, i) = pm(i).coord[j];
      }
   }
}

void NCMesh::MarkCoarseLevel()
{
   coarse_elements.SetSize(leaf_elements.Size());
   coarse_elements.SetSize(0);

   for (int i = 0; i < leaf_elements.Size(); i++)
   {
      int elem = leaf_elements[i];
      if (!IsGhost(elements[elem])) { coarse_elements.Append(elem); }
   }

   transforms.embeddings.DeleteAll();
}

void NCMesh::TraverseRefinements(int elem, int coarse_index,
                                 std::string &ref_path, RefPathMap &map) const
{
   const Element &el = elements[elem];
   if (!el.ref_type)
   {
      int &matrix = map[ref_path];
      if (!matrix) { matrix = map.size(); }

      Embedding &emb = transforms.embeddings[el.index];
      emb.parent = coarse_index;
      emb.matrix = matrix - 1;
      emb.geom = el.Geom();
      emb.ghost = IsGhost(el);
   }
   else
   {
      MFEM_ASSERT(el.tet_type == 0, "not implemented");

      ref_path.push_back(el.ref_type);
      ref_path.push_back(0);

      for (int i = 0; i < MaxElemChildren; i++)
      {
         if (el.child[i] >= 0)
         {
            ref_path[ref_path.length()-1] = i;
            TraverseRefinements(el.child[i], coarse_index, ref_path, map);
         }
      }
      ref_path.resize(ref_path.length()-2);
   }
}

const CoarseFineTransformations& NCMesh::GetRefinementTransforms() const
{
   MFEM_VERIFY(coarse_elements.Size() || !leaf_elements.Size(),
               "GetRefinementTransforms() must be preceded by MarkCoarseLevel()"
               " and Refine().");

   if (!transforms.embeddings.Size())
   {
      transforms.Clear();
      transforms.embeddings.SetSize(NElements);

      std::string ref_path;
      ref_path.reserve(100);

      RefPathMap path_map[Geometry::NumGeom];
      for (int g = 0; g < Geometry::NumGeom; g++)
      {
         path_map[g][ref_path] = 1; // empty path == identity
      }

      int used_geoms = 0;
      for (int i = 0; i < coarse_elements.Size(); i++)
      {
         int geom = elements[coarse_elements[i]].geom;
         TraverseRefinements(coarse_elements[i], i, ref_path, path_map[geom]);
         used_geoms |= (1 << geom);
      }

      for (int g = 0; g < Geometry::NumGeom; g++)
      {
         if (used_geoms & (1 << g))
         {
            Geometry::Type geom = Geometry::Type(g);
            const PointMatrix &identity = GetGeomIdentity(geom);

            transforms.point_matrices[g]
            .SetSize(Dim, identity.np, path_map[g].size());

            // calculate the point matrices
            RefPathMap::iterator it;
            for (it = path_map[g].begin(); it != path_map[g].end(); ++it)
            {
               GetPointMatrix(geom, it->first.c_str(),
                              transforms.point_matrices[g](it->second-1));
            }
         }
      }
   }
   return transforms;
}

const CoarseFineTransformations& NCMesh::GetDerefinementTransforms() const
{
   MFEM_VERIFY(transforms.embeddings.Size() || !leaf_elements.Size(),
               "GetDerefinementTransforms() must be preceded by Derefine().");

   if (!transforms.IsInitialized())
   {
      std::map<int, int> mat_no[Geometry::NumGeom];
      for (int g = 0; g < Geometry::NumGeom; g++)
      {
         mat_no[g][0] = 1; // 0 == identity
      }

      // assign numbers to the different matrices used
      for (int i = 0; i < transforms.embeddings.Size(); i++)
      {
         Embedding &emb = transforms.embeddings[i];
         int code = emb.matrix; // see SetDerefMatrixCodes()
         if (code)
         {
            int &matrix = mat_no[emb.geom][code];
            if (!matrix) { matrix = mat_no[emb.geom].size(); }

            emb.matrix = matrix - 1;
         }
      }

      for (int g = 0; g < Geometry::NumGeom; g++)
      {
         if (Geoms & (1 << g))
         {
            Geometry::Type geom = Geometry::Type(g);
            const PointMatrix &identity = GetGeomIdentity(geom);

            transforms.point_matrices[geom]
            .SetSize(Dim, identity.np, mat_no[geom].size());

            // calculate point matrices
            for (auto it = mat_no[geom].begin(); it != mat_no[geom].end(); ++it)
            {
               char path[3] = { 0, 0, 0 };

               int code = it->first;
               if (code)
               {
                  path[0] = code >> 4;  // ref_type (see SetDerefMatrixCodes())
                  path[1] = code & 0xf; // child
               }

               GetPointMatrix(geom, path,
                              transforms.point_matrices[geom](it->second-1));
            }
         }
      }
   }
   return transforms;
}

void CoarseFineTransformations::MakeCoarseToFineTable(Table &coarse_to_fine,
                                                      bool want_ghosts) const
{
   Array<Connection> conn;
   conn.Reserve(embeddings.Size());

   int max_parent = -1;
   for (int i = 0; i < embeddings.Size(); i++)
   {
      const Embedding &emb = embeddings[i];
      if ((emb.parent >= 0) &&
          (!emb.ghost || want_ghosts))
      {
         conn.Append(Connection(emb.parent, i));
         max_parent = std::max(emb.parent, max_parent);
      }
   }

   conn.Sort(); // NOTE: unique is not necessary
   coarse_to_fine.MakeFromList(max_parent+1, conn);
}

void NCMesh::ClearTransforms()
{
   coarse_elements.DeleteAll();
   transforms.Clear();
}

void CoarseFineTransformations::Clear()
{
   for (int i = 0; i < Geometry::NumGeom; i++)
   {
      point_matrices[i].SetSize(0, 0, 0);
   }
   embeddings.DeleteAll();
}

bool CoarseFineTransformations::IsInitialized() const
{
   // return true if point matrices are present for any geometry
   for (int i = 0; i < Geometry::NumGeom; i++)
   {
      if (point_matrices[i].SizeK()) { return true; }
   }
   return false;
}

void Swap(CoarseFineTransformations &a, CoarseFineTransformations &b)
{
   for (int g = 0; g < Geometry::NumGeom; ++g)
   {
      a.point_matrices[g].Swap(b.point_matrices[g]);
   }
   Swap(a.embeddings, b.embeddings);
}


//// SFC Ordering //////////////////////////////////////////////////////////////

static int sgn(int x)
{
   return (x < 0) ? -1 : (x > 0) ? 1 : 0;
}

static void HilbertSfc2D(int x, int y, int ax, int ay, int bx, int by,
                         Array<int> &coords)
{
   int w = std::abs(ax + ay);
   int h = std::abs(bx + by);

   int dax = sgn(ax), day = sgn(ay); // unit major direction ("right")
   int dbx = sgn(bx), dby = sgn(by); // unit orthogonal direction ("up")

   if (h == 1) // trivial row fill
   {
      for (int i = 0; i < w; i++, x += dax, y += day)
      {
         coords.Append(x);
         coords.Append(y);
      }
      return;
   }
   if (w == 1) // trivial column fill
   {
      for (int i = 0; i < h; i++, x += dbx, y += dby)
      {
         coords.Append(x);
         coords.Append(y);
      }
      return;
   }

   int ax2 = ax/2, ay2 = ay/2;
   int bx2 = bx/2, by2 = by/2;

   int w2 = std::abs(ax2 + ay2);
   int h2 = std::abs(bx2 + by2);

   if (2*w > 3*h) // long case: split in two parts only
   {
      if ((w2 & 0x1) && (w > 2))
      {
         ax2 += dax, ay2 += day; // prefer even steps
      }

      HilbertSfc2D(x, y, ax2, ay2, bx, by, coords);
      HilbertSfc2D(x+ax2, y+ay2, ax-ax2, ay-ay2, bx, by, coords);
   }
   else // standard case: one step up, one long horizontal step, one step down
   {
      if ((h2 & 0x1) && (h > 2))
      {
         bx2 += dbx, by2 += dby; // prefer even steps
      }

      HilbertSfc2D(x, y, bx2, by2, ax2, ay2, coords);
      HilbertSfc2D(x+bx2, y+by2, ax, ay, bx-bx2, by-by2, coords);
      HilbertSfc2D(x+(ax-dax)+(bx2-dbx), y+(ay-day)+(by2-dby),
                   -bx2, -by2, -(ax-ax2), -(ay-ay2), coords);
   }
}

static void HilbertSfc3D(int x, int y, int z,
                         int ax, int ay, int az,
                         int bx, int by, int bz,
                         int cx, int cy, int cz,
                         Array<int> &coords)
{
   int w = std::abs(ax + ay + az);
   int h = std::abs(bx + by + bz);
   int d = std::abs(cx + cy + cz);

   int dax = sgn(ax), day = sgn(ay), daz = sgn(az); // unit major dir ("right")
   int dbx = sgn(bx), dby = sgn(by), dbz = sgn(bz); // unit ortho dir ("forward")
   int dcx = sgn(cx), dcy = sgn(cy), dcz = sgn(cz); // unit ortho dir ("up")

   // trivial row/column fills
   if (h == 1 && d == 1)
   {
      for (int i = 0; i < w; i++, x += dax, y += day, z += daz)
      {
         coords.Append(x);
         coords.Append(y);
         coords.Append(z);
      }
      return;
   }
   if (w == 1 && d == 1)
   {
      for (int i = 0; i < h; i++, x += dbx, y += dby, z += dbz)
      {
         coords.Append(x);
         coords.Append(y);
         coords.Append(z);
      }
      return;
   }
   if (w == 1 && h == 1)
   {
      for (int i = 0; i < d; i++, x += dcx, y += dcy, z += dcz)
      {
         coords.Append(x);
         coords.Append(y);
         coords.Append(z);
      }
      return;
   }

   int ax2 = ax/2, ay2 = ay/2, az2 = az/2;
   int bx2 = bx/2, by2 = by/2, bz2 = bz/2;
   int cx2 = cx/2, cy2 = cy/2, cz2 = cz/2;

   int w2 = std::abs(ax2 + ay2 + az2);
   int h2 = std::abs(bx2 + by2 + bz2);
   int d2 = std::abs(cx2 + cy2 + cz2);

   // prefer even steps
   if ((w2 & 0x1) && (w > 2))
   {
      ax2 += dax, ay2 += day, az2 += daz;
   }
   if ((h2 & 0x1) && (h > 2))
   {
      bx2 += dbx, by2 += dby, bz2 += dbz;
   }
   if ((d2 & 0x1) && (d > 2))
   {
      cx2 += dcx, cy2 += dcy, cz2 += dcz;
   }

   // wide case, split in w only
   if ((2*w > 3*h) && (2*w > 3*d))
   {
      HilbertSfc3D(x, y, z,
                   ax2, ay2, az2,
                   bx, by, bz,
                   cx, cy, cz, coords);

      HilbertSfc3D(x+ax2, y+ay2, z+az2,
                   ax-ax2, ay-ay2, az-az2,
                   bx, by, bz,
                   cx, cy, cz, coords);
   }
   // do not split in d
   else if (3*h > 4*d)
   {
      HilbertSfc3D(x, y, z,
                   bx2, by2, bz2,
                   cx, cy, cz,
                   ax2, ay2, az2, coords);

      HilbertSfc3D(x+bx2, y+by2, z+bz2,
                   ax, ay, az,
                   bx-bx2, by-by2, bz-bz2,
                   cx, cy, cz, coords);

      HilbertSfc3D(x+(ax-dax)+(bx2-dbx),
                   y+(ay-day)+(by2-dby),
                   z+(az-daz)+(bz2-dbz),
                   -bx2, -by2, -bz2,
                   cx, cy, cz,
                   -(ax-ax2), -(ay-ay2), -(az-az2), coords);
   }
   // do not split in h
   else if (3*d > 4*h)
   {
      HilbertSfc3D(x, y, z,
                   cx2, cy2, cz2,
                   ax2, ay2, az2,
                   bx, by, bz, coords);

      HilbertSfc3D(x+cx2, y+cy2, z+cz2,
                   ax, ay, az,
                   bx, by, bz,
                   cx-cx2, cy-cy2, cz-cz2, coords);

      HilbertSfc3D(x+(ax-dax)+(cx2-dcx),
                   y+(ay-day)+(cy2-dcy),
                   z+(az-daz)+(cz2-dcz),
                   -cx2, -cy2, -cz2,
                   -(ax-ax2), -(ay-ay2), -(az-az2),
                   bx, by, bz, coords);
   }
   // regular case, split in all w/h/d
   else
   {
      HilbertSfc3D(x, y, z,
                   bx2, by2, bz2,
                   cx2, cy2, cz2,
                   ax2, ay2, az2, coords);

      HilbertSfc3D(x+bx2, y+by2, z+bz2,
                   cx, cy, cz,
                   ax2, ay2, az2,
                   bx-bx2, by-by2, bz-bz2, coords);

      HilbertSfc3D(x+(bx2-dbx)+(cx-dcx),
                   y+(by2-dby)+(cy-dcy),
                   z+(bz2-dbz)+(cz-dcz),
                   ax, ay, az,
                   -bx2, -by2, -bz2,
                   -(cx-cx2), -(cy-cy2), -(cz-cz2), coords);

      HilbertSfc3D(x+(ax-dax)+bx2+(cx-dcx),
                   y+(ay-day)+by2+(cy-dcy),
                   z+(az-daz)+bz2+(cz-dcz),
                   -cx, -cy, -cz,
                   -(ax-ax2), -(ay-ay2), -(az-az2),
                   bx-bx2, by-by2, bz-bz2, coords);

      HilbertSfc3D(x+(ax-dax)+(bx2-dbx),
                   y+(ay-day)+(by2-dby),
                   z+(az-daz)+(bz2-dbz),
                   -bx2, -by2, -bz2,
                   cx2, cy2, cz2,
                   -(ax-ax2), -(ay-ay2), -(az-az2), coords);
   }
}

void NCMesh::GridSfcOrdering2D(int width, int height, Array<int> &coords)
{
   coords.SetSize(0);
   coords.Reserve(2*width*height);

   if (width >= height)
   {
      HilbertSfc2D(0, 0, width, 0, 0, height, coords);
   }
   else
   {
      HilbertSfc2D(0, 0, 0, height, width, 0, coords);
   }
}

void NCMesh::GridSfcOrdering3D(int width, int height, int depth,
                               Array<int> &coords)
{
   coords.SetSize(0);
   coords.Reserve(3*width*height*depth);

   if (width >= height && width >= depth)
   {
      HilbertSfc3D(0, 0, 0,
                   width, 0, 0,
                   0, height, 0,
                   0, 0, depth, coords);
   }
   else if (height >= width && height >= depth)
   {
      HilbertSfc3D(0, 0, 0,
                   0, height, 0,
                   width, 0, 0,
                   0, 0, depth, coords);
   }
   else // depth >= width && depth >= height
   {
      HilbertSfc3D(0, 0, 0,
                   0, 0, depth,
                   width, 0, 0,
                   0, height, 0, coords);
   }
}


//// Utility ///////////////////////////////////////////////////////////////////

void NCMesh::GetEdgeVertices(const MeshId &edge_id, int vert_index[2],
                             bool oriented) const
{
   const Element &el = elements[edge_id.element];
   const GeomInfo& gi = GI[el.Geom()];
   const int* ev = gi.edges[(int) edge_id.local];

   int n0 = el.node[ev[0]], n1 = el.node[ev[1]];
   if (n0 > n1) { std::swap(n0, n1); }

   vert_index[0] = nodes[n0].vert_index;
   vert_index[1] = nodes[n1].vert_index;

   if (oriented && vert_index[0] > vert_index[1])
   {
      std::swap(vert_index[0], vert_index[1]);
   }
}

int NCMesh::GetEdgeNCOrientation(const NCMesh::MeshId &edge_id) const
{
   const Element &el = elements[edge_id.element];
   const GeomInfo& gi = GI[el.Geom()];
   const int* ev = gi.edges[(int) edge_id.local];

   int v0 = nodes[el.node[ev[0]]].vert_index;
   int v1 = nodes[el.node[ev[1]]].vert_index;

   return ((v0 < v1 && ev[0] > ev[1]) || (v0 > v1 && ev[0] < ev[1])) ? -1 : 1;
}

int NCMesh::GetFaceVerticesEdges(const MeshId &face_id,
                                 int vert_index[4], int edge_index[4],
                                 int edge_orientation[4]) const
{
   MFEM_ASSERT(Dim >= 3, "");

   const Element &el = elements[face_id.element];
   const GeomInfo& gi = GI[el.Geom()];

   const int *fv = gi.faces[(int) face_id.local];
   const int nfv = gi.nfv[(int) face_id.local];

   vert_index[3] = edge_index[3] = -1;
   edge_orientation[3] = 0;

   for (int i = 0; i < nfv; i++)
   {
      vert_index[i] = nodes[el.node[fv[i]]].vert_index;
   }

   for (int i = 0; i < nfv; i++)
   {
      int j = i+1;
      if (j >= nfv) { j = 0; }

      int n1 = el.node[fv[i]];
      int n2 = el.node[fv[j]];

      const Node* en = nodes.Find(n1, n2);
      MFEM_ASSERT(en != NULL, "edge not found.");

      edge_index[i] = en->edge_index;
      edge_orientation[i] = (vert_index[i] < vert_index[j]) ? 1 : -1;
   }

   return nfv;
}

int NCMesh::GetEdgeMaster(int node) const
{
   MFEM_ASSERT(node >= 0, "edge node not found.");
   const Node &nd = nodes[node];

   int p1 = nd.p1, p2 = nd.p2;
   MFEM_ASSERT(p1 != p2, "invalid edge node.");

   const Node &n1 = nodes[p1], &n2 = nodes[p2];

   int n1p1 = n1.p1, n1p2 = n1.p2;
   int n2p1 = n2.p1, n2p2 = n2.p2;

   if ((n2p1 != n2p2) && (p1 == n2p1 || p1 == n2p2))
   {
      // n1 is parent of n2: (n1)--(nd)--(n2)------(*)
      if (n2.HasEdge()) { return p2; }
      else { return GetEdgeMaster(p2); }
   }

   if ((n1p1 != n1p2) && (p2 == n1p1 || p2 == n1p2))
   {
      // n2 is parent of n1: (n2)--(nd)--(n1)------(*)
      if (n1.HasEdge()) { return p1; }
      else { return GetEdgeMaster(p1); }
   }

   return -1;
}

int NCMesh::GetEdgeMaster(int v1, int v2) const
{
   int node = nodes.FindId(vertex_nodeId[v1], vertex_nodeId[v2]);
   MFEM_ASSERT(node >= 0 && nodes[node].HasEdge(), "(v1, v2) is not an edge.");

   int master = GetEdgeMaster(node);
   return (master >= 0) ? nodes[master].edge_index : -1;
}

int NCMesh::GetElementDepth(int i) const
{
   int elem = leaf_elements[i];
   int depth = 0, parent;
   while ((parent = elements[elem].parent) != -1)
   {
      elem = parent;
      depth++;
   }
   return depth;
}

int NCMesh::GetElementSizeReduction(int i) const
{
   int elem = leaf_elements[i];
   int parent, reduction = 1;
   while ((parent = elements[elem].parent) != -1)
   {
      if (elements[parent].ref_type & 1) { reduction *= 2; }
      if (elements[parent].ref_type & 2) { reduction *= 2; }
      if (elements[parent].ref_type & 4) { reduction *= 2; }
      elem = parent;
   }
   return reduction;
}

void NCMesh::GetElementFacesAttributes(int leaf_elem,
                                       Array<int> &face_indices,
                                       Array<int> &face_attribs) const
{
   const Element &el = elements[leaf_elements[leaf_elem]];
   const GeomInfo& gi = GI[el.Geom()];

   face_indices.SetSize(gi.nf);
   face_attribs.SetSize(gi.nf);

   for (int i = 0; i < gi.nf; i++)
   {
      const int* fv = gi.faces[i];
      const Face *face = faces.Find(el.node[fv[0]], el.node[fv[1]],
                                    el.node[fv[2]], el.node[fv[3]]);
      MFEM_ASSERT(face, "face not found");
      face_indices[i] = face->index;
      face_attribs[i] = face->attribute;
   }
}

void NCMesh::FindFaceNodes(int face, int node[4]) const
{
   // Obtain face nodes from one of its elements (note that face->p1, p2, p3
   // cannot be used directly since they are not in order and p4 is missing).
   const Face &fa = faces[face];
   int elem = fa.elem[0];
   if (elem < 0) { elem = fa.elem[1]; }
   MFEM_ASSERT(elem >= 0, "Face has no elements?");

   const Element &el = elements[elem];
   int f = find_local_face(el.Geom(),
                           find_node(el, fa.p1),
                           find_node(el, fa.p2),
                           find_node(el, fa.p3));

   const int* fv = GI[el.Geom()].faces[f];
   for (int i = 0; i < 4; i++)
   {
      node[i] = el.node[fv[i]];
   }
}

void NCMesh::GetBoundaryClosure(const Array<int> &bdr_attr_is_ess,
                                Array<int> &bdr_vertices, Array<int> &bdr_edges,
                                Array<int> &bdr_faces)
{
   bdr_vertices.SetSize(0);
   bdr_edges.SetSize(0);
   bdr_faces.SetSize(0);

   if (Dim == 3)
   {
      GetFaceList(); // make sure 'boundary_faces' is up to date

      for (int f : boundary_faces)
      {
         if (bdr_attr_is_ess[faces[f].attribute - 1])
         {
            int node[4];
            FindFaceNodes(f, node);
            int nfv = (node[3] < 0) ? 3 : 4;

            for (int j = 0; j < nfv; j++)
            {
               bdr_vertices.Append(nodes[node[j]].vert_index);

               int enode = nodes.FindId(node[j], node[(j+1) % nfv]);
               MFEM_ASSERT(enode >= 0 && nodes[enode].HasEdge(), "Edge not found.");
               bdr_edges.Append(nodes[enode].edge_index);

               while ((enode = GetEdgeMaster(enode)) >= 0)
               {
                  // append master edges that may not be accessible from any
                  // boundary element, this happens in 3D in re-entrant corners
                  bdr_edges.Append(nodes[enode].edge_index);
               }
            }

            // If the face is a slave face, collect its non-ghost master face
            const Face &face = faces[f];

            const auto id_and_type = GetFaceList().GetMeshIdAndType(face.index);
            if (id_and_type.type == NCList::MeshIdType::SLAVE)
            {
               // A slave face must mark its masters
               const auto &slave_face_id = static_cast<const Slave&>(*id_and_type.id);
               bdr_faces.Append(slave_face_id.master);
            }
         }
      }
   }
   else if (Dim == 2)
   {
      GetEdgeList(); // make sure 'boundary_faces' is up to date

      for (int f : boundary_faces)
      {
         Face &face = faces[f];
         if (bdr_attr_is_ess[face.attribute - 1])
         {
            bdr_vertices.Append(nodes[face.p1].vert_index);
            bdr_vertices.Append(nodes[face.p3].vert_index);
         }

         const auto id_and_type = GetEdgeList().GetMeshIdAndType(face.index);
         if (id_and_type.type == NCList::MeshIdType::SLAVE)
         {
            // A slave face must mark its masters
            const auto &slave_edge_id = static_cast<const Slave&>(*id_and_type.id);
            bdr_edges.Append(slave_edge_id.master);
         }
      }
   }

   // Filter, sort and unique an array, so it contains only local unique values.
   auto FilterSortUnique = [](Array<int> &v, int N)
   {
      // Perform the O(N) filter before the O(NlogN) sort. begin -> it is only
      // entries < N.
      auto it = std::remove_if(v.begin(), v.end(), [N](int i) { return i >= N; });
      std::sort(v.begin(), it);
      v.SetSize(std::distance(v.begin(), std::unique(v.begin(), it)));
   };

   FilterSortUnique(bdr_vertices, NVertices);
   FilterSortUnique(bdr_edges, NEdges);
   FilterSortUnique(bdr_faces, NFaces);
}

int NCMesh::EdgeSplitLevel(int vn1, int vn2) const
{
   int mid = nodes.FindId(vn1, vn2);
   if (mid < 0 || !nodes[mid].HasVertex()) { return 0; }
   return 1 + std::max(EdgeSplitLevel(vn1, mid), EdgeSplitLevel(mid, vn2));
}

int NCMesh::TriFaceSplitLevel(int vn1, int vn2, int vn3) const
{
   int mid[3];
   if (TriFaceSplit(vn1, vn2, vn3, mid) &&
       faces.FindId(vn1, vn2, vn3) < 0)
   {
      return 1 + max(TriFaceSplitLevel(vn1, mid[0], mid[2]),
                     TriFaceSplitLevel(mid[0], vn2, mid[1]),
                     TriFaceSplitLevel(mid[2], mid[1], vn3),
                     TriFaceSplitLevel(mid[0], mid[1], mid[2]));
   }

   return 0; // not split
}

void NCMesh::QuadFaceSplitLevel(int vn1, int vn2, int vn3, int vn4,
                                int& h_level, int& v_level) const
{
   int hl1, hl2, vl1, vl2;
   int mid[5];

   switch (QuadFaceSplitType(vn1, vn2, vn3, vn4, mid))
   {
      case 0: // not split
         h_level = v_level = 0;
         break;

      case 1: // vertical
         QuadFaceSplitLevel(vn1, mid[0], mid[2], vn4, hl1, vl1);
         QuadFaceSplitLevel(mid[0], vn2, vn3, mid[2], hl2, vl2);
         h_level = std::max(hl1, hl2);
         v_level = std::max(vl1, vl2) + 1;
         break;

      default: // horizontal
         QuadFaceSplitLevel(vn1, vn2, mid[1], mid[3], hl1, vl1);
         QuadFaceSplitLevel(mid[3], mid[1], vn3, vn4, hl2, vl2);
         h_level = std::max(hl1, hl2) + 1;
         v_level = std::max(vl1, vl2);
   }
}

int NCMesh::QuadFaceSplitLevel(int vn1, int vn2, int vn3, int vn4) const
{
   int h_level, v_level;
   QuadFaceSplitLevel(vn1, vn2, vn3, vn4, h_level, v_level);
   return h_level + v_level;
}

void NCMesh::CountSplits(int elem, int splits[3]) const
{
   const Element &el = elements[elem];
   const int* node = el.node;
   GeomInfo& gi = GI[el.Geom()];

   int elevel[MaxElemEdges];
   for (int i = 0; i < gi.ne; i++)
   {
      const int* ev = gi.edges[i];
      elevel[i] = EdgeSplitLevel(node[ev[0]], node[ev[1]]);
   }

   int flevel[MaxElemFaces][2];
   if (Dim >= 3)
   {
      for (int i = 0; i < gi.nf; i++)
      {
         const int* fv = gi.faces[i];
         if (gi.nfv[i] == 4)
         {
            QuadFaceSplitLevel(node[fv[0]], node[fv[1]],
                               node[fv[2]], node[fv[3]],
                               flevel[i][1], flevel[i][0]);
         }
         else
         {
            flevel[i][1] = 0;
            flevel[i][0] =
               TriFaceSplitLevel(node[fv[0]], node[fv[1]], node[fv[2]]);
         }
      }
   }

   if (el.Geom() == Geometry::CUBE)
   {
      splits[0] = max(flevel[0][0], flevel[1][0], flevel[3][0], flevel[5][0],
                      elevel[0], elevel[2], elevel[4], elevel[6]);

      splits[1] = max(flevel[0][1], flevel[2][0], flevel[4][0], flevel[5][1],
                      elevel[1], elevel[3], elevel[5], elevel[7]);

      splits[2] = max(flevel[1][1], flevel[2][1], flevel[3][1], flevel[4][1],
                      elevel[8], elevel[9], elevel[10], elevel[11]);
   }
   else if (el.Geom() == Geometry::PRISM)
   {
      splits[0] = splits[1] = max(flevel[0][0], flevel[1][0], 0,
                                  flevel[2][0], flevel[3][0], flevel[4][0],
                                  elevel[0], elevel[1], elevel[2],
                                  elevel[3], elevel[4], elevel[5]);

      splits[2] = max(flevel[2][1], flevel[3][1], flevel[4][1],
                      elevel[6], elevel[7], elevel[8]);
   }
   else if (el.Geom() == Geometry::PYRAMID)
   {
      splits[0] = max(flevel[0][0], flevel[1][0], 0,
                      flevel[2][0], flevel[3][0], flevel[4][0],
                      elevel[0], elevel[1], elevel[2],
                      elevel[3], elevel[4], elevel[5],
                      elevel[6], elevel[7]);

      splits[1] = splits[0];
      splits[2] = splits[0];
   }
   else if (el.Geom() == Geometry::TETRAHEDRON)
   {
      splits[0] = max(flevel[0][0], flevel[1][0], flevel[2][0], flevel[3][0],
                      elevel[0], elevel[1], elevel[2], elevel[3], elevel[4], elevel[5]);

      splits[1] = splits[0];
      splits[2] = splits[0];
   }
   else if (el.Geom() == Geometry::SQUARE)
   {
      splits[0] = max(elevel[0], elevel[2]);
      splits[1] = max(elevel[1], elevel[3]);
   }
   else if (el.Geom() == Geometry::TRIANGLE)
   {
      splits[0] = max(elevel[0], elevel[1], elevel[2]);
      splits[1] = splits[0];
   }
   else
   {
      MFEM_ABORT("Unsupported element geometry.");
   }
}

void NCMesh::GetLimitRefinements(Array<Refinement> &refinements, int max_level)
{
   for (int i = 0; i < leaf_elements.Size(); i++)
   {
      if (IsGhost(elements[leaf_elements[i]])) { break; } // TODO: NElements

      int splits[3];
      CountSplits(leaf_elements[i], splits);

      char ref_type = 0;
      for (int k = 0; k < Dim; k++)
      {
         if (splits[k] > max_level)
         {
            ref_type |= (1 << k);
         }
      }

      if (ref_type)
      {
         if (Iso)
         {
            // iso meshes should only be modified by iso refinements
            ref_type = 7;
         }
         refinements.Append(Refinement(i, ref_type));
      }
   }
}

void NCMesh::LimitNCLevel(int max_nc_level)
{
   MFEM_VERIFY(max_nc_level >= 1, "'max_nc_level' must be 1 or greater.");

   while (1)
   {
      Array<Refinement> refinements;
      GetLimitRefinements(refinements, max_nc_level);

      if (!refinements.Size()) { break; }

      Refine(refinements);
   }
}


//// I/O ///////////////////////////////////////////////////////////////////////

int NCMesh::PrintVertexParents(std::ostream *os) const
{
   if (!os)
   {
      // count vertex nodes with parents
      int nv = 0;
      for (auto node = nodes.cbegin(); node != nodes.cend(); ++node)
      {
         if (node->HasVertex() && node->p1 != node->p2) { nv++; }
      }
      return nv;
   }
   else
   {
      // print the relations
      for (auto node = nodes.cbegin(); node != nodes.cend(); ++node)
      {
         if (node->HasVertex() && node->p1 != node->p2)
         {
            MFEM_ASSERT(nodes[node->p1].HasVertex(), "");
            MFEM_ASSERT(nodes[node->p2].HasVertex(), "");

            (*os) << node.index() << " " << node->p1 << " " << node->p2 << "\n";
         }
      }
      return 0;
   }
}

void NCMesh::LoadVertexParents(std::istream &input)
{
   int nv;
   input >> nv;
   while (nv--)
   {
      int id, p1, p2;
      input >> id >> p1 >> p2;
      MFEM_VERIFY(input, "problem reading vertex parents.");

      MFEM_VERIFY(nodes.IdExists(id), "vertex " << id << " not found.");
      MFEM_VERIFY(nodes.IdExists(p1), "parent " << p1 << " not found.");
      MFEM_VERIFY(nodes.IdExists(p2), "parent " << p2 << " not found.");

      int check = nodes.FindId(p1, p2);
      MFEM_VERIFY(check < 0, "parents (" << p1 << ", " << p2 << ") already "
                  "assigned to node " << check);

      // assign new parents for the node
      nodes.Reparent(id, p1, p2);
   }
}

int NCMesh::PrintBoundary(std::ostream *os) const
{
   static const int nfv2geom[5] =
   {
      Geometry::INVALID, Geometry::POINT, Geometry::SEGMENT,
      Geometry::TRIANGLE, Geometry::SQUARE
   };
   int deg = (Dim == 2) ? 2 : 1; // for degenerate faces in 2D

   int count = 0;
   for (int i = 0; i < elements.Size(); i++)
   {
      const Element &el = elements[i];
      if (!el.IsLeaf()) { continue; }

      GeomInfo& gi = GI[el.Geom()];
      for (int k = 0; k < gi.nf; k++)
      {
         const int* fv = gi.faces[k];
         const int nfv = gi.nfv[k];
         const Face* face = faces.Find(el.node[fv[0]], el.node[fv[1]],
                                       el.node[fv[2]], el.node[fv[3]]);
         MFEM_ASSERT(face != NULL, "face not found");
         if (face->Boundary())
         {
            if (!os) { count++; continue; }

            (*os) << face->attribute << " " << nfv2geom[nfv];
            for (int j = 0; j < nfv; j++)
            {
               (*os) << " " << el.node[fv[j*deg]];
            }
            (*os) << "\n";
         }
      }
   }
   return count;
}

void NCMesh::LoadBoundary(std::istream &input)
{
   int nb, attr, geom;
   input >> nb;
   for (int i = 0; i < nb; i++)
   {
      input >> attr >> geom;

      int v1, v2, v3, v4;
      if (geom == Geometry::SQUARE)
      {
         input >> v1 >> v2 >> v3 >> v4;
         Face* face = faces.Get(v1, v2, v3, v4);
         face->attribute = attr;
      }
      else if (geom == Geometry::TRIANGLE)
      {
         input >> v1 >> v2 >> v3;
         Face* face = faces.Get(v1, v2, v3);
         face->attribute = attr;
      }
      else if (geom == Geometry::SEGMENT)
      {
         input >> v1 >> v2;
         Face* face = faces.Get(v1, v1, v2, v2);
         face->attribute = attr;
      }
      else if (geom == Geometry::POINT)
      {
         input >> v1;
         Face* face = faces.Get(v1, v1, v1, v1);
         face->attribute = attr;
      }
      else
      {
         MFEM_ABORT("unsupported boundary element geometry: " << geom);
      }
   }
}

void NCMesh::PrintCoordinates(std::ostream &os) const
{
   int nv = coordinates.Size()/3;
   os << nv << "\n";
   if (!nv) { return; }

   os << spaceDim << "\n";
   for (int i = 0; i < nv; i++)
   {
      os << coordinates[3*i];
      for (int j = 1; j < spaceDim; j++)
      {
         os << " " << coordinates[3*i + j];
      }
      os << "\n";
   }
}

void NCMesh::LoadCoordinates(std::istream &input)
{
   int nv;
   input >> nv;
   if (!nv) { return; }

   input >> spaceDim;

   coordinates.SetSize(nv * 3);
   coordinates = 0.0;

   for (int i = 0; i < nv; i++)
   {
      for (int j = 0; j < spaceDim; j++)
      {
         input >> coordinates[3*i + j];
         MFEM_VERIFY(input.good(), "unexpected EOF");
      }
   }
}

bool NCMesh::ZeroRootStates() const
{
   for (int i = 0; i < root_state.Size(); i++)
   {
      if (root_state[i]) { return false; }
   }
   return true;
}

void NCMesh::Print(std::ostream &os, const std::string &comments) const
{
   os << "MFEM NC mesh v1.0\n\n";

   if (!comments.empty()) { os << comments << "\n\n"; }

   os <<
      "# NCMesh supported geometry types:\n"
      "# SEGMENT     = 1\n"
      "# TRIANGLE    = 2\n"
      "# SQUARE      = 3\n"
      "# TETRAHEDRON = 4\n"
      "# CUBE        = 5\n"
      "# PRISM       = 6\n"
      "# PYRAMID     = 7\n";

   os << "\ndimension\n" << Dim << "\n";

#ifndef MFEM_USE_MPI
   if (MyRank != 0) // don't print this section in serial: default rank is 0
#endif
   {
      os << "\nrank\n" << MyRank << "\n";
   }

   os << "\n# rank attr geom ref_type nodes/children";
   os << "\nelements\n" << elements.Size() << "\n";

   for (int i = 0; i < elements.Size(); i++)
   {
      const Element &el = elements[i];
      os << el.rank << " " << el.attribute << " ";
      if (el.parent == -2) { os << "-1\n"; continue; } // unused element

      os << int(el.geom) << " " << int(el.ref_type);
      for (int j = 0; j < MaxElemNodes && el.node[j] >= 0; j++)
      {
         os << " " << el.node[j];
      }
      os << "\n";
   }

   int nb = PrintBoundary(NULL);
   if (nb)
   {
      os << "\n# attr geom nodes";
      os << "\nboundary\n" << nb << "\n";

      PrintBoundary(&os);
   }

   int nvp = PrintVertexParents(NULL);
   if (nvp)
   {
      os << "\n# vert_id p1 p2";
      os << "\nvertex_parents\n" << nvp << "\n";

      PrintVertexParents(&os);
   }

   if (!ZeroRootStates()) // root_state section is optional
   {
      os << "\n# root element orientation";
      os << "\nroot_state\n" << root_state.Size() << "\n";

      for (int i = 0; i < root_state.Size(); i++)
      {
         os << root_state[i] << "\n";
      }
   }

   if (coordinates.Size())
   {
      os << "\n# top-level node coordinates";
      os << "\ncoordinates\n";

      PrintCoordinates(os);
   }
   else
   {
      // 'nodes' will be printed one level up by Mesh::Printer()
   }
}

void NCMesh::InitRootElements()
{
   // initialize Element::parent
   for (int i = 0; i < elements.Size(); i++)
   {
      Element &el = elements[i];
      if (el.ref_type)
      {
         for (int j = 0; j < MaxElemChildren && el.child[j] >= 0; j++)
         {
            int child = el.child[j];
            MFEM_VERIFY(child < elements.Size(), "invalid mesh file: "
                        "element " << i << " references invalid child " << child);
            elements[child].parent = i;
         }
      }
   }

   // count the root elements
   int nroots = 0;
   while (nroots < elements.Size() &&
          elements[nroots].parent == -1)
   {
      nroots++;
   }
   MFEM_VERIFY(nroots, "invalid mesh file: no root elements found.");

   // check that only the first 'nroot' elements are roots (have no parent)
   for (int i = nroots; i < elements.Size(); i++)
   {
      MFEM_VERIFY(elements[i].parent != -1,
                  "invalid mesh file: only the first M elements can be roots. "
                  "Found element " << i << " with no parent.");
   }

   // default root state is zero
   root_state.SetSize(nroots);
   root_state = 0;
}

int NCMesh::CountTopLevelNodes() const
{
   int ntop = 0;
   for (auto node = nodes.cbegin(); node != nodes.cend(); ++node)
   {
      if (node->p1 == node->p2) { ntop = node.index() + 1; }
   }
   return ntop;
}

NCMesh::NCMesh(std::istream &input, int version, int &curved, int &is_nc)
   : spaceDim(0), MyRank(0), Iso(true), Legacy(false)
{
   is_nc = 1;
   if (version == 1) // old MFEM mesh v1.1 format
   {
      LoadLegacyFormat(input, curved, is_nc);
      Legacy = true;
      return;
   }

   MFEM_ASSERT(version == 10, "");
   std::string ident;
   int count;

   // load dimension
   skip_comment_lines(input, '#');
   input >> ident;
   MFEM_VERIFY(ident == "dimension", "Invalid mesh file: " << ident);
   input >> Dim;

   // load rank, if present
   skip_comment_lines(input, '#');
   input >> ident;
   if (ident == "rank")
   {
      input >> MyRank;
      MFEM_VERIFY(MyRank >= 0, "Invalid rank");

      skip_comment_lines(input, '#');
      input >> ident;
   }

   // load file SFC version, if present (for future changes to SFC ordering)
   if (ident == "sfc_version")
   {
      int sfc_version; // TODO future: store as class member
      input >> sfc_version;
      MFEM_VERIFY(sfc_version == 0,
                  "Unsupported mesh file SFC version (" << sfc_version << "). "
                  "Please update MFEM.");

      skip_comment_lines(input, '#');
      input >> ident;
   }

   // load elements
   MFEM_VERIFY(ident == "elements", "Invalid mesh file: " << ident);
   input >> count;
   for (int i = 0; i < count; i++)
   {
      int rank, attr, geom, ref_type;
      input >> rank >> attr >> geom;

      Geometry::Type type = Geometry::Type(geom);
      elements.Append(Element(type, attr));

      MFEM_ASSERT(elements.Size() == i+1, "");
      Element &el = elements[i];
      el.rank = rank;

      if (geom >= 0)
      {
         CheckSupportedGeom(type);
         GI[geom].InitGeom(type);

         input >> ref_type;
         MFEM_VERIFY(ref_type >= 0 && ref_type < 8, "");
         el.ref_type = ref_type;

         if (ref_type) // refined element
         {
            for (int j = 0; j < ref_type_num_children[ref_type]; j++)
            {
               input >> el.child[j];
            }
            if (Dim == 3 && ref_type != 7) { Iso = false; }
         }
         else // leaf element
         {
            for (int j = 0; j < GI[geom].nv; j++)
            {
               int id;
               input >> id;
               el.node[j] = id;
               nodes.Alloc(id, id, id);
               // NOTE: nodes that won't get parents assigned will stay hashed
               // with p1 == p2 == id (top-level nodes)
            }
         }
      }
      else
      {
         el.parent = -2; // mark as unused
         free_element_ids.Append(i);
      }
   }

   InitRootElements();
   InitGeomFlags();

   skip_comment_lines(input, '#');
   input >> ident;

   // load boundary
   if (ident == "boundary")
   {
      LoadBoundary(input);

      skip_comment_lines(input, '#');
      input >> ident;
   }

   // load vertex hierarchy
   if (ident == "vertex_parents")
   {
      LoadVertexParents(input);

      skip_comment_lines(input, '#');
      input >> ident;
   }

   // load root states
   if (ident == "root_state")
   {
      input >> count;
      MFEM_VERIFY(count <= root_state.Size(), "Too many root states");
      for (int i = 0; i < count; i++)
      {
         input >> root_state[i];
      }

      skip_comment_lines(input, '#');
      input >> ident;
   }

   // load coordinates or nodes
   if (ident == "coordinates")
   {
      LoadCoordinates(input);

      MFEM_VERIFY(coordinates.Size()/3 >= CountTopLevelNodes(),
                  "Invalid mesh file: not all top-level nodes are covered by "
                  "the 'coordinates' section of the mesh file.");
      curved = 0;
   }
   else if (ident == "nodes")
   {
      coordinates.SetSize(0); // this means the mesh is curved

      // prepare to read the nodes
      input >> std::ws;
      curved = 1;
   }
   else
   {
      MFEM_ABORT("Invalid mesh file: either 'coordinates' or "
                 "'nodes' must be present");
   }

   // create edge nodes and faces
   nodes.UpdateUnused();
   for (int i = 0; i < elements.Size(); i++)
   {
      if (elements[i].IsLeaf())
      {
         ReferenceElement(i);
         RegisterFaces(i);
      }
   }

   Update();
}

void NCMesh::CopyElements(int elem,
                          const BlockArray<Element> &tmp_elements)
{
   Element &el = elements[elem];
   if (el.ref_type)
   {
      for (int i = 0; i < MaxElemChildren && el.child[i] >= 0; i++)
      {
         int old_id = el.child[i];
         // here we know 'free_element_ids' is empty
         int new_id = elements.Append(tmp_elements[old_id]);
         el.child[i] = new_id;
         elements[new_id].parent = elem;
         CopyElements(new_id, tmp_elements);
      }
   }
}

void NCMesh::LoadCoarseElements(std::istream &input)
{
   int ne;
   input >> ne;

   bool iso = true;

   // load the coarse elements
   while (ne--)
   {
      int ref_type;
      input >> ref_type;

      int elem = AddElement(Element(Geometry::INVALID, 0));
      Element &el = elements[elem];
      el.ref_type = ref_type;

      if (Dim == 3 && ref_type != 7) { iso = false; }

      // load child IDs and make parent-child links
      int nch = ref_type_num_children[ref_type];
      for (int i = 0, id; i < nch; i++)
      {
         input >> id;
         MFEM_VERIFY(id >= 0, "");
         MFEM_VERIFY(id < elements.Size(),
                     "coarse element cannot be referenced before it is "
                     "defined (id=" << id << ").");

         Element &child = elements[id];
         MFEM_VERIFY(child.parent == -1,
                     "element " << id << " cannot have two parents.");

         el.child[i] = id;
         child.parent = elem;

         if (!i) // copy geom and attribute from first child
         {
            el.geom = child.geom;
            el.attribute = child.attribute;
         }
      }
   }

   // prepare for reordering the elements
   BlockArray<Element> tmp_elements;
   elements.Swap(tmp_elements);

   // copy roots, they need to be at the beginning of 'elements'
   int root_count = 0;
   for (auto el = tmp_elements.begin(); el != tmp_elements.end(); ++el)
   {
      if (el->parent == -1)
      {
         elements.Append(*el); // same as AddElement()
         root_count++;
      }
   }

   // copy the rest of the hierarchy
   for (int i = 0; i < root_count; i++)
   {
      CopyElements(i, tmp_elements);
   }

   // set the Iso flag (must be false if there are 3D aniso refinements)
   Iso = iso;

   InitRootState(root_count);
}

void NCMesh::LoadLegacyFormat(std::istream &input, int &curved, int &is_nc)
{
   MFEM_ASSERT(elements.Size() == 0, "");
   MFEM_ASSERT(nodes.Size() == 0, "");
   MFEM_ASSERT(free_element_ids.Size() == 0, "");

   std::string ident;
   int count, attr, geom;

   // load dimension
   skip_comment_lines(input, '#');
   input >> ident;
   MFEM_VERIFY(ident == "dimension", "invalid mesh file");
   input >> Dim;

   // load elements
   skip_comment_lines(input, '#');
   input >> ident;
   MFEM_VERIFY(ident == "elements", "invalid mesh file");

   input >> count;
   for (int i = 0; i < count; i++)
   {
      input >> attr >> geom;

      Geometry::Type type = Geometry::Type(geom);
      CheckSupportedGeom(type);
      GI[geom].InitGeom(type);

      int eid = AddElement(Element(type, attr));
      MFEM_ASSERT(eid == i, "");

      Element &el = elements[eid];
      for (int j = 0; j < GI[geom].nv; j++)
      {
         int id;
         input >> id;
         el.node[j] = id;
         nodes.Alloc(id, id, id); // see comment in NCMesh::NCMesh
      }
      el.index = i; // needed for file leaf order below
   }

   // load boundary
   skip_comment_lines(input, '#');
   input >> ident;
   MFEM_VERIFY(ident == "boundary", "invalid mesh file");

   LoadBoundary(input);

   // load vertex hierarchy
   skip_comment_lines(input, '#');
   input >> ident;
   if (ident == "vertex_parents")
   {
      LoadVertexParents(input);
      is_nc = 1;

      skip_comment_lines(input, '#');
      input >> ident;
   }
   else
   {
      // no "vertex_parents" section: this file needs to be treated as a
      // conforming mesh for complete backward compatibility with MFEM 4.2
      is_nc = 0;
   }

   // load element hierarchy
   if (ident == "coarse_elements")
   {
      LoadCoarseElements(input);

      skip_comment_lines(input, '#');
      input >> ident;
   }
   else
   {
      // no element hierarchy -> all elements are roots
      InitRootState(elements.Size());
   }
   InitGeomFlags();

   // load vertices
   MFEM_VERIFY(ident == "vertices", "invalid mesh file");
   int nvert;
   input >> nvert;
   input >> std::ws >> ident;
   if (ident != "nodes")
   {
      spaceDim = atoi(ident.c_str());

      coordinates.SetSize(3*nvert);
      coordinates = 0.0;

      for (int i = 0; i < nvert; i++)
      {
         for (int j = 0; j < spaceDim; j++)
         {
            input >> coordinates[3*i + j];
            MFEM_VERIFY(input.good(), "unexpected EOF");
         }
      }

      // truncate extra coordinates (legacy vertices section is longer)
      int ntop = CountTopLevelNodes();
      if (3*ntop < coordinates.Size())
      {
         coordinates.SetSize(3*ntop);
      }
   }
   else
   {
      coordinates.SetSize(0);

      // prepare to read the nodes
      input >> std::ws;
      curved = 1;
   }

   // create edge nodes and faces
   nodes.UpdateUnused();
   int leaf_count = 0;
   for (int i = 0; i < elements.Size(); i++)
   {
      if (elements[i].IsLeaf())
      {
         ReferenceElement(i);
         RegisterFaces(i);
         leaf_count++;
      }
   }

   // v1.1 honors file leaf order on load, prepare legacy 'leaf_elements'
   Array<int> file_leaf_elements(leaf_count);
   file_leaf_elements = -1;
   for (int i = 0; i < elements.Size(); i++)
   {
      if (elements[i].IsLeaf())
      {
         file_leaf_elements[elements[i].index] = i;
      }
   }
   MFEM_ASSERT(file_leaf_elements.Min() >= 0, "");

   Update();

   // force file leaf order
   Swap(leaf_elements, file_leaf_elements);

   // make sure Mesh::NVertices is equal to "nvert" from the file (in case of
   // unused vertices), see also GetMeshComponents
   if (nvert > vertex_nodeId.Size())
   {
      vertex_nodeId.SetSize(nvert, -1);
   }
}

void NCMesh::LegacyToNewVertexOrdering(Array<int> &order) const
{
   order.SetSize(NVertices);
   order = -1;

   int count = 0;
   for (auto node = nodes.cbegin(); node != nodes.cend(); ++node)
   {
      if (node->HasVertex())
      {
         MFEM_ASSERT(node.index() >= 0, "");
         MFEM_ASSERT(node.index() < order.Size(), "");
         MFEM_ASSERT(order[node.index()] == -1, "");

         order[node.index()] = node->vert_index;
         count++;
      }
   }
   MFEM_ASSERT(count == order.Size(), "");
   MFEM_CONTRACT_VAR(count);
}


////////////////////////////////////////////////////////////////////////////////

void NCMesh::Trim()
{
   vertex_list.Clear();
   face_list.Clear();
   edge_list.Clear();

   boundary_faces.DeleteAll();
   element_vertex.Clear();

   ClearTransforms();

   // TODO future: consider trimming unused blocks at the end of 'elements' and
   // maybe also of 'nodes' and 'faces'.
}

long NCMesh::NCList::MemoryUsage() const
{
   int pm_size = 0;
   for (int i = 0; i < Geometry::NumGeom; i++)
   {
      for (int j = 0; j < point_matrices[i].Size(); i++)
      {
         pm_size += point_matrices[i][j]->MemoryUsage();
      }
      pm_size += point_matrices[i].MemoryUsage();
   }

   return conforming.MemoryUsage() +
          masters.MemoryUsage() +
          slaves.MemoryUsage() +
          pm_size;
}

long CoarseFineTransformations::MemoryUsage() const
{
   long mem = embeddings.MemoryUsage();
   for (int i = 0; i < Geometry::NumGeom; i++)
   {
      mem += point_matrices[i].MemoryUsage();
   }
   return mem;
}

long NCMesh::MemoryUsage() const
{
   return nodes.MemoryUsage() +
          faces.MemoryUsage() +
          elements.MemoryUsage() +
          free_element_ids.MemoryUsage() +
          root_state.MemoryUsage() +
          coordinates.MemoryUsage() +
          leaf_elements.MemoryUsage() +
          leaf_sfc_index.MemoryUsage() +
          vertex_nodeId.MemoryUsage() +
          face_list.MemoryUsage() +
          edge_list.MemoryUsage() +
          vertex_list.MemoryUsage() +
          boundary_faces.MemoryUsage() +
          element_vertex.MemoryUsage() +
          ref_stack.MemoryUsage() +
          derefinements.MemoryUsage() +
          transforms.MemoryUsage() +
          coarse_elements.MemoryUsage() +
          sizeof(*this);
}

int NCMesh::PrintMemoryDetail() const
{
   nodes.PrintMemoryDetail(); mfem::out << " nodes\n";
   faces.PrintMemoryDetail(); mfem::out << " faces\n";

   mfem::out << elements.MemoryUsage() << " elements\n"
             << free_element_ids.MemoryUsage() << " free_element_ids\n"
             << root_state.MemoryUsage() << " root_state\n"
             << coordinates.MemoryUsage() << " top_vertex_pos\n"
             << leaf_elements.MemoryUsage() << " leaf_elements\n"
             << leaf_sfc_index.MemoryUsage() << " leaf_sfc_index\n"
             << vertex_nodeId.MemoryUsage() << " vertex_nodeId\n"
             << face_list.MemoryUsage() << " face_list\n"
             << edge_list.MemoryUsage() << " edge_list\n"
             << vertex_list.MemoryUsage() << " vertex_list\n"
             << boundary_faces.MemoryUsage() << " boundary_faces\n"
             << element_vertex.MemoryUsage() << " element_vertex\n"
             << ref_stack.MemoryUsage() << " ref_stack\n"
             << derefinements.MemoryUsage() << " derefinements\n"
             << transforms.MemoryUsage() << " transforms\n"
             << coarse_elements.MemoryUsage() << " coarse_elements\n"
             << sizeof(*this) << " NCMesh"
             << std::endl;

   return elements.Size() - free_element_ids.Size();
}

#ifdef MFEM_DEBUG
void NCMesh::DebugLeafOrder(std::ostream &os) const
{
   tmp_vertex = new TmpVertex[nodes.NumIds()];
   for (int i = 0; i < leaf_elements.Size(); i++)
   {
      const Element* elem = &elements[leaf_elements[i]];
      for (int j = 0; j < Dim; j++)
      {
         double sum = 0.0;
         int count = 0;
         for (int k = 0; k < MaxElemNodes; k++)
         {
            if (elem->node[k] >= 0)
            {
               sum += CalcVertexPos(elem->node[k])[j];
               count++;
            }
         }
         os << sum / count << " ";
      }
      os << "\n";
   }
   delete [] tmp_vertex;
}

void NCMesh::DebugDump(std::ostream &os) const
{
   // dump nodes
   tmp_vertex = new TmpVertex[nodes.NumIds()];
   os << nodes.Size() << "\n";
   for (auto node = nodes.cbegin(); node != nodes.cend(); ++node)
   {
      const double *pos = CalcVertexPos(node.index());
      os << node.index() << " "
         << pos[0] << " " << pos[1] << " " << pos[2] << " "
         << node->p1 << " " << node->p2 << " "
         << node->vert_index << " " << node->edge_index << " "
         << 0 << "\n";
   }
   delete [] tmp_vertex;
   os << "\n";

   // dump elements
   int nleaves = 0;
   for (int i = 0; i < elements.Size(); i++)
   {
      if (elements[i].IsLeaf()) { nleaves++; }
   }
   os << nleaves << "\n";
   for (int i = 0; i < elements.Size(); i++)
   {
      const Element &el = elements[i];
      if (el.IsLeaf())
      {
         const GeomInfo& gi = GI[el.Geom()];
         os << gi.nv << " ";
         for (int j = 0; j < gi.nv; j++)
         {
            os << el.node[j] << " ";
         }
         os << el.attribute << " " << el.rank << " " << i << "\n";
      }
   }
   os << "\n";

   // dump faces
   os << faces.Size() << "\n";
   for (const auto &face : faces)
   {
      int elem = face.elem[0];
      if (elem < 0) { elem = face.elem[1]; }
      MFEM_ASSERT(elem >= 0, "");
      const Element &el = elements[elem];

      int lf = find_local_face(el.Geom(),
                               find_node(el, face.p1),
                               find_node(el, face.p2),
                               find_node(el, face.p3));

      const int* fv = GI[el.Geom()].faces[lf];
      const int nfv = GI[el.Geom()].nfv[lf];

      os << nfv;
      for (int i = 0; i < nfv; i++)
      {
         os << " " << el.node[fv[i]];
      }
      //os << " # face " << face.index() << ", index " << face.index << "\n";
      os << "\n";
   }
}
#endif

} // namespace mfem<|MERGE_RESOLUTION|>--- conflicted
+++ resolved
@@ -3542,35 +3542,8 @@
          inv_index.emplace(slaves[i].index, std::make_pair(MeshIdType::SLAVE, i));
       }
    }
-<<<<<<< HEAD
-
-   MFEM_ASSERT(index >= 0 && index < inv_index.Size(), "");
-   int key = inv_index[index];
-
-   if (!type)
-   {
-      MFEM_VERIFY(key >= 0, "index " << index << " not found.");
-   }
-   else // return entity type if requested, don't abort when not found
-   {
-      *type = (key >= 0) ? (key & 0x3) : -1;
-
-      static MeshId invalid;
-      if (*type < 0) { return invalid; } // not found
-   }
-
-   // return found entity MeshId
-   switch (key & 0x3)
-   {
-      case 0: return conforming[key >> 2];
-      case 1: return masters[key >> 2];
-      case 2: return slaves[key >> 2];
-      default: MFEM_ABORT("internal error"); return conforming[0];
-   }
-=======
    MFEM_ASSERT(inv_index.size() > 0,
                "Empty inverse index, member lists must be populated before BuildIndex is called!");
->>>>>>> a36699b8
 }
 
 //// Neighbors /////////////////////////////////////////////////////////////////
