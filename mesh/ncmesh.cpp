--- conflicted
+++ resolved
@@ -2669,7 +2669,7 @@
 void NCMesh::BuildElementToVertexTable()
 {
    int nrows = leaf_elements.Size();
-   int* I = mfem::New<int>(nrows + 1);
+   int* I = new int[nrows + 1];
    int** JJ = new int*[nrows];
 
    Array<int> indices;
@@ -2715,11 +2715,7 @@
       indices.Unique();
       int size = indices.Size();
       I[i] = size;
-<<<<<<< HEAD
       JJ[i] = new int[size];
-=======
-      JJ[i] = mfem::New<int>(size);
->>>>>>> ff9819e4
       std::memcpy(JJ[i], indices.GetData(), size * sizeof(int));
    }
 
@@ -2734,17 +2730,13 @@
    I[nrows] = nnz;
 
    // copy the temporarily stored rows into one J array
-   int *J = mfem::New<int>(nnz);
+   int *J = new int[nnz];
    nnz = 0;
    for (int i = 0; i < nrows; i++)
    {
       int cnt = I[i+1] - I[i];
       std::memcpy(J+nnz, JJ[i], cnt * sizeof(int));
-<<<<<<< HEAD
       delete [] JJ[i];
-=======
-      mfem::Delete(JJ[i]);
->>>>>>> ff9819e4
       nnz += cnt;
    }
 
