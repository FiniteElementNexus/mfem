--- conflicted
+++ resolved
@@ -4734,11 +4734,7 @@
 
    os << "\ndimension\n" << Dim
       << "\n\nelements\n" << NumOfElements << '\n';
-<<<<<<< HEAD
    for (int i = 0; i < NumOfElements; i++)
-=======
-   for (i = 0; i < NumOfElements; i++)
->>>>>>> 232d46ac
    {
       PrintElement(elements[i], os);
    }
@@ -4749,11 +4745,7 @@
       num_bdr_elems += s2l_face->Size();
    }
    os << "\nboundary\n" << num_bdr_elems << '\n';
-<<<<<<< HEAD
    for (int i = 0; i < NumOfBdrElements; i++)
-=======
-   for (i = 0; i < NumOfBdrElements; i++)
->>>>>>> 232d46ac
    {
       PrintElement(boundary[i], os);
    }
@@ -4779,17 +4771,10 @@
    if (Nodes == NULL)
    {
       os << spaceDim << '\n';
-<<<<<<< HEAD
       for (int i = 0; i < NumOfVertices; i++)
       {
          os << vertices[i](0);
          for (int j = 1; j < spaceDim; j++)
-=======
-      for (i = 0; i < NumOfVertices; i++)
-      {
-         os << vertices[i](0);
-         for (j = 1; j < spaceDim; j++)
->>>>>>> 232d46ac
          {
             os << ' ' << vertices[i](j);
          }
