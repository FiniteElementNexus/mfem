--- conflicted
+++ resolved
@@ -399,11 +399,10 @@
    FiniteElementSpace ind_fesv(mesh, &ind_fec, dim);
    GridFunction size(&ind_fes), aspr(&ind_fes), disc(&ind_fes), ori(&ind_fes);
    GridFunction aspr3d(&ind_fesv);
-<<<<<<< HEAD
+
    const AssemblyLevel al =
       pa ? AssemblyLevel::PARTIAL : AssemblyLevel::LEGACYFULL;
-=======
->>>>>>> ae5a84f2
+   
    switch (target_id)
    {
       case 1: target_t = TargetConstructor::IDEAL_SHAPE_UNIT_SIZE; break;
