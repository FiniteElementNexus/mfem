// Copyright (c) 2010-2023, Lawrence Livermore National Security, LLC. Produced
// at the Lawrence Livermore National Laboratory. All Rights reserved. See files
// LICENSE and NOTICE for details. LLNL-CODE-806117.
//
// This file is part of the MFEM library. For more information and source code
// availability visit https://mfem.org.
//
// MFEM is free software; you can redistribute it and/or modify it under the
// terms of the BSD-3 license. We welcome feedback and contributions, see file
// CONTRIBUTING.md for details.

// MFEM Mesh Optimizer Miniapp - Serial/Parallel Shared Code

#include "mfem.hpp"
#include <fstream>
#include <iostream>

using namespace mfem;
using namespace std;

double size_indicator(const Vector &x)
{
   // semi-circle
   const double xc = x(0) - 0.0, yc = x(1) - 0.5,
                zc = (x.Size() == 3) ? x(2) - 0.5 : 0.0;
   const double r = sqrt(xc*xc + yc*yc + zc*zc);
   double r1 = 0.45; double r2 = 0.55; double sf=30.0;
   double val = 0.5*(1+std::tanh(sf*(r-r1))) - 0.5*(1+std::tanh(sf*(r-r2)));

   val = fmax(0.,val);
   val = fmin(1.,val);
   return val;
}

void calc_mass_volume(const GridFunction &g, double &mass, double &vol)
{
   Mesh &mesh = *g.FESpace()->GetMesh();
   const int NE = mesh.GetNE();
   Vector g_vals;
   mass = 0.0, vol = 0.0;
   for (int e = 0; e < NE; e++)
   {
      ElementTransformation &Tr = *mesh.GetElementTransformation(e);
      const IntegrationRule &ir = IntRules.Get(mesh.GetElementBaseGeometry(e),
                                               Tr.OrderJ());
      g.GetValues(Tr, ir, g_vals);
      for (int j = 0; j < ir.GetNPoints(); j++)
      {
         const IntegrationPoint &ip = ir.IntPoint(j);
         Tr.SetIntPoint(&ip);
         mass   += g_vals(j) * ip.weight * Tr.Weight();
         vol    += ip.weight * Tr.Weight();
      }
   }

#ifdef MFEM_USE_MPI
   auto gp = dynamic_cast<const ParGridFunction *>(&g);
   if (gp)
   {
      MPI_Comm comm = gp->ParFESpace()->GetComm();
      MPI_Allreduce(MPI_IN_PLACE, &mass, 1, MPI_DOUBLE, MPI_SUM, comm);
      MPI_Allreduce(MPI_IN_PLACE, &vol,  1, MPI_DOUBLE, MPI_SUM, comm);
   }
#endif
}

void ConstructSizeGF(GridFunction &size)
{
   // Indicator for small (value -> 1) or big (value -> 0) elements.
   FunctionCoefficient size_ind_coeff(size_indicator);
   size.ProjectCoefficient(size_ind_coeff);

   // Determine small/big target sizes based on the total number of
   // elements and the volume occupied by small elements.
   double volume_ind, volume;
   calc_mass_volume(size, volume_ind, volume);
   Mesh &mesh = *size.FESpace()->GetMesh();
   int NE = mesh.GetNE();
#ifdef MFEM_USE_MPI
   auto size_p = dynamic_cast<const ParGridFunction *>(&size);
   if (size_p) { NE = size_p->ParFESpace()->GetParMesh()->GetGlobalNE(); }
#endif
   NCMesh *ncmesh = mesh.ncmesh;
   // For parallel NC meshes, all tasks have all root elements.
   NE = (ncmesh) ? ncmesh->GetNumRootElements() : NE;
   const double size_ratio = (mesh.Dimension() == 2) ? 9 : 27;
   const double small_el_size = volume_ind / NE +
                                (volume - volume_ind) / (size_ratio * NE);
   const double big_el_size   = size_ratio * small_el_size;
   for (int i = 0; i < size.Size(); i++)
   {
      size(i) = size(i) * small_el_size + (1.0 - size(i)) * big_el_size;
   }
}

double material_indicator_2d(const Vector &x)
{
   double xc = x(0)-0.5, yc = x(1)-0.5;
   double th = 22.5*M_PI/180.;
   double xn =  cos(th)*xc + sin(th)*yc;
   double yn = -sin(th)*xc + cos(th)*yc;
   double th2 = (th > 45.*M_PI/180) ? M_PI/2 - th : th;
   double stretch = 1/cos(th2);
   xc = xn/stretch; yc = yn/stretch;
   double tfac = 20;
   double s1 = 3;
   double s2 = 3;
   double wgt = std::tanh((tfac*(yc) + s2*std::sin(s1*M_PI*xc)) + 1);
   if (wgt > 1) { wgt = 1; }
   if (wgt < 0) { wgt = 0; }
   return wgt;
}

double discrete_ori_2d(const Vector &x)
{
   return M_PI * x(1) * (1.0 - x(1)) * cos(2 * M_PI * x(0));
}

void discrete_aspr_3d(const Vector &x, Vector &v)
{
   int dim = x.Size();
   v.SetSize(dim);
   double l1, l2, l3;
   l1 = 1.;
   l2 = 1. + 5*x(1);
   l3 = 1. + 10*x(2);
   v[0] = l1/pow(l2*l3,0.5);
   v[1] = l2/pow(l1*l3,0.5);
   v[2] = l3/pow(l2*l1,0.5);
}

class HessianCoefficient : public TMOPMatrixCoefficient
{
private:
   int metric;

public:
   HessianCoefficient(int dim, int metric_id)
      : TMOPMatrixCoefficient(dim), metric(metric_id) { }

   virtual void Eval(DenseMatrix &K, ElementTransformation &T,
                     const IntegrationPoint &ip)
   {
      Vector pos(3);
      T.Transform(ip, pos);
      if (metric != 14 && metric != 36 && metric != 85)
      {
         const double xc = pos(0) - 0.5, yc = pos(1) - 0.5;
         const double r = sqrt(xc*xc + yc*yc);
         double r1 = 0.15; double r2 = 0.35; double sf=30.0;
         const double eps = 0.5;

         const double tan1 = std::tanh(sf*(r-r1)),
                      tan2 = std::tanh(sf*(r-r2));

         K(0, 0) = eps + 1.0 * (tan1 - tan2);
         K(0, 1) = 0.0;
         K(1, 0) = 0.0;
         K(1, 1) = 1.0;
      }
      else if (metric == 14 || metric == 36) // Size + Alignment
      {
         const double xc = pos(0), yc = pos(1);
         double theta = M_PI * yc * (1.0 - yc) * cos(2 * M_PI * xc);
         double alpha_bar = 0.1;

         K(0, 0) =  cos(theta);
         K(1, 0) =  sin(theta);
         K(0, 1) = -sin(theta);
         K(1, 1) =  cos(theta);

         K *= alpha_bar;
      }
      else if (metric == 85) // Shape + Alignment
      {
         Vector x = pos;
         double xc = x(0)-0.5, yc = x(1)-0.5;
         double th = 22.5*M_PI/180.;
         double xn =  cos(th)*xc + sin(th)*yc;
         double yn = -sin(th)*xc + cos(th)*yc;
         xc = xn; yc=yn;

         double tfac = 20;
         double s1 = 3;
         double s2 = 2;
         double wgt = std::tanh((tfac*(yc) + s2*std::sin(s1*M_PI*xc)) + 1)
                      - std::tanh((tfac*(yc) + s2*std::sin(s1*M_PI*xc)) - 1);
         if (wgt > 1) { wgt = 1; }
         if (wgt < 0) { wgt = 0; }

         xc = pos(0), yc = pos(1);
         double theta = M_PI * (yc) * (1.0 - yc) * cos(2 * M_PI * xc);

         K(0, 0) =  cos(theta);
         K(1, 0) =  sin(theta);
         K(0, 1) = -sin(theta);
         K(1, 1) =  cos(theta);

         double asp_ratio_tar = 0.1 + 1*(1-wgt)*(1-wgt);

         K(0, 0) *=  1/pow(asp_ratio_tar,0.5);
         K(1, 0) *=  1/pow(asp_ratio_tar,0.5);
         K(0, 1) *=  pow(asp_ratio_tar,0.5);
         K(1, 1) *=  pow(asp_ratio_tar,0.5);
      }
   }

   virtual void EvalGrad(DenseMatrix &K, ElementTransformation &T,
                         const IntegrationPoint &ip, int comp)
   {
      Vector pos(3);
      T.Transform(ip, pos);
      K = 0.;
      if (metric != 14 && metric != 85)
      {
         const double xc = pos(0) - 0.5, yc = pos(1) - 0.5;
         const double r = sqrt(xc*xc + yc*yc);
         double r1 = 0.15; double r2 = 0.35; double sf=30.0;

         const double tan1 = std::tanh(sf*(r-r1)),
                      tan2 = std::tanh(sf*(r-r2));
         double tan1d = 0., tan2d = 0.;
         if (r > 0.001)
         {
            tan1d = (1.-tan1*tan1)*(sf)/r,
            tan2d = (1.-tan2*tan2)*(sf)/r;
         }

         K(0, 1) = 0.0;
         K(1, 0) = 0.0;
         K(1, 1) = 1.0;
         if (comp == 0) { K(0, 0) = tan1d*xc - tan2d*xc; }
         else if (comp == 1) { K(0, 0) = tan1d*yc - tan2d*yc; }
      }
   }
};

class HRHessianCoefficient : public TMOPMatrixCoefficient
{
private:
   int dim;
   // 0 - size target in an annular region,
   // 1 - size+aspect-ratio in an annular region,
   // 2 - size+aspect-ratio target for a rotate sine wave.
   int hr_target_type;

public:
   HRHessianCoefficient(int dim_, int hr_target_type_ = 0)
      : TMOPMatrixCoefficient(dim_), dim(dim_),
        hr_target_type(hr_target_type_) { }

   virtual void Eval(DenseMatrix &K, ElementTransformation &T,
                     const IntegrationPoint &ip)
   {
      Vector pos(3);
      T.Transform(ip, pos);
      if (hr_target_type == 0) // size only circle
      {
         double small = 0.001, big = 0.01;
         if (dim == 3) { small = 0.005, big = 0.1; }
         const double xc = pos(0) - 0.5, yc = pos(1) - 0.5;
         double r;
         if (dim == 2)
         {
            r = sqrt(xc*xc + yc*yc);
         }
         else
         {
            const double zc = pos(2) - 0.5;
            r = sqrt(xc*xc + yc*yc + zc*zc);
         }
         double r1 = 0.15; double r2 = 0.35; double sf=30.0;

         const double tan1 = std::tanh(sf*(r-r1)),
                      tan2 = std::tanh(sf*(r-r2));

         double ind = (tan1 - tan2);
         if (ind > 1.0) {ind = 1.;}
         if (ind < 0.0) {ind = 0.;}
         double val = ind * small + (1.0 - ind) * big;
         K = 0.0;
         K(0, 0) = 1.0;
         K(0, 1) = 0.0;
         K(1, 0) = 0.0;
         K(1, 1) = 1.0;
         K(0, 0) *= pow(val,0.5);
         K(1, 1) *= pow(val,0.5);
         if (dim == 3) { K(2, 2) = pow(val,0.5); }
      }
      else if (hr_target_type == 1) // circle with size and AR
      {
         const double small = 0.001, big = 0.01;
         const double xc = pos(0)-0.5, yc = pos(1)-0.5;
         const double rv = xc*xc + yc*yc;
         double r = 0;
         if (rv>0.) {r = sqrt(rv);}

         double r1 = 0.2; double r2 = 0.3; double sf=30.0;
         const double szfac = 1;
         const double asfac = 4;
         const double eps2 = szfac/asfac;
         const double eps1 = szfac;

         double tan1 = std::tanh(sf*(r-r1)+1),
                tan2 = std::tanh(sf*(r-r2)-1);
         double wgt = 0.5*(tan1-tan2);

         tan1 = std::tanh(sf*(r-r1)),
         tan2 = std::tanh(sf*(r-r2));

         double ind = (tan1 - tan2);
         if (ind > 1.0) {ind = 1.;}
         if (ind < 0.0) {ind = 0.;}
         double szval = ind * small + (1.0 - ind) * big;

         double th = std::atan2(yc,xc)*180./M_PI;
         if (wgt > 1) { wgt = 1; }
         if (wgt < 0) { wgt = 0; }

         double maxval = eps2 + eps1*(1-wgt)*(1-wgt);
         double minval = eps1;
         double avgval = 0.5*(maxval+minval);
         double ampval = 0.5*(maxval-minval);
         double val1 = avgval + ampval*sin(2.*th*M_PI/180.+90*M_PI/180.);
         double val2 = avgval + ampval*sin(2.*th*M_PI/180.-90*M_PI/180.);

         K(0,1) = 0.0;
         K(1,0) = 0.0;
         K(0,0) = val1;
         K(1,1) = val2;

         K(0,0) *= pow(szval,0.5);
         K(1,1) *= pow(szval,0.5);
      }
      else if (hr_target_type == 2) // sharp rotated sine wave
      {
         double xc = pos(0)-0.5, yc = pos(1)-0.5;
         double th = 15.5*M_PI/180.;
         double xn =  cos(th)*xc + sin(th)*yc;
         double yn = -sin(th)*xc + cos(th)*yc;
         double th2 = (th > 45.*M_PI/180) ? M_PI/2 - th : th;
         double stretch = 1/cos(th2);
         xc = xn/stretch;
         yc = yn;
         double tfac = 20;
         double s1 = 3;
         double s2 = 2;
         double yl1 = -0.025;
         double yl2 =  0.025;
         double wgt = std::tanh((tfac*(yc-yl1) + s2*std::sin(s1*M_PI*xc)) + 1) -
                      std::tanh((tfac*(yc-yl2) + s2*std::sin(s1*M_PI*xc)) - 1);
         if (wgt > 1) { wgt = 1; }
         if (wgt < 0) { wgt = 0; }

         const double eps2 = 25;
         const double eps1 = 1;
         K(1,1) = eps1/eps2 + eps1*(1-wgt)*(1-wgt);
         K(0,0) = eps1;
         K(0,1) = 0.0;
         K(1,0) = 0.0;
      }
      else { MFEM_ABORT("Unsupported option / wrong input."); }
   }

   virtual void EvalGrad(DenseMatrix &K, ElementTransformation &T,
                         const IntegrationPoint &ip, int comp)
   {
      K = 0.;
   }
};

// Additional IntegrationRules that can be used with the --quad-type option.
IntegrationRules IntRulesLo(0, Quadrature1D::GaussLobatto);
IntegrationRules IntRulesCU(0, Quadrature1D::ClosedUniform);

// Defined with respect to the icf mesh.
double weight_fun(const Vector &x)
{
   const double r = sqrt(x(0)*x(0) + x(1)*x(1) + 1e-12);
   const double den = 0.002;
   double l2 = 0.2 + 0.5*std::tanh((r-0.16)/den) - 0.5*std::tanh((r-0.17)/den)
               + 0.5*std::tanh((r-0.23)/den) - 0.5*std::tanh((r-0.24)/den);
   return l2;
}

// Used for the adaptive limiting examples.
double adapt_lim_fun(const Vector &x)
{
   const double xc = x(0) - 0.1, yc = x(1) - 0.2;
   const double r = sqrt(xc*xc + yc*yc);
   double r1 = 0.45; double r2 = 0.55; double sf=30.0;
   double val = 0.5*(1+std::tanh(sf*(r-r1))) - 0.5*(1+std::tanh(sf*(r-r2)));

   val = std::max(0.,val);
   val = std::min(1.,val);
   return val;
}

// Used for exact surface alignment
double surface_level_set(const Vector &x)
{
   const int type = 1;

   const int dim = x.Size();
   if (type == 0)
   {
      const double sine = 0.25 * std::sin(4 * M_PI * x(0));
      return (x(1) >= sine + 0.5) ? 1.0 : -1.0;
   }
   else
   {
      if (dim == 2)
      {
         const double xc = x(0) - 0.5, yc = x(1) - 0.5;
         const double r = sqrt(xc*xc + yc*yc);
         return r-0.3;
      }
      else
      {
         const double xc = x(0) - 0.5, yc = x(1) - 0.5, zc = x(2) - 0.5;
         const double r = sqrt(xc*xc + yc*yc + zc*zc);
         return r-0.3;
      }
   }
}

int material_id(int el_id, const GridFunction &g)
{
   const FiniteElementSpace *fes = g.FESpace();
   const FiniteElement *fe = fes->GetFE(el_id);
   Vector g_vals;
   const IntegrationRule &ir =
      IntRules.Get(fe->GetGeomType(), fes->GetOrder(el_id) + 2);

   double integral = 0.0;
   g.GetValues(el_id, ir, g_vals);
   ElementTransformation *Tr = fes->GetMesh()->GetElementTransformation(el_id);
   int approach = 1;
   if (approach == 0)   // integral based
<<<<<<< HEAD
   {
      for (int q = 0; q < ir.GetNPoints(); q++)
      {
         const IntegrationPoint &ip = ir.IntPoint(q);
         Tr->SetIntPoint(&ip);
         integral += ip.weight * g_vals(q) * Tr->Weight();
      }
      return (integral > 0.0) ? 1.0 : 0.0;
   }
   else if (approach == 1)   // minimum value based
   {
=======
   {
      for (int q = 0; q < ir.GetNPoints(); q++)
      {
         const IntegrationPoint &ip = ir.IntPoint(q);
         Tr->SetIntPoint(&ip);
         integral += ip.weight * g_vals(q) * Tr->Weight();
      }
      return (integral > 0.0) ? 1.0 : 0.0;
   }
   else if (approach == 1)   // minimum value based
   {
>>>>>>> a75beafe
      double minval = g_vals.Min();
      return minval > 0.0 ? 1.0 : 0.0;
   }
   return 0.0;
}

void DiffuseField(GridFunction &field, int smooth_steps)
{
   // Setup the Laplacian operator
   BilinearForm *Lap = new BilinearForm(field.FESpace());
   Lap->AddDomainIntegrator(new DiffusionIntegrator());
   Lap->Assemble();
   Lap->Finalize();

   // Setup the smoothing operator
   DSmoother *S = new DSmoother(0,1.0,smooth_steps);
   S->iterative_mode = true;
   S->SetOperator(Lap->SpMat());

   Vector tmp(field.Size());
   tmp = 0.0;
   S->Mult(tmp, field);

   delete S;
   delete Lap;
}

#ifdef MFEM_USE_MPI
void DiffuseField(ParGridFunction &field, int smooth_steps)
{
   // Setup the Laplacian operator
   ParBilinearForm *Lap = new ParBilinearForm(field.ParFESpace());
   Lap->AddDomainIntegrator(new DiffusionIntegrator());
   Lap->Assemble();
   Lap->Finalize();
   HypreParMatrix *A = Lap->ParallelAssemble();

   HypreSmoother *S = new HypreSmoother(*A,0,smooth_steps);
   S->iterative_mode = true;

   Vector tmp(A->Width());
   field.SetTrueVector();
   Vector fieldtrue = field.GetTrueVector();
   tmp = 0.0;
   S->Mult(tmp, fieldtrue);

   field.SetFromTrueDofs(fieldtrue);

   delete S;
   delete A;
   delete Lap;
}
#endif<|MERGE_RESOLUTION|>--- conflicted
+++ resolved
@@ -437,7 +437,6 @@
    ElementTransformation *Tr = fes->GetMesh()->GetElementTransformation(el_id);
    int approach = 1;
    if (approach == 0)   // integral based
-<<<<<<< HEAD
    {
       for (int q = 0; q < ir.GetNPoints(); q++)
       {
@@ -449,19 +448,6 @@
    }
    else if (approach == 1)   // minimum value based
    {
-=======
-   {
-      for (int q = 0; q < ir.GetNPoints(); q++)
-      {
-         const IntegrationPoint &ip = ir.IntPoint(q);
-         Tr->SetIntPoint(&ip);
-         integral += ip.weight * g_vals(q) * Tr->Weight();
-      }
-      return (integral > 0.0) ? 1.0 : 0.0;
-   }
-   else if (approach == 1)   // minimum value based
-   {
->>>>>>> a75beafe
       double minval = g_vals.Min();
       return minval > 0.0 ? 1.0 : 0.0;
    }
