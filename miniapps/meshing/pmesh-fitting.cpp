--- conflicted
+++ resolved
@@ -39,7 +39,7 @@
 //  Surface fitting with weight adaptation and termination based on fitting error:
 //    mpirun -np 4 pmesh-fitting -o 2 -mid 2 -tid 1 -ni 100 -vl 2 -sfc 10 -rtol 1e-20 -st 0 -sfa 10.0 -sft 1e-5
 //  Surface fitting with weight adaptation, max weight, and convergence based on residual.
-//  * make pmesh-fitting -j && mpirun -np 4 pmesh-fitting -m ../../data/inline-tri.mesh -o 2 -mid 2 -tid 4 -ni 100 -vl 2 -sfc 10 -rtol 1e-10 -st 0 -sfa 10.0 -sft 1e-5 -bgamriter 3 -sbgmesh -ae 1 -marking -slstype 3 -resid -sfcmax 1000 -mod-bndr-attr
+//  * mpirun -np 4 pmesh-fitting -m ../../data/inline-tri.mesh -o 2 -mid 2 -tid 4 -ni 100 -vl 2 -sfc 10 -rtol 1e-10 -st 0 -sfa 10.0 -sft 1e-5 -bgamriter 3 -sbgmesh -ae 1 -marking -slstype 3 -resid -sfcmax 1000 -mod-bndr-attr
 //  Fitting to Fischer-Tropsch reactor like domain (requires GSLIB):
 //  * mpirun -np 6 pmesh-fitting -m ../../data/inline-tri.mesh -o 2 -rs 4 -mid 2 -tid 1 -vl 2 -sfc 100 -rtol 1e-12 -ni 100 -li 40 -ae 1 -bnd -sbgmesh -slstype 2 -smtype 0 -sfa 10.0 -sft 1e-4 -bgamriter 5 -dist -mod-bndr-attr
 
@@ -50,16 +50,6 @@
 
 int main (int argc, char *argv[])
 {
-<<<<<<< HEAD
-   // Initialize MPI and HYPRE.
-=======
-#ifdef HYPRE_USING_GPU
-   cout << "\nThis miniapp is NOT supported with the GPU version of hypre.\n\n";
-   return MFEM_SKIP_RETURN_VALUE;
-#endif
-
-   // 0. Initialize MPI and HYPRE.
->>>>>>> bcdf7cc6
    Mpi::Init(argc, argv);
    int myid = Mpi::WorldRank();
    Hypre::Init();
@@ -71,15 +61,7 @@
    int rp_levels         = 0;
    int metric_id         = 2;
    int target_id         = 1;
-<<<<<<< HEAD
-   double surface_fit_const = 100.0;
-   int quad_order        = 8;
-   int solver_type       = 0;
-   int solver_iter       = 20;
-   double solver_rtol    = 1e-10;
-=======
    real_t surface_fit_const = 100.0;
-   int quad_type         = 1;
    int quad_order        = 8;
    int solver_type       = 0;
    int solver_iter       = 20;
@@ -88,8 +70,6 @@
 #else
    real_t solver_rtol    = 1e-10;
 #endif
-   int solver_art_type   = 0;
->>>>>>> bcdf7cc6
    int lin_solver        = 2;
    int max_lin_iter      = 100;
    bool move_bnd         = true;
@@ -97,16 +77,10 @@
    int verbosity_level   = 0;
    int adapt_eval        = 0;
    const char *devopt    = "cpu";
-<<<<<<< HEAD
-   double surface_fit_adapt     = 0.0;
-   double surface_fit_threshold = -10;
-   double surf_fit_const_max    = 1e20;
-   bool adapt_marking           = false;
-=======
    real_t surface_fit_adapt = 0.0;
    real_t surface_fit_threshold = -10;
+   real_t surf_fit_const_max    = 1e20;
    bool adapt_marking     = false;
->>>>>>> bcdf7cc6
    bool surf_bg_mesh     = false;
    bool comp_dist     = false;
    int surf_ls_type      = 1;
