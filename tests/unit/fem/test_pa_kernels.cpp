// Copyright (c) 2010-2020, Lawrence Livermore National Security, LLC. Produced
// at the Lawrence Livermore National Laboratory. All Rights reserved. See files
// LICENSE and NOTICE for details. LLNL-CODE-806117.
//
// This file is part of the MFEM library. For more information and source code
// availability visit https://mfem.org.
//
// MFEM is free software; you can redistribute it and/or modify it under the
// terms of the BSD-3 license. We welcome feedback and contributions, see file
// CONTRIBUTING.md for details.

#include "unit_tests.hpp"
#include "mfem.hpp"
#include <fstream>
#include <iostream>

using namespace mfem;

namespace pa_kernels
{

double zero_field(const Vector &x)
{
   return 0.0;
}

void solenoidal_field2d(const Vector &x, Vector &u)
{
   u(0) = x(1);
   u(1) = -x(0);
}

void non_solenoidal_field2d(const Vector &x, Vector &u)
{
   u(0) = x(0) * x(1);
   u(1) = -x(0) + x(1);
}

double div_non_solenoidal_field2d(const Vector &x)
{
   return 1.0 + x(1);
}

void solenoidal_field3d(const Vector &x, Vector &u)
{
   u(0) = -x(0)*x(0);
   u(1) = x(0)*x(1);
   u(2) = x(0)*x(2);
}

void non_solenoidal_field3d(const Vector &x, Vector &u)
{
   u(0) = x(0)*x(0);
   u(1) = x(1)*x(1);
   u(2) = x(2)*x(2);
}

double div_non_solenoidal_field3d(const Vector &x)
{
   return 2*(x(0) + x(1) + x(2));
}

double pa_divergence_testnd(int dim,
                            void (*f1)(const Vector &, Vector &),
                            double (*divf1)(const Vector &))
{
   Mesh *mesh = nullptr;
   if (dim == 2)
   {
      mesh = new Mesh(2, 2, Element::QUADRILATERAL, 0, 1.0, 1.0);
   }
   if (dim == 3)
   {
      mesh = new Mesh(2, 2, 2, Element::HEXAHEDRON, 0, 1.0, 1.0, 1.0);
   }

   int order = 4;

   // Vector valued
   H1_FECollection fec1(order, dim);
   FiniteElementSpace fes1(mesh, &fec1, dim);

   // Scalar
   H1_FECollection fec2(order, dim);
   FiniteElementSpace fes2(mesh, &fec2);

   GridFunction field(&fes1), field2(&fes2);

   MixedBilinearForm dform(&fes1, &fes2);
   dform.SetAssemblyLevel(AssemblyLevel::PARTIAL);
   dform.AddDomainIntegrator(new VectorDivergenceIntegrator);
   dform.Assemble();

   // Project u = f1
   VectorFunctionCoefficient fcoeff1(dim, f1);
   field.ProjectCoefficient(fcoeff1);

   // Check if div(u) = divf1
   dform.Mult(field, field2);
   FunctionCoefficient fcoeff2(divf1);
   LinearForm lf(&fes2);
   lf.AddDomainIntegrator(new DomainLFIntegrator(fcoeff2));
   lf.Assemble();
   field2 -= lf;

   delete mesh;

   return field2.Norml2();
}

TEST_CASE("PA VectorDivergence", "[PartialAssembly]")
{
   SECTION("2D")
   {
      // Check if div([y, -x]) == 0
      REQUIRE(pa_divergence_testnd(2, solenoidal_field2d, zero_field)
              == MFEM_Approx(0.0));

      // Check if div([x*y, -x+y]) == 1 + y
      REQUIRE(pa_divergence_testnd(2,
                                   non_solenoidal_field2d,
                                   div_non_solenoidal_field2d)
              == MFEM_Approx(0.0));
   }

   SECTION("3D")
   {
      // Check if
      // div([-x^2, xy, xz]) == 0
      REQUIRE(pa_divergence_testnd(3, solenoidal_field3d, zero_field)
              == MFEM_Approx(0.0));

      // Check if
      // div([x^2, y^2, z^2]) == 2(x + y + z)
      REQUIRE(pa_divergence_testnd(3,
                                   non_solenoidal_field3d,
                                   div_non_solenoidal_field3d)
              == MFEM_Approx(0.0));
   }
}

double f1(const Vector &x)
{
   double r = pow(x(0),2);
   if (x.Size() >= 2) { r += pow(x(1), 3); }
   if (x.Size() >= 3) { r += pow(x(2), 4); }
   return r;
}

void gradf1(const Vector &x, Vector &u)
{
   u(0) = 2*x(0);
   if (x.Size() >= 2) { u(1) = 3*pow(x(1), 2); }
   if (x.Size() >= 3) { u(2) = 4*pow(x(2), 3); }
}

double pa_gradient_testnd(int dim,
                          double (*f1)(const Vector &),
                          void (*gradf1)(const Vector &, Vector &))
{
   Mesh *mesh = nullptr;
   if (dim == 2)
   {
      mesh = new Mesh(2, 2, Element::QUADRILATERAL, 0, 1.0, 1.0);
   }
   if (dim == 3)
   {
      mesh = new Mesh(2, 2, 2, Element::HEXAHEDRON, 0, 1.0, 1.0, 1.0);
   }

   int order = 4;

   // Scalar
   H1_FECollection fec1(order, dim);
   FiniteElementSpace fes1(mesh, &fec1);

   // Vector valued
   H1_FECollection fec2(order, dim);
   FiniteElementSpace fes2(mesh, &fec2, dim);

   GridFunction field(&fes1), field2(&fes2);

   MixedBilinearForm gform(&fes1, &fes2);
   gform.SetAssemblyLevel(AssemblyLevel::PARTIAL);
   gform.AddDomainIntegrator(new GradientIntegrator);
   gform.Assemble();

   // Project u = f1
   FunctionCoefficient fcoeff1(f1);
   field.ProjectCoefficient(fcoeff1);

   // Check if grad(u) = gradf1
   gform.Mult(field, field2);
   VectorFunctionCoefficient fcoeff2(dim, gradf1);
   LinearForm lf(&fes2);
   lf.AddDomainIntegrator(new VectorDomainLFIntegrator(fcoeff2));
   lf.Assemble();
   field2 -= lf;

   delete mesh;

   return field2.Norml2();
}

TEST_CASE("PA Gradient", "[PartialAssembly]")
{
   SECTION("2D")
   {
      // Check if grad(x^2 + y^3) == [2x, 3y^2]
      REQUIRE(pa_gradient_testnd(2, f1, gradf1) == MFEM_Approx(0.0));
   }

   SECTION("3D")
   {
      // Check if grad(x^2 + y^3 + z^4) == [2x, 3y^2, 4z^3]
      REQUIRE(pa_gradient_testnd(3, f1, gradf1) == MFEM_Approx(0.0));
   }
}

double test_nl_convection_nd(int dim)
{
   Mesh *mesh = nullptr;

   if (dim == 2)
   {
      mesh = new Mesh(2, 2, Element::QUADRILATERAL, 0, 1.0, 1.0);
   }
   if (dim == 3)
   {
      mesh = new Mesh(2, 2, 2, Element::HEXAHEDRON, 0, 1.0, 1.0, 1.0);
   }

   int order = 2;
   H1_FECollection fec(order, dim);
   FiniteElementSpace fes(mesh, &fec, dim);

   GridFunction x(&fes), y_fa(&fes), y_pa(&fes);
   x.Randomize(3);

   NonlinearForm nlf_fa(&fes);
   nlf_fa.AddDomainIntegrator(new VectorConvectionNLFIntegrator);
   nlf_fa.Mult(x, y_fa);

   NonlinearForm nlf_pa(&fes);
   nlf_pa.SetAssemblyLevel(AssemblyLevel::PARTIAL);
   nlf_pa.AddDomainIntegrator(new VectorConvectionNLFIntegrator);
   nlf_pa.Setup();
   nlf_pa.Mult(x, y_pa);

   y_fa -= y_pa;
   double difference = y_fa.Norml2();

   delete mesh;

   return difference;
}

TEST_CASE("Nonlinear Convection", "[PartialAssembly], [NonlinearPA]")
{
   SECTION("2D")
   {
      REQUIRE(test_nl_convection_nd(2) == MFEM_Approx(0.0));
   }

   SECTION("3D")
   {
      REQUIRE(test_nl_convection_nd(3) == MFEM_Approx(0.0));
   }
}

template <typename INTEGRATOR>
double test_vector_pa_integrator(int dim)
{
   Mesh *mesh =
      (dim == 2) ?
      new Mesh(2, 2, Element::QUADRILATERAL, 0, 1.0, 1.0):
      new Mesh(2, 2, 2, Element::HEXAHEDRON, 0, 1.0, 1.0, 1.0);

   int order = 2;
   H1_FECollection fec(order, dim);
   FiniteElementSpace fes(mesh, &fec, dim);

   GridFunction x(&fes), y_fa(&fes), y_pa(&fes);
   x.Randomize(1);

   BilinearForm blf_fa(&fes);
   blf_fa.AddDomainIntegrator(new INTEGRATOR);
   blf_fa.Assemble();
   blf_fa.Finalize();
   blf_fa.Mult(x, y_fa);

   BilinearForm blf_pa(&fes);
   blf_pa.SetAssemblyLevel(AssemblyLevel::PARTIAL);
   blf_pa.AddDomainIntegrator(new INTEGRATOR);
   blf_pa.Assemble();
   blf_pa.Mult(x, y_pa);

   y_fa -= y_pa;
   double difference = y_fa.Norml2();

   delete mesh;
   return difference;
}

TEST_CASE("PA Vector Mass", "[PartialAssembly], [VectorPA]")
{
   SECTION("2D")
   {
      REQUIRE(test_vector_pa_integrator<VectorMassIntegrator>(2) == MFEM_Approx(0.0));
   }

   SECTION("3D")
   {
      REQUIRE(test_vector_pa_integrator<VectorMassIntegrator>(3) == MFEM_Approx(0.0));
   }
}

TEST_CASE("PA Vector Diffusion", "[PartialAssembly], [VectorPA]")
{
   SECTION("2D")
   {
      REQUIRE(test_vector_pa_integrator<VectorDiffusionIntegrator>(2)
              == MFEM_Approx(0.0));
   }

   SECTION("3D")
   {
      REQUIRE(test_vector_pa_integrator<VectorDiffusionIntegrator>(3)
              == MFEM_Approx(0.0));
   }
}

void velocity_function(const Vector &x, Vector &v)
{
   int dim = x.Size();
   switch (dim)
   {
      case 1: v(0) = 1.0; break;
      case 2: v(0) = x(1); v(1) = -x(0); break;
      case 3: v(0) = x(1); v(1) = -x(0); v(2) = x(0); break;
   }
}

void AddConvectionIntegrators(BilinearForm &k, Coefficient &rho,
                              VectorCoefficient &velocity, bool dg)
{
   k.AddDomainIntegrator(new ConvectionIntegrator(velocity, -1.0));

   if (dg)
   {
      k.AddInteriorFaceIntegrator(
         new TransposeIntegrator(new DGTraceIntegrator(rho, velocity, 1.0, -0.5)));
      k.AddBdrFaceIntegrator(
         new TransposeIntegrator(new DGTraceIntegrator(rho, velocity, 1.0, -0.5)));
   }
}

void test_pa_convection(const char *meshname, int order, int prob)
{
   INFO("mesh=" << meshname << ", order=" << order << ", prob=" << prob);
   Mesh mesh(meshname, 1, 1);
   mesh.EnsureNodes();
   mesh.SetCurvature(mesh.GetNodalFESpace()->GetOrder(0));
   int dim = mesh.Dimension();

   FiniteElementCollection *fec;
   if (prob)
   {
      fec = new L2_FECollection(order, dim, BasisType::GaussLobatto);
   }
   else
   {
      fec = new H1_FECollection(order, dim);
   }
   FiniteElementSpace fespace(&mesh, fec);

   L2_FECollection vel_fec(order, dim, BasisType::GaussLobatto);
   FiniteElementSpace vel_fespace(&mesh, &vel_fec, dim);
   GridFunction vel_gf(&vel_fespace);
   GridFunction rho_gf(&fespace);

   BilinearForm k_pa(&fespace);
   BilinearForm k_fa(&fespace);

   VectorCoefficient *vel_coeff;
   Coefficient *rho;

   // prob: 0: CG, 1: DG continuous coeff, 2: DG discontinuous coeff
   if (prob == 2)
   {
      vel_gf.Randomize(1);
      vel_coeff = new VectorGridFunctionCoefficient(&vel_gf);
      rho_gf.Randomize(1);
      rho = new GridFunctionCoefficient(&rho_gf);
   }
   else
   {
      vel_coeff = new VectorFunctionCoefficient(dim, velocity_function);
      rho = new ConstantCoefficient(1.0);
   }
<<<<<<< HEAD


=======


>>>>>>> ae547f98
   AddConvectionIntegrators(k_fa, *rho, *vel_coeff, prob > 0);
   AddConvectionIntegrators(k_pa, *rho, *vel_coeff, prob > 0);

   k_fa.Assemble();
   k_fa.Finalize();

   k_pa.SetAssemblyLevel(AssemblyLevel::PARTIAL);
   k_pa.Assemble();

   GridFunction x(&fespace), y_fa(&fespace), y_pa(&fespace);

   x.Randomize(1);

   k_fa.Mult(x,y_fa);
   k_pa.Mult(x,y_pa);

   y_pa -= y_fa;

   REQUIRE(y_pa.Norml2() < 1.e-12);

   delete vel_coeff;
   delete rho;
   delete fec;
}

// Basic unit test for convection
TEST_CASE("PA Convection", "[PartialAssembly]")
{
   // prob: 0: CG, 1: DG continuous coeff, 2: DG discontinuous coeff
   auto prob = GENERATE(0, 1, 2);
   auto order_2d = GENERATE(2, 3, 4);
   auto order_3d = GENERATE(2);

   SECTION("2D")
   {
      test_pa_convection("../../data/periodic-square.mesh", order_2d, prob);
      test_pa_convection("../../data/periodic-hexagon.mesh", order_2d, prob);
      test_pa_convection("../../data/star-q3.mesh", order_2d, prob);
   }

   SECTION("3D")
   {
      test_pa_convection("../../data/periodic-cube.mesh", order_3d, prob);
      test_pa_convection("../../data/fichera-q3.mesh", order_3d, prob);
   }

   // Test AMR cases (DG not implemented)
   SECTION("AMR 2D")
   {
      test_pa_convection("../../data/amr-quad.mesh", order_2d, 0);
   }

   SECTION("AMR 3D")
   {
      test_pa_convection("../../data/fichera-amr.mesh", order_3d, 0);
   }

} // test case

} // namespace pa_kernels<|MERGE_RESOLUTION|>--- conflicted
+++ resolved
@@ -398,13 +398,8 @@
       vel_coeff = new VectorFunctionCoefficient(dim, velocity_function);
       rho = new ConstantCoefficient(1.0);
    }
-<<<<<<< HEAD
-
-
-=======
-
-
->>>>>>> ae547f98
+
+
    AddConvectionIntegrators(k_fa, *rho, *vel_coeff, prob > 0);
    AddConvectionIntegrators(k_pa, *rho, *vel_coeff, prob > 0);
 
