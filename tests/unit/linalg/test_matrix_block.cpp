--- conflicted
+++ resolved
@@ -9,17 +9,6 @@
 // terms of the BSD-3 license. We welcome feedback and contributions, see file
 // CONTRIBUTING.md for details.
 
-<<<<<<< HEAD
-/*
- * TestMultRowMatrix.cpp
- *
- *  Created on: Nov 22, 2013
- *      Author: villa13
- */
-
-#include "mfem.hpp"
-=======
->>>>>>> 7cd6686e
 #include <fstream>
 
 using namespace std;
